﻿/*
 * Copyright (c) 2019 TAOS Data, Inc. <jhtao@taosdata.com>
 *
 * This program is free software: you can use, redistribute, and/or modify
 * it under the terms of the GNU Affero General Public License, version 3
 * or later ("AGPL"), as published by the Free Software Foundation.
 *
 * This program is distributed in the hope that it will be useful, but WITHOUT
 * ANY WARRANTY; without even the implied warranty of MERCHANTABILITY or
 * FITNESS FOR A PARTICULAR PURPOSE.
 *
 * You should have received a copy of the GNU Affero General Public License
 * along with this program. If not, see <http://www.gnu.org/licenses/>.
 */


/*
   when in some thread query return error, thread don't exit, but return, otherwise coredump in other thread.
*/

#include <stdint.h>
#define _GNU_SOURCE
#define CURL_STATICLIB

#ifdef LINUX
  #include <argp.h>
  #include <inttypes.h>
  #ifndef _ALPINE
    #include <error.h>
  #endif
  #include <pthread.h>
  #include <semaphore.h>
  #include <stdbool.h>
  #include <stdio.h>
  #include <string.h>
  #include <sys/time.h>
  #include <time.h>
  #include <unistd.h>
  #include <wordexp.h>
  #include <regex.h>
#else
  #include <regex.h>
  #include <stdio.h>
#endif

#include <assert.h>
#include <stdlib.h>
#include "cJSON.h"

#include "os.h"
#include "taos.h"
#include "taoserror.h"
#include "tutil.h"

#define REQ_EXTRA_BUF_LEN   1024
#define RESP_BUF_LEN        4096

extern char configDir[];

#define INSERT_JSON_NAME      "insert.json"
#define QUERY_JSON_NAME       "query.json"
#define SUBSCRIBE_JSON_NAME   "subscribe.json"

enum TEST_MODE {
    INSERT_TEST,            // 0
    QUERY_TEST,             // 1
    SUBSCRIBE_TEST,         // 2
    INVAID_TEST
};

#define MAX_RECORDS_PER_REQ     32766

#define MAX_SQL_SIZE       65536
#define BUFFER_SIZE        (65536*2)
#define COND_BUF_LEN        BUFFER_SIZE - 30
#define MAX_USERNAME_SIZE  64
#define MAX_PASSWORD_SIZE  64
#define MAX_DB_NAME_SIZE   64
#define MAX_HOSTNAME_SIZE  64
#define MAX_TB_NAME_SIZE   64
#define MAX_DATA_SIZE      (16*1024)+20     // max record len: 16*1024, timestamp string and ,('') need extra space
#define MAX_NUM_DATATYPE   10
#define OPT_ABORT          1 /* –abort */
#define STRING_LEN         60000
#define MAX_PREPARED_RAND  1000000
#define MAX_FILE_NAME_LEN  256

#define   MAX_SAMPLES_ONCE_FROM_FILE   10000
#define   MAX_NUM_DATATYPE 10

#define   MAX_DB_COUNT           8
#define   MAX_SUPER_TABLE_COUNT  200
#define   MAX_COLUMN_COUNT       1024
#define   MAX_TAG_COUNT          128

#define   MAX_QUERY_SQL_COUNT    100
#define   MAX_QUERY_SQL_LENGTH   1024

#define   MAX_DATABASE_COUNT     256
#define INPUT_BUF_LEN   256

#define DEFAULT_TIMESTAMP_STEP  1


typedef enum CREATE_SUB_TALBE_MOD_EN {
  PRE_CREATE_SUBTBL,
  AUTO_CREATE_SUBTBL,
  NO_CREATE_SUBTBL
} CREATE_SUB_TALBE_MOD_EN;

typedef enum TALBE_EXISTS_EN {
  TBL_NO_EXISTS,
  TBL_ALREADY_EXISTS,
  TBL_EXISTS_BUTT
} TALBE_EXISTS_EN;

enum MODE {
  SYNC_MODE,
  ASYNC_MODE,
  MODE_BUT
};

enum INTERFACE {
    TAOSC_INTERFACE,
    REST_INTERFACE,
    STMT_INTERFACE,
    INTERFACE_BUT
};

typedef enum enum_INSERT_MODE {
    PROGRESSIVE_INSERT_MODE,
    INTERLACE_INSERT_MODE,
    INVALID_INSERT_MODE
} INSERT_MODE;

typedef enum enumQUERY_TYPE {
  NO_INSERT_TYPE,
  INSERT_TYPE,
  QUERY_TYPE_BUT
} QUERY_TYPE;

enum _show_db_index {
  TSDB_SHOW_DB_NAME_INDEX,
  TSDB_SHOW_DB_CREATED_TIME_INDEX,
  TSDB_SHOW_DB_NTABLES_INDEX,
  TSDB_SHOW_DB_VGROUPS_INDEX,
  TSDB_SHOW_DB_REPLICA_INDEX,
  TSDB_SHOW_DB_QUORUM_INDEX,
  TSDB_SHOW_DB_DAYS_INDEX,
  TSDB_SHOW_DB_KEEP_INDEX,
  TSDB_SHOW_DB_CACHE_INDEX,
  TSDB_SHOW_DB_BLOCKS_INDEX,
  TSDB_SHOW_DB_MINROWS_INDEX,
  TSDB_SHOW_DB_MAXROWS_INDEX,
  TSDB_SHOW_DB_WALLEVEL_INDEX,
  TSDB_SHOW_DB_FSYNC_INDEX,
  TSDB_SHOW_DB_COMP_INDEX,
  TSDB_SHOW_DB_CACHELAST_INDEX,
  TSDB_SHOW_DB_PRECISION_INDEX,
  TSDB_SHOW_DB_UPDATE_INDEX,
  TSDB_SHOW_DB_STATUS_INDEX,
  TSDB_MAX_SHOW_DB
};

// -----------------------------------------SHOW TABLES CONFIGURE -------------------------------------
enum _show_stables_index {
  TSDB_SHOW_STABLES_NAME_INDEX,
  TSDB_SHOW_STABLES_CREATED_TIME_INDEX,
  TSDB_SHOW_STABLES_COLUMNS_INDEX,
  TSDB_SHOW_STABLES_METRIC_INDEX,
  TSDB_SHOW_STABLES_UID_INDEX,
  TSDB_SHOW_STABLES_TID_INDEX,
  TSDB_SHOW_STABLES_VGID_INDEX,
  TSDB_MAX_SHOW_STABLES
};

enum _describe_table_index {
  TSDB_DESCRIBE_METRIC_FIELD_INDEX,
  TSDB_DESCRIBE_METRIC_TYPE_INDEX,
  TSDB_DESCRIBE_METRIC_LENGTH_INDEX,
  TSDB_DESCRIBE_METRIC_NOTE_INDEX,
  TSDB_MAX_DESCRIBE_METRIC
};

typedef struct {
  char field[TSDB_COL_NAME_LEN + 1];
  char type[16];
  int length;
  char note[128];
} SColDes;

/* Used by main to communicate with parse_opt. */
typedef struct SArguments_S {
  char *   metaFile;
  uint32_t test_mode;
  char *   host;
  uint16_t port;
  uint16_t interface;
  char *   user;
  char *   password;
  char *   database;
  int      replica;
  char *   tb_prefix;
  char *   sqlFile;
  bool     use_metric;
  bool     drop_database;
  bool     insert_only;
  bool     answer_yes;
  bool     debug_print;
  bool     verbose_print;
  bool     performance_print;
  char *   output_file;
  bool     async_mode;
  char *   datatype[MAX_NUM_DATATYPE + 1];
  uint32_t len_of_binary;
  uint32_t num_of_CPR;
  uint32_t num_of_threads;
  uint64_t insert_interval;
  int64_t  query_times;
  uint64_t interlace_rows;
  uint64_t num_of_RPR;                  // num_of_records_per_req
  uint64_t max_sql_len;
  uint64_t num_of_tables;
  uint64_t num_of_DPT;
  int      abort;
  int      disorderRatio;               // 0: no disorder, >0: x%
  int      disorderRange;               // ms or us by database precision
  uint32_t method_of_delete;
  char **  arg_list;
  uint64_t totalInsertRows;
  uint64_t totalAffectedRows;
} SArguments;

typedef struct SColumn_S {
  char      field[TSDB_COL_NAME_LEN + 1];
  char      dataType[MAX_TB_NAME_SIZE];
  uint32_t  dataLen;
  char  note[128];
} StrColumn;

typedef struct SSuperTable_S {
  char         sTblName[MAX_TB_NAME_SIZE+1];
  int64_t      childTblCount;
  bool         childTblExists;          // 0: no, 1: yes
  uint64_t     batchCreateTableNum;     // 0: no batch,  > 0: batch table number in one sql
  uint8_t      autoCreateTable;         // 0: create sub table, 1: auto create sub table
  char         childTblPrefix[MAX_TB_NAME_SIZE];
  char         dataSource[MAX_TB_NAME_SIZE+1];  // rand_gen or sample
  char         insertMode[MAX_TB_NAME_SIZE];    // taosc, rest
  int64_t      childTblLimit;
  uint64_t      childTblOffset;

//  int          multiThreadWriteOneTbl;  // 0: no, 1: yes
  uint64_t     interlaceRows;           //
  int          disorderRatio;           // 0: no disorder, >0: x%
  int          disorderRange;           // ms or us by database precision
  uint64_t     maxSqlLen;               //

  uint64_t     insertInterval;          // insert interval, will override global insert interval
  uint64_t     insertRows;
  int64_t      timeStampStep;
  char         startTimestamp[MAX_TB_NAME_SIZE];
  char         sampleFormat[MAX_TB_NAME_SIZE];  // csv, json
  char         sampleFile[MAX_FILE_NAME_LEN+1];
  char         tagsFile[MAX_FILE_NAME_LEN+1];

  uint32_t     columnCount;
  StrColumn    columns[MAX_COLUMN_COUNT];
  uint32_t          tagCount;
  StrColumn    tags[MAX_TAG_COUNT];

  char*        childTblName;
  char*        colsOfCreateChildTable;
  uint64_t     lenOfOneRow;
  uint64_t     lenOfTagOfOneRow;

  char*        sampleDataBuf;
  //int          sampleRowCount;
  //int          sampleUsePos;

  uint32_t     tagSource;    // 0: rand, 1: tag sample
  char*        tagDataBuf;
  uint32_t     tagSampleCount;
  uint32_t     tagUsePos;

  // statistics
  uint64_t     totalInsertRows;
  uint64_t     totalAffectedRows;
} SSuperTable;

typedef struct {
  char     name[TSDB_DB_NAME_LEN + 1];
  char     create_time[32];
  int32_t  ntables;
  int32_t  vgroups;
  int16_t  replica;
  int16_t  quorum;
  int16_t  days;
  char     keeplist[32];
  int32_t  cache; //MB
  int32_t  blocks;
  int32_t  minrows;
  int32_t  maxrows;
  int8_t   wallevel;
  int32_t  fsync;
  int8_t   comp;
  int8_t   cachelast;
  char     precision[8];   // time resolution
  int8_t   update;
  char     status[16];
} SDbInfo;

typedef struct SDbCfg_S {
//  int       maxtablesPerVnode;
  uint32_t  minRows;        // 0 means default
  uint32_t  maxRows;        // 0 means default
  int       comp;
  int       walLevel;
  int       cacheLast;
  int       fsync;
  int       replica;
  int       update;
  int       keep;
  int       days;
  int       cache;
  int       blocks;
  int       quorum;
  char      precision[MAX_TB_NAME_SIZE];
} SDbCfg;

typedef struct SDataBase_S {
  char         dbName[MAX_DB_NAME_SIZE];
  bool         drop;  // 0: use exists, 1: if exists, drop then new create
  SDbCfg       dbCfg;
  uint64_t     superTblCount;
  SSuperTable  superTbls[MAX_SUPER_TABLE_COUNT];
} SDataBase;

typedef struct SDbs_S {
  char         cfgDir[MAX_FILE_NAME_LEN+1];
  char         host[MAX_HOSTNAME_SIZE];
  struct sockaddr_in serv_addr;

  uint16_t     port;
  char         user[MAX_USERNAME_SIZE];
  char         password[MAX_PASSWORD_SIZE];
  char         resultFile[MAX_FILE_NAME_LEN+1];
  bool         use_metric;
  bool         insert_only;
  bool         do_aggreFunc;
  bool         asyncMode;

  uint32_t     threadCount;
  uint32_t     threadCountByCreateTbl;
  uint32_t     dbCount;
  SDataBase    db[MAX_DB_COUNT];

  // statistics
  uint64_t     totalInsertRows;
  uint64_t     totalAffectedRows;

} SDbs;

typedef struct SpecifiedQueryInfo_S {
  uint64_t     queryInterval;  // 0: unlimit  > 0   loop/s
  uint64_t     concurrent;
  uint64_t     sqlCount;
  uint32_t     asyncMode; // 0: sync, 1: async
  uint64_t     subscribeInterval; // ms
  uint64_t     queryTimes;
  int          subscribeRestart;
  int          subscribeKeepProgress;
  char         sql[MAX_QUERY_SQL_COUNT][MAX_QUERY_SQL_LENGTH+1];
  char         result[MAX_QUERY_SQL_COUNT][MAX_FILE_NAME_LEN+1];
  TAOS_SUB*    tsub[MAX_QUERY_SQL_COUNT];
  uint64_t     totalQueried;
} SpecifiedQueryInfo;

typedef struct SuperQueryInfo_S {
  char         sTblName[MAX_TB_NAME_SIZE+1];
  uint64_t     queryInterval;  // 0: unlimit  > 0   loop/s
  uint32_t     threadCnt;
  uint32_t     asyncMode; // 0: sync, 1: async
  uint64_t     subscribeInterval; // ms
  int          subscribeRestart;
  int          subscribeKeepProgress;
  uint64_t     queryTimes;
  uint64_t     childTblCount;
  char         childTblPrefix[MAX_TB_NAME_SIZE];
  uint64_t     sqlCount;
  char         sql[MAX_QUERY_SQL_COUNT][MAX_QUERY_SQL_LENGTH+1];
  char         result[MAX_QUERY_SQL_COUNT][MAX_FILE_NAME_LEN+1];
  TAOS_SUB*    tsub[MAX_QUERY_SQL_COUNT];

  char*        childTblName;
  uint64_t     totalQueried;
} SuperQueryInfo;

typedef struct SQueryMetaInfo_S {
  char         cfgDir[MAX_FILE_NAME_LEN+1];
  char         host[MAX_HOSTNAME_SIZE];
  uint16_t     port;
  struct       sockaddr_in serv_addr;
  char         user[MAX_USERNAME_SIZE];
  char         password[MAX_PASSWORD_SIZE];
  char         dbName[MAX_DB_NAME_SIZE+1];
  char         queryMode[MAX_TB_NAME_SIZE];  // taosc, rest

  SpecifiedQueryInfo  specifiedQueryInfo;
  SuperQueryInfo    superQueryInfo;
  uint64_t     totalQueried;
} SQueryMetaInfo;

typedef struct SThreadInfo_S {
  TAOS *    taos;
  int       threadID;
  char      db_name[MAX_DB_NAME_SIZE+1];
  uint32_t  time_precision;
  char      fp[4096];
  char      tb_prefix[MAX_TB_NAME_SIZE];
  uint64_t  start_table_from;
  uint64_t  end_table_to;
  uint64_t  ntables;
  uint64_t  data_of_rate;
  int64_t   start_time;
  char*     cols;
  bool      use_metric;
  SSuperTable* superTblInfo;

  // for async insert
  tsem_t    lock_sem;
  int64_t   counter;
  uint64_t  st;
  uint64_t  et;
  uint64_t  lastTs;

  // sample data
  int64_t   samplePos;
  // statistics
  uint64_t  totalInsertRows;
  uint64_t  totalAffectedRows;

  // insert delay statistics
  uint64_t  cntDelay;
  uint64_t  totalDelay;
  uint64_t  avgDelay;
  uint64_t  maxDelay;
  uint64_t  minDelay;

  // query
  uint64_t  querySeq;   // sequence number of sql command
} threadInfo;

#ifdef WINDOWS
#define _CRT_RAND_S

#include <windows.h>
#include <winsock2.h>

typedef unsigned __int32 uint32_t;

#pragma comment ( lib, "ws2_32.lib" )
// Some old MinGW/CYGWIN distributions don't define this:
#ifndef ENABLE_VIRTUAL_TERMINAL_PROCESSING
  #define ENABLE_VIRTUAL_TERMINAL_PROCESSING  0x0004
#endif // ENABLE_VIRTUAL_TERMINAL_PROCESSING

static HANDLE g_stdoutHandle;
static DWORD g_consoleMode;

static void setupForAnsiEscape(void) {
  DWORD mode = 0;
  g_stdoutHandle = GetStdHandle(STD_OUTPUT_HANDLE);

  if(g_stdoutHandle == INVALID_HANDLE_VALUE) {
    exit(GetLastError());
  }

  if(!GetConsoleMode(g_stdoutHandle, &mode)) {
    exit(GetLastError());
  }

  g_consoleMode = mode;

  // Enable ANSI escape codes
  mode |= ENABLE_VIRTUAL_TERMINAL_PROCESSING;

  if(!SetConsoleMode(g_stdoutHandle, mode)) {
    exit(GetLastError());
  }
}

static void resetAfterAnsiEscape(void) {
  // Reset colors
  printf("\x1b[0m");

  // Reset console mode
  if(!SetConsoleMode(g_stdoutHandle, g_consoleMode)) {
    exit(GetLastError());
  }
}

static int taosRandom()
{
    int number;
    rand_s(&number);

    return number;
}
#else   // Not windows
static void setupForAnsiEscape(void) {}

static void resetAfterAnsiEscape(void) {
  // Reset colors
  printf("\x1b[0m");
}

#include <time.h>

static int taosRandom()
{
  return rand();
}

#endif // ifdef Windows

static int createDatabasesAndStables();
static void createChildTables();
static int queryDbExec(TAOS *taos, char *command, QUERY_TYPE type, bool quiet);
static int postProceSql(char *host, struct sockaddr_in *pServAddr, uint16_t port,
        char* sqlstr, char *resultFile);

/* ************ Global variables ************  */

int32_t  randint[MAX_PREPARED_RAND];
int64_t  randbigint[MAX_PREPARED_RAND];
float    randfloat[MAX_PREPARED_RAND];
double   randdouble[MAX_PREPARED_RAND];
char *aggreFunc[] = {"*", "count(*)", "avg(col0)", "sum(col0)",
    "max(col0)", "min(col0)", "first(col0)", "last(col0)"};

SArguments g_args = {
                     NULL,            // metaFile
                     0,               // test_mode
                     "127.0.0.1",     // host
                     6030,            // port
                     TAOSC_INTERFACE, // interface
                     "root",          // user
                     #ifdef _TD_POWER_
                     "powerdb",      // password
                     #else
                     "taosdata",      // password
                     #endif
                     "test",          // database
                     1,               // replica
                     "t",             // tb_prefix
                     NULL,            // sqlFile
                     true,            // use_metric
                     true,            // drop_database
                     true,            // insert_only
                     false,           // debug_print
                     false,           // verbose_print
                     false,           // performance statistic print
                     false,           // answer_yes;
                     "./output.txt",  // output_file
                     0,               // mode : sync or async
                     {
                     "INT",           // datatype
                     "INT",           // datatype
                     "INT",           // datatype
                     "INT",           // datatype
                     },
                     16,              // len_of_binary
                     4,               // num_of_CPR
                     10,              // num_of_connections/thread
                     0,               // insert_interval
                     1,               // query_times
                     0,               // interlace_rows;
                     30000,           // num_of_RPR
                     (1024*1024),         // max_sql_len
                     10000,           // num_of_tables
                     10000,           // num_of_DPT
                     0,               // abort
                     0,               // disorderRatio
                     1000,            // disorderRange
                     1,               // method_of_delete
                     NULL             // arg_list
};



static SDbs            g_Dbs;
static int             g_totalChildTables = 0;
static SQueryMetaInfo  g_queryInfo;
static FILE *          g_fpOfInsertResult = NULL;

#define debugPrint(fmt, ...) \
    do { if (g_args.debug_print || g_args.verbose_print) \
      fprintf(stderr, "DEBG: "fmt, __VA_ARGS__); } while(0)

#define verbosePrint(fmt, ...) \
    do { if (g_args.verbose_print) \
        fprintf(stderr, "VERB: "fmt, __VA_ARGS__); } while(0)

#define performancePrint(fmt, ...) \
    do { if (g_args.performance_print) \
        fprintf(stderr, "VERB: "fmt, __VA_ARGS__); } while(0)

#define errorPrint(fmt, ...) \
    do { fprintf(stderr, "ERROR: "fmt, __VA_ARGS__); } while(0)


///////////////////////////////////////////////////

static void ERROR_EXIT(const char *msg) { perror(msg); exit(-1); }

#ifndef TAOSDEMO_COMMIT_SHA1
#define TAOSDEMO_COMMIT_SHA1 "unknown"
#endif

#ifndef TD_VERNUMBER
#define TD_VERNUMBER    "unknown"
#endif

#ifndef TAOSDEMO_STATUS
#define TAOSDEMO_STATUS "unknown"
#endif

static void printVersion() {
    char tdengine_ver[] = TD_VERNUMBER;
    char taosdemo_ver[] = TAOSDEMO_COMMIT_SHA1;
    char taosdemo_status[] = TAOSDEMO_STATUS;

    if (strlen(taosdemo_status) == 0) {
        printf("taosdemo verison %s-%s\n",
                tdengine_ver, taosdemo_ver);
    } else {
        printf("taosdemo verison %s-%s, status:%s\n",
                tdengine_ver, taosdemo_ver, taosdemo_status);
    }
}

static void printHelp() {
  char indent[10] = "        ";
  printf("%s%s%s%s\n", indent, "-f", indent,
          "The meta file to the execution procedure. Default is './meta.json'.");
  printf("%s%s%s%s\n", indent, "-u", indent,
          "The TDengine user name to use when connecting to the server. Default is 'root'.");
#ifdef _TD_POWER_
  printf("%s%s%s%s\n", indent, "-P", indent,
          "The password to use when connecting to the server. Default is 'powerdb'.");
  printf("%s%s%s%s\n", indent, "-c", indent,
          "Configuration directory. Default is '/etc/power/'.");
#else
  printf("%s%s%s%s\n", indent, "-P", indent,
          "The password to use when connecting to the server. Default is 'taosdata'.");
  printf("%s%s%s%s\n", indent, "-c", indent,
          "Configuration directory. Default is '/etc/taos/'.");
#endif
  printf("%s%s%s%s\n", indent, "-h", indent,
          "The host to connect to TDengine. Default is localhost.");
  printf("%s%s%s%s\n", indent, "-p", indent,
          "The TCP/IP port number to use for the connection. Default is 0.");
  printf("%s%s%s%s\n", indent, "-I", indent,
          "The interface (taosc, rest, and stmt) taosdemo uses. Default is 'taosc'.");
  printf("%s%s%s%s\n", indent, "-d", indent,
          "Destination database. Default is 'test'.");
  printf("%s%s%s%s\n", indent, "-a", indent,
          "Set the replica parameters of the database, Default 1, min: 1, max: 3.");
  printf("%s%s%s%s\n", indent, "-m", indent,
          "Table prefix name. Default is 't'.");
  printf("%s%s%s%s\n", indent, "-s", indent, "The select sql file.");
  printf("%s%s%s%s\n", indent, "-N", indent, "Use normal table flag.");
  printf("%s%s%s%s\n", indent, "-o", indent,
          "Direct output to the named file. Default is './output.txt'.");
  printf("%s%s%s%s\n", indent, "-q", indent,
          "Query mode -- 0: SYNC, 1: ASYNC. Default is SYNC.");
  printf("%s%s%s%s\n", indent, "-b", indent,
          "The data_type of columns, default: INT,INT,INT,INT.");
  printf("%s%s%s%s\n", indent, "-w", indent,
          "The length of data_type 'BINARY' or 'NCHAR'. Default is 16");
  printf("%s%s%s%s\n", indent, "-l", indent,
          "The number of columns per record. Default is 4.");
  printf("%s%s%s%s\n", indent, "-T", indent,
          "The number of threads. Default is 10.");
  printf("%s%s%s%s\n", indent, "-i", indent,
          "The sleep time (ms) between insertion. Default is 0.");
  printf("%s%s%s%s\n", indent, "-r", indent,
          "The number of records per request. Default is 30000.");
  printf("%s%s%s%s\n", indent, "-t", indent,
          "The number of tables. Default is 10000.");
  printf("%s%s%s%s\n", indent, "-n", indent,
          "The number of records per table. Default is 10000.");
  printf("%s%s%s%s\n", indent, "-x", indent, "Not insert only flag.");
  printf("%s%s%s%s\n", indent, "-y", indent, "Default input yes for prompt.");
  printf("%s%s%s%s\n", indent, "-O", indent,
          "Insert mode--0: In order, 1 ~ 50: disorder ratio. Default is in order.");
  printf("%s%s%s%s\n", indent, "-R", indent,
          "Out of order data's range, ms, default is 1000.");
  printf("%s%s%s%s\n", indent, "-g", indent,
          "Print debug info.");
  printf("%s%s%s\n", indent, "-V, --version\t",
          "Print version info.");
  printf("%s%s%s%s\n", indent, "--help\t", indent,
          "Print command line arguments list info.");
/*    printf("%s%s%s%s\n", indent, "-D", indent,
          "if elete database if exists. 0: no, 1: yes, default is 1");
          */
}

static bool isStringNumber(char *input)
{
  int len = strlen(input);
  if (0 == len) {
    return false;
  }

  for (int i = 0; i < len; i++) {
    if (!isdigit(input[i]))
      return false;
  }

  return true;
}

static void parse_args(int argc, char *argv[], SArguments *arguments) {
  char **sptr;

  for (int i = 1; i < argc; i++) {
    if (strcmp(argv[i], "-f") == 0) {
      arguments->metaFile = argv[++i];
    } else if (strcmp(argv[i], "-c") == 0) {
      if (argc == i+1) {
        printHelp();
        errorPrint("%s", "\n\t-c need a valid path following!\n");
        exit(EXIT_FAILURE);
      }
      tstrncpy(configDir, argv[++i], TSDB_FILENAME_LEN);
    } else if (strcmp(argv[i], "-h") == 0) {
      if (argc == i+1) {
        printHelp();
        errorPrint("%s", "\n\t-h need a valid string following!\n");
        exit(EXIT_FAILURE);
      }
      arguments->host = argv[++i];
    } else if (strcmp(argv[i], "-p") == 0) {
      if ((argc == i+1) ||
        (!isStringNumber(argv[i+1]))) {
        printHelp();
        errorPrint("%s", "\n\t-p need a number following!\n");
        exit(EXIT_FAILURE);
      }
      arguments->port = atoi(argv[++i]);
    } else if (strcmp(argv[i], "-I") == 0) {
      if (argc == i+1) {
        printHelp();
        errorPrint("%s", "\n\t-I need a valid string following!\n");
        exit(EXIT_FAILURE);
      }
      ++i;
      if (0 == strcasecmp(argv[i], "taosc")) {
          arguments->interface = TAOSC_INTERFACE;
      } else if (0 == strcasecmp(argv[i], "rest")) {
          arguments->interface = REST_INTERFACE;
      } else if (0 == strcasecmp(argv[i], "stmt")) {
          arguments->interface = STMT_INTERFACE;
      } else {
        errorPrint("%s", "\n\t-I need a valid string following!\n");
        exit(EXIT_FAILURE);
      }
    } else if (strcmp(argv[i], "-u") == 0) {
      if (argc == i+1) {
        printHelp();
        errorPrint("%s", "\n\t-u need a valid string following!\n");
        exit(EXIT_FAILURE);
      }
      arguments->user = argv[++i];
    } else if (strcmp(argv[i], "-P") == 0) {
      if (argc == i+1) {
        printHelp();
        errorPrint("%s", "\n\t-P need a valid string following!\n");
        exit(EXIT_FAILURE);
      }
      arguments->password = argv[++i];
    } else if (strcmp(argv[i], "-o") == 0) {
      if (argc == i+1) {
        printHelp();
        errorPrint("%s", "\n\t-o need a valid string following!\n");
        exit(EXIT_FAILURE);
      }
      arguments->output_file = argv[++i];
    } else if (strcmp(argv[i], "-s") == 0) {
      if (argc == i+1) {
        printHelp();
        errorPrint("%s", "\n\t-s need a valid string following!\n");
        exit(EXIT_FAILURE);
      }
      arguments->sqlFile = argv[++i];
    } else if (strcmp(argv[i], "-q") == 0) {
      if ((argc == i+1)
              || (!isStringNumber(argv[i+1]))) {
        printHelp();
        errorPrint("%s", "\n\t-q need a number following!\nQuery mode -- 0: SYNC, 1: ASYNC. Default is SYNC.\n");
        exit(EXIT_FAILURE);
      }
      arguments->async_mode = atoi(argv[++i]);
    } else if (strcmp(argv[i], "-T") == 0) {
      if ((argc == i+1)
              || (!isStringNumber(argv[i+1]))) {
        printHelp();
        errorPrint("%s", "\n\t-T need a number following!\n");
        exit(EXIT_FAILURE);
      }
      arguments->num_of_threads = atoi(argv[++i]);
    } else if (strcmp(argv[i], "-i") == 0) {
      if ((argc == i+1) ||
        (!isStringNumber(argv[i+1]))) {
        printHelp();
        errorPrint("%s", "\n\t-i need a number following!\n");
        exit(EXIT_FAILURE);
      }
      arguments->insert_interval = atoi(argv[++i]);
    } else if (strcmp(argv[i], "-qt") == 0) {
      if ((argc == i+1)
              || (!isStringNumber(argv[i+1]))) {
        printHelp();
        errorPrint("%s", "\n\t-qt need a number following!\n");
        exit(EXIT_FAILURE);
      }
      arguments->query_times = atoi(argv[++i]);
    } else if (strcmp(argv[i], "-B") == 0) {
      if ((argc == i+1)
              || (!isStringNumber(argv[i+1]))) {
        printHelp();
        errorPrint("%s", "\n\t-B need a number following!\n");
        exit(EXIT_FAILURE);
      }
      arguments->interlace_rows = atoi(argv[++i]);
    } else if (strcmp(argv[i], "-r") == 0) {
      if ((argc == i+1)
              || (!isStringNumber(argv[i+1]))) {
        printHelp();
        errorPrint("%s", "\n\t-r need a number following!\n");
        exit(EXIT_FAILURE);
      }
      arguments->num_of_RPR = atoi(argv[++i]);
    } else if (strcmp(argv[i], "-t") == 0) {
      if ((argc == i+1) ||
        (!isStringNumber(argv[i+1]))) {
        printHelp();
        errorPrint("%s", "\n\t-t need a number following!\n");
        exit(EXIT_FAILURE);
      }
      arguments->num_of_tables = atoi(argv[++i]);
    } else if (strcmp(argv[i], "-n") == 0) {
      if ((argc == i+1) ||
        (!isStringNumber(argv[i+1]))) {
        printHelp();
        errorPrint("%s", "\n\t-n need a number following!\n");
        exit(EXIT_FAILURE);
      }
      arguments->num_of_DPT = atoi(argv[++i]);
    } else if (strcmp(argv[i], "-d") == 0) {
      if (argc == i+1) {
        printHelp();
        errorPrint("%s", "\n\t-d need a valid string following!\n");
        exit(EXIT_FAILURE);
      }
      arguments->database = argv[++i];
    } else if (strcmp(argv[i], "-l") == 0) {
      if ((argc == i+1) ||
        (!isStringNumber(argv[i+1]))) {
        printHelp();
        errorPrint("%s", "\n\t-l need a number following!\n");
        exit(EXIT_FAILURE);
      }
      arguments->num_of_CPR = atoi(argv[++i]);
    } else if (strcmp(argv[i], "-b") == 0) {
      if (argc == i+1) {
        printHelp();
        errorPrint("%s", "\n\t-b need valid string following!\n");
        exit(EXIT_FAILURE);
      }
      sptr = arguments->datatype;
      ++i;
      if (strstr(argv[i], ",") == NULL) {
        // only one col
        if (strcasecmp(argv[i], "INT")
                && strcasecmp(argv[i], "FLOAT")
                && strcasecmp(argv[i], "TINYINT")
                && strcasecmp(argv[i], "BOOL")
                && strcasecmp(argv[i], "SMALLINT")
                && strcasecmp(argv[i], "BIGINT")
                && strcasecmp(argv[i], "DOUBLE")
                && strcasecmp(argv[i], "BINARY")
                && strcasecmp(argv[i], "NCHAR")) {
          printHelp();
          errorPrint("%s", "-b: Invalid data_type!\n");
          exit(EXIT_FAILURE);
        }
        sptr[0] = argv[i];
      } else {
        // more than one col
        int index = 0;
        char *dupstr = strdup(argv[i]);
        char *running = dupstr;
        char *token = strsep(&running, ",");
        while(token != NULL) {
          if (strcasecmp(token, "INT")
                  && strcasecmp(token, "FLOAT")
                  && strcasecmp(token, "TINYINT")
                  && strcasecmp(token, "BOOL")
                  && strcasecmp(token, "SMALLINT")
                  && strcasecmp(token, "BIGINT")
                  && strcasecmp(token, "DOUBLE")
                  && strcasecmp(token, "BINARY")
                  && strcasecmp(token, "NCHAR")) {
            printHelp();
            free(dupstr);
            errorPrint("%s", "-b: Invalid data_type!\n");
            exit(EXIT_FAILURE);
          }
          sptr[index++] = token;
          token = strsep(&running, ",");
          if (index >= MAX_NUM_DATATYPE) break;
        }
        free(dupstr);
        sptr[index] = NULL;
      }
    } else if (strcmp(argv[i], "-w") == 0) {
      if ((argc == i+1) ||
        (!isStringNumber(argv[i+1]))) {
        printHelp();
        errorPrint("%s", "\n\t-w need a number following!\n");
        exit(EXIT_FAILURE);
      }
      arguments->len_of_binary = atoi(argv[++i]);
    } else if (strcmp(argv[i], "-m") == 0) {
      if ((argc == i+1) ||
        (!isStringNumber(argv[i+1]))) {
        printHelp();
        errorPrint("%s", "\n\t-m need a number following!\n");
        exit(EXIT_FAILURE);
      }
      arguments->tb_prefix = argv[++i];
    } else if (strcmp(argv[i], "-N") == 0) {
      arguments->use_metric = false;
    } else if (strcmp(argv[i], "-x") == 0) {
      arguments->insert_only = false;
    } else if (strcmp(argv[i], "-y") == 0) {
      arguments->answer_yes = true;
    } else if (strcmp(argv[i], "-g") == 0) {
      arguments->debug_print = true;
    } else if (strcmp(argv[i], "-gg") == 0) {
      arguments->verbose_print = true;
    } else if (strcmp(argv[i], "-pp") == 0) {
      arguments->performance_print = true;
    } else if (strcmp(argv[i], "-O") == 0) {
      if ((argc == i+1) ||
        (!isStringNumber(argv[i+1]))) {
        printHelp();
        errorPrint("%s", "\n\t-O need a number following!\n");
        exit(EXIT_FAILURE);
      }

      arguments->disorderRatio = atoi(argv[++i]);

      if (arguments->disorderRatio > 50) {
        arguments->disorderRatio = 50;
      }

      if (arguments->disorderRatio < 0) {
        arguments->disorderRatio = 0;
      }

    } else if (strcmp(argv[i], "-R") == 0) {
      if ((argc == i+1) ||
        (!isStringNumber(argv[i+1]))) {
        printHelp();
        errorPrint("%s", "\n\t-R need a number following!\n");
        exit(EXIT_FAILURE);
      }

      arguments->disorderRange = atoi(argv[++i]);
      if (arguments->disorderRange < 0)
        arguments->disorderRange = 1000;

    } else if (strcmp(argv[i], "-a") == 0) {
      if ((argc == i+1) ||
        (!isStringNumber(argv[i+1]))) {
        printHelp();
        errorPrint("%s", "\n\t-a need a number following!\n");
        exit(EXIT_FAILURE);
      }
      arguments->replica = atoi(argv[++i]);
      if (arguments->replica > 3 || arguments->replica < 1) {
          arguments->replica = 1;
      }
    } else if (strcmp(argv[i], "-D") == 0) {
      arguments->method_of_delete = atoi(argv[++i]);
      if (arguments->method_of_delete > 3) {
        errorPrint("%s", "\n\t-D need a valud (0~3) number following!\n");
        exit(EXIT_FAILURE);
      }
    } else if ((strcmp(argv[i], "--version") == 0) ||
        (strcmp(argv[i], "-V") == 0)){
      printVersion();
      exit(0);
    } else if (strcmp(argv[i], "--help") == 0) {
      printHelp();
      exit(0);
    } else {
      printHelp();
      errorPrint("%s", "ERROR: wrong options\n");
      exit(EXIT_FAILURE);
    }
  }

  if (((arguments->debug_print) && (arguments->metaFile == NULL))
          || arguments->verbose_print) {
    printf("###################################################################\n");
    printf("# meta file:                         %s\n", arguments->metaFile);
    printf("# Server IP:                         %s:%hu\n",
            arguments->host == NULL ? "localhost" : arguments->host,
            arguments->port );
    printf("# User:                              %s\n", arguments->user);
    printf("# Password:                          %s\n", arguments->password);
    printf("# Use metric:                        %s\n", arguments->use_metric ? "true" : "false");
    if (*(arguments->datatype)) {
        printf("# Specified data type:               ");
        for (int i = 0; i < MAX_NUM_DATATYPE; i++)
            if (arguments->datatype[i])
               printf("%s,", arguments->datatype[i]);
            else
                break;
        printf("\n");
    }
    printf("# Insertion interval:                %"PRIu64"\n",
            arguments->insert_interval);
    printf("# Number of records per req:         %"PRIu64"\n",
            arguments->num_of_RPR);
    printf("# Max SQL length:                    %"PRIu64"\n",
            arguments->max_sql_len);
    printf("# Length of Binary:                  %d\n", arguments->len_of_binary);
    printf("# Number of Threads:                 %d\n", arguments->num_of_threads);
    printf("# Number of Tables:                  %"PRIu64"\n",
            arguments->num_of_tables);
    printf("# Number of Data per Table:          %"PRIu64"\n",
            arguments->num_of_DPT);
    printf("# Database name:                     %s\n", arguments->database);
    printf("# Table prefix:                      %s\n", arguments->tb_prefix);
    if (arguments->disorderRatio) {
      printf("# Data order:                        %d\n", arguments->disorderRatio);
      printf("# Data out of order rate:            %d\n", arguments->disorderRange);

    }
    printf("# Delete method:                     %d\n", arguments->method_of_delete);
    printf("# Answer yes when prompt:            %d\n", arguments->answer_yes);
    printf("# Print debug info:                  %d\n", arguments->debug_print);
    printf("# Print verbose info:                %d\n", arguments->verbose_print);
    printf("###################################################################\n");
    if (!arguments->answer_yes) {
        printf("Press enter key to continue\n\n");
        (void) getchar();
    }
  }
}

static bool getInfoFromJsonFile(char* file);
//static int generateOneRowDataForStb(SSuperTable* stbInfo);
//static int getDataIntoMemForStb(SSuperTable* stbInfo);
static void init_rand_data();
static void tmfclose(FILE *fp) {
  if (NULL != fp) {
    fclose(fp);
  }
}

static void tmfree(char *buf) {
  if (NULL != buf) {
    free(buf);
  }
}

static int queryDbExec(TAOS *taos, char *command, QUERY_TYPE type, bool quiet) {
  int i;
  TAOS_RES *res = NULL;
  int32_t   code = -1;

  for (i = 0; i < 5; i++) {
    if (NULL != res) {
      taos_free_result(res);
      res = NULL;
    }

    res = taos_query(taos, command);
    code = taos_errno(res);
    if (0 == code) {
      break;
    }
  }

  if (code != 0) {
    if (!quiet) {
      debugPrint("%s() LN%d - command: %s\n", __func__, __LINE__, command);
      errorPrint("Failed to execute %s, reason: %s\n", command, taos_errstr(res));
    }
    taos_free_result(res);
    //taos_close(taos);
    return -1;
  }

  if (INSERT_TYPE == type) {
    int affectedRows = taos_affected_rows(res);
    taos_free_result(res);
    return affectedRows;
  }

  taos_free_result(res);
  return 0;
}

static void appendResultBufToFile(char *resultBuf, char *resultFile)
{
  FILE *fp = NULL;
  if (resultFile[0] != 0) {
    fp = fopen(resultFile, "at");
    if (fp == NULL) {
      errorPrint(
              "%s() LN%d, failed to open result file: %s, result will not save to file\n",
              __func__, __LINE__, resultFile);
      return;
    }
  }


  fprintf(fp, "%s", resultBuf);
  tmfclose(fp);
}

static void appendResultToFile(TAOS_RES *res, char* resultFile) {
  TAOS_ROW    row = NULL;
  int         num_rows = 0;
  int         num_fields = taos_field_count(res);
  TAOS_FIELD *fields     = taos_fetch_fields(res);

  char* databuf = (char*) calloc(1, 100*1024*1024);
  if (databuf == NULL) {
    errorPrint("%s() LN%d, failed to malloc, warning: save result to file slowly!\n",
            __func__, __LINE__);
    return ;
  }

  int   totalLen = 0;
  char  temp[16000];

  // fetch the records row by row
  while((row = taos_fetch_row(res))) {
    if (totalLen >= 100*1024*1024 - 32000) {
      appendResultBufToFile(databuf, resultFile);
      totalLen = 0;
      memset(databuf, 0, 100*1024*1024);
    }
    num_rows++;
    int len = taos_print_row(temp, row, fields, num_fields);
    len += sprintf(temp + len, "\n");
    //printf("query result:%s\n", temp);
    memcpy(databuf + totalLen, temp, len);
    totalLen += len;
  }

  verbosePrint("%s() LN%d, databuf=%s resultFile=%s\n", __func__, __LINE__, databuf, resultFile);
  appendResultBufToFile(databuf, resultFile);
  free(databuf);
}

<<<<<<< HEAD
static void selectAndGetResult(
        threadInfo *pThreadInfo, char *command, char* resultFileName) {
=======
static void selectAndGetResult(threadInfo *pThreadInfo, char *command, char* resultFile)
{
>>>>>>> fde5ca2b
  if (0 == strncasecmp(g_queryInfo.queryMode, "taosc", strlen("taosc"))) {
    TAOS_RES *res = taos_query(pThreadInfo->taos, command);
    if (res == NULL || taos_errno(res) != 0) {
        errorPrint("%s() LN%d, failed to execute sql:%s, reason:%s\n",
            __func__, __LINE__, command, taos_errstr(res));
        taos_free_result(res);
        return;
    }

    if ((resultFile) && (strlen(resultFile))) {
      appendResultToFile(res, resultFile);
    }
    taos_free_result(res);

  } else if (0 == strncasecmp(g_queryInfo.queryMode, "rest", strlen("rest"))) {
      int retCode = postProceSql(
              g_queryInfo.host, &(g_queryInfo.serv_addr), g_queryInfo.port,
              command,
              resultFile);
      if (0 != retCode) {
        printf("====restful return fail, threadID[%d]\n", pThreadInfo->threadID);
      }

  } else {
      errorPrint("%s() LN%d, unknown query mode: %s\n",
        __func__, __LINE__, g_queryInfo.queryMode);
  }
}

static int32_t rand_bool(){
  static int cursor;
  cursor++;
  cursor = cursor % MAX_PREPARED_RAND;
  return randint[cursor] % 2;
}

static int32_t rand_tinyint(){
  static int cursor;
  cursor++;
  cursor = cursor % MAX_PREPARED_RAND;
  return randint[cursor] % 128;
}

static int32_t rand_smallint(){
  static int cursor;
  cursor++;
  cursor = cursor % MAX_PREPARED_RAND;
  return randint[cursor] % 32767;
}

static int32_t rand_int(){
  static int cursor;
  cursor++;
  cursor = cursor % MAX_PREPARED_RAND;
  return randint[cursor];
}

static int64_t rand_bigint(){
  static int cursor;
  cursor++;
  cursor = cursor % MAX_PREPARED_RAND;
  return randbigint[cursor];
}

static float rand_float(){
  static int cursor;
  cursor++;
  cursor = cursor % MAX_PREPARED_RAND;
  return randfloat[cursor];
}

#if 0
static const char charNum[] = "0123456789";

static void nonrand_string(char *, int) __attribute__ ((unused));   // reserve for debugging purpose
static void nonrand_string(char *str, int size)
{
  str[0] = 0;
  if (size > 0) {
    int n;
    for (n = 0; n < size; n++) {
      str[n] = charNum[n % 10];
    }
    str[n] = 0;
  }
}
#endif

static const char charset[] = "abcdefghijklmnopqrstuvwxyzABCDEFGHIJKLMNOPQRSTUVWXYZ1234567890";

static void rand_string(char *str, int size) {
  str[0] = 0;
  if (size > 0) {
    //--size;
    int n;
    for (n = 0; n < size; n++) {
      int key = abs(rand_tinyint()) % (int)(sizeof(charset) - 1);
      str[n] = charset[key];
    }
    str[n] = 0;
  }
}

static double rand_double() {
  static int cursor;
  cursor++;
  cursor = cursor % MAX_PREPARED_RAND;
  return randdouble[cursor];

}

static void init_rand_data() {
  for (int i = 0; i < MAX_PREPARED_RAND; i++){
    randint[i] = (int)(taosRandom() % 65535);
    randbigint[i] = (int64_t)(taosRandom() % 2147483648);
    randfloat[i] = (float)(taosRandom() / 1000.0);
    randdouble[i] = (double)(taosRandom() / 1000000.0);
  }
}

#define SHOW_PARSE_RESULT_START()   \
    do { if (g_args.metaFile)  \
        printf("\033[1m\033[40;32m================ %s parse result START ================\033[0m\n", \
                g_args.metaFile); } while(0)

#define SHOW_PARSE_RESULT_END() \
    do { if (g_args.metaFile)   \
        printf("\033[1m\033[40;32m================ %s parse result END================\033[0m\n", \
                g_args.metaFile); } while(0)

#define SHOW_PARSE_RESULT_START_TO_FILE(fp)   \
    do { if (g_args.metaFile)  \
        fprintf(fp, "\033[1m\033[40;32m================ %s parse result START ================\033[0m\n", \
                g_args.metaFile); } while(0)

#define SHOW_PARSE_RESULT_END_TO_FILE(fp) \
    do { if (g_args.metaFile)   \
        fprintf(fp, "\033[1m\033[40;32m================ %s parse result END================\033[0m\n", \
                g_args.metaFile); } while(0)

static int printfInsertMeta() {
    SHOW_PARSE_RESULT_START();

  printf("host:                       \033[33m%s:%u\033[0m\n", g_Dbs.host, g_Dbs.port);
  printf("user:                       \033[33m%s\033[0m\n", g_Dbs.user);
  printf("password:                   \033[33m%s\033[0m\n", g_Dbs.password);
  printf("configDir:                  \033[33m%s\033[0m\n", configDir);
  printf("resultFile:                 \033[33m%s\033[0m\n", g_Dbs.resultFile);
  printf("thread num of insert data:  \033[33m%d\033[0m\n", g_Dbs.threadCount);
  printf("thread num of create table: \033[33m%d\033[0m\n", g_Dbs.threadCountByCreateTbl);
  printf("top insert interval:        \033[33m%"PRIu64"\033[0m\n",
          g_args.insert_interval);
  printf("number of records per req:  \033[33m%"PRIu64"\033[0m\n",
          g_args.num_of_RPR);
  printf("max sql length:             \033[33m%"PRIu64"\033[0m\n",
          g_args.max_sql_len);

  printf("database count:             \033[33m%d\033[0m\n", g_Dbs.dbCount);

  for (int i = 0; i < g_Dbs.dbCount; i++) {
    printf("database[\033[33m%d\033[0m]:\n", i);
    printf("  database[%d] name:      \033[33m%s\033[0m\n", i, g_Dbs.db[i].dbName);
    if (0 == g_Dbs.db[i].drop) {
      printf("  drop:                  \033[33mno\033[0m\n");
    } else {
      printf("  drop:                  \033[33myes\033[0m\n");
    }

    if (g_Dbs.db[i].dbCfg.blocks > 0) {
      printf("  blocks:                \033[33m%d\033[0m\n", g_Dbs.db[i].dbCfg.blocks);
    }
    if (g_Dbs.db[i].dbCfg.cache > 0) {
      printf("  cache:                 \033[33m%d\033[0m\n", g_Dbs.db[i].dbCfg.cache);
    }
    if (g_Dbs.db[i].dbCfg.days > 0) {
      printf("  days:                  \033[33m%d\033[0m\n", g_Dbs.db[i].dbCfg.days);
    }
    if (g_Dbs.db[i].dbCfg.keep > 0) {
      printf("  keep:                  \033[33m%d\033[0m\n", g_Dbs.db[i].dbCfg.keep);
    }
    if (g_Dbs.db[i].dbCfg.replica > 0) {
      printf("  replica:               \033[33m%d\033[0m\n", g_Dbs.db[i].dbCfg.replica);
    }
    if (g_Dbs.db[i].dbCfg.update > 0) {
      printf("  update:                \033[33m%d\033[0m\n", g_Dbs.db[i].dbCfg.update);
    }
    if (g_Dbs.db[i].dbCfg.minRows > 0) {
      printf("  minRows:               \033[33m%d\033[0m\n", g_Dbs.db[i].dbCfg.minRows);
    }
    if (g_Dbs.db[i].dbCfg.maxRows > 0) {
      printf("  maxRows:               \033[33m%d\033[0m\n", g_Dbs.db[i].dbCfg.maxRows);
    }
    if (g_Dbs.db[i].dbCfg.comp > 0) {
      printf("  comp:                  \033[33m%d\033[0m\n", g_Dbs.db[i].dbCfg.comp);
    }
    if (g_Dbs.db[i].dbCfg.walLevel > 0) {
      printf("  walLevel:              \033[33m%d\033[0m\n", g_Dbs.db[i].dbCfg.walLevel);
    }
    if (g_Dbs.db[i].dbCfg.fsync > 0) {
      printf("  fsync:                 \033[33m%d\033[0m\n", g_Dbs.db[i].dbCfg.fsync);
    }
    if (g_Dbs.db[i].dbCfg.quorum > 0) {
      printf("  quorum:                \033[33m%d\033[0m\n", g_Dbs.db[i].dbCfg.quorum);
    }
    if (g_Dbs.db[i].dbCfg.precision[0] != 0) {
      if ((0 == strncasecmp(g_Dbs.db[i].dbCfg.precision, "ms", 2))
              || (0 == strncasecmp(g_Dbs.db[i].dbCfg.precision, "us", 2))) {
        printf("  precision:             \033[33m%s\033[0m\n",
            g_Dbs.db[i].dbCfg.precision);
      } else {
        printf("\033[1m\033[40;31m  precision error:       %s\033[0m\n",
                g_Dbs.db[i].dbCfg.precision);
        return -1;
      }
    }

    printf("  super table count:     \033[33m%"PRIu64"\033[0m\n",
        g_Dbs.db[i].superTblCount);
    for (uint64_t j = 0; j < g_Dbs.db[i].superTblCount; j++) {
      printf("  super table[\033[33m%"PRIu64"\033[0m]:\n", j);

      printf("      stbName:           \033[33m%s\033[0m\n",
          g_Dbs.db[i].superTbls[j].sTblName);

      if (PRE_CREATE_SUBTBL == g_Dbs.db[i].superTbls[j].autoCreateTable) {
        printf("      autoCreateTable:   \033[33m%s\033[0m\n",  "no");
      } else if (AUTO_CREATE_SUBTBL == g_Dbs.db[i].superTbls[j].autoCreateTable) {
        printf("      autoCreateTable:   \033[33m%s\033[0m\n",  "yes");
      } else {
        printf("      autoCreateTable:   \033[33m%s\033[0m\n",  "error");
      }

      if (TBL_NO_EXISTS == g_Dbs.db[i].superTbls[j].childTblExists) {
        printf("      childTblExists:    \033[33m%s\033[0m\n",  "no");
      } else if (TBL_ALREADY_EXISTS == g_Dbs.db[i].superTbls[j].childTblExists) {
        printf("      childTblExists:    \033[33m%s\033[0m\n",  "yes");
      } else {
        printf("      childTblExists:    \033[33m%s\033[0m\n",  "error");
      }

      printf("      childTblCount:     \033[33m%"PRIu64"\033[0m\n",
              g_Dbs.db[i].superTbls[j].childTblCount);
      printf("      childTblPrefix:    \033[33m%s\033[0m\n",
              g_Dbs.db[i].superTbls[j].childTblPrefix);
      printf("      dataSource:        \033[33m%s\033[0m\n",
              g_Dbs.db[i].superTbls[j].dataSource);
      printf("      insertMode:        \033[33m%s\033[0m\n",
              g_Dbs.db[i].superTbls[j].insertMode);
      if (g_Dbs.db[i].superTbls[j].childTblLimit > 0) {
        printf("      childTblLimit:     \033[33m%"PRId64"\033[0m\n",
                g_Dbs.db[i].superTbls[j].childTblLimit);
      }
      if (g_Dbs.db[i].superTbls[j].childTblOffset > 0) {
        printf("      childTblOffset:    \033[33m%"PRIu64"\033[0m\n",
                g_Dbs.db[i].superTbls[j].childTblOffset);
      }
      printf("      insertRows:        \033[33m%"PRIu64"\033[0m\n",
              g_Dbs.db[i].superTbls[j].insertRows);
/*
      if (0 == g_Dbs.db[i].superTbls[j].multiThreadWriteOneTbl) {
        printf("      multiThreadWriteOneTbl:  \033[33mno\033[0m\n");
      }else {
        printf("      multiThreadWriteOneTbl:  \033[33myes\033[0m\n");
      }
      */
      printf("      interlaceRows:     \033[33m%"PRIu64"\033[0m\n",
              g_Dbs.db[i].superTbls[j].interlaceRows);

      if (g_Dbs.db[i].superTbls[j].interlaceRows > 0) {
        printf("      stable insert interval:   \033[33m%"PRIu64"\033[0m\n",
            g_Dbs.db[i].superTbls[j].insertInterval);
      }

      printf("      disorderRange:     \033[33m%d\033[0m\n",
              g_Dbs.db[i].superTbls[j].disorderRange);
      printf("      disorderRatio:     \033[33m%d\033[0m\n",
              g_Dbs.db[i].superTbls[j].disorderRatio);
      printf("      maxSqlLen:         \033[33m%"PRIu64"\033[0m\n",
              g_Dbs.db[i].superTbls[j].maxSqlLen);
      printf("      timeStampStep:     \033[33m%"PRId64"\033[0m\n",
              g_Dbs.db[i].superTbls[j].timeStampStep);
      printf("      startTimestamp:    \033[33m%s\033[0m\n",
              g_Dbs.db[i].superTbls[j].startTimestamp);
      printf("      sampleFormat:      \033[33m%s\033[0m\n",
              g_Dbs.db[i].superTbls[j].sampleFormat);
      printf("      sampleFile:        \033[33m%s\033[0m\n",
              g_Dbs.db[i].superTbls[j].sampleFile);
      printf("      tagsFile:          \033[33m%s\033[0m\n",
              g_Dbs.db[i].superTbls[j].tagsFile);
      printf("      columnCount:       \033[33m%d\033[0m\n",
              g_Dbs.db[i].superTbls[j].columnCount);
      for (int k = 0; k < g_Dbs.db[i].superTbls[j].columnCount; k++) {
        //printf("dataType:%s, dataLen:%d\t", g_Dbs.db[i].superTbls[j].columns[k].dataType, g_Dbs.db[i].superTbls[j].columns[k].dataLen);
        if ((0 == strncasecmp(g_Dbs.db[i].superTbls[j].columns[k].dataType,
                       "binary", 6))
                || (0 == strncasecmp(g_Dbs.db[i].superTbls[j].columns[k].dataType,
                       "nchar", 5))) {
          printf("column[\033[33m%d\033[0m]:\033[33m%s(%d)\033[0m ", k,
                  g_Dbs.db[i].superTbls[j].columns[k].dataType,
                  g_Dbs.db[i].superTbls[j].columns[k].dataLen);
        } else {
          printf("column[%d]:\033[33m%s\033[0m ", k,
                  g_Dbs.db[i].superTbls[j].columns[k].dataType);
        }
      }
      printf("\n");

      printf("      tagCount:            \033[33m%d\033[0m\n        ",
              g_Dbs.db[i].superTbls[j].tagCount);
      for (int k = 0; k < g_Dbs.db[i].superTbls[j].tagCount; k++) {
        //printf("dataType:%s, dataLen:%d\t", g_Dbs.db[i].superTbls[j].tags[k].dataType, g_Dbs.db[i].superTbls[j].tags[k].dataLen);
        if ((0 == strncasecmp(g_Dbs.db[i].superTbls[j].tags[k].dataType,
                        "binary", strlen("binary")))
                || (0 == strncasecmp(g_Dbs.db[i].superTbls[j].tags[k].dataType,
                        "nchar", strlen("nchar")))) {
          printf("tag[%d]:\033[33m%s(%d)\033[0m ", k,
                  g_Dbs.db[i].superTbls[j].tags[k].dataType,
                  g_Dbs.db[i].superTbls[j].tags[k].dataLen);
        } else {
          printf("tag[%d]:\033[33m%s\033[0m ", k,
                  g_Dbs.db[i].superTbls[j].tags[k].dataType);
        }
      }
      printf("\n");
    }
    printf("\n");
  }

  SHOW_PARSE_RESULT_END();

  return 0;
}

static void printfInsertMetaToFile(FILE* fp) {

  SHOW_PARSE_RESULT_START_TO_FILE(fp);

  fprintf(fp, "host:                       %s:%u\n", g_Dbs.host, g_Dbs.port);
  fprintf(fp, "user:                       %s\n", g_Dbs.user);
  fprintf(fp, "configDir:                  %s\n", configDir);
  fprintf(fp, "resultFile:                 %s\n", g_Dbs.resultFile);
  fprintf(fp, "thread num of insert data:  %d\n", g_Dbs.threadCount);
  fprintf(fp, "thread num of create table: %d\n", g_Dbs.threadCountByCreateTbl);
  fprintf(fp, "number of records per req:  %"PRIu64"\n", g_args.num_of_RPR);
  fprintf(fp, "max sql length:             %"PRIu64"\n", g_args.max_sql_len);
  fprintf(fp, "database count:          %d\n", g_Dbs.dbCount);

  for (int i = 0; i < g_Dbs.dbCount; i++) {
    fprintf(fp, "database[%d]:\n", i);
    fprintf(fp, "  database[%d] name:       %s\n", i, g_Dbs.db[i].dbName);
    if (0 == g_Dbs.db[i].drop) {
      fprintf(fp, "  drop:                  no\n");
    }else {
      fprintf(fp, "  drop:                  yes\n");
    }

    if (g_Dbs.db[i].dbCfg.blocks > 0) {
      fprintf(fp, "  blocks:                %d\n", g_Dbs.db[i].dbCfg.blocks);
    }
    if (g_Dbs.db[i].dbCfg.cache > 0) {
      fprintf(fp, "  cache:                 %d\n", g_Dbs.db[i].dbCfg.cache);
    }
    if (g_Dbs.db[i].dbCfg.days > 0) {
      fprintf(fp, "  days:                  %d\n", g_Dbs.db[i].dbCfg.days);
    }
    if (g_Dbs.db[i].dbCfg.keep > 0) {
      fprintf(fp, "  keep:                  %d\n", g_Dbs.db[i].dbCfg.keep);
    }
    if (g_Dbs.db[i].dbCfg.replica > 0) {
      fprintf(fp, "  replica:               %d\n", g_Dbs.db[i].dbCfg.replica);
    }
    if (g_Dbs.db[i].dbCfg.update > 0) {
      fprintf(fp, "  update:                %d\n", g_Dbs.db[i].dbCfg.update);
    }
    if (g_Dbs.db[i].dbCfg.minRows > 0) {
      fprintf(fp, "  minRows:               %d\n", g_Dbs.db[i].dbCfg.minRows);
    }
    if (g_Dbs.db[i].dbCfg.maxRows > 0) {
      fprintf(fp, "  maxRows:               %d\n", g_Dbs.db[i].dbCfg.maxRows);
    }
    if (g_Dbs.db[i].dbCfg.comp > 0) {
      fprintf(fp, "  comp:                  %d\n", g_Dbs.db[i].dbCfg.comp);
    }
    if (g_Dbs.db[i].dbCfg.walLevel > 0) {
      fprintf(fp, "  walLevel:              %d\n", g_Dbs.db[i].dbCfg.walLevel);
    }
    if (g_Dbs.db[i].dbCfg.fsync > 0) {
      fprintf(fp, "  fsync:                 %d\n", g_Dbs.db[i].dbCfg.fsync);
    }
    if (g_Dbs.db[i].dbCfg.quorum > 0) {
      fprintf(fp, "  quorum:                %d\n", g_Dbs.db[i].dbCfg.quorum);
    }
    if (g_Dbs.db[i].dbCfg.precision[0] != 0) {
      if ((0 == strncasecmp(g_Dbs.db[i].dbCfg.precision, "ms", 2))
              || (0 == strncasecmp(g_Dbs.db[i].dbCfg.precision, "us", 2))) {
        fprintf(fp, "  precision:             %s\n", g_Dbs.db[i].dbCfg.precision);
      } else {
        fprintf(fp, "  precision error:       %s\n", g_Dbs.db[i].dbCfg.precision);
      }
    }

    fprintf(fp, "  super table count:     %"PRIu64"\n", g_Dbs.db[i].superTblCount);
    for (int j = 0; j < g_Dbs.db[i].superTblCount; j++) {
      fprintf(fp, "  super table[%d]:\n", j);

      fprintf(fp, "      stbName:           %s\n",  g_Dbs.db[i].superTbls[j].sTblName);

      if (PRE_CREATE_SUBTBL == g_Dbs.db[i].superTbls[j].autoCreateTable) {
        fprintf(fp, "      autoCreateTable:   %s\n",  "no");
      } else if (AUTO_CREATE_SUBTBL == g_Dbs.db[i].superTbls[j].autoCreateTable) {
        fprintf(fp, "      autoCreateTable:   %s\n",  "yes");
      } else {
        fprintf(fp, "      autoCreateTable:   %s\n",  "error");
      }

      if (TBL_NO_EXISTS == g_Dbs.db[i].superTbls[j].childTblExists) {
        fprintf(fp, "      childTblExists:    %s\n",  "no");
      } else if (TBL_ALREADY_EXISTS == g_Dbs.db[i].superTbls[j].childTblExists) {
        fprintf(fp, "      childTblExists:    %s\n",  "yes");
      } else {
        fprintf(fp, "      childTblExists:    %s\n",  "error");
      }

      fprintf(fp, "      childTblCount:     %"PRIu64"\n",
              g_Dbs.db[i].superTbls[j].childTblCount);
      fprintf(fp, "      childTblPrefix:    %s\n",
              g_Dbs.db[i].superTbls[j].childTblPrefix);
      fprintf(fp, "      dataSource:        %s\n",
              g_Dbs.db[i].superTbls[j].dataSource);
      fprintf(fp, "      insertMode:        %s\n",
              g_Dbs.db[i].superTbls[j].insertMode);
      fprintf(fp, "      insertRows:        %"PRIu64"\n",
              g_Dbs.db[i].superTbls[j].insertRows);
      fprintf(fp, "      interlace rows:    %"PRIu64"\n",
              g_Dbs.db[i].superTbls[j].interlaceRows);
      if (g_Dbs.db[i].superTbls[j].interlaceRows > 0) {
        fprintf(fp, "      stable insert interval:   %"PRIu64"\n",
                g_Dbs.db[i].superTbls[j].insertInterval);
      }
/*
      if (0 == g_Dbs.db[i].superTbls[j].multiThreadWriteOneTbl) {
        fprintf(fp, "      multiThreadWriteOneTbl:  no\n");
      }else {
        fprintf(fp, "      multiThreadWriteOneTbl:  yes\n");
      }
      */
      fprintf(fp, "      interlaceRows:     %"PRIu64"\n",
              g_Dbs.db[i].superTbls[j].interlaceRows);
      fprintf(fp, "      disorderRange:     %d\n",  g_Dbs.db[i].superTbls[j].disorderRange);
      fprintf(fp, "      disorderRatio:     %d\n",  g_Dbs.db[i].superTbls[j].disorderRatio);
      fprintf(fp, "      maxSqlLen:         %"PRIu64"\n",
              g_Dbs.db[i].superTbls[j].maxSqlLen);

      fprintf(fp, "      timeStampStep:     %"PRId64"\n",
              g_Dbs.db[i].superTbls[j].timeStampStep);
      fprintf(fp, "      startTimestamp:    %s\n",
              g_Dbs.db[i].superTbls[j].startTimestamp);
      fprintf(fp, "      sampleFormat:      %s\n",  g_Dbs.db[i].superTbls[j].sampleFormat);
      fprintf(fp, "      sampleFile:        %s\n",  g_Dbs.db[i].superTbls[j].sampleFile);
      fprintf(fp, "      tagsFile:          %s\n",  g_Dbs.db[i].superTbls[j].tagsFile);

      fprintf(fp, "      columnCount:       %d\n        ",  g_Dbs.db[i].superTbls[j].columnCount);
      for (int k = 0; k < g_Dbs.db[i].superTbls[j].columnCount; k++) {
        //printf("dataType:%s, dataLen:%d\t", g_Dbs.db[i].superTbls[j].columns[k].dataType, g_Dbs.db[i].superTbls[j].columns[k].dataLen);
        if ((0 == strncasecmp(
                        g_Dbs.db[i].superTbls[j].columns[k].dataType,
                        "binary", strlen("binary")))
                || (0 == strncasecmp(g_Dbs.db[i].superTbls[j].columns[k].dataType,
                        "nchar", strlen("nchar")))) {
          fprintf(fp, "column[%d]:%s(%d) ", k,
                  g_Dbs.db[i].superTbls[j].columns[k].dataType,
                  g_Dbs.db[i].superTbls[j].columns[k].dataLen);
        } else {
          fprintf(fp, "column[%d]:%s ", k, g_Dbs.db[i].superTbls[j].columns[k].dataType);
        }
      }
      fprintf(fp, "\n");

      fprintf(fp, "      tagCount:            %d\n        ",
              g_Dbs.db[i].superTbls[j].tagCount);
      for (int k = 0; k < g_Dbs.db[i].superTbls[j].tagCount; k++) {
        //printf("dataType:%s, dataLen:%d\t", g_Dbs.db[i].superTbls[j].tags[k].dataType, g_Dbs.db[i].superTbls[j].tags[k].dataLen);
        if ((0 == strncasecmp(g_Dbs.db[i].superTbls[j].tags[k].dataType,
                        "binary", strlen("binary")))
                || (0 == strncasecmp(g_Dbs.db[i].superTbls[j].tags[k].dataType,
                        "nchar", strlen("nchar")))) {
          fprintf(fp, "tag[%d]:%s(%d) ", k, g_Dbs.db[i].superTbls[j].tags[k].dataType,
                  g_Dbs.db[i].superTbls[j].tags[k].dataLen);
        } else {
          fprintf(fp, "tag[%d]:%s ", k, g_Dbs.db[i].superTbls[j].tags[k].dataType);
        }
      }
      fprintf(fp, "\n");
    }
    fprintf(fp, "\n");
  }

  SHOW_PARSE_RESULT_END_TO_FILE(fp);
}

static void printfQueryMeta() {

  SHOW_PARSE_RESULT_START();

  printf("host:                    \033[33m%s:%u\033[0m\n",
          g_queryInfo.host, g_queryInfo.port);
  printf("user:                    \033[33m%s\033[0m\n", g_queryInfo.user);
  printf("database name:           \033[33m%s\033[0m\n", g_queryInfo.dbName);

  printf("\n");

  if ((SUBSCRIBE_TEST == g_args.test_mode) || (QUERY_TEST == g_args.test_mode)) {
    printf("specified table query info:                   \n");
    printf("sqlCount:       \033[33m%"PRIu64"\033[0m\n",
      g_queryInfo.specifiedQueryInfo.sqlCount);
    if (g_queryInfo.specifiedQueryInfo.sqlCount > 0) {
      printf("specified tbl query times:\n");
      printf("                \033[33m%"PRIu64"\033[0m\n",
      g_queryInfo.specifiedQueryInfo.queryTimes);
      printf("query interval: \033[33m%"PRIu64" ms\033[0m\n",
        g_queryInfo.specifiedQueryInfo.queryInterval);
      printf("top query times:\033[33m%"PRIu64"\033[0m\n", g_args.query_times);
      printf("concurrent:     \033[33m%"PRIu64"\033[0m\n",
      g_queryInfo.specifiedQueryInfo.concurrent);
      printf("mod:            \033[33m%s\033[0m\n",
        (g_queryInfo.specifiedQueryInfo.asyncMode)?"async":"sync");
      printf("interval:       \033[33m%"PRIu64"\033[0m\n",
        g_queryInfo.specifiedQueryInfo.subscribeInterval);
      printf("restart:        \033[33m%d\033[0m\n",
        g_queryInfo.specifiedQueryInfo.subscribeRestart);
      printf("keepProgress:   \033[33m%d\033[0m\n",
        g_queryInfo.specifiedQueryInfo.subscribeKeepProgress);

      for (uint64_t i = 0; i < g_queryInfo.specifiedQueryInfo.sqlCount; i++) {
        printf("  sql[%"PRIu64"]: \033[33m%s\033[0m\n",
            i, g_queryInfo.specifiedQueryInfo.sql[i]);
      }
      printf("\n");
    }

    printf("super table query info:\n");
    printf("sqlCount:       \033[33m%"PRIu64"\033[0m\n",
      g_queryInfo.superQueryInfo.sqlCount);

    if (g_queryInfo.superQueryInfo.sqlCount > 0) {
      printf("query interval: \033[33m%"PRIu64"\033[0m\n",
        g_queryInfo.superQueryInfo.queryInterval);
      printf("threadCnt:      \033[33m%d\033[0m\n",
        g_queryInfo.superQueryInfo.threadCnt);
      printf("childTblCount:  \033[33m%"PRIu64"\033[0m\n",
        g_queryInfo.superQueryInfo.childTblCount);
      printf("stable name:    \033[33m%s\033[0m\n",
        g_queryInfo.superQueryInfo.sTblName);
      printf("stb query times:\033[33m%"PRIu64"\033[0m\n",
        g_queryInfo.superQueryInfo.queryTimes);

      printf("mod:            \033[33m%s\033[0m\n",
        (g_queryInfo.superQueryInfo.asyncMode)?"async":"sync");
      printf("interval:       \033[33m%"PRIu64"\033[0m\n",
        g_queryInfo.superQueryInfo.subscribeInterval);
      printf("restart:        \033[33m%d\033[0m\n",
        g_queryInfo.superQueryInfo.subscribeRestart);
      printf("keepProgress:   \033[33m%d\033[0m\n",
        g_queryInfo.superQueryInfo.subscribeKeepProgress);

      for (int i = 0; i < g_queryInfo.superQueryInfo.sqlCount; i++) {
        printf("  sql[%d]: \033[33m%s\033[0m\n",
            i, g_queryInfo.superQueryInfo.sql[i]);
      }
      printf("\n");
    }
  }

  SHOW_PARSE_RESULT_END();
}

static char* formatTimestamp(char* buf, int64_t val, int precision) {
  time_t tt;
  if (precision == TSDB_TIME_PRECISION_MICRO) {
    tt = (time_t)(val / 1000000);
  } else {
    tt = (time_t)(val / 1000);
  }

/* comment out as it make testcases like select_with_tags.sim fail.
  but in windows, this may cause the call to localtime crash if tt < 0,
  need to find a better solution.
  if (tt < 0) {
    tt = 0;
  }
  */

#ifdef WINDOWS
  if (tt < 0) tt = 0;
#endif

  struct tm* ptm = localtime(&tt);
  size_t pos = strftime(buf, 32, "%Y-%m-%d %H:%M:%S", ptm);

  if (precision == TSDB_TIME_PRECISION_MICRO) {
    sprintf(buf + pos, ".%06d", (int)(val % 1000000));
  } else {
    sprintf(buf + pos, ".%03d", (int)(val % 1000));
  }

  return buf;
}

static void xDumpFieldToFile(FILE* fp, const char* val,
        TAOS_FIELD* field, int32_t length, int precision) {

  if (val == NULL) {
    fprintf(fp, "%s", TSDB_DATA_NULL_STR);
    return;
  }

  char buf[TSDB_MAX_BYTES_PER_ROW];
  switch (field->type) {
    case TSDB_DATA_TYPE_BOOL:
      fprintf(fp, "%d", ((((int32_t)(*((char *)val))) == 1) ? 1 : 0));
      break;
    case TSDB_DATA_TYPE_TINYINT:
      fprintf(fp, "%d", *((int8_t *)val));
      break;
    case TSDB_DATA_TYPE_SMALLINT:
      fprintf(fp, "%d", *((int16_t *)val));
      break;
    case TSDB_DATA_TYPE_INT:
      fprintf(fp, "%d", *((int32_t *)val));
      break;
    case TSDB_DATA_TYPE_BIGINT:
      fprintf(fp, "%" PRId64, *((int64_t *)val));
      break;
    case TSDB_DATA_TYPE_FLOAT:
      fprintf(fp, "%.5f", GET_FLOAT_VAL(val));
      break;
    case TSDB_DATA_TYPE_DOUBLE:
      fprintf(fp, "%.9f", GET_DOUBLE_VAL(val));
      break;
    case TSDB_DATA_TYPE_BINARY:
    case TSDB_DATA_TYPE_NCHAR:
      memcpy(buf, val, length);
      buf[length] = 0;
      fprintf(fp, "\'%s\'", buf);
      break;
    case TSDB_DATA_TYPE_TIMESTAMP:
      formatTimestamp(buf, *(int64_t*)val, precision);
      fprintf(fp, "'%s'", buf);
      break;
    default:
      break;
  }
}

static int xDumpResultToFile(const char* fname, TAOS_RES* tres) {
  TAOS_ROW row = taos_fetch_row(tres);
  if (row == NULL) {
    return 0;
  }

  FILE* fp = fopen(fname, "at");
  if (fp == NULL) {
    errorPrint("%s() LN%d, failed to open file: %s\n", __func__, __LINE__, fname);
    return -1;
  }

  int num_fields = taos_num_fields(tres);
  TAOS_FIELD *fields = taos_fetch_fields(tres);
  int precision = taos_result_precision(tres);

  for (int col = 0; col < num_fields; col++) {
    if (col > 0) {
      fprintf(fp, ",");
    }
    fprintf(fp, "%s", fields[col].name);
  }
  fputc('\n', fp);

  int numOfRows = 0;
  do {
    int32_t* length = taos_fetch_lengths(tres);
    for (int i = 0; i < num_fields; i++) {
      if (i > 0) {
        fputc(',', fp);
      }
      xDumpFieldToFile(fp, (const char*)row[i], fields +i, length[i], precision);
    }
    fputc('\n', fp);

    numOfRows++;
    row = taos_fetch_row(tres);
  } while( row != NULL);

  fclose(fp);

  return numOfRows;
}

static int getDbFromServer(TAOS * taos, SDbInfo** dbInfos) {
  TAOS_RES * res;
  TAOS_ROW row = NULL;
  int count = 0;

  res = taos_query(taos, "show databases;");
  int32_t code = taos_errno(res);

  if (code != 0) {
    errorPrint( "failed to run <show databases>, reason: %s\n", taos_errstr(res));
    return -1;
  }

  TAOS_FIELD *fields = taos_fetch_fields(res);

  while((row = taos_fetch_row(res)) != NULL) {
    // sys database name : 'log'
    if (strncasecmp(row[TSDB_SHOW_DB_NAME_INDEX], "log",
                fields[TSDB_SHOW_DB_NAME_INDEX].bytes) == 0) {
      continue;
    }

    dbInfos[count] = (SDbInfo *)calloc(1, sizeof(SDbInfo));
    if (dbInfos[count] == NULL) {
      errorPrint( "failed to allocate memory for some dbInfo[%d]\n", count);
      return -1;
    }

    tstrncpy(dbInfos[count]->name, (char *)row[TSDB_SHOW_DB_NAME_INDEX],
            fields[TSDB_SHOW_DB_NAME_INDEX].bytes);
    formatTimestamp(dbInfos[count]->create_time,
            *(int64_t*)row[TSDB_SHOW_DB_CREATED_TIME_INDEX],
            TSDB_TIME_PRECISION_MILLI);
    dbInfos[count]->ntables = *((int32_t *)row[TSDB_SHOW_DB_NTABLES_INDEX]);
    dbInfos[count]->vgroups = *((int32_t *)row[TSDB_SHOW_DB_VGROUPS_INDEX]);
    dbInfos[count]->replica = *((int16_t *)row[TSDB_SHOW_DB_REPLICA_INDEX]);
    dbInfos[count]->quorum = *((int16_t *)row[TSDB_SHOW_DB_QUORUM_INDEX]);
    dbInfos[count]->days = *((int16_t *)row[TSDB_SHOW_DB_DAYS_INDEX]);

    tstrncpy(dbInfos[count]->keeplist, (char *)row[TSDB_SHOW_DB_KEEP_INDEX],
            fields[TSDB_SHOW_DB_KEEP_INDEX].bytes);
    dbInfos[count]->cache = *((int32_t *)row[TSDB_SHOW_DB_CACHE_INDEX]);
    dbInfos[count]->blocks = *((int32_t *)row[TSDB_SHOW_DB_BLOCKS_INDEX]);
    dbInfos[count]->minrows = *((int32_t *)row[TSDB_SHOW_DB_MINROWS_INDEX]);
    dbInfos[count]->maxrows = *((int32_t *)row[TSDB_SHOW_DB_MAXROWS_INDEX]);
    dbInfos[count]->wallevel = *((int8_t *)row[TSDB_SHOW_DB_WALLEVEL_INDEX]);
    dbInfos[count]->fsync = *((int32_t *)row[TSDB_SHOW_DB_FSYNC_INDEX]);
    dbInfos[count]->comp = (int8_t)(*((int8_t *)row[TSDB_SHOW_DB_COMP_INDEX]));
    dbInfos[count]->cachelast =
      (int8_t)(*((int8_t *)row[TSDB_SHOW_DB_CACHELAST_INDEX]));

    tstrncpy(dbInfos[count]->precision,
            (char *)row[TSDB_SHOW_DB_PRECISION_INDEX],
            fields[TSDB_SHOW_DB_PRECISION_INDEX].bytes);
    dbInfos[count]->update = *((int8_t *)row[TSDB_SHOW_DB_UPDATE_INDEX]);
    tstrncpy(dbInfos[count]->status, (char *)row[TSDB_SHOW_DB_STATUS_INDEX],
            fields[TSDB_SHOW_DB_STATUS_INDEX].bytes);

    count++;
    if (count > MAX_DATABASE_COUNT) {
      errorPrint("%s() LN%d, The database count overflow than %d\n",
         __func__, __LINE__, MAX_DATABASE_COUNT);
      break;
    }
  }

  return count;
}

static void printfDbInfoForQueryToFile(
        char* filename, SDbInfo* dbInfos, int index) {

  if (filename[0] == 0)
      return;

  FILE *fp = fopen(filename, "at");
  if (fp == NULL) {
    errorPrint( "failed to open file: %s\n", filename);
    return;
  }

  fprintf(fp, "================ database[%d] ================\n", index);
  fprintf(fp, "name: %s\n", dbInfos->name);
  fprintf(fp, "created_time: %s\n", dbInfos->create_time);
  fprintf(fp, "ntables: %d\n", dbInfos->ntables);
  fprintf(fp, "vgroups: %d\n", dbInfos->vgroups);
  fprintf(fp, "replica: %d\n", dbInfos->replica);
  fprintf(fp, "quorum: %d\n", dbInfos->quorum);
  fprintf(fp, "days: %d\n", dbInfos->days);
  fprintf(fp, "keep0,keep1,keep(D): %s\n", dbInfos->keeplist);
  fprintf(fp, "cache(MB): %d\n", dbInfos->cache);
  fprintf(fp, "blocks: %d\n", dbInfos->blocks);
  fprintf(fp, "minrows: %d\n", dbInfos->minrows);
  fprintf(fp, "maxrows: %d\n", dbInfos->maxrows);
  fprintf(fp, "wallevel: %d\n", dbInfos->wallevel);
  fprintf(fp, "fsync: %d\n", dbInfos->fsync);
  fprintf(fp, "comp: %d\n", dbInfos->comp);
  fprintf(fp, "cachelast: %d\n", dbInfos->cachelast);
  fprintf(fp, "precision: %s\n", dbInfos->precision);
  fprintf(fp, "update: %d\n", dbInfos->update);
  fprintf(fp, "status: %s\n", dbInfos->status);
  fprintf(fp, "\n");

  fclose(fp);
}

static void printfQuerySystemInfo(TAOS * taos) {
  char filename[MAX_QUERY_SQL_LENGTH+1] = {0};
  char buffer[MAX_QUERY_SQL_LENGTH+1] = {0};
  TAOS_RES* res;

  time_t t;
  struct tm* lt;
  time(&t);
  lt = localtime(&t);
  snprintf(filename, MAX_QUERY_SQL_LENGTH, "querySystemInfo-%d-%d-%d %d:%d:%d",
          lt->tm_year+1900, lt->tm_mon, lt->tm_mday, lt->tm_hour, lt->tm_min,
          lt->tm_sec);

  // show variables
  res = taos_query(taos, "show variables;");
  //appendResultToFile(res, filename);
  xDumpResultToFile(filename, res);

  // show dnodes
  res = taos_query(taos, "show dnodes;");
  xDumpResultToFile(filename, res);
  //appendResultToFile(res, filename);

  // show databases
  res = taos_query(taos, "show databases;");
  SDbInfo** dbInfos = (SDbInfo **)calloc(MAX_DATABASE_COUNT, sizeof(SDbInfo *));
  if (dbInfos == NULL) {
    errorPrint("%s() LN%d, failed to allocate memory\n", __func__, __LINE__);
    return;
  }
  int dbCount = getDbFromServer(taos, dbInfos);
  if (dbCount <= 0) {
      free(dbInfos);
      return;
  }

  for (int i = 0; i < dbCount; i++) {
    // printf database info
    printfDbInfoForQueryToFile(filename, dbInfos[i], i);

    // show db.vgroups
    snprintf(buffer, MAX_QUERY_SQL_LENGTH, "show %s.vgroups;", dbInfos[i]->name);
    res = taos_query(taos, buffer);
    xDumpResultToFile(filename, res);

    // show db.stables
    snprintf(buffer, MAX_QUERY_SQL_LENGTH, "show %s.stables;", dbInfos[i]->name);
    res = taos_query(taos, buffer);
    xDumpResultToFile(filename, res);

    free(dbInfos[i]);
  }

  free(dbInfos);
}

static int postProceSql(char *host, struct sockaddr_in *pServAddr, uint16_t port,
        char* sqlstr, char *resultFile)
{
    char *req_fmt = "POST %s HTTP/1.1\r\nHost: %s:%d\r\nAccept: */*\r\nAuthorization: Basic %s\r\nContent-Length: %d\r\nContent-Type: application/x-www-form-urlencoded\r\n\r\n%s";

    char *url = "/rest/sql";

    int bytes, sent, received, req_str_len, resp_len;
    char *request_buf;
    char response_buf[RESP_BUF_LEN];
    uint16_t rest_port = port + TSDB_PORT_HTTP;

    int req_buf_len = strlen(sqlstr) + REQ_EXTRA_BUF_LEN;

    request_buf = malloc(req_buf_len);
    if (NULL == request_buf) {
      errorPrint("%s", "ERROR, cannot allocate memory.\n");
      exit(EXIT_FAILURE);
    }

    char userpass_buf[INPUT_BUF_LEN];
    int mod_table[] = {0, 2, 1};

    static char base64[] = {'A', 'B', 'C', 'D', 'E', 'F', 'G', 'H',
      'I', 'J', 'K', 'L', 'M', 'N', 'O', 'P',
      'Q', 'R', 'S', 'T', 'U', 'V', 'W', 'X',
      'Y', 'Z', 'a', 'b', 'c', 'd', 'e', 'f',
      'g', 'h', 'i', 'j', 'k', 'l', 'm', 'n',
      'o', 'p', 'q', 'r', 's', 't', 'u', 'v',
      'w', 'x', 'y', 'z', '0', '1', '2', '3',
      '4', '5', '6', '7', '8', '9', '+', '/'};

    snprintf(userpass_buf, INPUT_BUF_LEN, "%s:%s",
        g_Dbs.user, g_Dbs.password);
    size_t userpass_buf_len = strlen(userpass_buf);
    size_t encoded_len = 4 * ((userpass_buf_len +2) / 3);

    char base64_buf[INPUT_BUF_LEN];
#ifdef WINDOWS
    WSADATA wsaData;
    WSAStartup(MAKEWORD(2, 2), &wsaData);
    SOCKET sockfd;
#else
    int sockfd;
#endif
    sockfd = socket(AF_INET, SOCK_STREAM, 0);
    if (sockfd < 0) {
#ifdef WINDOWS
        errorPrint( "Could not create socket : %d" , WSAGetLastError());
#endif
        debugPrint("%s() LN%d, sockfd=%d\n", __func__, __LINE__, sockfd);
        free(request_buf);
        ERROR_EXIT("ERROR opening socket");
    }

    int retConn = connect(sockfd, (struct sockaddr *)pServAddr, sizeof(struct sockaddr));
    debugPrint("%s() LN%d connect() return %d\n", __func__, __LINE__, retConn);
    if (retConn < 0) {
        free(request_buf);
        ERROR_EXIT("ERROR connecting");
    }

    memset(base64_buf, 0, INPUT_BUF_LEN);

    for (int n = 0, m = 0; n < userpass_buf_len;) {
      uint32_t oct_a = n < userpass_buf_len ?
        (unsigned char) userpass_buf[n++]:0;
      uint32_t oct_b = n < userpass_buf_len ?
        (unsigned char) userpass_buf[n++]:0;
      uint32_t oct_c = n < userpass_buf_len ?
        (unsigned char) userpass_buf[n++]:0;
      uint32_t triple = (oct_a << 0x10) + (oct_b << 0x08) + oct_c;

      base64_buf[m++] = base64[(triple >> 3* 6) & 0x3f];
      base64_buf[m++] = base64[(triple >> 2* 6) & 0x3f];
      base64_buf[m++] = base64[(triple >> 1* 6) & 0x3f];
      base64_buf[m++] = base64[(triple >> 0* 6) & 0x3f];
    }

    for (int l = 0; l < mod_table[userpass_buf_len % 3]; l++)
      base64_buf[encoded_len - 1 - l] = '=';

    debugPrint("%s() LN%d: auth string base64 encoded: %s\n",
            __func__, __LINE__, base64_buf);
    char *auth = base64_buf;

    int r = snprintf(request_buf,
            req_buf_len,
            req_fmt, url, host, rest_port,
            auth, strlen(sqlstr), sqlstr);
    if (r >= req_buf_len) {
        free(request_buf);
        ERROR_EXIT("ERROR too long request");
    }
    verbosePrint("%s() LN%d: Request:\n%s\n", __func__, __LINE__, request_buf);

    req_str_len = strlen(request_buf);
    sent = 0;
    do {
#ifdef WINDOWS
        bytes = send(sockfd, request_buf + sent, req_str_len - sent, 0);
#else
        bytes = write(sockfd, request_buf + sent, req_str_len - sent);
#endif
        if (bytes < 0)
            ERROR_EXIT("ERROR writing message to socket");
        if (bytes == 0)
            break;
        sent+=bytes;
    } while(sent < req_str_len);

    memset(response_buf, 0, RESP_BUF_LEN);
    resp_len = sizeof(response_buf) - 1;
    received = 0;
    do {
#ifdef WINDOWS
        bytes = recv(sockfd, response_buf + received, resp_len - received, 0);
#else
        bytes = read(sockfd, response_buf + received, resp_len - received);
#endif
        if (bytes < 0) {
            free(request_buf);
            ERROR_EXIT("ERROR reading response from socket");
        }
        if (bytes == 0)
            break;
        received += bytes;
    } while(received < resp_len);

    if (received == resp_len) {
        free(request_buf);
        ERROR_EXIT("ERROR storing complete response from socket");
    }

    response_buf[RESP_BUF_LEN - 1] = '\0';
    printf("Response:\n%s\n", response_buf);

    if (resultFile) {
       appendResultBufToFile(response_buf, resultFile);
    }

    free(request_buf);
#ifdef WINDOWS
    closesocket(sockfd);
    WSACleanup();
#else
    close(sockfd);
#endif

    return 0;
}

static char* getTagValueFromTagSample(SSuperTable* stbInfo, int tagUsePos) {
  char*  dataBuf = (char*)calloc(TSDB_MAX_SQL_LEN+1, 1);
  if (NULL == dataBuf) {
    errorPrint("%s() LN%d, calloc failed! size:%d\n",
        __func__, __LINE__, TSDB_MAX_SQL_LEN+1);
    return NULL;
  }

  int    dataLen = 0;
  dataLen += snprintf(dataBuf + dataLen, TSDB_MAX_SQL_LEN - dataLen,
          "(%s)", stbInfo->tagDataBuf + stbInfo->lenOfTagOfOneRow * tagUsePos);

  return dataBuf;
}

static char* generateTagVaulesForStb(SSuperTable* stbInfo, int32_t tableSeq) {
  char*  dataBuf = (char*)calloc(TSDB_MAX_SQL_LEN+1, 1);
  if (NULL == dataBuf) {
    printf("calloc failed! size:%d\n", TSDB_MAX_SQL_LEN+1);
    return NULL;
  }

  int    dataLen = 0;
  dataLen += snprintf(dataBuf + dataLen, TSDB_MAX_SQL_LEN - dataLen, "(");
  for (int i = 0; i < stbInfo->tagCount; i++) {
    if ((0 == strncasecmp(stbInfo->tags[i].dataType, "binary", strlen("binary")))
            || (0 == strncasecmp(stbInfo->tags[i].dataType, "nchar", strlen("nchar")))) {
      if (stbInfo->tags[i].dataLen > TSDB_MAX_BINARY_LEN) {
        printf("binary or nchar length overflow, max size:%u\n",
                (uint32_t)TSDB_MAX_BINARY_LEN);
        tmfree(dataBuf);
        return NULL;
      }

      int tagBufLen = stbInfo->tags[i].dataLen + 1;
      char* buf = (char*)calloc(tagBufLen, 1);
      if (NULL == buf) {
        printf("calloc failed! size:%d\n", stbInfo->tags[i].dataLen);
        tmfree(dataBuf);
        return NULL;
      }

      if (tableSeq % 2) {
        tstrncpy(buf, "beijing", tagBufLen);
      } else {
        tstrncpy(buf, "shanghai", tagBufLen);
      }
      //rand_string(buf, stbInfo->tags[i].dataLen);
      dataLen += snprintf(dataBuf + dataLen, TSDB_MAX_SQL_LEN - dataLen,
              "\'%s\', ", buf);
      tmfree(buf);
    } else if (0 == strncasecmp(stbInfo->tags[i].dataType,
                "int", strlen("int"))) {
      dataLen += snprintf(dataBuf + dataLen, TSDB_MAX_SQL_LEN - dataLen,
              "%d, ", tableSeq);
    } else if (0 == strncasecmp(stbInfo->tags[i].dataType,
                "bigint", strlen("bigint"))) {
      dataLen += snprintf(dataBuf + dataLen, TSDB_MAX_SQL_LEN - dataLen,
              "%"PRId64", ", rand_bigint());
    }  else if (0 == strncasecmp(stbInfo->tags[i].dataType,
                "float", strlen("float"))) {
      dataLen += snprintf(dataBuf + dataLen, TSDB_MAX_SQL_LEN - dataLen,
              "%f, ", rand_float());
    }  else if (0 == strncasecmp(stbInfo->tags[i].dataType,
                "double", strlen("double"))) {
      dataLen += snprintf(dataBuf + dataLen, TSDB_MAX_SQL_LEN - dataLen,
              "%f, ", rand_double());
    }  else if (0 == strncasecmp(stbInfo->tags[i].dataType,
                "smallint", strlen("smallint"))) {
      dataLen += snprintf(dataBuf + dataLen, TSDB_MAX_SQL_LEN - dataLen,
              "%d, ", rand_smallint());
    }  else if (0 == strncasecmp(stbInfo->tags[i].dataType,
                "tinyint", strlen("tinyint"))) {
      dataLen += snprintf(dataBuf + dataLen, TSDB_MAX_SQL_LEN - dataLen,
              "%d, ", rand_tinyint());
    }  else if (0 == strncasecmp(stbInfo->tags[i].dataType,
                "bool", strlen("bool"))) {
      dataLen += snprintf(dataBuf + dataLen, TSDB_MAX_SQL_LEN - dataLen,
              "%d, ", rand_bool());
    }  else if (0 == strncasecmp(stbInfo->tags[i].dataType,
                "timestamp", strlen("timestamp"))) {
      dataLen += snprintf(dataBuf + dataLen, TSDB_MAX_SQL_LEN - dataLen,
              "%"PRId64", ", rand_bigint());
    }  else {
      printf("No support data type: %s\n", stbInfo->tags[i].dataType);
      tmfree(dataBuf);
      return NULL;
    }
  }

  dataLen -= 2;
  dataLen += snprintf(dataBuf + dataLen, TSDB_MAX_SQL_LEN - dataLen, ")");
  return dataBuf;
}

static int calcRowLen(SSuperTable*  superTbls) {
  int colIndex;
  int  lenOfOneRow = 0;

  for (colIndex = 0; colIndex < superTbls->columnCount; colIndex++) {
    char* dataType = superTbls->columns[colIndex].dataType;

    if (strcasecmp(dataType, "BINARY") == 0) {
      lenOfOneRow += superTbls->columns[colIndex].dataLen + 3;
    } else if (strcasecmp(dataType, "NCHAR") == 0) {
      lenOfOneRow += superTbls->columns[colIndex].dataLen + 3;
    } else if (strcasecmp(dataType, "INT") == 0)  {
      lenOfOneRow += 11;
    } else if (strcasecmp(dataType, "BIGINT") == 0)  {
      lenOfOneRow += 21;
    } else if (strcasecmp(dataType, "SMALLINT") == 0)  {
      lenOfOneRow += 6;
    } else if (strcasecmp(dataType, "TINYINT") == 0)  {
      lenOfOneRow += 4;
    } else if (strcasecmp(dataType, "BOOL") == 0)  {
      lenOfOneRow += 6;
    } else if (strcasecmp(dataType, "FLOAT") == 0) {
      lenOfOneRow += 22;
    } else if (strcasecmp(dataType, "DOUBLE") == 0) {
      lenOfOneRow += 42;
    }  else if (strcasecmp(dataType, "TIMESTAMP") == 0) {
      lenOfOneRow += 21;
    } else {
      printf("get error data type : %s\n", dataType);
      exit(-1);
    }
  }

  superTbls->lenOfOneRow = lenOfOneRow + 20; // timestamp

  int tagIndex;
  int lenOfTagOfOneRow = 0;
  for (tagIndex = 0; tagIndex < superTbls->tagCount; tagIndex++) {
    char* dataType = superTbls->tags[tagIndex].dataType;

    if (strcasecmp(dataType, "BINARY") == 0) {
      lenOfTagOfOneRow += superTbls->tags[tagIndex].dataLen + 3;
    } else if (strcasecmp(dataType, "NCHAR") == 0) {
      lenOfTagOfOneRow += superTbls->tags[tagIndex].dataLen + 3;
    } else if (strcasecmp(dataType, "INT") == 0)  {
      lenOfTagOfOneRow += superTbls->tags[tagIndex].dataLen + 11;
    } else if (strcasecmp(dataType, "BIGINT") == 0)  {
      lenOfTagOfOneRow += superTbls->tags[tagIndex].dataLen + 21;
    } else if (strcasecmp(dataType, "SMALLINT") == 0)  {
      lenOfTagOfOneRow += superTbls->tags[tagIndex].dataLen + 6;
    } else if (strcasecmp(dataType, "TINYINT") == 0)  {
      lenOfTagOfOneRow += superTbls->tags[tagIndex].dataLen + 4;
    } else if (strcasecmp(dataType, "BOOL") == 0)  {
      lenOfTagOfOneRow += superTbls->tags[tagIndex].dataLen + 6;
    } else if (strcasecmp(dataType, "FLOAT") == 0) {
      lenOfTagOfOneRow += superTbls->tags[tagIndex].dataLen + 22;
    } else if (strcasecmp(dataType, "DOUBLE") == 0) {
      lenOfTagOfOneRow += superTbls->tags[tagIndex].dataLen + 42;
    } else {
      printf("get error tag type : %s\n", dataType);
      exit(-1);
    }
  }

  superTbls->lenOfTagOfOneRow = lenOfTagOfOneRow;

  return 0;
}


static int getChildNameOfSuperTableWithLimitAndOffset(TAOS * taos,
        char* dbName, char* sTblName, char** childTblNameOfSuperTbl,
        uint64_t* childTblCountOfSuperTbl, int64_t limit, uint64_t offset) {

  char command[BUFFER_SIZE] = "\0";
  char limitBuf[100] = "\0";

  TAOS_RES * res;
  TAOS_ROW row = NULL;

  char* childTblName = *childTblNameOfSuperTbl;

  if (offset >= 0) {
    snprintf(limitBuf, 100, " limit %"PRId64" offset %"PRIu64"",
            limit, offset);
  }

  //get all child table name use cmd: select tbname from superTblName;
  snprintf(command, BUFFER_SIZE, "select tbname from %s.%s %s",
          dbName, sTblName, limitBuf);

  res = taos_query(taos, command);
  int32_t code = taos_errno(res);
  if (code != 0) {
    taos_free_result(res);
    taos_close(taos);
    errorPrint("%s() LN%d, failed to run command %s\n",
           __func__, __LINE__, command);
    exit(-1);
  }

  int childTblCount = (limit < 0)?10000:limit;
  int count = 0;
  if (childTblName == NULL) {
    childTblName = (char*)calloc(1, childTblCount * TSDB_TABLE_NAME_LEN);
    if (NULL ==  childTblName) {
    taos_free_result(res);
        taos_close(taos);
        errorPrint("%s() LN%d, failed to allocate memory!\n", __func__, __LINE__);
        exit(-1);
    }
  }

  char* pTblName = childTblName;
  while((row = taos_fetch_row(res)) != NULL) {
    int32_t* len = taos_fetch_lengths(res);
    tstrncpy(pTblName, (char *)row[0], len[0]+1);
    //printf("==== sub table name: %s\n", pTblName);
    count++;
    if (count >= childTblCount - 1) {
      char *tmp = realloc(childTblName,
              (size_t)childTblCount*1.5*TSDB_TABLE_NAME_LEN+1);
      if (tmp != NULL) {
        childTblName = tmp;
        childTblCount = (int)(childTblCount*1.5);
        memset(childTblName + count*TSDB_TABLE_NAME_LEN, 0,
                (size_t)((childTblCount-count)*TSDB_TABLE_NAME_LEN));
      } else {
        // exit, if allocate more memory failed
        errorPrint("%s() LN%d, realloc fail for save child table name of %s.%s\n",
               __func__, __LINE__, dbName, sTblName);
        tmfree(childTblName);
        taos_free_result(res);
        taos_close(taos);
        exit(-1);
      }
    }
    pTblName = childTblName + count * TSDB_TABLE_NAME_LEN;
  }

  *childTblCountOfSuperTbl = count;
  *childTblNameOfSuperTbl  = childTblName;

  taos_free_result(res);
  return 0;
}

static int getAllChildNameOfSuperTable(TAOS * taos, char* dbName,
        char* sTblName, char** childTblNameOfSuperTbl,
        uint64_t* childTblCountOfSuperTbl) {

    return getChildNameOfSuperTableWithLimitAndOffset(taos, dbName, sTblName,
            childTblNameOfSuperTbl, childTblCountOfSuperTbl,
            -1, 0);
}

static int getSuperTableFromServer(TAOS * taos, char* dbName,
        SSuperTable*  superTbls) {

  char command[BUFFER_SIZE] = "\0";
  TAOS_RES * res;
  TAOS_ROW row = NULL;
  int count = 0;

  //get schema use cmd: describe superTblName;
  snprintf(command, BUFFER_SIZE, "describe %s.%s", dbName, superTbls->sTblName);
  res = taos_query(taos, command);
  int32_t code = taos_errno(res);
  if (code != 0) {
    printf("failed to run command %s\n", command);
    taos_free_result(res);
    return -1;
  }

  int tagIndex = 0;
  int columnIndex = 0;
  TAOS_FIELD *fields = taos_fetch_fields(res);
  while((row = taos_fetch_row(res)) != NULL) {
    if (0 == count) {
      count++;
      continue;
    }

    if (strcmp((char *)row[TSDB_DESCRIBE_METRIC_NOTE_INDEX], "TAG") == 0) {
      tstrncpy(superTbls->tags[tagIndex].field,
              (char *)row[TSDB_DESCRIBE_METRIC_FIELD_INDEX],
              fields[TSDB_DESCRIBE_METRIC_FIELD_INDEX].bytes);
      tstrncpy(superTbls->tags[tagIndex].dataType,
              (char *)row[TSDB_DESCRIBE_METRIC_TYPE_INDEX],
              fields[TSDB_DESCRIBE_METRIC_TYPE_INDEX].bytes);
      superTbls->tags[tagIndex].dataLen =
          *((int *)row[TSDB_DESCRIBE_METRIC_LENGTH_INDEX]);
      tstrncpy(superTbls->tags[tagIndex].note,
              (char *)row[TSDB_DESCRIBE_METRIC_NOTE_INDEX],
              fields[TSDB_DESCRIBE_METRIC_NOTE_INDEX].bytes);
      tagIndex++;
    } else {
      tstrncpy(superTbls->columns[columnIndex].field,
              (char *)row[TSDB_DESCRIBE_METRIC_FIELD_INDEX],
              fields[TSDB_DESCRIBE_METRIC_FIELD_INDEX].bytes);
      tstrncpy(superTbls->columns[columnIndex].dataType,
              (char *)row[TSDB_DESCRIBE_METRIC_TYPE_INDEX],
              fields[TSDB_DESCRIBE_METRIC_TYPE_INDEX].bytes);
      superTbls->columns[columnIndex].dataLen =
          *((int *)row[TSDB_DESCRIBE_METRIC_LENGTH_INDEX]);
      tstrncpy(superTbls->columns[columnIndex].note,
              (char *)row[TSDB_DESCRIBE_METRIC_NOTE_INDEX],
              fields[TSDB_DESCRIBE_METRIC_NOTE_INDEX].bytes);
      columnIndex++;
    }
    count++;
  }

  superTbls->columnCount = columnIndex;
  superTbls->tagCount    = tagIndex;
  taos_free_result(res);

  calcRowLen(superTbls);

/*
  if (TBL_ALREADY_EXISTS == superTbls->childTblExists) {
    //get all child table name use cmd: select tbname from superTblName;
    int childTblCount = 10000;
    superTbls->childTblName = (char*)calloc(1, childTblCount * TSDB_TABLE_NAME_LEN);
    if (superTbls->childTblName == NULL) {
      errorPrint("%s() LN%d, alloc memory failed!\n", __func__, __LINE__);
      return -1;
    }
    getAllChildNameOfSuperTable(taos, dbName,
            superTbls->sTblName,
            &superTbls->childTblName,
            &superTbls->childTblCount);
  }
  */
  return 0;
}

static int createSuperTable(
        TAOS * taos, char* dbName,
        SSuperTable*  superTbl) {

  char command[BUFFER_SIZE] = "\0";

  char cols[STRING_LEN] = "\0";
  int colIndex;
  int len = 0;

  int  lenOfOneRow = 0;

  if (superTbl->columnCount == 0) {
    errorPrint("%s() LN%d, super table column count is %d\n",
            __func__, __LINE__, superTbl->columnCount);
    return -1;
  }

  for (colIndex = 0; colIndex < superTbl->columnCount; colIndex++) {
    char* dataType = superTbl->columns[colIndex].dataType;

    if (strcasecmp(dataType, "BINARY") == 0) {
      len += snprintf(cols + len, STRING_LEN - len,
          ", col%d %s(%d)", colIndex, "BINARY",
          superTbl->columns[colIndex].dataLen);
      lenOfOneRow += superTbl->columns[colIndex].dataLen + 3;
    } else if (strcasecmp(dataType, "NCHAR") == 0) {
      len += snprintf(cols + len, STRING_LEN - len,
          ", col%d %s(%d)", colIndex, "NCHAR",
          superTbl->columns[colIndex].dataLen);
      lenOfOneRow += superTbl->columns[colIndex].dataLen + 3;
    } else if (strcasecmp(dataType, "INT") == 0)  {
      len += snprintf(cols + len, STRING_LEN - len, ", col%d %s", colIndex, "INT");
      lenOfOneRow += 11;
    } else if (strcasecmp(dataType, "BIGINT") == 0)  {
      len += snprintf(cols + len, STRING_LEN - len, ", col%d %s", colIndex, "BIGINT");
      lenOfOneRow += 21;
    } else if (strcasecmp(dataType, "SMALLINT") == 0)  {
      len += snprintf(cols + len, STRING_LEN - len, ", col%d %s", colIndex, "SMALLINT");
      lenOfOneRow += 6;
    } else if (strcasecmp(dataType, "TINYINT") == 0)  {
      len += snprintf(cols + len, STRING_LEN - len, ", col%d %s", colIndex, "TINYINT");
      lenOfOneRow += 4;
    } else if (strcasecmp(dataType, "BOOL") == 0)  {
      len += snprintf(cols + len, STRING_LEN - len, ", col%d %s", colIndex, "BOOL");
      lenOfOneRow += 6;
    } else if (strcasecmp(dataType, "FLOAT") == 0) {
      len += snprintf(cols + len, STRING_LEN - len, ", col%d %s", colIndex, "FLOAT");
      lenOfOneRow += 22;
    } else if (strcasecmp(dataType, "DOUBLE") == 0) {
      len += snprintf(cols + len, STRING_LEN - len, ", col%d %s", colIndex, "DOUBLE");
      lenOfOneRow += 42;
    }  else if (strcasecmp(dataType, "TIMESTAMP") == 0) {
      len += snprintf(cols + len, STRING_LEN - len, ", col%d %s", colIndex, "TIMESTAMP");
      lenOfOneRow += 21;
    } else {
      taos_close(taos);
      errorPrint("%s() LN%d, config error data type : %s\n",
         __func__, __LINE__, dataType);
      exit(-1);
    }
  }

  superTbl->lenOfOneRow = lenOfOneRow + 20; // timestamp
  //printf("%s.%s column count:%d, column length:%d\n\n", g_Dbs.db[i].dbName, g_Dbs.db[i].superTbl[j].sTblName, g_Dbs.db[i].superTbl[j].columnCount, lenOfOneRow);

  // save for creating child table
  superTbl->colsOfCreateChildTable = (char*)calloc(len+20, 1);
  if (NULL == superTbl->colsOfCreateChildTable) {
    errorPrint("%s() LN%d, Failed when calloc, size:%d",
           __func__, __LINE__, len+1);
    taos_close(taos);
    exit(-1);
  }

  snprintf(superTbl->colsOfCreateChildTable, len+20, "(ts timestamp%s)", cols);
  verbosePrint("%s() LN%d: %s\n",
      __func__, __LINE__, superTbl->colsOfCreateChildTable);

  if (superTbl->tagCount == 0) {
    errorPrint("%s() LN%d, super table tag count is %d\n",
            __func__, __LINE__, superTbl->tagCount);
    return -1;
  }

  char tags[STRING_LEN] = "\0";
  int tagIndex;
  len = 0;

  int lenOfTagOfOneRow = 0;
  len += snprintf(tags + len, STRING_LEN - len, "(");
  for (tagIndex = 0; tagIndex < superTbl->tagCount; tagIndex++) {
    char* dataType = superTbl->tags[tagIndex].dataType;

    if (strcasecmp(dataType, "BINARY") == 0) {
      len += snprintf(tags + len, STRING_LEN - len, "t%d %s(%d), ", tagIndex,
              "BINARY", superTbl->tags[tagIndex].dataLen);
      lenOfTagOfOneRow += superTbl->tags[tagIndex].dataLen + 3;
    } else if (strcasecmp(dataType, "NCHAR") == 0) {
      len += snprintf(tags + len, STRING_LEN - len, "t%d %s(%d), ", tagIndex,
              "NCHAR", superTbl->tags[tagIndex].dataLen);
      lenOfTagOfOneRow += superTbl->tags[tagIndex].dataLen + 3;
    } else if (strcasecmp(dataType, "INT") == 0)  {
      len += snprintf(tags + len, STRING_LEN - len, "t%d %s, ", tagIndex,
              "INT");
      lenOfTagOfOneRow += superTbl->tags[tagIndex].dataLen + 11;
    } else if (strcasecmp(dataType, "BIGINT") == 0)  {
      len += snprintf(tags + len, STRING_LEN - len, "t%d %s, ", tagIndex,
              "BIGINT");
      lenOfTagOfOneRow += superTbl->tags[tagIndex].dataLen + 21;
    } else if (strcasecmp(dataType, "SMALLINT") == 0)  {
      len += snprintf(tags + len, STRING_LEN - len, "t%d %s, ", tagIndex,
              "SMALLINT");
      lenOfTagOfOneRow += superTbl->tags[tagIndex].dataLen + 6;
    } else if (strcasecmp(dataType, "TINYINT") == 0)  {
      len += snprintf(tags + len, STRING_LEN - len, "t%d %s, ", tagIndex,
              "TINYINT");
      lenOfTagOfOneRow += superTbl->tags[tagIndex].dataLen + 4;
    } else if (strcasecmp(dataType, "BOOL") == 0)  {
      len += snprintf(tags + len, STRING_LEN - len, "t%d %s, ", tagIndex,
              "BOOL");
      lenOfTagOfOneRow += superTbl->tags[tagIndex].dataLen + 6;
    } else if (strcasecmp(dataType, "FLOAT") == 0) {
      len += snprintf(tags + len, STRING_LEN - len, "t%d %s, ", tagIndex,
              "FLOAT");
      lenOfTagOfOneRow += superTbl->tags[tagIndex].dataLen + 22;
    } else if (strcasecmp(dataType, "DOUBLE") == 0) {
      len += snprintf(tags + len, STRING_LEN - len, "t%d %s, ", tagIndex,
              "DOUBLE");
      lenOfTagOfOneRow += superTbl->tags[tagIndex].dataLen + 42;
    } else {
      taos_close(taos);
      errorPrint("%s() LN%d, config error tag type : %s\n",
         __func__, __LINE__, dataType);
      exit(-1);
    }
  }

  len -= 2;
  len += snprintf(tags + len, STRING_LEN - len, ")");

  superTbl->lenOfTagOfOneRow = lenOfTagOfOneRow;

  snprintf(command, BUFFER_SIZE,
          "create table if not exists %s.%s (ts timestamp%s) tags %s",
          dbName, superTbl->sTblName, cols, tags);
  verbosePrint("%s() LN%d: %s\n", __func__, __LINE__, command);

  if (0 != queryDbExec(taos, command, NO_INSERT_TYPE, false)) {
      errorPrint( "create supertable %s failed!\n\n",
              superTbl->sTblName);
      return -1;
  }
  debugPrint("create supertable %s success!\n\n", superTbl->sTblName);
  return 0;
}

static int createDatabasesAndStables() {
  TAOS * taos = NULL;
  int    ret = 0;
  taos = taos_connect(g_Dbs.host, g_Dbs.user, g_Dbs.password, NULL, g_Dbs.port);
  if (taos == NULL) {
    errorPrint( "Failed to connect to TDengine, reason:%s\n", taos_errstr(NULL));
    return -1;
  }
  char command[BUFFER_SIZE] = "\0";

  for (int i = 0; i < g_Dbs.dbCount; i++) {
    if (g_Dbs.db[i].drop) {
      sprintf(command, "drop database if exists %s;", g_Dbs.db[i].dbName);
      verbosePrint("%s() %d command: %s\n", __func__, __LINE__, command);
      if (0 != queryDbExec(taos, command, NO_INSERT_TYPE, false)) {
        taos_close(taos);
        return -1;
      }

      int dataLen = 0;
      dataLen += snprintf(command + dataLen,
          BUFFER_SIZE - dataLen, "create database if not exists %s", g_Dbs.db[i].dbName);

      if (g_Dbs.db[i].dbCfg.blocks > 0) {
        dataLen += snprintf(command + dataLen,
            BUFFER_SIZE - dataLen, " blocks %d", g_Dbs.db[i].dbCfg.blocks);
      }
      if (g_Dbs.db[i].dbCfg.cache > 0) {
        dataLen += snprintf(command + dataLen,
            BUFFER_SIZE - dataLen, " cache %d", g_Dbs.db[i].dbCfg.cache);
      }
      if (g_Dbs.db[i].dbCfg.days > 0) {
        dataLen += snprintf(command + dataLen,
            BUFFER_SIZE - dataLen, " days %d", g_Dbs.db[i].dbCfg.days);
      }
      if (g_Dbs.db[i].dbCfg.keep > 0) {
        dataLen += snprintf(command + dataLen,
            BUFFER_SIZE - dataLen, " keep %d", g_Dbs.db[i].dbCfg.keep);
      }
      if (g_Dbs.db[i].dbCfg.quorum > 1) {
        dataLen += snprintf(command + dataLen,
            BUFFER_SIZE - dataLen, " quorum %d", g_Dbs.db[i].dbCfg.quorum);
      }
      if (g_Dbs.db[i].dbCfg.replica > 0) {
        dataLen += snprintf(command + dataLen,
            BUFFER_SIZE - dataLen, " replica %d", g_Dbs.db[i].dbCfg.replica);
      }
      if (g_Dbs.db[i].dbCfg.update > 0) {
        dataLen += snprintf(command + dataLen,
            BUFFER_SIZE - dataLen, " update %d", g_Dbs.db[i].dbCfg.update);
      }
      //if (g_Dbs.db[i].dbCfg.maxtablesPerVnode > 0) {
      //  dataLen += snprintf(command + dataLen,
      //  BUFFER_SIZE - dataLen, "tables %d ", g_Dbs.db[i].dbCfg.maxtablesPerVnode);
      //}
      if (g_Dbs.db[i].dbCfg.minRows > 0) {
        dataLen += snprintf(command + dataLen,
            BUFFER_SIZE - dataLen, " minrows %d", g_Dbs.db[i].dbCfg.minRows);
      }
      if (g_Dbs.db[i].dbCfg.maxRows > 0) {
        dataLen += snprintf(command + dataLen,
            BUFFER_SIZE - dataLen, " maxrows %d", g_Dbs.db[i].dbCfg.maxRows);
      }
      if (g_Dbs.db[i].dbCfg.comp > 0) {
        dataLen += snprintf(command + dataLen,
            BUFFER_SIZE - dataLen, " comp %d", g_Dbs.db[i].dbCfg.comp);
      }
      if (g_Dbs.db[i].dbCfg.walLevel > 0) {
        dataLen += snprintf(command + dataLen,
            BUFFER_SIZE - dataLen, " wal %d", g_Dbs.db[i].dbCfg.walLevel);
      }
      if (g_Dbs.db[i].dbCfg.cacheLast > 0) {
        dataLen += snprintf(command + dataLen,
            BUFFER_SIZE - dataLen, " cachelast %d", g_Dbs.db[i].dbCfg.cacheLast);
      }
      if (g_Dbs.db[i].dbCfg.fsync > 0) {
        dataLen += snprintf(command + dataLen, BUFFER_SIZE - dataLen,
                " fsync %d", g_Dbs.db[i].dbCfg.fsync);
      }
      if ((0 == strncasecmp(g_Dbs.db[i].dbCfg.precision, "ms", strlen("ms")))
              || (0 == strncasecmp(g_Dbs.db[i].dbCfg.precision,
                      "us", strlen("us")))) {
        dataLen += snprintf(command + dataLen, BUFFER_SIZE - dataLen,
                " precision \'%s\';", g_Dbs.db[i].dbCfg.precision);
      }

      debugPrint("%s() %d command: %s\n", __func__, __LINE__, command);
      if (0 != queryDbExec(taos, command, NO_INSERT_TYPE, false)) {
        taos_close(taos);
        errorPrint( "\ncreate database %s failed!\n\n", g_Dbs.db[i].dbName);
        return -1;
      }
      printf("\ncreate database %s success!\n\n", g_Dbs.db[i].dbName);
    }

    debugPrint("%s() LN%d supertbl count:%"PRIu64"\n",
            __func__, __LINE__, g_Dbs.db[i].superTblCount);

    int validStbCount = 0;

    for (int j = 0; j < g_Dbs.db[i].superTblCount; j++) {
      sprintf(command, "describe %s.%s;", g_Dbs.db[i].dbName,
              g_Dbs.db[i].superTbls[j].sTblName);
      verbosePrint("%s() %d command: %s\n", __func__, __LINE__, command);

      ret = queryDbExec(taos, command, NO_INSERT_TYPE, true);

      if ((ret != 0) || (g_Dbs.db[i].drop)) {
        ret = createSuperTable(taos, g_Dbs.db[i].dbName,
                &g_Dbs.db[i].superTbls[j]);

        if (0 != ret) {
          errorPrint("create super table %d failed!\n\n", j);
          continue;
        }
      }

      ret = getSuperTableFromServer(taos, g_Dbs.db[i].dbName,
                &g_Dbs.db[i].superTbls[j]);
      if (0 != ret) {
        errorPrint("\nget super table %s.%s info failed!\n\n",
                g_Dbs.db[i].dbName, g_Dbs.db[i].superTbls[j].sTblName);
        continue;
      }

      validStbCount ++;
    }

    g_Dbs.db[i].superTblCount = validStbCount;
  }

  taos_close(taos);
  return 0;
}

static void* createTable(void *sarg)
{
  threadInfo *pThreadInfo = (threadInfo *)sarg;
  SSuperTable* superTblInfo = pThreadInfo->superTblInfo;

  int64_t  lastPrintTime = taosGetTimestampMs();

  int buff_len;
  buff_len = BUFFER_SIZE / 8;

  char *buffer = calloc(buff_len, 1);
  if (buffer == NULL) {
    errorPrint("%s() LN%d, Memory allocated failed!\n", __func__, __LINE__);
    exit(-1);
  }

  int len = 0;
  int batchNum = 0;

  verbosePrint("%s() LN%d: Creating table from %"PRIu64" to %"PRIu64"\n",
          __func__, __LINE__,
          pThreadInfo->start_table_from, pThreadInfo->end_table_to);

  for (uint64_t i = pThreadInfo->start_table_from;
          i <= pThreadInfo->end_table_to; i++) {
    if (0 == g_Dbs.use_metric) {
      snprintf(buffer, buff_len,
              "create table if not exists %s.%s%"PRIu64" %s;",
              pThreadInfo->db_name,
              g_args.tb_prefix, i,
              pThreadInfo->cols);
    } else {
      if (superTblInfo == NULL) {
        errorPrint("%s() LN%d, use metric, but super table info is NULL\n",
                  __func__, __LINE__);
        free(buffer);
        exit(-1);
      } else {
        if (0 == len) {
          batchNum = 0;
          memset(buffer, 0, buff_len);
          len += snprintf(buffer + len,
                  buff_len - len, "create table ");
        }
        char* tagsValBuf = NULL;
        if (0 == superTblInfo->tagSource) {
          tagsValBuf = generateTagVaulesForStb(superTblInfo, i);
        } else {
          tagsValBuf = getTagValueFromTagSample(
                  superTblInfo,
                  i % superTblInfo->tagSampleCount);
        }
        if (NULL == tagsValBuf) {
          free(buffer);
          return NULL;
        }
        len += snprintf(buffer + len,
                buff_len - len,
                "if not exists %s.%s%"PRIu64" using %s.%s tags %s ",
                pThreadInfo->db_name, superTblInfo->childTblPrefix,
                i, pThreadInfo->db_name,
                superTblInfo->sTblName, tagsValBuf);
        free(tagsValBuf);
        batchNum++;
        if ((batchNum < superTblInfo->batchCreateTableNum)
                && ((buff_len - len)
                    >= (superTblInfo->lenOfTagOfOneRow + 256))) {
          continue;
        }
      }
    }

    len = 0;
    verbosePrint("%s() LN%d %s\n", __func__, __LINE__, buffer);
    if (0 != queryDbExec(pThreadInfo->taos, buffer, NO_INSERT_TYPE, false)){
      errorPrint( "queryDbExec() failed. buffer:\n%s\n", buffer);
      free(buffer);
      return NULL;
    }

    int64_t  currentPrintTime = taosGetTimestampMs();
    if (currentPrintTime - lastPrintTime > 30*1000) {
      printf("thread[%d] already create %"PRIu64" - %"PRIu64" tables\n",
              pThreadInfo->threadID, pThreadInfo->start_table_from, i);
      lastPrintTime = currentPrintTime;
    }
  }

  if (0 != len) {
    verbosePrint("%s() %d buffer: %s\n", __func__, __LINE__, buffer);
    if (0 != queryDbExec(pThreadInfo->taos, buffer, NO_INSERT_TYPE, false)) {
      errorPrint( "queryDbExec() failed. buffer:\n%s\n", buffer);
    }
  }

  free(buffer);
  return NULL;
}

static int startMultiThreadCreateChildTable(
        char* cols, int threads, uint64_t startFrom, uint64_t ntables,
        char* db_name, SSuperTable* superTblInfo) {

  pthread_t *pids = malloc(threads * sizeof(pthread_t));
  threadInfo *infos = malloc(threads * sizeof(threadInfo));

  if ((NULL == pids) || (NULL == infos)) {
    printf("malloc failed\n");
    exit(-1);
  }

  if (threads < 1) {
    threads = 1;
  }

  uint64_t a = ntables / threads;
  if (a < 1) {
    threads = ntables;
    a = 1;
  }

  uint64_t b = 0;
  b = ntables % threads;

  for (int64_t i = 0; i < threads; i++) {
    threadInfo *t_info = infos + i;
    t_info->threadID = i;
    tstrncpy(t_info->db_name, db_name, MAX_DB_NAME_SIZE);
    t_info->superTblInfo = superTblInfo;
    verbosePrint("%s() %d db_name: %s\n", __func__, __LINE__, db_name);
    t_info->taos = taos_connect(
            g_Dbs.host,
            g_Dbs.user,
            g_Dbs.password,
            db_name,
            g_Dbs.port);
    if (t_info->taos == NULL) {
      errorPrint( "%s() LN%d, Failed to connect to TDengine, reason:%s\n",
         __func__, __LINE__, taos_errstr(NULL));
      free(pids);
      free(infos);
      return -1;
    }

    t_info->start_table_from = startFrom;
    t_info->ntables = i<b?a+1:a;
    t_info->end_table_to = i < b ? startFrom + a : startFrom + a - 1;
    startFrom = t_info->end_table_to + 1;
    t_info->use_metric = true;
    t_info->cols = cols;
    t_info->minDelay = UINT64_MAX;
    pthread_create(pids + i, NULL, createTable, t_info);
  }

  for (int i = 0; i < threads; i++) {
    pthread_join(pids[i], NULL);
  }

  for (int i = 0; i < threads; i++) {
    threadInfo *t_info = infos + i;
    taos_close(t_info->taos);
  }

  free(pids);
  free(infos);

  return 0;
}

static void createChildTables() {
    char tblColsBuf[MAX_SQL_SIZE];
    int len;

  for (int i = 0; i < g_Dbs.dbCount; i++) {
    if (g_Dbs.use_metric) {
      if (g_Dbs.db[i].superTblCount > 0) {
          // with super table
        for (int j = 0; j < g_Dbs.db[i].superTblCount; j++) {
          if ((AUTO_CREATE_SUBTBL == g_Dbs.db[i].superTbls[j].autoCreateTable)
                || (TBL_ALREADY_EXISTS == g_Dbs.db[i].superTbls[j].childTblExists)) {
            continue;
          }

          verbosePrint("%s() LN%d: %s\n", __func__, __LINE__,
                  g_Dbs.db[i].superTbls[j].colsOfCreateChildTable);
          int startFrom = 0;
          g_totalChildTables += g_Dbs.db[i].superTbls[j].childTblCount;

          verbosePrint("%s() LN%d: create %d child tables from %d\n",
                  __func__, __LINE__, g_totalChildTables, startFrom);
          startMultiThreadCreateChildTable(
                g_Dbs.db[i].superTbls[j].colsOfCreateChildTable,
                g_Dbs.threadCountByCreateTbl,
                startFrom,
                g_Dbs.db[i].superTbls[j].childTblCount,
                g_Dbs.db[i].dbName, &(g_Dbs.db[i].superTbls[j]));
        }
      }
    } else {
      // normal table
      len = snprintf(tblColsBuf, MAX_SQL_SIZE, "(TS TIMESTAMP");
      for (int j = 0; j < g_args.num_of_CPR; j++) {
          if ((strncasecmp(g_args.datatype[j], "BINARY", strlen("BINARY")) == 0)
                  || (strncasecmp(g_args.datatype[j],
                      "NCHAR", strlen("NCHAR")) == 0)) {
              snprintf(tblColsBuf + len, MAX_SQL_SIZE - len,
                      ", COL%d %s(%d)", j, g_args.datatype[j], g_args.len_of_binary);
          } else {
              snprintf(tblColsBuf + len, MAX_SQL_SIZE - len,
                      ", COL%d %s", j, g_args.datatype[j]);
          }
          len = strlen(tblColsBuf);
      }

      snprintf(tblColsBuf + len, MAX_SQL_SIZE - len, ")");

      verbosePrint("%s() LN%d: dbName: %s num of tb: %"PRIu64" schema: %s\n",
              __func__, __LINE__,
              g_Dbs.db[i].dbName, g_args.num_of_tables, tblColsBuf);
      startMultiThreadCreateChildTable(
            tblColsBuf,
            g_Dbs.threadCountByCreateTbl,
            0,
            g_args.num_of_tables,
            g_Dbs.db[i].dbName,
            NULL);
    }
  }
}

/*
  Read 10000 lines at most. If more than 10000 lines, continue to read after using
*/
static int readTagFromCsvFileToMem(SSuperTable  * superTblInfo) {
  size_t  n = 0;
  ssize_t readLen = 0;
  char *  line = NULL;

  FILE *fp = fopen(superTblInfo->tagsFile, "r");
  if (fp == NULL) {
    printf("Failed to open tags file: %s, reason:%s\n",
            superTblInfo->tagsFile, strerror(errno));
    return -1;
  }

  if (superTblInfo->tagDataBuf) {
    free(superTblInfo->tagDataBuf);
    superTblInfo->tagDataBuf = NULL;
  }

  int tagCount = 10000;
  int count = 0;
  char* tagDataBuf = calloc(1, superTblInfo->lenOfTagOfOneRow * tagCount);
  if (tagDataBuf == NULL) {
    printf("Failed to calloc, reason:%s\n", strerror(errno));
    fclose(fp);
    return -1;
  }

  while((readLen = tgetline(&line, &n, fp)) != -1) {
    if (('\r' == line[readLen - 1]) || ('\n' == line[readLen - 1])) {
      line[--readLen] = 0;
    }

    if (readLen == 0) {
      continue;
    }

    memcpy(tagDataBuf + count * superTblInfo->lenOfTagOfOneRow, line, readLen);
    count++;

    if (count >= tagCount - 1) {
      char *tmp = realloc(tagDataBuf,
              (size_t)tagCount*1.5*superTblInfo->lenOfTagOfOneRow);
      if (tmp != NULL) {
        tagDataBuf = tmp;
        tagCount = (int)(tagCount*1.5);
        memset(tagDataBuf + count*superTblInfo->lenOfTagOfOneRow,
                0, (size_t)((tagCount-count)*superTblInfo->lenOfTagOfOneRow));
      } else {
        // exit, if allocate more memory failed
        printf("realloc fail for save tag val from %s\n", superTblInfo->tagsFile);
        tmfree(tagDataBuf);
        free(line);
        fclose(fp);
        return -1;
      }
    }
  }

  superTblInfo->tagDataBuf = tagDataBuf;
  superTblInfo->tagSampleCount = count;

  free(line);
  fclose(fp);
  return 0;
}

int readSampleFromJsonFileToMem(SSuperTable  * superTblInfo) {
  // TODO
  return 0;
}

/*
  Read 10000 lines at most. If more than 10000 lines, continue to read after using
*/
static int readSampleFromCsvFileToMem(
        SSuperTable* superTblInfo) {
  size_t  n = 0;
  ssize_t readLen = 0;
  char *  line = NULL;
  int getRows = 0;

  FILE*  fp = fopen(superTblInfo->sampleFile, "r");
  if (fp == NULL) {
      errorPrint( "Failed to open sample file: %s, reason:%s\n",
              superTblInfo->sampleFile, strerror(errno));
      return -1;
  }

  assert(superTblInfo->sampleDataBuf);
  memset(superTblInfo->sampleDataBuf, 0,
          MAX_SAMPLES_ONCE_FROM_FILE * superTblInfo->lenOfOneRow);
  while(1) {
    readLen = tgetline(&line, &n, fp);
    if (-1 == readLen) {
      if(0 != fseek(fp, 0, SEEK_SET)) {
        errorPrint( "Failed to fseek file: %s, reason:%s\n",
                superTblInfo->sampleFile, strerror(errno));
        fclose(fp);
        return -1;
      }
      continue;
    }

    if (('\r' == line[readLen - 1]) || ('\n' == line[readLen - 1])) {
      line[--readLen] = 0;
    }

    if (readLen == 0) {
      continue;
    }

    if (readLen > superTblInfo->lenOfOneRow) {
      printf("sample row len[%d] overflow define schema len[%"PRIu64"], so discard this row\n",
              (int32_t)readLen, superTblInfo->lenOfOneRow);
      continue;
    }

    memcpy(superTblInfo->sampleDataBuf + getRows * superTblInfo->lenOfOneRow,
          line, readLen);
    getRows++;

    if (getRows == MAX_SAMPLES_ONCE_FROM_FILE) {
      break;
    }
  }

  fclose(fp);
  tmfree(line);
  return 0;
}

static bool getColumnAndTagTypeFromInsertJsonFile(
        cJSON* stbInfo, SSuperTable* superTbls) {
  bool  ret = false;

  // columns
  cJSON *columns = cJSON_GetObjectItem(stbInfo, "columns");
  if (columns && columns->type != cJSON_Array) {
    printf("ERROR: failed to read json, columns not found\n");
    goto PARSE_OVER;
  } else if (NULL == columns) {
    superTbls->columnCount = 0;
    superTbls->tagCount    = 0;
    return true;
  }

  int columnSize = cJSON_GetArraySize(columns);
  if ((columnSize + 1/* ts */) > MAX_COLUMN_COUNT) {
    errorPrint("%s() LN%d, failed to read json, column size overflow, max column size is %d\n",
            __func__, __LINE__, MAX_COLUMN_COUNT);
    goto PARSE_OVER;
  }

  int count = 1;
  int index = 0;
  StrColumn    columnCase;

  //superTbls->columnCount = columnSize;
  for (int k = 0; k < columnSize; ++k) {
    cJSON* column = cJSON_GetArrayItem(columns, k);
    if (column == NULL) continue;

    count = 1;
    cJSON* countObj = cJSON_GetObjectItem(column, "count");
    if (countObj && countObj->type == cJSON_Number) {
      count = countObj->valueint;
    } else if (countObj && countObj->type != cJSON_Number) {
      errorPrint("%s() LN%d, failed to read json, column count not found\n",
          __func__, __LINE__);
      goto PARSE_OVER;
    } else {
      count = 1;
    }

    // column info
    memset(&columnCase, 0, sizeof(StrColumn));
    cJSON *dataType = cJSON_GetObjectItem(column, "type");
    if (!dataType || dataType->type != cJSON_String
        || dataType->valuestring == NULL) {
      errorPrint("%s() LN%d: failed to read json, column type not found\n",
          __func__, __LINE__);
      goto PARSE_OVER;
    }
    //tstrncpy(superTbls->columns[k].dataType, dataType->valuestring, MAX_TB_NAME_SIZE);
    tstrncpy(columnCase.dataType, dataType->valuestring, MAX_TB_NAME_SIZE);

    cJSON* dataLen = cJSON_GetObjectItem(column, "len");
    if (dataLen && dataLen->type == cJSON_Number) {
      columnCase.dataLen = dataLen->valueint;
    } else if (dataLen && dataLen->type != cJSON_Number) {
      debugPrint("%s() LN%d: failed to read json, column len not found\n",
          __func__, __LINE__);
      goto PARSE_OVER;
    } else {
      columnCase.dataLen = 8;
    }

    for (int n = 0; n < count; ++n) {
      tstrncpy(superTbls->columns[index].dataType,
              columnCase.dataType, MAX_TB_NAME_SIZE);
      superTbls->columns[index].dataLen = columnCase.dataLen;
      index++;
    }
  }

  if ((index + 1 /* ts */) > MAX_COLUMN_COUNT) {
    errorPrint("%s() LN%d, failed to read json, column size overflow, allowed max column size is %d\n",
            __func__, __LINE__, MAX_COLUMN_COUNT);
    goto PARSE_OVER;
  }

  superTbls->columnCount = index;

  count = 1;
  index = 0;
  // tags
  cJSON *tags = cJSON_GetObjectItem(stbInfo, "tags");
  if (!tags || tags->type != cJSON_Array) {
    errorPrint("%s() LN%d, failed to read json, tags not found\n",
        __func__, __LINE__);
    goto PARSE_OVER;
  }

  int tagSize = cJSON_GetArraySize(tags);
  if (tagSize > MAX_TAG_COUNT) {
    errorPrint("%s() LN%d, failed to read json, tags size overflow, max tag size is %d\n",
        __func__, __LINE__, MAX_TAG_COUNT);
    goto PARSE_OVER;
  }

  //superTbls->tagCount = tagSize;
  for (int k = 0; k < tagSize; ++k) {
    cJSON* tag = cJSON_GetArrayItem(tags, k);
    if (tag == NULL) continue;

    count = 1;
    cJSON* countObj = cJSON_GetObjectItem(tag, "count");
    if (countObj && countObj->type == cJSON_Number) {
      count = countObj->valueint;
    } else if (countObj && countObj->type != cJSON_Number) {
      printf("ERROR: failed to read json, column count not found\n");
      goto PARSE_OVER;
    } else {
      count = 1;
    }

    // column info
    memset(&columnCase, 0, sizeof(StrColumn));
    cJSON *dataType = cJSON_GetObjectItem(tag, "type");
    if (!dataType || dataType->type != cJSON_String
        || dataType->valuestring == NULL) {
      errorPrint("%s() LN%d, failed to read json, tag type not found\n",
          __func__, __LINE__);
      goto PARSE_OVER;
    }
    tstrncpy(columnCase.dataType, dataType->valuestring, MAX_TB_NAME_SIZE);

    cJSON* dataLen = cJSON_GetObjectItem(tag, "len");
    if (dataLen && dataLen->type == cJSON_Number) {
      columnCase.dataLen = dataLen->valueint;
    } else if (dataLen && dataLen->type != cJSON_Number) {
      errorPrint("%s() LN%d, failed to read json, column len not found\n",
          __func__, __LINE__);
      goto PARSE_OVER;
    } else {
      columnCase.dataLen = 0;
    }

    for (int n = 0; n < count; ++n) {
      tstrncpy(superTbls->tags[index].dataType, columnCase.dataType,
          MAX_TB_NAME_SIZE);
      superTbls->tags[index].dataLen = columnCase.dataLen;
      index++;
    }
  }

  if (index > MAX_TAG_COUNT) {
    errorPrint("%s() LN%d, failed to read json, tags size overflow, allowed max tag count is %d\n",
        __func__, __LINE__, MAX_TAG_COUNT);
    goto PARSE_OVER;
  }

  superTbls->tagCount = index;

  if ((superTbls->columnCount + superTbls->tagCount + 1 /* ts */) > MAX_COLUMN_COUNT) {
    errorPrint("%s() LN%d, columns + tags is more than allowed max columns count: %d\n",
        __func__, __LINE__, MAX_COLUMN_COUNT);
    goto PARSE_OVER;
  }
  ret = true;

PARSE_OVER:
  return ret;
}

static bool getMetaFromInsertJsonFile(cJSON* root) {
  bool  ret = false;

  cJSON* cfgdir = cJSON_GetObjectItem(root, "cfgdir");
  if (cfgdir && cfgdir->type == cJSON_String && cfgdir->valuestring != NULL) {
    tstrncpy(g_Dbs.cfgDir, cfgdir->valuestring, MAX_FILE_NAME_LEN);
  }

  cJSON* host = cJSON_GetObjectItem(root, "host");
  if (host && host->type == cJSON_String && host->valuestring != NULL) {
    tstrncpy(g_Dbs.host, host->valuestring, MAX_HOSTNAME_SIZE);
  } else if (!host) {
    tstrncpy(g_Dbs.host, "127.0.0.1", MAX_HOSTNAME_SIZE);
  } else {
    printf("ERROR: failed to read json, host not found\n");
    goto PARSE_OVER;
  }

  cJSON* port = cJSON_GetObjectItem(root, "port");
  if (port && port->type == cJSON_Number) {
    g_Dbs.port = port->valueint;
  } else if (!port) {
    g_Dbs.port = 6030;
  }

  cJSON* user = cJSON_GetObjectItem(root, "user");
  if (user && user->type == cJSON_String && user->valuestring != NULL) {
    tstrncpy(g_Dbs.user, user->valuestring, MAX_USERNAME_SIZE);
  } else if (!user) {
    tstrncpy(g_Dbs.user, "root", MAX_USERNAME_SIZE);
  }

  cJSON* password = cJSON_GetObjectItem(root, "password");
  if (password && password->type == cJSON_String && password->valuestring != NULL) {
    tstrncpy(g_Dbs.password, password->valuestring, MAX_PASSWORD_SIZE);
  } else if (!password) {
    tstrncpy(g_Dbs.password, "taosdata", MAX_PASSWORD_SIZE);
  }

  cJSON* resultfile = cJSON_GetObjectItem(root, "result_file");
  if (resultfile && resultfile->type == cJSON_String && resultfile->valuestring != NULL) {
    tstrncpy(g_Dbs.resultFile, resultfile->valuestring, MAX_FILE_NAME_LEN);
  } else if (!resultfile) {
    tstrncpy(g_Dbs.resultFile, "./insert_res.txt", MAX_FILE_NAME_LEN);
  }

  cJSON* threads = cJSON_GetObjectItem(root, "thread_count");
  if (threads && threads->type == cJSON_Number) {
    g_Dbs.threadCount = threads->valueint;
  } else if (!threads) {
    g_Dbs.threadCount = 1;
  } else {
    printf("ERROR: failed to read json, threads not found\n");
    goto PARSE_OVER;
  }

  cJSON* threads2 = cJSON_GetObjectItem(root, "thread_count_create_tbl");
  if (threads2 && threads2->type == cJSON_Number) {
    g_Dbs.threadCountByCreateTbl = threads2->valueint;
  } else if (!threads2) {
    g_Dbs.threadCountByCreateTbl = 1;
  } else {
    errorPrint("%s() LN%d, failed to read json, threads2 not found\n",
            __func__, __LINE__);
    goto PARSE_OVER;
  }

  cJSON* gInsertInterval = cJSON_GetObjectItem(root, "insert_interval");
  if (gInsertInterval && gInsertInterval->type == cJSON_Number) {
    if (gInsertInterval->valueint <0) {
      errorPrint("%s() LN%d, failed to read json, insert interval input mistake\n",
            __func__, __LINE__);
      goto PARSE_OVER;
    }
    g_args.insert_interval = gInsertInterval->valueint;
  } else if (!gInsertInterval) {
    g_args.insert_interval = 0;
  } else {
    errorPrint("%s() LN%d, failed to read json, insert_interval input mistake\n",
        __func__, __LINE__);
    goto PARSE_OVER;
  }

  cJSON* interlaceRows = cJSON_GetObjectItem(root, "interlace_rows");
  if (interlaceRows && interlaceRows->type == cJSON_Number) {
    if (interlaceRows->valueint < 0) {
      errorPrint("%s() LN%d, failed to read json, interlace_rows input mistake\n",
        __func__, __LINE__);
      goto PARSE_OVER;

    }
    g_args.interlace_rows = interlaceRows->valueint;

    // rows per table need be less than insert batch
    if (g_args.interlace_rows > g_args.num_of_RPR) {
      printf("NOTICE: interlace rows value %"PRIu64" > num_of_records_per_req %"PRIu64"\n\n",
              g_args.interlace_rows, g_args.num_of_RPR);
      printf("        interlace rows value will be set to num_of_records_per_req %"PRIu64"\n\n",
              g_args.num_of_RPR);
      if (!g_args.answer_yes) {
        printf("        press Enter key to continue or Ctrl-C to stop.");
        (void)getchar();
      }
      g_args.interlace_rows = g_args.num_of_RPR;
    }
  } else if (!interlaceRows) {
    g_args.interlace_rows = 0; // 0 means progressive mode, > 0 mean interlace mode. max value is less or equ num_of_records_per_req
  } else {
    errorPrint("%s() LN%d, failed to read json, interlace_rows input mistake\n",
        __func__, __LINE__);
    goto PARSE_OVER;
  }

  cJSON* maxSqlLen = cJSON_GetObjectItem(root, "max_sql_len");
  if (maxSqlLen && maxSqlLen->type == cJSON_Number) {
    if (maxSqlLen->valueint < 0) {
      errorPrint("%s() LN%d, failed to read json, max_sql_len input mistake\n",
        __func__, __LINE__);
      goto PARSE_OVER;
    }
    g_args.max_sql_len = maxSqlLen->valueint;
  } else if (!maxSqlLen) {
    g_args.max_sql_len = (1024*1024);
  } else {
    errorPrint("%s() LN%d, failed to read json, max_sql_len input mistake\n",
        __func__, __LINE__);
    goto PARSE_OVER;
  }

  cJSON* numRecPerReq = cJSON_GetObjectItem(root, "num_of_records_per_req");
  if (numRecPerReq && numRecPerReq->type == cJSON_Number) {
    if (numRecPerReq->valueint <= 0) {
      errorPrint("%s() LN%d, failed to read json, num_of_records_per_req input mistake\n",
        __func__, __LINE__);
      goto PARSE_OVER;
    } else if (numRecPerReq->valueint > MAX_RECORDS_PER_REQ) {
      numRecPerReq->valueint = MAX_RECORDS_PER_REQ;
    }
    g_args.num_of_RPR = numRecPerReq->valueint;
  } else if (!numRecPerReq) {
    g_args.num_of_RPR = MAX_RECORDS_PER_REQ;
  } else {
    errorPrint("%s() LN%d, failed to read json, num_of_records_per_req not found\n",
        __func__, __LINE__);
    goto PARSE_OVER;
  }

  cJSON *answerPrompt = cJSON_GetObjectItem(root, "confirm_parameter_prompt"); // yes, no,
  if (answerPrompt
          && answerPrompt->type == cJSON_String
          && answerPrompt->valuestring != NULL) {
    if (0 == strncasecmp(answerPrompt->valuestring, "yes", 3)) {
      g_args.answer_yes = false;
    } else if (0 == strncasecmp(answerPrompt->valuestring, "no", 2)) {
      g_args.answer_yes = true;
    } else {
      g_args.answer_yes = false;
    }
  } else if (!answerPrompt) {
    g_args.answer_yes = false;
  } else {
    printf("ERROR: failed to read json, confirm_parameter_prompt not found\n");
    goto PARSE_OVER;
  }

  cJSON* dbs = cJSON_GetObjectItem(root, "databases");
  if (!dbs || dbs->type != cJSON_Array) {
    printf("ERROR: failed to read json, databases not found\n");
    goto PARSE_OVER;
  }

  int dbSize = cJSON_GetArraySize(dbs);
  if (dbSize > MAX_DB_COUNT) {
    errorPrint(
            "ERROR: failed to read json, databases size overflow, max database is %d\n",
            MAX_DB_COUNT);
    goto PARSE_OVER;
  }

  g_Dbs.dbCount = dbSize;
  for (int i = 0; i < dbSize; ++i) {
    cJSON* dbinfos = cJSON_GetArrayItem(dbs, i);
    if (dbinfos == NULL) continue;

    // dbinfo
    cJSON *dbinfo = cJSON_GetObjectItem(dbinfos, "dbinfo");
    if (!dbinfo || dbinfo->type != cJSON_Object) {
      printf("ERROR: failed to read json, dbinfo not found\n");
      goto PARSE_OVER;
    }

    cJSON *dbName = cJSON_GetObjectItem(dbinfo, "name");
    if (!dbName || dbName->type != cJSON_String || dbName->valuestring == NULL) {
      printf("ERROR: failed to read json, db name not found\n");
      goto PARSE_OVER;
    }
    tstrncpy(g_Dbs.db[i].dbName, dbName->valuestring, MAX_DB_NAME_SIZE);

    cJSON *drop = cJSON_GetObjectItem(dbinfo, "drop");
    if (drop && drop->type == cJSON_String && drop->valuestring != NULL) {
      if (0 == strncasecmp(drop->valuestring, "yes", strlen("yes"))) {
        g_Dbs.db[i].drop = true;
      } else {
        g_Dbs.db[i].drop = false;
      }
    } else if (!drop) {
      g_Dbs.db[i].drop = g_args.drop_database;
    } else {
      errorPrint("%s() LN%d, failed to read json, drop input mistake\n",
              __func__, __LINE__);
      goto PARSE_OVER;
    }

    cJSON *precision = cJSON_GetObjectItem(dbinfo, "precision");
    if (precision && precision->type == cJSON_String
            && precision->valuestring != NULL) {
      tstrncpy(g_Dbs.db[i].dbCfg.precision, precision->valuestring,
              MAX_DB_NAME_SIZE);
    } else if (!precision) {
      //tstrncpy(g_Dbs.db[i].dbCfg.precision, "ms", MAX_DB_NAME_SIZE);
      memset(g_Dbs.db[i].dbCfg.precision, 0, MAX_DB_NAME_SIZE);
    } else {
      printf("ERROR: failed to read json, precision not found\n");
      goto PARSE_OVER;
    }

    cJSON* update = cJSON_GetObjectItem(dbinfo, "update");
    if (update && update->type == cJSON_Number) {
      g_Dbs.db[i].dbCfg.update = update->valueint;
    } else if (!update) {
      g_Dbs.db[i].dbCfg.update = -1;
    } else {
      printf("ERROR: failed to read json, update not found\n");
      goto PARSE_OVER;
    }

    cJSON* replica = cJSON_GetObjectItem(dbinfo, "replica");
    if (replica && replica->type == cJSON_Number) {
      g_Dbs.db[i].dbCfg.replica = replica->valueint;
    } else if (!replica) {
      g_Dbs.db[i].dbCfg.replica = -1;
    } else {
      printf("ERROR: failed to read json, replica not found\n");
      goto PARSE_OVER;
    }

    cJSON* keep = cJSON_GetObjectItem(dbinfo, "keep");
    if (keep && keep->type == cJSON_Number) {
      g_Dbs.db[i].dbCfg.keep = keep->valueint;
    } else if (!keep) {
      g_Dbs.db[i].dbCfg.keep = -1;
    } else {
     printf("ERROR: failed to read json, keep not found\n");
     goto PARSE_OVER;
    }

    cJSON* days = cJSON_GetObjectItem(dbinfo, "days");
    if (days && days->type == cJSON_Number) {
      g_Dbs.db[i].dbCfg.days = days->valueint;
    } else if (!days) {
      g_Dbs.db[i].dbCfg.days = -1;
    } else {
     printf("ERROR: failed to read json, days not found\n");
     goto PARSE_OVER;
    }

    cJSON* cache = cJSON_GetObjectItem(dbinfo, "cache");
    if (cache && cache->type == cJSON_Number) {
      g_Dbs.db[i].dbCfg.cache = cache->valueint;
    } else if (!cache) {
      g_Dbs.db[i].dbCfg.cache = -1;
    } else {
     printf("ERROR: failed to read json, cache not found\n");
     goto PARSE_OVER;
    }

    cJSON* blocks= cJSON_GetObjectItem(dbinfo, "blocks");
    if (blocks && blocks->type == cJSON_Number) {
      g_Dbs.db[i].dbCfg.blocks = blocks->valueint;
    } else if (!blocks) {
      g_Dbs.db[i].dbCfg.blocks = -1;
    } else {
     printf("ERROR: failed to read json, block not found\n");
     goto PARSE_OVER;
    }

    //cJSON* maxtablesPerVnode= cJSON_GetObjectItem(dbinfo, "maxtablesPerVnode");
    //if (maxtablesPerVnode && maxtablesPerVnode->type == cJSON_Number) {
    //  g_Dbs.db[i].dbCfg.maxtablesPerVnode = maxtablesPerVnode->valueint;
    //} else if (!maxtablesPerVnode) {
    //  g_Dbs.db[i].dbCfg.maxtablesPerVnode = TSDB_DEFAULT_TABLES;
    //} else {
    // printf("failed to read json, maxtablesPerVnode not found");
    // goto PARSE_OVER;
    //}

    cJSON* minRows= cJSON_GetObjectItem(dbinfo, "minRows");
    if (minRows && minRows->type == cJSON_Number) {
      g_Dbs.db[i].dbCfg.minRows = minRows->valueint;
    } else if (!minRows) {
      g_Dbs.db[i].dbCfg.minRows = 0;    // 0 means default
    } else {
     printf("ERROR: failed to read json, minRows not found\n");
     goto PARSE_OVER;
    }

    cJSON* maxRows= cJSON_GetObjectItem(dbinfo, "maxRows");
    if (maxRows && maxRows->type == cJSON_Number) {
      g_Dbs.db[i].dbCfg.maxRows = maxRows->valueint;
    } else if (!maxRows) {
      g_Dbs.db[i].dbCfg.maxRows = 0;    // 0 means default
    } else {
     printf("ERROR: failed to read json, maxRows not found\n");
     goto PARSE_OVER;
    }

    cJSON* comp= cJSON_GetObjectItem(dbinfo, "comp");
    if (comp && comp->type == cJSON_Number) {
      g_Dbs.db[i].dbCfg.comp = comp->valueint;
    } else if (!comp) {
      g_Dbs.db[i].dbCfg.comp = -1;
    } else {
     printf("ERROR: failed to read json, comp not found\n");
     goto PARSE_OVER;
    }

    cJSON* walLevel= cJSON_GetObjectItem(dbinfo, "walLevel");
    if (walLevel && walLevel->type == cJSON_Number) {
      g_Dbs.db[i].dbCfg.walLevel = walLevel->valueint;
    } else if (!walLevel) {
      g_Dbs.db[i].dbCfg.walLevel = -1;
    } else {
     printf("ERROR: failed to read json, walLevel not found\n");
     goto PARSE_OVER;
    }

    cJSON* cacheLast= cJSON_GetObjectItem(dbinfo, "cachelast");
    if (cacheLast && cacheLast->type == cJSON_Number) {
      g_Dbs.db[i].dbCfg.cacheLast = cacheLast->valueint;
    } else if (!cacheLast) {
      g_Dbs.db[i].dbCfg.cacheLast = -1;
    } else {
     printf("ERROR: failed to read json, cacheLast not found\n");
     goto PARSE_OVER;
    }

    cJSON* quorum= cJSON_GetObjectItem(dbinfo, "quorum");
    if (quorum && quorum->type == cJSON_Number) {
      g_Dbs.db[i].dbCfg.quorum = quorum->valueint;
    } else if (!quorum) {
      g_Dbs.db[i].dbCfg.quorum = 1;
    } else {
     printf("failed to read json, quorum input mistake");
     goto PARSE_OVER;
    }

    cJSON* fsync= cJSON_GetObjectItem(dbinfo, "fsync");
    if (fsync && fsync->type == cJSON_Number) {
      g_Dbs.db[i].dbCfg.fsync = fsync->valueint;
    } else if (!fsync) {
      g_Dbs.db[i].dbCfg.fsync = -1;
    } else {
      errorPrint("%s() LN%d, failed to read json, fsync input mistake\n",
              __func__, __LINE__);
      goto PARSE_OVER;
    }

    // super_talbes
    cJSON *stables = cJSON_GetObjectItem(dbinfos, "super_tables");
    if (!stables || stables->type != cJSON_Array) {
      errorPrint("%s() LN%d, failed to read json, super_tables not found\n",
              __func__, __LINE__);
      goto PARSE_OVER;
    }

    int stbSize = cJSON_GetArraySize(stables);
    if (stbSize > MAX_SUPER_TABLE_COUNT) {
      errorPrint(
              "%s() LN%d, failed to read json, supertable size overflow, max supertable is %d\n",
              __func__, __LINE__, MAX_SUPER_TABLE_COUNT);
      goto PARSE_OVER;
    }

    g_Dbs.db[i].superTblCount = stbSize;
    for (int j = 0; j < stbSize; ++j) {
      cJSON* stbInfo = cJSON_GetArrayItem(stables, j);
      if (stbInfo == NULL) continue;

      // dbinfo
      cJSON *stbName = cJSON_GetObjectItem(stbInfo, "name");
      if (!stbName || stbName->type != cJSON_String || stbName->valuestring == NULL) {
        errorPrint("%s() LN%d, failed to read json, stb name not found\n",
                __func__, __LINE__);
        goto PARSE_OVER;
      }
      tstrncpy(g_Dbs.db[i].superTbls[j].sTblName, stbName->valuestring, MAX_TB_NAME_SIZE);

      cJSON *prefix = cJSON_GetObjectItem(stbInfo, "childtable_prefix");
      if (!prefix || prefix->type != cJSON_String || prefix->valuestring == NULL) {
        printf("ERROR: failed to read json, childtable_prefix not found\n");
        goto PARSE_OVER;
      }
      tstrncpy(g_Dbs.db[i].superTbls[j].childTblPrefix, prefix->valuestring, MAX_DB_NAME_SIZE);

      cJSON *autoCreateTbl = cJSON_GetObjectItem(stbInfo, "auto_create_table"); // yes, no, null
      if (autoCreateTbl
              && autoCreateTbl->type == cJSON_String
              && autoCreateTbl->valuestring != NULL) {
        if (0 == strncasecmp(autoCreateTbl->valuestring, "yes", 3)) {
          g_Dbs.db[i].superTbls[j].autoCreateTable = AUTO_CREATE_SUBTBL;
        } else if (0 == strncasecmp(autoCreateTbl->valuestring, "no", 2)) {
          g_Dbs.db[i].superTbls[j].autoCreateTable = PRE_CREATE_SUBTBL;
        } else {
          g_Dbs.db[i].superTbls[j].autoCreateTable = PRE_CREATE_SUBTBL;
        }
      } else if (!autoCreateTbl) {
        g_Dbs.db[i].superTbls[j].autoCreateTable = PRE_CREATE_SUBTBL;
      } else {
        printf("ERROR: failed to read json, auto_create_table not found\n");
        goto PARSE_OVER;
      }

      cJSON* batchCreateTbl = cJSON_GetObjectItem(stbInfo, "batch_create_tbl_num");
      if (batchCreateTbl && batchCreateTbl->type == cJSON_Number) {
        g_Dbs.db[i].superTbls[j].batchCreateTableNum = batchCreateTbl->valueint;
      } else if (!batchCreateTbl) {
        g_Dbs.db[i].superTbls[j].batchCreateTableNum = 1000;
      } else {
        printf("ERROR: failed to read json, batch_create_tbl_num not found\n");
        goto PARSE_OVER;
      }

      cJSON *childTblExists = cJSON_GetObjectItem(stbInfo, "child_table_exists"); // yes, no
      if (childTblExists
              && childTblExists->type == cJSON_String
              && childTblExists->valuestring != NULL) {
        if ((0 == strncasecmp(childTblExists->valuestring, "yes", 3))
            && (g_Dbs.db[i].drop == false)) {
          g_Dbs.db[i].superTbls[j].childTblExists = TBL_ALREADY_EXISTS;
        } else if ((0 == strncasecmp(childTblExists->valuestring, "no", 2)
              || (g_Dbs.db[i].drop == true))) {
          g_Dbs.db[i].superTbls[j].childTblExists = TBL_NO_EXISTS;
        } else {
          g_Dbs.db[i].superTbls[j].childTblExists = TBL_NO_EXISTS;
        }
      } else if (!childTblExists) {
        g_Dbs.db[i].superTbls[j].childTblExists = TBL_NO_EXISTS;
      } else {
        errorPrint("%s() LN%d, failed to read json, child_table_exists not found\n",
                __func__, __LINE__);
        goto PARSE_OVER;
      }

      cJSON* count = cJSON_GetObjectItem(stbInfo, "childtable_count");
      if (!count || count->type != cJSON_Number || 0 >= count->valueint) {
        errorPrint("%s() LN%d, failed to read json, childtable_count input mistake\n",
                __func__, __LINE__);
        goto PARSE_OVER;
      }
      g_Dbs.db[i].superTbls[j].childTblCount = count->valueint;

      cJSON *dataSource = cJSON_GetObjectItem(stbInfo, "data_source");
      if (dataSource && dataSource->type == cJSON_String
              && dataSource->valuestring != NULL) {
        tstrncpy(g_Dbs.db[i].superTbls[j].dataSource,
                dataSource->valuestring, MAX_DB_NAME_SIZE);
      } else if (!dataSource) {
        tstrncpy(g_Dbs.db[i].superTbls[j].dataSource, "rand", MAX_DB_NAME_SIZE);
      } else {
        errorPrint("%s() LN%d, failed to read json, data_source not found\n",
            __func__, __LINE__);
        goto PARSE_OVER;
      }

      cJSON *insertMode = cJSON_GetObjectItem(stbInfo, "insert_mode"); // taosc , rest
      if (insertMode && insertMode->type == cJSON_String
              && insertMode->valuestring != NULL) {
        tstrncpy(g_Dbs.db[i].superTbls[j].insertMode,
                insertMode->valuestring, MAX_DB_NAME_SIZE);
      } else if (!insertMode) {
        tstrncpy(g_Dbs.db[i].superTbls[j].insertMode, "taosc", MAX_DB_NAME_SIZE);
      } else {
        printf("ERROR: failed to read json, insert_mode not found\n");
        goto PARSE_OVER;
      }

      cJSON* childTbl_limit = cJSON_GetObjectItem(stbInfo, "childtable_limit");
      if ((childTbl_limit) && (g_Dbs.db[i].drop != true)
          && (g_Dbs.db[i].superTbls[j].childTblExists == TBL_ALREADY_EXISTS)) {
        if (childTbl_limit->type != cJSON_Number) {
            printf("ERROR: failed to read json, childtable_limit\n");
            goto PARSE_OVER;
        }
        g_Dbs.db[i].superTbls[j].childTblLimit = childTbl_limit->valueint;
      } else {
        g_Dbs.db[i].superTbls[j].childTblLimit = -1;    // select ... limit -1 means all query result, drop = yes mean all table need recreate, limit value is invalid.
      }

      cJSON* childTbl_offset = cJSON_GetObjectItem(stbInfo, "childtable_offset");
      if ((childTbl_offset) && (g_Dbs.db[i].drop != true)
          && (g_Dbs.db[i].superTbls[j].childTblExists == TBL_ALREADY_EXISTS)) {
        if (childTbl_offset->type != cJSON_Number || 0 > childTbl_offset->valueint) {
            printf("ERROR: failed to read json, childtable_offset\n");
            goto PARSE_OVER;
        }
        g_Dbs.db[i].superTbls[j].childTblOffset = childTbl_offset->valueint;
      } else {
        g_Dbs.db[i].superTbls[j].childTblOffset = 0;
      }

      cJSON *ts = cJSON_GetObjectItem(stbInfo, "start_timestamp");
      if (ts && ts->type == cJSON_String && ts->valuestring != NULL) {
        tstrncpy(g_Dbs.db[i].superTbls[j].startTimestamp,
                ts->valuestring, MAX_DB_NAME_SIZE);
      } else if (!ts) {
        tstrncpy(g_Dbs.db[i].superTbls[j].startTimestamp,
                "now", MAX_DB_NAME_SIZE);
      } else {
        printf("ERROR: failed to read json, start_timestamp not found\n");
        goto PARSE_OVER;
      }

      cJSON* timestampStep = cJSON_GetObjectItem(stbInfo, "timestamp_step");
      if (timestampStep && timestampStep->type == cJSON_Number) {
        g_Dbs.db[i].superTbls[j].timeStampStep = timestampStep->valueint;
      } else if (!timestampStep) {
        g_Dbs.db[i].superTbls[j].timeStampStep = DEFAULT_TIMESTAMP_STEP;
      } else {
        printf("ERROR: failed to read json, timestamp_step not found\n");
        goto PARSE_OVER;
      }

      cJSON *sampleFormat = cJSON_GetObjectItem(stbInfo, "sample_format");
      if (sampleFormat && sampleFormat->type
              == cJSON_String && sampleFormat->valuestring != NULL) {
        tstrncpy(g_Dbs.db[i].superTbls[j].sampleFormat,
                sampleFormat->valuestring, MAX_DB_NAME_SIZE);
      } else if (!sampleFormat) {
        tstrncpy(g_Dbs.db[i].superTbls[j].sampleFormat, "csv", MAX_DB_NAME_SIZE);
      } else {
        printf("ERROR: failed to read json, sample_format not found\n");
        goto PARSE_OVER;
      }

      cJSON *sampleFile = cJSON_GetObjectItem(stbInfo, "sample_file");
      if (sampleFile && sampleFile->type == cJSON_String
          && sampleFile->valuestring != NULL) {
        tstrncpy(g_Dbs.db[i].superTbls[j].sampleFile,
                sampleFile->valuestring, MAX_FILE_NAME_LEN);
      } else if (!sampleFile) {
        memset(g_Dbs.db[i].superTbls[j].sampleFile, 0, MAX_FILE_NAME_LEN);
      } else {
        printf("ERROR: failed to read json, sample_file not found\n");
        goto PARSE_OVER;
      }

      cJSON *tagsFile = cJSON_GetObjectItem(stbInfo, "tags_file");
      if (tagsFile && tagsFile->type == cJSON_String && tagsFile->valuestring != NULL) {
        tstrncpy(g_Dbs.db[i].superTbls[j].tagsFile,
                tagsFile->valuestring, MAX_FILE_NAME_LEN);
        if (0 == g_Dbs.db[i].superTbls[j].tagsFile[0]) {
          g_Dbs.db[i].superTbls[j].tagSource = 0;
        } else {
          g_Dbs.db[i].superTbls[j].tagSource = 1;
        }
      } else if (!tagsFile) {
        memset(g_Dbs.db[i].superTbls[j].tagsFile, 0, MAX_FILE_NAME_LEN);
        g_Dbs.db[i].superTbls[j].tagSource = 0;
      } else {
        printf("ERROR: failed to read json, tags_file not found\n");
        goto PARSE_OVER;
      }

      cJSON* maxSqlLen = cJSON_GetObjectItem(stbInfo, "max_sql_len");
      if (maxSqlLen && maxSqlLen->type == cJSON_Number) {
        int32_t len = maxSqlLen->valueint;
        if (len > TSDB_MAX_ALLOWED_SQL_LEN) {
          len = TSDB_MAX_ALLOWED_SQL_LEN;
        } else if (len < 5) {
          len = 5;
        }
        g_Dbs.db[i].superTbls[j].maxSqlLen = len;
      } else if (!maxSqlLen) {
        g_Dbs.db[i].superTbls[j].maxSqlLen = g_args.max_sql_len;
      } else {
        errorPrint("%s() LN%d, failed to read json, maxSqlLen input mistake\n",
            __func__, __LINE__);
        goto PARSE_OVER;
      }
/*
      cJSON *multiThreadWriteOneTbl =
          cJSON_GetObjectItem(stbInfo, "multi_thread_write_one_tbl"); // no , yes
      if (multiThreadWriteOneTbl
              && multiThreadWriteOneTbl->type == cJSON_String
              && multiThreadWriteOneTbl->valuestring != NULL) {
        if (0 == strncasecmp(multiThreadWriteOneTbl->valuestring, "yes", 3)) {
          g_Dbs.db[i].superTbls[j].multiThreadWriteOneTbl = 1;
        } else {
          g_Dbs.db[i].superTbls[j].multiThreadWriteOneTbl = 0;
        }
      } else if (!multiThreadWriteOneTbl) {
        g_Dbs.db[i].superTbls[j].multiThreadWriteOneTbl = 0;
      } else {
        printf("ERROR: failed to read json, multiThreadWriteOneTbl not found\n");
        goto PARSE_OVER;
      }
*/
      cJSON* interlaceRows = cJSON_GetObjectItem(stbInfo, "interlace_rows");
      if (interlaceRows && interlaceRows->type == cJSON_Number) {
        if (interlaceRows->valueint < 0) {
          errorPrint("%s() LN%d, failed to read json, interlace rows input mistake\n",
            __func__, __LINE__);
          goto PARSE_OVER;
        }
        g_Dbs.db[i].superTbls[j].interlaceRows = interlaceRows->valueint;
        // rows per table need be less than insert batch
        if (g_Dbs.db[i].superTbls[j].interlaceRows > g_args.num_of_RPR) {
          printf("NOTICE: db[%d].superTbl[%d]'s interlace rows value %"PRIu64" > num_of_records_per_req %"PRIu64"\n\n",
                  i, j, g_Dbs.db[i].superTbls[j].interlaceRows, g_args.num_of_RPR);
          printf("        interlace rows value will be set to num_of_records_per_req %"PRIu64"\n\n",
                  g_args.num_of_RPR);
          if (!g_args.answer_yes) {
            printf("        press Enter key to continue or Ctrl-C to stop.");
            (void)getchar();
          }
          g_Dbs.db[i].superTbls[j].interlaceRows = g_args.num_of_RPR;
        }
      } else if (!interlaceRows) {
        g_Dbs.db[i].superTbls[j].interlaceRows = 0; // 0 means progressive mode, > 0 mean interlace mode. max value is less or equ num_of_records_per_req
      } else {
        errorPrint(
                "%s() LN%d, failed to read json, interlace rows input mistake\n",
                __func__, __LINE__);
        goto PARSE_OVER;
      }

      cJSON* disorderRatio = cJSON_GetObjectItem(stbInfo, "disorder_ratio");
      if (disorderRatio && disorderRatio->type == cJSON_Number) {
        if (disorderRatio->valueint > 50)
          disorderRatio->valueint = 50;

        if (disorderRatio->valueint < 0)
          disorderRatio->valueint = 0;

        g_Dbs.db[i].superTbls[j].disorderRatio = disorderRatio->valueint;
      } else if (!disorderRatio) {
        g_Dbs.db[i].superTbls[j].disorderRatio = 0;
      } else {
        printf("ERROR: failed to read json, disorderRatio not found\n");
        goto PARSE_OVER;
      }

      cJSON* disorderRange = cJSON_GetObjectItem(stbInfo, "disorder_range");
      if (disorderRange && disorderRange->type == cJSON_Number) {
        g_Dbs.db[i].superTbls[j].disorderRange = disorderRange->valueint;
      } else if (!disorderRange) {
        g_Dbs.db[i].superTbls[j].disorderRange = 1000;
      } else {
        printf("ERROR: failed to read json, disorderRange not found\n");
        goto PARSE_OVER;
      }

      cJSON* insertRows = cJSON_GetObjectItem(stbInfo, "insert_rows");
      if (insertRows && insertRows->type == cJSON_Number) {
        if (insertRows->valueint < 0) {
          errorPrint("%s() LN%d, failed to read json, insert_rows input mistake\n",
                __func__, __LINE__);
          goto PARSE_OVER;
        }
        g_Dbs.db[i].superTbls[j].insertRows = insertRows->valueint;
      } else if (!insertRows) {
        g_Dbs.db[i].superTbls[j].insertRows = 0x7FFFFFFFFFFFFFFF;
      } else {
        errorPrint("%s() LN%d, failed to read json, insert_rows input mistake\n",
                __func__, __LINE__);
        goto PARSE_OVER;
      }

      cJSON* insertInterval = cJSON_GetObjectItem(stbInfo, "insert_interval");
      if (insertInterval && insertInterval->type == cJSON_Number) {
        g_Dbs.db[i].superTbls[j].insertInterval = insertInterval->valueint;
        if (insertInterval->valueint < 0) {
          errorPrint("%s() LN%d, failed to read json, insert_interval input mistake\n",
                __func__, __LINE__);
          goto PARSE_OVER;
        }
      } else if (!insertInterval) {
        verbosePrint("%s() LN%d: stable insert interval be overrided by global %"PRIu64".\n",
                __func__, __LINE__, g_args.insert_interval);
        g_Dbs.db[i].superTbls[j].insertInterval = g_args.insert_interval;
      } else {
        errorPrint("%s() LN%d, failed to read json, insert_interval input mistake\n",
                __func__, __LINE__);
        goto PARSE_OVER;
      }

      int retVal = getColumnAndTagTypeFromInsertJsonFile(
              stbInfo, &g_Dbs.db[i].superTbls[j]);
      if (false == retVal) {
        goto PARSE_OVER;
      }
    }
  }

  ret = true;

PARSE_OVER:
  return ret;
}

static bool getMetaFromQueryJsonFile(cJSON* root) {
  bool  ret = false;

  cJSON* cfgdir = cJSON_GetObjectItem(root, "cfgdir");
  if (cfgdir && cfgdir->type == cJSON_String && cfgdir->valuestring != NULL) {
    tstrncpy(g_queryInfo.cfgDir, cfgdir->valuestring, MAX_FILE_NAME_LEN);
  }

  cJSON* host = cJSON_GetObjectItem(root, "host");
  if (host && host->type == cJSON_String && host->valuestring != NULL) {
    tstrncpy(g_queryInfo.host, host->valuestring, MAX_HOSTNAME_SIZE);
  } else if (!host) {
    tstrncpy(g_queryInfo.host, "127.0.0.1", MAX_HOSTNAME_SIZE);
  } else {
    printf("ERROR: failed to read json, host not found\n");
    goto PARSE_OVER;
  }

  cJSON* port = cJSON_GetObjectItem(root, "port");
  if (port && port->type == cJSON_Number) {
    g_queryInfo.port = port->valueint;
  } else if (!port) {
    g_queryInfo.port = 6030;
  }

  cJSON* user = cJSON_GetObjectItem(root, "user");
  if (user && user->type == cJSON_String && user->valuestring != NULL) {
    tstrncpy(g_queryInfo.user, user->valuestring, MAX_USERNAME_SIZE);
  } else if (!user) {
    tstrncpy(g_queryInfo.user, "root", MAX_USERNAME_SIZE); ;
  }

  cJSON* password = cJSON_GetObjectItem(root, "password");
  if (password && password->type == cJSON_String && password->valuestring != NULL) {
    tstrncpy(g_queryInfo.password, password->valuestring, MAX_PASSWORD_SIZE);
  } else if (!password) {
    tstrncpy(g_queryInfo.password, "taosdata", MAX_PASSWORD_SIZE);;
  }

  cJSON *answerPrompt = cJSON_GetObjectItem(root, "confirm_parameter_prompt"); // yes, no,
  if (answerPrompt && answerPrompt->type == cJSON_String
          && answerPrompt->valuestring != NULL) {
    if (0 == strncasecmp(answerPrompt->valuestring, "yes", 3)) {
      g_args.answer_yes = false;
    } else if (0 == strncasecmp(answerPrompt->valuestring, "no", 2)) {
      g_args.answer_yes = true;
    } else {
      g_args.answer_yes = false;
    }
  } else if (!answerPrompt) {
    g_args.answer_yes = false;
  } else {
    printf("ERROR: failed to read json, confirm_parameter_prompt not found\n");
    goto PARSE_OVER;
  }

  cJSON* gQueryTimes = cJSON_GetObjectItem(root, "query_times");
  if (gQueryTimes && gQueryTimes->type == cJSON_Number) {
    if (gQueryTimes->valueint <= 0) {
      errorPrint("%s() LN%d, failed to read json, query_times input mistake\n",
        __func__, __LINE__);
      goto PARSE_OVER;
    }
    g_args.query_times = gQueryTimes->valueint;
  } else if (!gQueryTimes) {
    g_args.query_times = 1;
  } else {
    errorPrint("%s() LN%d, failed to read json, query_times input mistake\n",
        __func__, __LINE__);
    goto PARSE_OVER;
  }

  cJSON* dbs = cJSON_GetObjectItem(root, "databases");
  if (dbs && dbs->type == cJSON_String && dbs->valuestring != NULL) {
    tstrncpy(g_queryInfo.dbName, dbs->valuestring, MAX_DB_NAME_SIZE);
  } else if (!dbs) {
    printf("ERROR: failed to read json, databases not found\n");
    goto PARSE_OVER;
  }

  cJSON* queryMode = cJSON_GetObjectItem(root, "query_mode");
  if (queryMode && queryMode->type == cJSON_String && queryMode->valuestring != NULL) {
    tstrncpy(g_queryInfo.queryMode, queryMode->valuestring, MAX_TB_NAME_SIZE);
  } else if (!queryMode) {
    tstrncpy(g_queryInfo.queryMode, "taosc", MAX_TB_NAME_SIZE);
  } else {
    printf("ERROR: failed to read json, query_mode not found\n");
    goto PARSE_OVER;
  }

  // specified_table_query
  cJSON *specifiedQuery = cJSON_GetObjectItem(root, "specified_table_query");
  if (!specifiedQuery) {
    g_queryInfo.specifiedQueryInfo.concurrent = 1;
    g_queryInfo.specifiedQueryInfo.sqlCount = 0;
  } else if (specifiedQuery->type != cJSON_Object) {
    printf("ERROR: failed to read json, super_table_query not found\n");
    goto PARSE_OVER;
  } else {
    cJSON* queryInterval = cJSON_GetObjectItem(specifiedQuery, "query_interval");
    if (queryInterval && queryInterval->type == cJSON_Number) {
      g_queryInfo.specifiedQueryInfo.queryInterval = queryInterval->valueint;
    } else if (!queryInterval) {
      g_queryInfo.specifiedQueryInfo.queryInterval = 0;
    }

    cJSON* specifiedQueryTimes = cJSON_GetObjectItem(specifiedQuery,
        "query_times");
    if (specifiedQueryTimes && specifiedQueryTimes->type == cJSON_Number) {
      if (specifiedQueryTimes->valueint <= 0) {
        errorPrint("%s() LN%d, failed to read json, query_times: %"PRId64", need be a valid (>0) number\n",
          __func__, __LINE__, specifiedQueryTimes->valueint);
        goto PARSE_OVER;

      }
      g_queryInfo.specifiedQueryInfo.queryTimes = specifiedQueryTimes->valueint;
    } else if (!specifiedQueryTimes) {
      g_queryInfo.specifiedQueryInfo.queryTimes = g_args.query_times;
    } else {
      errorPrint("%s() LN%d, failed to read json, query_times input mistake\n",
          __func__, __LINE__);
      goto PARSE_OVER;
    }

    cJSON* concurrent = cJSON_GetObjectItem(specifiedQuery, "concurrent");
    if (concurrent && concurrent->type == cJSON_Number) {
      if (concurrent->valueint <= 0) {
        errorPrint("%s() LN%d, query sqlCount %"PRIu64" or concurrent %"PRIu64" is not correct.\n",
              __func__, __LINE__,
              g_queryInfo.specifiedQueryInfo.sqlCount,
              g_queryInfo.specifiedQueryInfo.concurrent);
        goto PARSE_OVER;
      }
      g_queryInfo.specifiedQueryInfo.concurrent = concurrent->valueint;
    } else if (!concurrent) {
      g_queryInfo.specifiedQueryInfo.concurrent = 1;
    }

    cJSON* specifiedAsyncMode = cJSON_GetObjectItem(specifiedQuery, "mode");
    if (specifiedAsyncMode && specifiedAsyncMode->type == cJSON_String
        && specifiedAsyncMode->valuestring != NULL) {
      if (0 == strcmp("sync", specifiedAsyncMode->valuestring)) {
        g_queryInfo.specifiedQueryInfo.asyncMode = SYNC_MODE;
      } else if (0 == strcmp("async", specifiedAsyncMode->valuestring)) {
        g_queryInfo.specifiedQueryInfo.asyncMode = ASYNC_MODE;
      } else {
        errorPrint("%s() LN%d, failed to read json, async mode input error\n",
            __func__, __LINE__);
        goto PARSE_OVER;
      }
    } else {
      g_queryInfo.specifiedQueryInfo.asyncMode = SYNC_MODE;
    }

    cJSON* interval = cJSON_GetObjectItem(specifiedQuery, "interval");
    if (interval && interval->type == cJSON_Number) {
      g_queryInfo.specifiedQueryInfo.subscribeInterval = interval->valueint;
    } else if (!interval) {
      //printf("failed to read json, subscribe interval no found\n");
      //goto PARSE_OVER;
      g_queryInfo.specifiedQueryInfo.subscribeInterval = 10000;
    }

    cJSON* restart = cJSON_GetObjectItem(specifiedQuery, "restart");
    if (restart && restart->type == cJSON_String && restart->valuestring != NULL) {
      if (0 == strcmp("yes", restart->valuestring)) {
        g_queryInfo.specifiedQueryInfo.subscribeRestart = 1;
      } else if (0 == strcmp("no", restart->valuestring)) {
        g_queryInfo.specifiedQueryInfo.subscribeRestart = 0;
      } else {
        printf("ERROR: failed to read json, subscribe restart error\n");
        goto PARSE_OVER;
      }
    } else {
      g_queryInfo.specifiedQueryInfo.subscribeRestart = 1;
    }

    cJSON* keepProgress = cJSON_GetObjectItem(specifiedQuery, "keepProgress");
    if (keepProgress
            && keepProgress->type == cJSON_String
            && keepProgress->valuestring != NULL) {
      if (0 == strcmp("yes", keepProgress->valuestring)) {
        g_queryInfo.specifiedQueryInfo.subscribeKeepProgress = 1;
      } else if (0 == strcmp("no", keepProgress->valuestring)) {
        g_queryInfo.specifiedQueryInfo.subscribeKeepProgress = 0;
      } else {
        printf("ERROR: failed to read json, subscribe keepProgress error\n");
        goto PARSE_OVER;
      }
    } else {
      g_queryInfo.specifiedQueryInfo.subscribeKeepProgress = 0;
    }

    // sqls
    cJSON* superSqls = cJSON_GetObjectItem(specifiedQuery, "sqls");
    if (!superSqls) {
      g_queryInfo.specifiedQueryInfo.sqlCount = 0;
    } else if (superSqls->type != cJSON_Array) {
      errorPrint("%s() LN%d, failed to read json, super sqls not found\n",
          __func__, __LINE__);
      goto PARSE_OVER;
    } else {
      int superSqlSize = cJSON_GetArraySize(superSqls);
      if (superSqlSize > MAX_QUERY_SQL_COUNT) {
        errorPrint("%s() LN%d, failed to read json, query sql size overflow, max is %d\n",
           __func__, __LINE__, MAX_QUERY_SQL_COUNT);
        goto PARSE_OVER;
      }

      g_queryInfo.specifiedQueryInfo.sqlCount = superSqlSize;
      for (int j = 0; j < superSqlSize; ++j) {
        cJSON* sql = cJSON_GetArrayItem(superSqls, j);
        if (sql == NULL) continue;

        cJSON *sqlStr = cJSON_GetObjectItem(sql, "sql");
        if (!sqlStr || sqlStr->type != cJSON_String || sqlStr->valuestring == NULL) {
          printf("ERROR: failed to read json, sql not found\n");
          goto PARSE_OVER;
        }
        tstrncpy(g_queryInfo.specifiedQueryInfo.sql[j], sqlStr->valuestring, MAX_QUERY_SQL_LENGTH);

        cJSON *result = cJSON_GetObjectItem(sql, "result");
        if (NULL != result && result->type == cJSON_String && result->valuestring != NULL) {
          tstrncpy(g_queryInfo.specifiedQueryInfo.result[j], result->valuestring, MAX_FILE_NAME_LEN);
        } else if (NULL == result) {
          memset(g_queryInfo.specifiedQueryInfo.result[j], 0, MAX_FILE_NAME_LEN);
        } else {
          printf("ERROR: failed to read json, super query result file not found\n");
          goto PARSE_OVER;
        }
      }
    }
  }

  // super_table_query
  cJSON *superQuery = cJSON_GetObjectItem(root, "super_table_query");
  if (!superQuery) {
    g_queryInfo.superQueryInfo.threadCnt = 1;
    g_queryInfo.superQueryInfo.sqlCount = 0;
  } else if (superQuery->type != cJSON_Object) {
    printf("ERROR: failed to read json, sub_table_query not found\n");
    ret = true;
    goto PARSE_OVER;
  } else {
    cJSON* subrate = cJSON_GetObjectItem(superQuery, "query_interval");
    if (subrate && subrate->type == cJSON_Number) {
      g_queryInfo.superQueryInfo.queryInterval = subrate->valueint;
    } else if (!subrate) {
      g_queryInfo.superQueryInfo.queryInterval = 0;
    }

    cJSON* superQueryTimes = cJSON_GetObjectItem(superQuery, "query_times");
    if (superQueryTimes && superQueryTimes->type == cJSON_Number) {
      if (superQueryTimes->valueint <= 0) {
        errorPrint("%s() LN%d, failed to read json, query_times: %"PRId64", need be a valid (>0) number\n",
          __func__, __LINE__, superQueryTimes->valueint);
        goto PARSE_OVER;
      }
      g_queryInfo.superQueryInfo.queryTimes = superQueryTimes->valueint;
    } else if (!superQueryTimes) {
      g_queryInfo.superQueryInfo.queryTimes = g_args.query_times;
    } else {
      errorPrint("%s() LN%d, failed to read json, query_times input mistake\n",
          __func__, __LINE__);
      goto PARSE_OVER;
    }

    cJSON* threads = cJSON_GetObjectItem(superQuery, "threads");
    if (threads && threads->type == cJSON_Number) {
      if (threads->valueint <= 0) {
        errorPrint("%s() LN%d, failed to read json, threads input mistake\n",
          __func__, __LINE__);
        goto PARSE_OVER;

      }
      g_queryInfo.superQueryInfo.threadCnt = threads->valueint;
    } else if (!threads) {
      g_queryInfo.superQueryInfo.threadCnt = 1;
    }

    //cJSON* subTblCnt = cJSON_GetObjectItem(superQuery, "childtable_count");
    //if (subTblCnt && subTblCnt->type == cJSON_Number) {
    //  g_queryInfo.superQueryInfo.childTblCount = subTblCnt->valueint;
    //} else if (!subTblCnt) {
    //  g_queryInfo.superQueryInfo.childTblCount = 0;
    //}

    cJSON* stblname = cJSON_GetObjectItem(superQuery, "stblname");
    if (stblname && stblname->type == cJSON_String
        && stblname->valuestring != NULL) {
      tstrncpy(g_queryInfo.superQueryInfo.sTblName, stblname->valuestring,
          MAX_TB_NAME_SIZE);
    } else {
      errorPrint("%s() LN%d, failed to read json, super table name input error\n",
          __func__, __LINE__);
      goto PARSE_OVER;
    }

    cJSON* superAsyncMode = cJSON_GetObjectItem(superQuery, "mode");
    if (superAsyncMode && superAsyncMode->type == cJSON_String
        && superAsyncMode->valuestring != NULL) {
      if (0 == strcmp("sync", superAsyncMode->valuestring)) {
        g_queryInfo.superQueryInfo.asyncMode = SYNC_MODE;
      } else if (0 == strcmp("async", superAsyncMode->valuestring)) {
        g_queryInfo.superQueryInfo.asyncMode = ASYNC_MODE;
      } else {
        errorPrint("%s() LN%d, failed to read json, async mode input error\n",
            __func__, __LINE__);
        goto PARSE_OVER;
      }
    } else {
      g_queryInfo.superQueryInfo.asyncMode = SYNC_MODE;
    }

    cJSON* superInterval = cJSON_GetObjectItem(superQuery, "interval");
    if (superInterval && superInterval->type == cJSON_Number) {
      if (superInterval->valueint < 0) {
        errorPrint("%s() LN%d, failed to read json, interval input mistake\n",
            __func__, __LINE__);
        goto PARSE_OVER;
      }
      g_queryInfo.superQueryInfo.subscribeInterval = superInterval->valueint;
    } else if (!superInterval) {
      //printf("failed to read json, subscribe interval no found\n");
      //goto PARSE_OVER;
      g_queryInfo.superQueryInfo.subscribeInterval = 10000;
    }

    cJSON* subrestart = cJSON_GetObjectItem(superQuery, "restart");
    if (subrestart && subrestart->type == cJSON_String
        && subrestart->valuestring != NULL) {
      if (0 == strcmp("yes", subrestart->valuestring)) {
        g_queryInfo.superQueryInfo.subscribeRestart = 1;
      } else if (0 == strcmp("no", subrestart->valuestring)) {
        g_queryInfo.superQueryInfo.subscribeRestart = 0;
      } else {
        printf("ERROR: failed to read json, subscribe restart error\n");
        goto PARSE_OVER;
      }
    } else {
      g_queryInfo.superQueryInfo.subscribeRestart = 1;
    }

    cJSON* subkeepProgress = cJSON_GetObjectItem(superQuery, "keepProgress");
    if (subkeepProgress &&
            subkeepProgress->type == cJSON_String
            && subkeepProgress->valuestring != NULL) {
      if (0 == strcmp("yes", subkeepProgress->valuestring)) {
        g_queryInfo.superQueryInfo.subscribeKeepProgress = 1;
      } else if (0 == strcmp("no", subkeepProgress->valuestring)) {
        g_queryInfo.superQueryInfo.subscribeKeepProgress = 0;
      } else {
        printf("ERROR: failed to read json, subscribe keepProgress error\n");
        goto PARSE_OVER;
      }
    } else {
      g_queryInfo.superQueryInfo.subscribeKeepProgress = 0;
    }

    // sqls
    cJSON* subsqls = cJSON_GetObjectItem(superQuery, "sqls");
    if (!subsqls) {
      g_queryInfo.superQueryInfo.sqlCount = 0;
    } else if (subsqls->type != cJSON_Array) {
      errorPrint("%s() LN%d: failed to read json, super sqls not found\n",
          __func__, __LINE__);
      goto PARSE_OVER;
    } else {
      int superSqlSize = cJSON_GetArraySize(subsqls);
      if (superSqlSize > MAX_QUERY_SQL_COUNT) {
        errorPrint("%s() LN%d, failed to read json, query sql size overflow, max is %d\n",
           __func__, __LINE__, MAX_QUERY_SQL_COUNT);
        goto PARSE_OVER;
      }

      g_queryInfo.superQueryInfo.sqlCount = superSqlSize;
      for (int j = 0; j < superSqlSize; ++j) {
        cJSON* sql = cJSON_GetArrayItem(subsqls, j);
        if (sql == NULL) continue;

        cJSON *sqlStr = cJSON_GetObjectItem(sql, "sql");
        if (!sqlStr || sqlStr->type != cJSON_String
            || sqlStr->valuestring == NULL) {
          errorPrint("%s() LN%d, failed to read json, sql not found\n",
              __func__, __LINE__);
          goto PARSE_OVER;
        }
        tstrncpy(g_queryInfo.superQueryInfo.sql[j], sqlStr->valuestring,
            MAX_QUERY_SQL_LENGTH);

        cJSON *result = cJSON_GetObjectItem(sql, "result");
        if (result != NULL && result->type == cJSON_String
            && result->valuestring != NULL){
          tstrncpy(g_queryInfo.superQueryInfo.result[j],
              result->valuestring, MAX_FILE_NAME_LEN);
        } else if (NULL == result) {
          memset(g_queryInfo.superQueryInfo.result[j], 0, MAX_FILE_NAME_LEN);
        }  else {
          errorPrint("%s() LN%d, failed to read json, sub query result file not found\n",
              __func__, __LINE__);
          goto PARSE_OVER;
        }
      }
    }
  }

  ret = true;

PARSE_OVER:
  return ret;
}

static bool getInfoFromJsonFile(char* file) {
    debugPrint("%s %d %s\n", __func__, __LINE__, file);

  FILE *fp = fopen(file, "r");
  if (!fp) {
    printf("failed to read %s, reason:%s\n", file, strerror(errno));
    return false;
  }

  bool  ret = false;
  int   maxLen = 6400000;
  char *content = calloc(1, maxLen + 1);
  int   len = fread(content, 1, maxLen, fp);
  if (len <= 0) {
    free(content);
    fclose(fp);
    printf("failed to read %s, content is null", file);
    return false;
  }

  content[len] = 0;
  cJSON* root = cJSON_Parse(content);
  if (root == NULL) {
    printf("ERROR: failed to cjson parse %s, invalid json format\n", file);
    goto PARSE_OVER;
  }

  cJSON* filetype = cJSON_GetObjectItem(root, "filetype");
  if (filetype && filetype->type == cJSON_String && filetype->valuestring != NULL) {
    if (0 == strcasecmp("insert", filetype->valuestring)) {
      g_args.test_mode = INSERT_TEST;
    } else if (0 == strcasecmp("query", filetype->valuestring)) {
      g_args.test_mode = QUERY_TEST;
    } else if (0 == strcasecmp("subscribe", filetype->valuestring)) {
      g_args.test_mode = SUBSCRIBE_TEST;
    } else {
      printf("ERROR: failed to read json, filetype not support\n");
      goto PARSE_OVER;
    }
  } else if (!filetype) {
    g_args.test_mode = INSERT_TEST;
  } else {
    printf("ERROR: failed to read json, filetype not found\n");
    goto PARSE_OVER;
  }

  if (INSERT_TEST == g_args.test_mode) {
    ret = getMetaFromInsertJsonFile(root);
  } else if ((QUERY_TEST == g_args.test_mode)
          || (SUBSCRIBE_TEST == g_args.test_mode)) {
    ret = getMetaFromQueryJsonFile(root);
  } else {
    errorPrint("%s() LN%d, input json file type error! please input correct file type: insert or query or subscribe\n",
            __func__, __LINE__);
    goto PARSE_OVER;
  }

PARSE_OVER:
  free(content);
  cJSON_Delete(root);
  fclose(fp);
  return ret;
}

static void prepareSampleData() {
  for (int i = 0; i < g_Dbs.dbCount; i++) {
    for (int j = 0; j < g_Dbs.db[i].superTblCount; j++) {
      if (g_Dbs.db[i].superTbls[j].tagsFile[0] != 0) {
        (void)readTagFromCsvFileToMem(&g_Dbs.db[i].superTbls[j]);
      }
    }
  }
}

static void postFreeResource() {
  tmfclose(g_fpOfInsertResult);
  for (int i = 0; i < g_Dbs.dbCount; i++) {
    for (int j = 0; j < g_Dbs.db[i].superTblCount; j++) {
      if (0 != g_Dbs.db[i].superTbls[j].colsOfCreateChildTable) {
        free(g_Dbs.db[i].superTbls[j].colsOfCreateChildTable);
        g_Dbs.db[i].superTbls[j].colsOfCreateChildTable = NULL;
      }
      if (0 != g_Dbs.db[i].superTbls[j].sampleDataBuf) {
        free(g_Dbs.db[i].superTbls[j].sampleDataBuf);
        g_Dbs.db[i].superTbls[j].sampleDataBuf = NULL;
      }
      if (0 != g_Dbs.db[i].superTbls[j].tagDataBuf) {
        free(g_Dbs.db[i].superTbls[j].tagDataBuf);
        g_Dbs.db[i].superTbls[j].tagDataBuf = NULL;
      }
      if (0 != g_Dbs.db[i].superTbls[j].childTblName) {
        free(g_Dbs.db[i].superTbls[j].childTblName);
        g_Dbs.db[i].superTbls[j].childTblName = NULL;
      }
    }
  }
}

static int getRowDataFromSample(
        char* dataBuf, int64_t maxLen, int64_t timestamp,
      SSuperTable* superTblInfo, int64_t* sampleUsePos) {
  if ((*sampleUsePos) == MAX_SAMPLES_ONCE_FROM_FILE) {
/*    int ret = readSampleFromCsvFileToMem(superTblInfo);
    if (0 != ret) {
      tmfree(superTblInfo->sampleDataBuf);
      superTblInfo->sampleDataBuf = NULL;
      return -1;
    }
*/
    *sampleUsePos = 0;
  }

  int    dataLen = 0;

  dataLen += snprintf(dataBuf + dataLen, maxLen - dataLen,
          "(%" PRId64 ", ", timestamp);
  dataLen += snprintf(dataBuf + dataLen, maxLen - dataLen,
          "%s", superTblInfo->sampleDataBuf + superTblInfo->lenOfOneRow * (*sampleUsePos));
  dataLen += snprintf(dataBuf + dataLen, maxLen - dataLen, ")");

  (*sampleUsePos)++;

  return dataLen;
}

static int64_t generateRowData(char* recBuf, int64_t timestamp, SSuperTable* stbInfo) {
  int64_t   dataLen = 0;
  char  *pstr = recBuf;
  int64_t maxLen = MAX_DATA_SIZE;

  dataLen += snprintf(pstr + dataLen, maxLen - dataLen, "(%" PRId64 ",", timestamp);

  for (int i = 0; i < stbInfo->columnCount; i++) {
    if ((0 == strncasecmp(stbInfo->columns[i].dataType, "BINARY", strlen("BINARY")))
            || (0 == strncasecmp(stbInfo->columns[i].dataType, "NCHAR", strlen("NCHAR")))) {
      if (stbInfo->columns[i].dataLen > TSDB_MAX_BINARY_LEN) {
        errorPrint( "binary or nchar length overflow, max size:%u\n",
                (uint32_t)TSDB_MAX_BINARY_LEN);
        return -1;
      }

      char* buf = (char*)calloc(stbInfo->columns[i].dataLen+1, 1);
      if (NULL == buf) {
        errorPrint( "calloc failed! size:%d\n", stbInfo->columns[i].dataLen);
        return -1;
      }
      rand_string(buf, stbInfo->columns[i].dataLen);
      dataLen += snprintf(pstr + dataLen, maxLen - dataLen, "\'%s\',", buf);
      tmfree(buf);
    } else if (0 == strncasecmp(stbInfo->columns[i].dataType,
                "INT", 3)) {
      dataLen += snprintf(pstr + dataLen, maxLen - dataLen,
              "%d,", rand_int());
    } else if (0 == strncasecmp(stbInfo->columns[i].dataType,
                "BIGINT", 6)) {
      dataLen += snprintf(pstr + dataLen, maxLen - dataLen,
              "%"PRId64",", rand_bigint());
    }  else if (0 == strncasecmp(stbInfo->columns[i].dataType,
                "FLOAT", 5)) {
      dataLen += snprintf(pstr + dataLen, maxLen - dataLen,
              "%f,", rand_float());
    }  else if (0 == strncasecmp(stbInfo->columns[i].dataType,
                "DOUBLE", 6)) {
      dataLen += snprintf(pstr + dataLen, maxLen - dataLen,
              "%f,", rand_double());
    }  else if (0 == strncasecmp(stbInfo->columns[i].dataType,
                "SMALLINT", 8)) {
      dataLen += snprintf(pstr + dataLen, maxLen - dataLen,
          "%d,", rand_smallint());
    }  else if (0 == strncasecmp(stbInfo->columns[i].dataType,
          "TINYINT", strlen("TINYINT"))) {
      dataLen += snprintf(pstr + dataLen, maxLen - dataLen,
          "%d,", rand_tinyint());
    }  else if (0 == strncasecmp(stbInfo->columns[i].dataType,
          "BOOL", strlen("BOOL"))) {
      dataLen += snprintf(pstr + dataLen, maxLen - dataLen,
          "%d,", rand_bool());
    }  else if (0 == strncasecmp(stbInfo->columns[i].dataType,
          "TIMESTAMP", strlen("TIMESTAMP"))) {
      dataLen += snprintf(pstr + dataLen, maxLen - dataLen,
          "%"PRId64",", rand_bigint());
    }  else {
      errorPrint( "No support data type: %s\n", stbInfo->columns[i].dataType);
      return -1;
    }
  }

  dataLen -= 1;
  dataLen += snprintf(pstr + dataLen, maxLen - dataLen, ")");

  verbosePrint("%s() LN%d, recBuf:\n\t%s\n", __func__, __LINE__, recBuf);

  return strlen(recBuf);
}

static int64_t generateData(char *recBuf, char **data_type,
        int num_of_cols, int64_t timestamp, int lenOfBinary) {
  memset(recBuf, 0, MAX_DATA_SIZE);
  char *pstr = recBuf;
  pstr += sprintf(pstr, "(%" PRId64, timestamp);
  int c = 0;

  for (; c < MAX_NUM_DATATYPE; c++) {
    if (data_type[c] == NULL) {
      break;
    }
  }

  if (0 == c) {
    perror("data type error!");
    exit(-1);
  }

  for (int i = 0; i < c; i++) {
    if (strcasecmp(data_type[i % c], "TINYINT") == 0) {
      pstr += sprintf(pstr, ",%d", rand_tinyint() );
    } else if (strcasecmp(data_type[i % c], "SMALLINT") == 0) {
      pstr += sprintf(pstr, ",%d", rand_smallint());
    } else if (strcasecmp(data_type[i % c], "INT") == 0) {
      pstr += sprintf(pstr, ",%d", rand_int());
    } else if (strcasecmp(data_type[i % c], "BIGINT") == 0) {
      pstr += sprintf(pstr, ",%" PRId64, rand_bigint());
    } else if (strcasecmp(data_type[i % c], "FLOAT") == 0) {
      pstr += sprintf(pstr, ",%10.4f", rand_float());
    } else if (strcasecmp(data_type[i % c], "DOUBLE") == 0) {
      double t = rand_double();
      pstr += sprintf(pstr, ",%20.8f", t);
    } else if (strcasecmp(data_type[i % c], "BOOL") == 0) {
      bool b = taosRandom() & 1;
      pstr += sprintf(pstr, ",%s", b ? "true" : "false");
    } else if (strcasecmp(data_type[i % c], "BINARY") == 0) {
      char *s = malloc(lenOfBinary);
      rand_string(s, lenOfBinary);
      pstr += sprintf(pstr, ",\"%s\"", s);
      free(s);
    } else if (strcasecmp(data_type[i % c], "NCHAR") == 0) {
      char *s = malloc(lenOfBinary);
      rand_string(s, lenOfBinary);
      pstr += sprintf(pstr, ",\"%s\"", s);
      free(s);
    }

    if (strlen(recBuf) > MAX_DATA_SIZE) {
      perror("column length too long, abort");
      exit(-1);
    }
  }

  pstr += sprintf(pstr, ")");

  verbosePrint("%s() LN%d, recBuf:\n\t%s\n", __func__, __LINE__, recBuf);

  return (int32_t)strlen(recBuf);
}

static int prepareSampleDataForSTable(SSuperTable *superTblInfo) {
  char* sampleDataBuf = NULL;

  sampleDataBuf = calloc(
            superTblInfo->lenOfOneRow * MAX_SAMPLES_ONCE_FROM_FILE, 1);
  if (sampleDataBuf == NULL) {
      errorPrint("%s() LN%d, Failed to calloc %"PRIu64" Bytes, reason:%s\n",
              __func__, __LINE__,
              superTblInfo->lenOfOneRow * MAX_SAMPLES_ONCE_FROM_FILE,
              strerror(errno));
      return -1;
  }

  superTblInfo->sampleDataBuf = sampleDataBuf;
  int ret = readSampleFromCsvFileToMem(superTblInfo);

  if (0 != ret) {
      errorPrint("%s() LN%d, read sample from csv file failed.\n",
          __func__, __LINE__);
      tmfree(sampleDataBuf);
      superTblInfo->sampleDataBuf = NULL;
      return -1;
  }

  return 0;
}

static int64_t execInsert(threadInfo *pThreadInfo, char *buffer, uint64_t k)
{
  int affectedRows;
  SSuperTable* superTblInfo = pThreadInfo->superTblInfo;

  verbosePrint("[%d] %s() LN%d %s\n", pThreadInfo->threadID,
            __func__, __LINE__, buffer);
  if (superTblInfo) {
    if (0 == strncasecmp(superTblInfo->insertMode, "taosc", strlen("taosc"))) {
      affectedRows = queryDbExec(pThreadInfo->taos, buffer, INSERT_TYPE, false);
    } else if (0 == strncasecmp(superTblInfo->insertMode, "rest", strlen("rest"))) {
      if (0 != postProceSql(g_Dbs.host, &g_Dbs.serv_addr, g_Dbs.port,
                  buffer, NULL /* not set result file */)) {
        affectedRows = -1;
        printf("========restful return fail, threadID[%d]\n",
            pThreadInfo->threadID);
      } else {
        affectedRows = k;
      }
    } else {
      errorPrint("%s() LN%d: unknown insert mode: %s\n",
        __func__, __LINE__, superTblInfo->insertMode);
      affectedRows = 0;
    }
  } else {
    affectedRows = queryDbExec(pThreadInfo->taos, buffer, INSERT_TYPE, false);
  }

  return affectedRows;
}

static void getTableName(char *pTblName, threadInfo* pThreadInfo, uint64_t tableSeq)
{
  SSuperTable* superTblInfo = pThreadInfo->superTblInfo;
  if (superTblInfo) {
    if (superTblInfo->childTblLimit > 0) {
        snprintf(pTblName, TSDB_TABLE_NAME_LEN, "%s",
            superTblInfo->childTblName +
            (tableSeq - superTblInfo->childTblOffset) * TSDB_TABLE_NAME_LEN);
    } else {

        verbosePrint("[%d] %s() LN%d: from=%"PRIu64" count=%"PRIu64" seq=%"PRIu64"\n",
                pThreadInfo->threadID, __func__, __LINE__,
                pThreadInfo->start_table_from,
                pThreadInfo->ntables, tableSeq);
        snprintf(pTblName, TSDB_TABLE_NAME_LEN, "%s",
            superTblInfo->childTblName + tableSeq * TSDB_TABLE_NAME_LEN);
    }
  } else {
    snprintf(pTblName, TSDB_TABLE_NAME_LEN, "%s%"PRIu64"",
        g_args.tb_prefix, tableSeq);
  }
}

static int64_t generateDataTail(
        SSuperTable* superTblInfo,
        uint64_t batch, char* buffer, int64_t remainderBufLen, int64_t insertRows,
        int64_t startFrom, int64_t startTime, int64_t *pSamplePos, int64_t *dataLen) {
  uint64_t len = 0;
  uint32_t ncols_per_record = 1; // count first col ts

  char *pstr = buffer;

  if (superTblInfo == NULL) {
    uint32_t datatypeSeq = 0;
    while(g_args.datatype[datatypeSeq]) {
        datatypeSeq ++;
        ncols_per_record ++;
    }
  }

  verbosePrint("%s() LN%d batch=%"PRIu64"\n", __func__, __LINE__, batch);

  uint64_t k = 0;
  for (k = 0; k < batch;) {
    char data[MAX_DATA_SIZE];
    memset(data, 0, MAX_DATA_SIZE);

    int64_t retLen = 0;

    if (superTblInfo) {
      if (0 == strncasecmp(superTblInfo->dataSource,
                    "sample", strlen("sample"))) {
          retLen = getRowDataFromSample(
                    data,
                    remainderBufLen,
                    startTime + superTblInfo->timeStampStep * k,
                    superTblInfo,
                    pSamplePos);
      } else if (0 == strncasecmp(superTblInfo->dataSource,
                   "rand", strlen("rand"))) {

        int64_t randTail = superTblInfo->timeStampStep * k;
        if (superTblInfo->disorderRatio > 0) {
          int rand_num = taosRandom() % 100;
          if(rand_num < superTblInfo->disorderRatio) {
            randTail = (randTail + (taosRandom() % superTblInfo->disorderRange + 1)) * (-1);
            debugPrint("rand data generated, back %"PRId64"\n", randTail);
          }
        }

        int64_t d = startTime
                + randTail;
        retLen = generateRowData(
                      data,
                      d,
                      superTblInfo);
      }

      if (retLen > remainderBufLen) {
        break;
      }

      pstr += snprintf(pstr , retLen + 1, "%s", data);
      k++;
      len += retLen;
      remainderBufLen -= retLen;
    } else {
      char **data_type = g_args.datatype;
      int lenOfBinary = g_args.len_of_binary;

      int64_t randTail = DEFAULT_TIMESTAMP_STEP * k;

      if (g_args.disorderRatio != 0) {
        int rand_num = taosRandom() % 100;
        if (rand_num < g_args.disorderRatio) {
          randTail = (randTail + (taosRandom() % g_args.disorderRange + 1)) * (-1);

          debugPrint("rand data generated, back %"PRId64"\n", randTail);
        }
      } else {
        randTail = DEFAULT_TIMESTAMP_STEP * k;
      }

      retLen = generateData(data, data_type,
                  ncols_per_record,
                  startTime + randTail,
                  lenOfBinary);

      if (len > remainderBufLen)
        break;

      pstr += sprintf(pstr, "%s", data);
      k++;
      len += retLen;
      remainderBufLen -= retLen;
    }

    verbosePrint("%s() LN%d len=%"PRIu64" k=%"PRIu64" \nbuffer=%s\n",
            __func__, __LINE__, len, k, buffer);

    startFrom ++;

    if (startFrom >= insertRows) {
      break;
    }
  }

  *dataLen = len;
  return k;
}

static int generateSQLHead(char *tableName, int32_t tableSeq,
        threadInfo* pThreadInfo, SSuperTable* superTblInfo,
        char *buffer, int remainderBufLen)
{
  int len;

#define HEAD_BUFF_LEN    1024*24  // 16*1024 + (192+32)*2 + insert into ..
  char headBuf[HEAD_BUFF_LEN];

  if (superTblInfo) {
    if (AUTO_CREATE_SUBTBL == superTblInfo->autoCreateTable) {
      char* tagsValBuf = NULL;
      if (0 == superTblInfo->tagSource) {
            tagsValBuf = generateTagVaulesForStb(superTblInfo, tableSeq);
      } else {
            tagsValBuf = getTagValueFromTagSample(
                    superTblInfo,
                    tableSeq % superTblInfo->tagSampleCount);
      }
      if (NULL == tagsValBuf) {
        errorPrint("%s() LN%d, tag buf failed to allocate  memory\n",
            __func__, __LINE__);
        return -1;
      }

      len = snprintf(
          headBuf,
                  HEAD_BUFF_LEN,
                  "%s.%s using %s.%s tags %s values",
                  pThreadInfo->db_name,
                  tableName,
                  pThreadInfo->db_name,
                  superTblInfo->sTblName,
                  tagsValBuf);
      tmfree(tagsValBuf);
    } else if (TBL_ALREADY_EXISTS == superTblInfo->childTblExists) {
      len = snprintf(
          headBuf,
                  HEAD_BUFF_LEN,
                  "%s.%s values",
                  pThreadInfo->db_name,
                  tableName);
    } else {
      len = snprintf(
          headBuf,
                  HEAD_BUFF_LEN,
                  "%s.%s values",
                  pThreadInfo->db_name,
                  tableName);
    }
  } else {
      len = snprintf(
          headBuf,
                  HEAD_BUFF_LEN,
                  "%s.%s values",
                  pThreadInfo->db_name,
                  tableName);
  }

  if (len > remainderBufLen)
    return -1;

  tstrncpy(buffer, headBuf, len + 1);

  return len;
}

static int64_t generateInterlaceDataBuffer(
        char *tableName, uint64_t batchPerTbl, uint64_t i, uint64_t batchPerTblTimes,
        uint64_t tableSeq,
        threadInfo *pThreadInfo, char *buffer,
        uint64_t insertRows,
        int64_t startTime,
        uint64_t *pRemainderBufLen)
{
  assert(buffer);
  char *pstr = buffer;
  SSuperTable* superTblInfo = pThreadInfo->superTblInfo;

  int headLen = generateSQLHead(tableName, tableSeq, pThreadInfo,
            superTblInfo, pstr, *pRemainderBufLen);

  if (headLen <= 0) {
    return 0;
  }
  // generate data buffer
  verbosePrint("[%d] %s() LN%d i=%"PRIu64" buffer:\n%s\n",
            pThreadInfo->threadID, __func__, __LINE__, i, buffer);

  pstr += headLen;
  *pRemainderBufLen -= headLen;

  int64_t dataLen = 0;

  verbosePrint("[%d] %s() LN%d i=%"PRIu64" batchPerTblTimes=%"PRIu64" batchPerTbl = %"PRIu64"\n",
            pThreadInfo->threadID, __func__, __LINE__,
            i, batchPerTblTimes, batchPerTbl);

  if (superTblInfo) {
    if (0 == strncasecmp(superTblInfo->startTimestamp, "now", 3)) {
      startTime = taosGetTimestamp(pThreadInfo->time_precision);
    }
  } else {
      startTime = 1500000000000;
  }

  int64_t k = generateDataTail(
    superTblInfo,
    batchPerTbl, pstr, *pRemainderBufLen, insertRows, 0,
    startTime,
    &(pThreadInfo->samplePos), &dataLen);

  if (k == batchPerTbl) {
    pstr += dataLen;
    *pRemainderBufLen -= dataLen;
  } else {
    debugPrint("%s() LN%d, generated data tail: %"PRIu64", not equal batch per table: %"PRIu64"\n",
            __func__, __LINE__, k, batchPerTbl);
    pstr -= headLen;
    pstr[0] = '\0';
    k = 0;
  }

  return k;
}

static int64_t generateProgressiveDataBuffer(
        char *tableName,
        int64_t tableSeq,
        threadInfo *pThreadInfo, char *buffer,
        int64_t insertRows,
        int64_t startFrom, int64_t startTime, int64_t *pSamplePos,
        int64_t *pRemainderBufLen)
{
  SSuperTable* superTblInfo = pThreadInfo->superTblInfo;

  int ncols_per_record = 1; // count first col ts

  if (superTblInfo == NULL) {
    int datatypeSeq = 0;
    while(g_args.datatype[datatypeSeq]) {
        datatypeSeq ++;
        ncols_per_record ++;
    }
  }

  assert(buffer != NULL);
  char *pstr = buffer;

  int64_t k = 0;

  memset(buffer, 0, *pRemainderBufLen);

  int64_t headLen = generateSQLHead(tableName, tableSeq, pThreadInfo, superTblInfo,
          buffer, *pRemainderBufLen);

  if (headLen <= 0) {
    return 0;
  }
  pstr += headLen;
  *pRemainderBufLen -= headLen;

  int64_t dataLen;
  k = generateDataTail(superTblInfo,
          g_args.num_of_RPR, pstr, *pRemainderBufLen, insertRows, startFrom,
          startTime,
          pSamplePos, &dataLen);

  return k;
}

static void printStatPerThread(threadInfo *pThreadInfo)
{
  fprintf(stderr, "====thread[%d] completed total inserted rows: %"PRIu64 ", total affected rows: %"PRIu64". %.2f records/second====\n",
          pThreadInfo->threadID,
          pThreadInfo->totalInsertRows,
          pThreadInfo->totalAffectedRows,
          (double)(pThreadInfo->totalAffectedRows / (pThreadInfo->totalDelay/1000.0)));
}

static void* syncWriteInterlace(threadInfo *pThreadInfo) {
  debugPrint("[%d] %s() LN%d: ### interlace write\n",
         pThreadInfo->threadID, __func__, __LINE__);

  uint64_t insertRows;
  uint64_t interlaceRows;

  SSuperTable* superTblInfo = pThreadInfo->superTblInfo;

  if (superTblInfo) {
    insertRows = superTblInfo->insertRows;

    if ((superTblInfo->interlaceRows == 0)
        && (g_args.interlace_rows > 0)) {
      interlaceRows = g_args.interlace_rows;
    } else {
      interlaceRows = superTblInfo->interlaceRows;
    }
  } else {
    insertRows = g_args.num_of_DPT;
    interlaceRows = g_args.interlace_rows;
  }

  if (interlaceRows > insertRows)
    interlaceRows = insertRows;

  if (interlaceRows > g_args.num_of_RPR)
    interlaceRows = g_args.num_of_RPR;

  int insertMode;

  if (interlaceRows > 0) {
    insertMode = INTERLACE_INSERT_MODE;
  } else {
    insertMode = PROGRESSIVE_INSERT_MODE;
  }

  // TODO: prompt tbl count multple interlace rows and batch
  //

  uint64_t maxSqlLen = superTblInfo?superTblInfo->maxSqlLen:g_args.max_sql_len;
  char* buffer = calloc(maxSqlLen, 1);
  if (NULL == buffer) {
    errorPrint( "%s() LN%d, Failed to alloc %"PRIu64" Bytes, reason:%s\n",
              __func__, __LINE__, maxSqlLen, strerror(errno));
    return NULL;
  }

  char tableName[TSDB_TABLE_NAME_LEN];

  pThreadInfo->totalInsertRows = 0;
  pThreadInfo->totalAffectedRows = 0;

  int64_t nTimeStampStep = superTblInfo?superTblInfo->timeStampStep:DEFAULT_TIMESTAMP_STEP;

  uint64_t insert_interval =
      superTblInfo?superTblInfo->insertInterval:g_args.insert_interval;
  uint64_t st = 0;
  uint64_t et = UINT64_MAX;

  uint64_t lastPrintTime = taosGetTimestampMs();
  uint64_t startTs = taosGetTimestampMs();
  uint64_t endTs;

  uint64_t tableSeq = pThreadInfo->start_table_from;

  debugPrint("[%d] %s() LN%d: start_table_from=%"PRIu64" ntables=%"PRIu64" insertRows=%"PRIu64"\n",
          pThreadInfo->threadID, __func__, __LINE__, pThreadInfo->start_table_from,
          pThreadInfo->ntables, insertRows);

  int64_t startTime = pThreadInfo->start_time;

  assert(pThreadInfo->ntables > 0);

  uint64_t batchPerTbl = interlaceRows;
  uint64_t batchPerTblTimes;

  if ((interlaceRows > 0) && (pThreadInfo->ntables > 1)) {
    batchPerTblTimes =
        g_args.num_of_RPR / interlaceRows;
  } else {
    batchPerTblTimes = 1;
  }

  uint64_t generatedRecPerTbl = 0;
  bool flagSleep = true;
  uint64_t sleepTimeTotal = 0;

  char *strInsertInto = "insert into ";
  int nInsertBufLen = strlen(strInsertInto);

  while(pThreadInfo->totalInsertRows < pThreadInfo->ntables * insertRows) {
    if ((flagSleep) && (insert_interval)) {
        st = taosGetTimestampMs();
        flagSleep = false;
    }
    // generate data
    memset(buffer, 0, maxSqlLen);
    uint64_t remainderBufLen = maxSqlLen;

    char *pstr = buffer;

    int len = snprintf(pstr, nInsertBufLen + 1, "%s", strInsertInto);
    pstr += len;
    remainderBufLen -= len;

    uint64_t recOfBatch = 0;

    for (uint64_t i = 0; i < batchPerTblTimes; i ++) {
      getTableName(tableName, pThreadInfo, tableSeq);
      if (0 == strlen(tableName)) {
        errorPrint("[%d] %s() LN%d, getTableName return null\n",
            pThreadInfo->threadID, __func__, __LINE__);
        free(buffer);
        return NULL;
      }

      uint64_t oldRemainderLen = remainderBufLen;
      int64_t generated = generateInterlaceDataBuffer(
        tableName, batchPerTbl, i, batchPerTblTimes,
        tableSeq,
        pThreadInfo, pstr,
        insertRows,
        startTime,
        &remainderBufLen);

      debugPrint("[%d] %s() LN%d, generated records is %"PRId64"\n",
                  pThreadInfo->threadID, __func__, __LINE__, generated);
      if (generated < 0) {
        errorPrint("[%d] %s() LN%d, generated records is %"PRId64"\n",
                  pThreadInfo->threadID, __func__, __LINE__, generated);
        goto free_of_interlace;
      } else if (generated == 0) {
        break;
      }

      tableSeq ++;
      recOfBatch += batchPerTbl;
      pstr += (oldRemainderLen - remainderBufLen);
//      startTime += batchPerTbl * superTblInfo->timeStampStep;
      pThreadInfo->totalInsertRows += batchPerTbl;
      verbosePrint("[%d] %s() LN%d batchPerTbl=%"PRId64" recOfBatch=%"PRId64"\n",
                pThreadInfo->threadID, __func__, __LINE__,
                batchPerTbl, recOfBatch);

      if (insertMode == INTERLACE_INSERT_MODE) {
          if (tableSeq == pThreadInfo->start_table_from + pThreadInfo->ntables) {
            // turn to first table
            tableSeq = pThreadInfo->start_table_from;
            generatedRecPerTbl += batchPerTbl;

            startTime = pThreadInfo->start_time
              + generatedRecPerTbl * nTimeStampStep;

            flagSleep = true;
            if (generatedRecPerTbl >= insertRows)
              break;

            int remainRows = insertRows - generatedRecPerTbl;
            if ((remainRows > 0) && (batchPerTbl > remainRows))
              batchPerTbl = remainRows;

            if (pThreadInfo->ntables * batchPerTbl < g_args.num_of_RPR)
                break;
          }
      }

      verbosePrint("[%d] %s() LN%d generatedRecPerTbl=%"PRId64" insertRows=%"PRId64"\n",
                pThreadInfo->threadID, __func__, __LINE__,
                generatedRecPerTbl, insertRows);

      if ((g_args.num_of_RPR - recOfBatch) < batchPerTbl)
        break;
    }

    verbosePrint("[%d] %s() LN%d recOfBatch=%"PRIu64" totalInsertRows=%"PRIu64"\n",
              pThreadInfo->threadID, __func__, __LINE__, recOfBatch,
              pThreadInfo->totalInsertRows);
    verbosePrint("[%d] %s() LN%d, buffer=%s\n",
           pThreadInfo->threadID, __func__, __LINE__, buffer);

    startTs = taosGetTimestampMs();

    if (recOfBatch == 0) {
      errorPrint("[%d] %s() LN%d try inserting records of batch is %"PRIu64"\n",
              pThreadInfo->threadID, __func__, __LINE__,
              recOfBatch);
      errorPrint("%s\n", "\tPlease check if the batch or the buffer length is proper value!\n");
      goto free_of_interlace;
    }
    int64_t affectedRows = execInsert(pThreadInfo, buffer, recOfBatch);

    endTs = taosGetTimestampMs();
    uint64_t delay = endTs - startTs;
    performancePrint("%s() LN%d, insert execution time is %"PRIu64"ms\n",
            __func__, __LINE__, delay);
    verbosePrint("[%d] %s() LN%d affectedRows=%"PRId64"\n",
            pThreadInfo->threadID,
            __func__, __LINE__, affectedRows);

    if (delay > pThreadInfo->maxDelay) pThreadInfo->maxDelay = delay;
    if (delay < pThreadInfo->minDelay) pThreadInfo->minDelay = delay;
    pThreadInfo->cntDelay++;
    pThreadInfo->totalDelay += delay;

    if (recOfBatch != affectedRows) {
        errorPrint("[%d] %s() LN%d execInsert insert %"PRIu64", affected rows: %"PRId64"\n%s\n",
                pThreadInfo->threadID, __func__, __LINE__,
                recOfBatch, affectedRows, buffer);
        goto free_of_interlace;
    }

    pThreadInfo->totalAffectedRows += affectedRows;

    int64_t  currentPrintTime = taosGetTimestampMs();
    if (currentPrintTime - lastPrintTime > 30*1000) {
      printf("thread[%d] has currently inserted rows: %"PRIu64 ", affected rows: %"PRIu64 "\n",
                    pThreadInfo->threadID,
                    pThreadInfo->totalInsertRows,
                    pThreadInfo->totalAffectedRows);
      lastPrintTime = currentPrintTime;
    }

    if ((insert_interval) && flagSleep) {
      et = taosGetTimestampMs();

      if (insert_interval > (et - st) ) {
        int sleepTime = insert_interval - (et -st);
        performancePrint("%s() LN%d sleep: %d ms for insert interval\n",
                    __func__, __LINE__, sleepTime);
        taosMsleep(sleepTime); // ms
        sleepTimeTotal += insert_interval;
      }
    }
  }

free_of_interlace:
  tmfree(buffer);
  printStatPerThread(pThreadInfo);
  return NULL;
}

// sync insertion
/*
   1 thread: 100 tables * 2000  rows/s
   1 thread: 10  tables * 20000 rows/s
   6 thread: 300 tables * 2000  rows/s

   2 taosinsertdata , 1 thread:  10  tables * 20000 rows/s
*/
static void* syncWriteProgressive(threadInfo *pThreadInfo) {
  debugPrint("%s() LN%d: ### progressive write\n", __func__, __LINE__);

  SSuperTable* superTblInfo = pThreadInfo->superTblInfo;
  uint64_t maxSqlLen = superTblInfo?superTblInfo->maxSqlLen:g_args.max_sql_len;

  char* buffer = calloc(maxSqlLen, 1);
  if (NULL == buffer) {
    errorPrint( "Failed to alloc %"PRIu64" Bytes, reason:%s\n",
              maxSqlLen,
              strerror(errno));
    return NULL;
  }

  uint64_t lastPrintTime = taosGetTimestampMs();
  uint64_t startTs = taosGetTimestampMs();
  uint64_t endTs;

  int64_t timeStampStep =
      superTblInfo?superTblInfo->timeStampStep:DEFAULT_TIMESTAMP_STEP;
/*  int insert_interval =
      superTblInfo?superTblInfo->insertInterval:g_args.insert_interval;
  uint64_t st = 0;
  uint64_t et = 0xffffffff;
  */

  pThreadInfo->totalInsertRows = 0;
  pThreadInfo->totalAffectedRows = 0;

  pThreadInfo->samplePos = 0;

  for (uint64_t tableSeq =
          pThreadInfo->start_table_from; tableSeq <= pThreadInfo->end_table_to;
        tableSeq ++) {
    int64_t start_time = pThreadInfo->start_time;

    uint64_t insertRows = (superTblInfo)?superTblInfo->insertRows:g_args.num_of_DPT;
    verbosePrint("%s() LN%d insertRows=%"PRId64"\n", __func__, __LINE__, insertRows);

    for (uint64_t i = 0; i < insertRows;) {
        /*
      if (insert_interval) {
            st = taosGetTimestampMs();
      }
      */

      char tableName[TSDB_TABLE_NAME_LEN];
      getTableName(tableName, pThreadInfo, tableSeq);
      verbosePrint("%s() LN%d: tid=%d seq=%"PRId64" tableName=%s\n",
             __func__, __LINE__,
             pThreadInfo->threadID, tableSeq, tableName);

      int64_t remainderBufLen = maxSqlLen;
      char *pstr = buffer;
      int nInsertBufLen = strlen("insert into ");

      int len = snprintf(pstr, nInsertBufLen + 1, "%s", "insert into ");

      pstr += len;
      remainderBufLen -= len;

      int64_t generated = generateProgressiveDataBuffer(
              tableName, tableSeq, pThreadInfo, pstr, insertRows,
            i, start_time,
            &(pThreadInfo->samplePos),
            &remainderBufLen);
      if (generated > 0)
        i += generated;
      else
        goto free_of_progressive;

      start_time +=  generated * timeStampStep;
      pThreadInfo->totalInsertRows += generated;

      startTs = taosGetTimestampMs();

      int64_t affectedRows = execInsert(pThreadInfo, buffer, generated);

      endTs = taosGetTimestampMs();
      uint64_t delay = endTs - startTs;
      performancePrint("%s() LN%d, insert execution time is %"PRId64"ms\n",
              __func__, __LINE__, delay);
      verbosePrint("[%d] %s() LN%d affectedRows=%"PRId64"\n",
            pThreadInfo->threadID,
            __func__, __LINE__, affectedRows);

      if (delay > pThreadInfo->maxDelay) pThreadInfo->maxDelay = delay;
      if (delay < pThreadInfo->minDelay) pThreadInfo->minDelay = delay;
      pThreadInfo->cntDelay++;
      pThreadInfo->totalDelay += delay;

      if (affectedRows < 0) {
        errorPrint("%s() LN%d, affected rows: %"PRId64"\n",
                __func__, __LINE__, affectedRows);
        goto free_of_progressive;
      }

      pThreadInfo->totalAffectedRows += affectedRows;

      int64_t  currentPrintTime = taosGetTimestampMs();
      if (currentPrintTime - lastPrintTime > 30*1000) {
        printf("thread[%d] has currently inserted rows: %"PRId64 ", affected rows: %"PRId64 "\n",
                    pThreadInfo->threadID,
                    pThreadInfo->totalInsertRows,
                    pThreadInfo->totalAffectedRows);
        lastPrintTime = currentPrintTime;
      }

      if (i >= insertRows)
        break;
/*
      if (insert_interval) {
        et = taosGetTimestampMs();

        if (insert_interval > ((et - st)) ) {
            int sleep_time = insert_interval - (et -st);
            performancePrint("%s() LN%d sleep: %d ms for insert interval\n",
                    __func__, __LINE__, sleep_time);
            taosMsleep(sleep_time); // ms
        }
      }
      */
    }   // num_of_DPT

    if (g_args.verbose_print) {
      if ((tableSeq == pThreadInfo->ntables - 1) && superTblInfo &&
        (0 == strncasecmp(
                    superTblInfo->dataSource, "sample", strlen("sample")))) {
          verbosePrint("%s() LN%d samplePos=%"PRId64"\n",
                  __func__, __LINE__, pThreadInfo->samplePos);
      }
    }
  } // tableSeq

free_of_progressive:
  tmfree(buffer);
  printStatPerThread(pThreadInfo);
  return NULL;
}

static void* syncWrite(void *sarg) {

  threadInfo *pThreadInfo = (threadInfo *)sarg;
  SSuperTable* superTblInfo = pThreadInfo->superTblInfo;

  int interlaceRows;

  if (superTblInfo) {
    if ((superTblInfo->interlaceRows == 0)
        && (g_args.interlace_rows > 0)) {
      interlaceRows = g_args.interlace_rows;
    } else {
      interlaceRows = superTblInfo->interlaceRows;
    }
  } else {
    interlaceRows = g_args.interlace_rows;
  }

  if (interlaceRows > 0) {
    // interlace mode
    return syncWriteInterlace(pThreadInfo);
  } else {
    // progressive mode
    return syncWriteProgressive(pThreadInfo);
  }

}

static void callBack(void *param, TAOS_RES *res, int code) {
  threadInfo* pThreadInfo = (threadInfo*)param;
  SSuperTable* superTblInfo = pThreadInfo->superTblInfo;

  int insert_interval =
      superTblInfo?superTblInfo->insertInterval:g_args.insert_interval;
  if (insert_interval) {
    pThreadInfo->et = taosGetTimestampMs();
    if ((pThreadInfo->et - pThreadInfo->st) < insert_interval) {
      taosMsleep(insert_interval - (pThreadInfo->et - pThreadInfo->st)); // ms
    }
  }

  char *buffer = calloc(1, pThreadInfo->superTblInfo->maxSqlLen);
  char data[MAX_DATA_SIZE];
  char *pstr = buffer;
  pstr += sprintf(pstr, "insert into %s.%s%"PRId64" values",
          pThreadInfo->db_name, pThreadInfo->tb_prefix,
          pThreadInfo->start_table_from);
//  if (pThreadInfo->counter >= pThreadInfo->superTblInfo->insertRows) {
  if (pThreadInfo->counter >= g_args.num_of_RPR) {
    pThreadInfo->start_table_from++;
    pThreadInfo->counter = 0;
  }
  if (pThreadInfo->start_table_from > pThreadInfo->end_table_to) {
    tsem_post(&pThreadInfo->lock_sem);
    free(buffer);
    taos_free_result(res);
    return;
  }

  for (int i = 0; i < g_args.num_of_RPR; i++) {
    int rand_num = taosRandom() % 100;
    if (0 != pThreadInfo->superTblInfo->disorderRatio
            && rand_num < pThreadInfo->superTblInfo->disorderRatio) {
      int64_t d = pThreadInfo->lastTs - (taosRandom() % pThreadInfo->superTblInfo->disorderRange + 1);
      generateRowData(data, d, pThreadInfo->superTblInfo);
    } else {
      generateRowData(data, pThreadInfo->lastTs += 1000, pThreadInfo->superTblInfo);
    }
    pstr += sprintf(pstr, "%s", data);
    pThreadInfo->counter++;

    if (pThreadInfo->counter >= pThreadInfo->superTblInfo->insertRows) {
      break;
    }
  }

  if (insert_interval) {
    pThreadInfo->st = taosGetTimestampMs();
  }
  taos_query_a(pThreadInfo->taos, buffer, callBack, pThreadInfo);
  free(buffer);

  taos_free_result(res);
}

static void *asyncWrite(void *sarg) {
  threadInfo *pThreadInfo = (threadInfo *)sarg;
  SSuperTable* superTblInfo = pThreadInfo->superTblInfo;

  pThreadInfo->st = 0;
  pThreadInfo->et = 0;
  pThreadInfo->lastTs = pThreadInfo->start_time;

  int insert_interval =
      superTblInfo?superTblInfo->insertInterval:g_args.insert_interval;
  if (insert_interval) {
    pThreadInfo->st = taosGetTimestampMs();
  }
  taos_query_a(pThreadInfo->taos, "show databases", callBack, pThreadInfo);

  tsem_wait(&(pThreadInfo->lock_sem));

  return NULL;
}

static int convertHostToServAddr(char *host, uint16_t port, struct sockaddr_in *serv_addr)
{
  uint16_t rest_port = port + TSDB_PORT_HTTP;
  struct hostent *server = gethostbyname(host);
  if ((server == NULL) || (server->h_addr == NULL)) {
    errorPrint("%s", "ERROR, no such host");
    return -1;
  }

  debugPrint("h_name: %s\nh_addr=%p\nh_addretype: %s\nh_length: %d\n",
            server->h_name,
            server->h_addr,
            (server->h_addrtype == AF_INET)?"ipv4":"ipv6",
            server->h_length);

  memset(serv_addr, 0, sizeof(struct sockaddr_in));
  serv_addr->sin_family = AF_INET;
  serv_addr->sin_port = htons(rest_port);
#ifdef WINDOWS
  serv_addr->sin_addr.s_addr = inet_addr(host);
#else
  memcpy(&(serv_addr->sin_addr.s_addr), server->h_addr, server->h_length);
#endif
  return 0;
}

static void startMultiThreadInsertData(int threads, char* db_name,
        char* precision,SSuperTable* superTblInfo) {

  pthread_t *pids = malloc(threads * sizeof(pthread_t));
  assert(pids != NULL);

  threadInfo *infos = malloc(threads * sizeof(threadInfo));
  assert(infos != NULL);

  memset(pids, 0, threads * sizeof(pthread_t));
  memset(infos, 0, threads * sizeof(threadInfo));

  //TAOS* taos;
  //if (0 == strncasecmp(superTblInfo->insertMode, "taosc", 5)) {
  //  taos = taos_connect(g_Dbs.host, g_Dbs.user, g_Dbs.password, db_name, g_Dbs.port);
  //  if (NULL == taos) {
  //    printf("connect to server fail, reason: %s\n", taos_errstr(NULL));
  //    exit(-1);
  //  }
  //}

  int32_t timePrec = TSDB_TIME_PRECISION_MILLI;
  if (0 != precision[0]) {
    if (0 == strncasecmp(precision, "ms", 2)) {
      timePrec = TSDB_TIME_PRECISION_MILLI;
    }  else if (0 == strncasecmp(precision, "us", 2)) {
      timePrec = TSDB_TIME_PRECISION_MICRO;
    }  else {
      errorPrint("Not support precision: %s\n", precision);
      exit(-1);
    }
  }

  int64_t start_time;
  if (superTblInfo) {
    if (0 == strncasecmp(superTblInfo->startTimestamp, "now", 3)) {
        start_time = taosGetTimestamp(timePrec);
    } else {
      if (TSDB_CODE_SUCCESS != taosParseTime(
        superTblInfo->startTimestamp,
        &start_time,
        strlen(superTblInfo->startTimestamp),
        timePrec, 0)) {
          ERROR_EXIT("failed to parse time!\n");
      }
    }
  } else {
     start_time = 1500000000000;
  }

  int64_t start = taosGetTimestampMs();

  // read sample data from file first
  if ((superTblInfo) && (0 == strncasecmp(superTblInfo->dataSource,
              "sample", strlen("sample")))) {
    if (0 != prepareSampleDataForSTable(superTblInfo)) {
      errorPrint("%s() LN%d, prepare sample data for stable failed!\n",
              __func__, __LINE__);
      exit(-1);
    }
  }

  // read sample data from file first
  if ((superTblInfo) && (0 == strncasecmp(superTblInfo->dataSource,
              "sample", strlen("sample")))) {
    if (0 != prepareSampleDataForSTable(superTblInfo)) {
      errorPrint("%s() LN%d, prepare sample data for stable failed!\n",
              __func__, __LINE__);
      exit(-1);
    }
  }

  TAOS* taos = taos_connect(
              g_Dbs.host, g_Dbs.user,
              g_Dbs.password, db_name, g_Dbs.port);
  if (NULL == taos) {
    errorPrint("%s() LN%d, connect to server fail , reason: %s\n",
                __func__, __LINE__, taos_errstr(NULL));
    exit(-1);
  }

  int ntables = 0;
  int startFrom;

  if (superTblInfo) {
    int64_t limit;
    uint64_t offset;

    if ((NULL != g_args.sqlFile) && (superTblInfo->childTblExists == TBL_NO_EXISTS) &&
            ((superTblInfo->childTblOffset != 0) || (superTblInfo->childTblLimit >= 0))) {
      printf("WARNING: offset and limit will not be used since the child tables not exists!\n");
    }

    if (superTblInfo->childTblExists == TBL_ALREADY_EXISTS) {
      if ((superTblInfo->childTblLimit < 0)
          || ((superTblInfo->childTblOffset + superTblInfo->childTblLimit)
            > (superTblInfo->childTblCount))) {
        superTblInfo->childTblLimit =
            superTblInfo->childTblCount - superTblInfo->childTblOffset;
      }

      offset = superTblInfo->childTblOffset;
      limit = superTblInfo->childTblLimit;
    } else {
      limit = superTblInfo->childTblCount;
      offset = 0;
    }

    ntables = limit;
    startFrom = offset;

    if ((superTblInfo->childTblExists != TBL_NO_EXISTS)
        && ((superTblInfo->childTblOffset + superTblInfo->childTblLimit )
            > superTblInfo->childTblCount)) {
      printf("WARNING: specified offset + limit > child table count!\n");
      if (!g_args.answer_yes) {
        printf("         Press enter key to continue or Ctrl-C to stop\n\n");
        (void)getchar();
      }
    }

    if ((superTblInfo->childTblExists != TBL_NO_EXISTS)
            && (0 == superTblInfo->childTblLimit)) {
      printf("WARNING: specified limit = 0, which cannot find table name to insert or query! \n");
      if (!g_args.answer_yes) {
        printf("         Press enter key to continue or Ctrl-C to stop\n\n");
        (void)getchar();
      }
    }

    superTblInfo->childTblName = (char*)calloc(1,
        limit * TSDB_TABLE_NAME_LEN);
    if (superTblInfo->childTblName == NULL) {
      errorPrint("%s() LN%d, alloc memory failed!\n", __func__, __LINE__);
      taos_close(taos);
      exit(-1);
    }

    uint64_t childTblCount;
    getChildNameOfSuperTableWithLimitAndOffset(
        taos,
        db_name, superTblInfo->sTblName,
        &superTblInfo->childTblName, &childTblCount,
        limit,
        offset);
  } else {
    ntables = g_args.num_of_tables;
    startFrom = 0;
  }

  taos_close(taos);

  uint64_t a = ntables / threads;
  if (a < 1) {
    threads = ntables;
    a = 1;
  }

  uint64_t b = 0;
  if (threads != 0) {
    b = ntables % threads;
  }

  if ((superTblInfo)
      && (0 == strncasecmp(superTblInfo->insertMode, "rest", strlen("rest")))) {
    if (convertHostToServAddr(g_Dbs.host, g_Dbs.port, &(g_Dbs.serv_addr)) != 0)
      exit(-1);
  }

  for (int i = 0; i < threads; i++) {
    threadInfo *t_info = infos + i;
    t_info->threadID = i;
    tstrncpy(t_info->db_name, db_name, MAX_DB_NAME_SIZE);
    t_info->time_precision = timePrec;
    t_info->superTblInfo = superTblInfo;

    t_info->start_time = start_time;
    t_info->minDelay = UINT64_MAX;

    if ((NULL == superTblInfo) ||
            (0 == strncasecmp(superTblInfo->insertMode, "taosc", 5))) {
      //t_info->taos = taos;
      t_info->taos = taos_connect(
              g_Dbs.host, g_Dbs.user,
              g_Dbs.password, db_name, g_Dbs.port);
      if (NULL == t_info->taos) {
        errorPrint(
                "connect to server fail from insert sub thread, reason: %s\n",
                taos_errstr(NULL));
        exit(-1);
      }
    } else {
      t_info->taos = NULL;
    }

/*    if ((NULL == superTblInfo)
            || (0 == superTblInfo->multiThreadWriteOneTbl)) {
            */
      t_info->start_table_from = startFrom;
      t_info->ntables = i<b?a+1:a;
      t_info->end_table_to = i < b ? startFrom + a : startFrom + a - 1;
      startFrom = t_info->end_table_to + 1;
/*    } else {
      t_info->start_table_from = 0;
      t_info->ntables = superTblInfo->childTblCount;
      t_info->start_time = t_info->start_time + rand_int() % 10000 - rand_tinyint();
    }
*/
    tsem_init(&(t_info->lock_sem), 0, 0);
    if (ASYNC_MODE == g_Dbs.asyncMode) {
      pthread_create(pids + i, NULL, asyncWrite, t_info);
    } else {
      pthread_create(pids + i, NULL, syncWrite, t_info);
    }
  }

  for (int i = 0; i < threads; i++) {
    pthread_join(pids[i], NULL);
  }

  uint64_t totalDelay = 0;
  uint64_t maxDelay = 0;
  uint64_t minDelay = UINT64_MAX;
  uint64_t cntDelay = 1;
  double  avgDelay = 0;

  for (int i = 0; i < threads; i++) {
    threadInfo *t_info = infos + i;

    tsem_destroy(&(t_info->lock_sem));
    taos_close(t_info->taos);

    debugPrint("%s() LN%d, [%d] totalInsert=%"PRIu64" totalAffected=%"PRIu64"\n",
            __func__, __LINE__,
            t_info->threadID, t_info->totalInsertRows,
            t_info->totalAffectedRows);
    if (superTblInfo) {
        superTblInfo->totalAffectedRows += t_info->totalAffectedRows;
        superTblInfo->totalInsertRows += t_info->totalInsertRows;
    } else {
        g_args.totalAffectedRows += t_info->totalAffectedRows;
        g_args.totalInsertRows += t_info->totalInsertRows;
    }

    totalDelay  += t_info->totalDelay;
    cntDelay   += t_info->cntDelay;
    if (t_info->maxDelay > maxDelay) maxDelay = t_info->maxDelay;
    if (t_info->minDelay < minDelay) minDelay = t_info->minDelay;
  }
  cntDelay -= 1;

  if (cntDelay == 0)    cntDelay = 1;
  avgDelay = (double)totalDelay / cntDelay;

  int64_t end = taosGetTimestampMs();
  int64_t t = end - start;

  if (superTblInfo) {
    fprintf(stderr, "Spent %.2f seconds to insert rows: %"PRIu64", affected rows: %"PRIu64" with %d thread(s) into %s.%s. %.2f records/second\n\n",
          t / 1000.0, superTblInfo->totalInsertRows,
          superTblInfo->totalAffectedRows,
          threads, db_name, superTblInfo->sTblName,
          (double)superTblInfo->totalInsertRows / (t / 1000.0));

    if (g_fpOfInsertResult) {
      fprintf(g_fpOfInsertResult,
          "Spent %.2f seconds to insert rows: %"PRIu64", affected rows: %"PRIu64" with %d thread(s) into %s.%s. %.2f records/second\n\n",
          t / 1000.0, superTblInfo->totalInsertRows,
          superTblInfo->totalAffectedRows,
          threads, db_name, superTblInfo->sTblName,
          (double)superTblInfo->totalInsertRows / (t / 1000.0));
    }
  } else {
    fprintf(stderr, "Spent %.2f seconds to insert rows: %"PRIu64", affected rows: %"PRIu64" with %d thread(s) into %s %.2f records/second\n\n",
          t / 1000.0, g_args.totalInsertRows,
          g_args.totalAffectedRows,
          threads, db_name,
          (double)g_args.totalInsertRows / (t / 1000.0));
    if (g_fpOfInsertResult) {
      fprintf(g_fpOfInsertResult,
          "Spent %.2f seconds to insert rows: %"PRIu64", affected rows: %"PRIu64" with %d thread(s) into %s %.2f records/second\n\n",
          t * 1000.0, g_args.totalInsertRows,
          g_args.totalAffectedRows,
          threads, db_name,
          (double)g_args.totalInsertRows / (t / 1000.0));
    }
  }

  fprintf(stderr, "insert delay, avg: %10.2fms, max: %"PRIu64"ms, min: %"PRIu64"ms\n\n",
          avgDelay, maxDelay, minDelay);
  if (g_fpOfInsertResult) {
    fprintf(g_fpOfInsertResult, "insert delay, avg:%10.2fms, max: %"PRIu64"ms, min: %"PRIu64"ms\n\n",
          avgDelay, maxDelay, minDelay);
  }

  //taos_close(taos);

  free(pids);
  free(infos);
}

static void *readTable(void *sarg) {
#if 1
  threadInfo *rinfo = (threadInfo *)sarg;
  TAOS *taos = rinfo->taos;
  char command[BUFFER_SIZE] = "\0";
  uint64_t sTime = rinfo->start_time;
  char *tb_prefix = rinfo->tb_prefix;
  FILE *fp = fopen(rinfo->fp, "a");
  if (NULL == fp) {
    errorPrint( "fopen %s fail, reason:%s.\n", rinfo->fp, strerror(errno));
    return NULL;
  }

    int num_of_DPT;
/*  if (rinfo->superTblInfo) {
    num_of_DPT = rinfo->superTblInfo->insertRows; //  nrecords_per_table;
  } else {
  */
      num_of_DPT = g_args.num_of_DPT;
//  }

  int num_of_tables = rinfo->ntables; // rinfo->end_table_to - rinfo->start_table_from + 1;
  int totalData = num_of_DPT * num_of_tables;
  bool do_aggreFunc = g_Dbs.do_aggreFunc;

  int n = do_aggreFunc ? (sizeof(aggreFunc) / sizeof(aggreFunc[0])) : 2;
  if (!do_aggreFunc) {
    printf("\nThe first field is either Binary or Bool. Aggregation functions are not supported.\n");
  }
  printf("%d records:\n", totalData);
  fprintf(fp, "| QFunctions |    QRecords    |   QSpeed(R/s)   |  QLatency(ms) |\n");

  for (uint64_t j = 0; j < n; j++) {
    double totalT = 0;
    uint64_t count = 0;
    for (uint64_t i = 0; i < num_of_tables; i++) {
      sprintf(command, "select %s from %s%"PRIu64" where ts>= %" PRIu64,
              aggreFunc[j], tb_prefix, i, sTime);

      double t = taosGetTimestampMs();
      TAOS_RES *pSql = taos_query(taos, command);
      int32_t code = taos_errno(pSql);

      if (code != 0) {
        errorPrint( "Failed to query:%s\n", taos_errstr(pSql));
        taos_free_result(pSql);
        taos_close(taos);
        fclose(fp);
        return NULL;
      }

      while(taos_fetch_row(pSql) != NULL) {
        count++;
      }

      t = taosGetTimestampMs() - t;
      totalT += t;

      taos_free_result(pSql);
    }

    fprintf(fp, "|%10s  |   %10d   |  %12.2f   |   %10.2f  |\n",
            aggreFunc[j][0] == '*' ? "   *   " : aggreFunc[j], totalData,
            (double)(num_of_tables * num_of_DPT) / totalT, totalT * 1000);
    printf("select %10s took %.6f second(s)\n", aggreFunc[j], totalT * 1000);
  }
  fprintf(fp, "\n");
  fclose(fp);
#endif
  return NULL;
}

static void *readMetric(void *sarg) {
#if 1
  threadInfo *rinfo = (threadInfo *)sarg;
  TAOS *taos = rinfo->taos;
  char command[BUFFER_SIZE] = "\0";
  FILE *fp = fopen(rinfo->fp, "a");
  if (NULL == fp) {
    printf("fopen %s fail, reason:%s.\n", rinfo->fp, strerror(errno));
    return NULL;
  }

  int num_of_DPT = rinfo->superTblInfo->insertRows;
  int num_of_tables = rinfo->ntables; // rinfo->end_table_to - rinfo->start_table_from + 1;
  int totalData = num_of_DPT * num_of_tables;
  bool do_aggreFunc = g_Dbs.do_aggreFunc;

  int n = do_aggreFunc ? (sizeof(aggreFunc) / sizeof(aggreFunc[0])) : 2;
  if (!do_aggreFunc) {
    printf("\nThe first field is either Binary or Bool. Aggregation functions are not supported.\n");
  }
  printf("%d records:\n", totalData);
  fprintf(fp, "Querying On %d records:\n", totalData);

  for (int j = 0; j < n; j++) {
    char condition[COND_BUF_LEN] = "\0";
    char tempS[64] = "\0";

    int m = 10 < num_of_tables ? 10 : num_of_tables;

    for (int i = 1; i <= m; i++) {
      if (i == 1) {
        sprintf(tempS, "t1 = %d", i);
      } else {
        sprintf(tempS, " or t1 = %d ", i);
      }
      strncat(condition, tempS, COND_BUF_LEN - 1);

      sprintf(command, "select %s from meters where %s", aggreFunc[j], condition);

      printf("Where condition: %s\n", condition);
      fprintf(fp, "%s\n", command);

      double t = taosGetTimestampMs();

      TAOS_RES *pSql = taos_query(taos, command);
      int32_t code = taos_errno(pSql);

      if (code != 0) {
        errorPrint( "Failed to query:%s\n", taos_errstr(pSql));
        taos_free_result(pSql);
        taos_close(taos);
        fclose(fp);
        return NULL;
      }
      int count = 0;
      while(taos_fetch_row(pSql) != NULL) {
        count++;
      }
      t = taosGetTimestampMs() - t;

      fprintf(fp, "| Speed: %12.2f(per s) | Latency: %.4f(ms) |\n",
              num_of_tables * num_of_DPT / (t * 1000.0), t);
      printf("select %10s took %.6f second(s)\n\n", aggreFunc[j], t * 1000.0);

      taos_free_result(pSql);
    }
    fprintf(fp, "\n");
  }
  fclose(fp);
#endif
  return NULL;
}


static int insertTestProcess() {

  setupForAnsiEscape();
  int ret = printfInsertMeta();
  resetAfterAnsiEscape();

  if (ret == -1)
    exit(EXIT_FAILURE);

  debugPrint("%d result file: %s\n", __LINE__, g_Dbs.resultFile);
  g_fpOfInsertResult = fopen(g_Dbs.resultFile, "a");
  if (NULL == g_fpOfInsertResult) {
    errorPrint( "Failed to open %s for save result\n", g_Dbs.resultFile);
    return -1;
  }

  if (g_fpOfInsertResult)
    printfInsertMetaToFile(g_fpOfInsertResult);

  if (!g_args.answer_yes) {
    printf("Press enter key to continue\n\n");
    (void)getchar();
  }

  init_rand_data();

  // create database and super tables
  if(createDatabasesAndStables() != 0) {
    if (g_fpOfInsertResult)
      fclose(g_fpOfInsertResult);
    return -1;
  }

  // pretreatement
  prepareSampleData();

  double start;
  double end;

  // create child tables
  start = taosGetTimestampMs();
  createChildTables();
  end = taosGetTimestampMs();

  if (g_totalChildTables > 0) {
    fprintf(stderr, "Spent %.4f seconds to create %d tables with %d thread(s)\n\n",
            (end - start)/1000.0, g_totalChildTables, g_Dbs.threadCountByCreateTbl);
    if (g_fpOfInsertResult) {
      fprintf(g_fpOfInsertResult,
            "Spent %.4f seconds to create %d tables with %d thread(s)\n\n",
            (end - start)/1000.0, g_totalChildTables, g_Dbs.threadCountByCreateTbl);
    }
  }

  taosMsleep(1000);
  // create sub threads for inserting data
  //start = taosGetTimestampMs();
  for (int i = 0; i < g_Dbs.dbCount; i++) {
    if (g_Dbs.use_metric) {
      if (g_Dbs.db[i].superTblCount > 0) {
        for (int j = 0; j < g_Dbs.db[i].superTblCount; j++) {

          SSuperTable* superTblInfo = &g_Dbs.db[i].superTbls[j];

          if (superTblInfo && (superTblInfo->insertRows > 0)) {
            startMultiThreadInsertData(
              g_Dbs.threadCount,
              g_Dbs.db[i].dbName,
              g_Dbs.db[i].dbCfg.precision,
              superTblInfo);
          }
        }
      }
    } else {
        startMultiThreadInsertData(
          g_Dbs.threadCount,
          g_Dbs.db[i].dbName,
          g_Dbs.db[i].dbCfg.precision,
          NULL);
    }
  }
  //end = taosGetTimestampMs();

  //int64_t    totalInsertRows = 0;
  //int64_t    totalAffectedRows = 0;
  //for (int i = 0; i < g_Dbs.dbCount; i++) {
  //  for (int j = 0; j < g_Dbs.db[i].superTblCount; j++) {
  //  totalInsertRows+= g_Dbs.db[i].superTbls[j].totalInsertRows;
  //  totalAffectedRows += g_Dbs.db[i].superTbls[j].totalAffectedRows;
  //}
  //printf("Spent %.4f seconds to insert rows: %"PRId64", affected rows: %"PRId64" with %d thread(s)\n\n", end - start, totalInsertRows, totalAffectedRows, g_Dbs.threadCount);
  postFreeResource();

  return 0;
}

static void *specifiedTableQuery(void *sarg) {
  threadInfo *pThreadInfo = (threadInfo *)sarg;

  if (pThreadInfo->taos == NULL) {
    TAOS * taos = NULL;
    taos = taos_connect(g_queryInfo.host,
          g_queryInfo.user,
          g_queryInfo.password,
          NULL,
          g_queryInfo.port);
    if (taos == NULL) {
      errorPrint("[%d] Failed to connect to TDengine, reason:%s\n",
            pThreadInfo->threadID, taos_errstr(NULL));
      return NULL;
    } else {
      pThreadInfo->taos = taos;
    }
  }

  char sqlStr[MAX_DB_NAME_SIZE + 5];
  sprintf(sqlStr, "use %s", g_queryInfo.dbName);
  if (0 != queryDbExec(pThreadInfo->taos, sqlStr, NO_INSERT_TYPE, false)) {
    taos_close(pThreadInfo->taos);
    errorPrint( "use database %s failed!\n\n",
                g_queryInfo.dbName);
    return NULL;
  }

  uint64_t st = 0;
  uint64_t et = 0;

  uint64_t queryTimes = g_queryInfo.specifiedQueryInfo.queryTimes;

  uint64_t totalQueried = 0;
  uint64_t lastPrintTime = taosGetTimestampMs();
  uint64_t startTs = taosGetTimestampMs();

  while(queryTimes --) {
    if (g_queryInfo.specifiedQueryInfo.queryInterval && (et - st) <
            (int64_t)g_queryInfo.specifiedQueryInfo.queryInterval) {
      taosMsleep(g_queryInfo.specifiedQueryInfo.queryInterval - (et - st)); // ms
    }

    char tmpFile[MAX_FILE_NAME_LEN*2] = {0};
    if (g_queryInfo.specifiedQueryInfo.result[pThreadInfo->querySeq][0] != 0) {
        sprintf(tmpFile, "%s-%d",
                g_queryInfo.specifiedQueryInfo.result[pThreadInfo->querySeq],
                pThreadInfo->threadID);
    }

    st = taosGetTimestampMs();

    selectAndGetResult(pThreadInfo,
          g_queryInfo.specifiedQueryInfo.sql[pThreadInfo->querySeq], tmpFile);

    et = taosGetTimestampMs();
    printf("=thread[%"PRId64"] use %s complete one sql, Spent %10.3f s\n",
              taosGetSelfPthreadId(), g_queryInfo.queryMode, (et - st)/1000.0);

    totalQueried ++;
    g_queryInfo.specifiedQueryInfo.totalQueried ++;

    uint64_t  currentPrintTime = taosGetTimestampMs();
    uint64_t  endTs = taosGetTimestampMs();
    if (currentPrintTime - lastPrintTime > 30*1000) {
      debugPrint("%s() LN%d, endTs=%"PRIu64"ms, startTs=%"PRIu64"ms\n",
          __func__, __LINE__, endTs, startTs);
      printf("thread[%d] has currently completed queries: %"PRIu64", QPS: %10.6f\n",
                    pThreadInfo->threadID,
                    totalQueried,
                    (double)(totalQueried/((endTs-startTs)/1000.0)));
      lastPrintTime = currentPrintTime;
    }
  }
  return NULL;
}

static void replaceChildTblName(char* inSql, char* outSql, int tblIndex) {
  char sourceString[32] = "xxxx";
  char subTblName[MAX_TB_NAME_SIZE*3];
  sprintf(subTblName, "%s.%s",
          g_queryInfo.dbName,
          g_queryInfo.superQueryInfo.childTblName + tblIndex*TSDB_TABLE_NAME_LEN);

  //printf("inSql: %s\n", inSql);

  char* pos = strstr(inSql, sourceString);
  if (0 == pos) {
    return;
  }

  tstrncpy(outSql, inSql, pos - inSql + 1);
  //printf("1: %s\n", outSql);
  strncat(outSql, subTblName, MAX_QUERY_SQL_LENGTH - 1);
  //printf("2: %s\n", outSql);
  strncat(outSql, pos+strlen(sourceString), MAX_QUERY_SQL_LENGTH - 1);
  //printf("3: %s\n", outSql);
}

static void *superTableQuery(void *sarg) {
  char sqlstr[MAX_QUERY_SQL_LENGTH];
  threadInfo *pThreadInfo = (threadInfo *)sarg;

  if (pThreadInfo->taos == NULL) {
    TAOS * taos = NULL;
    taos = taos_connect(g_queryInfo.host,
          g_queryInfo.user,
          g_queryInfo.password,
          NULL,
          g_queryInfo.port);
    if (taos == NULL) {
      errorPrint("[%d] Failed to connect to TDengine, reason:%s\n",
            pThreadInfo->threadID, taos_errstr(NULL));
      return NULL;
    } else {
      pThreadInfo->taos = taos;
    }
  }

  uint64_t st = 0;
  uint64_t et = (int64_t)g_queryInfo.superQueryInfo.queryInterval;

  uint64_t queryTimes = g_queryInfo.superQueryInfo.queryTimes;
  uint64_t totalQueried = 0;
  uint64_t  startTs = taosGetTimestampMs();

  uint64_t  lastPrintTime = taosGetTimestampMs();
  while(queryTimes --) {
    if (g_queryInfo.superQueryInfo.queryInterval
            && (et - st) < (int64_t)g_queryInfo.superQueryInfo.queryInterval) {
      taosMsleep(g_queryInfo.superQueryInfo.queryInterval - (et - st)); // ms
      //printf("========sleep duration:%"PRId64 "========inserted rows:%d, table range:%d - %d\n", (1000 - (et - st)), i, pThreadInfo->start_table_from, pThreadInfo->end_table_to);
    }

    st = taosGetTimestampMs();
    for (int i = pThreadInfo->start_table_from; i <= pThreadInfo->end_table_to; i++) {
      for (int j = 0; j < g_queryInfo.superQueryInfo.sqlCount; j++) {
        memset(sqlstr,0,sizeof(sqlstr));
        replaceChildTblName(g_queryInfo.superQueryInfo.sql[j], sqlstr, i);
        char tmpFile[MAX_FILE_NAME_LEN*2] = {0};
        if (g_queryInfo.superQueryInfo.result[j][0] != 0) {
          sprintf(tmpFile, "%s-%d",
                  g_queryInfo.superQueryInfo.result[j],
                  pThreadInfo->threadID);
        }
        selectAndGetResult(pThreadInfo, sqlstr, tmpFile);

        totalQueried++;
        g_queryInfo.superQueryInfo.totalQueried ++;

        int64_t  currentPrintTime = taosGetTimestampMs();
        int64_t  endTs = taosGetTimestampMs();
        if (currentPrintTime - lastPrintTime > 30*1000) {
          printf("thread[%d] has currently completed queries: %"PRIu64", QPS: %10.3f\n",
                    pThreadInfo->threadID,
                    totalQueried,
                    (double)(totalQueried/((endTs-startTs)/1000.0)));
          lastPrintTime = currentPrintTime;
        }
      }
    }
    et = taosGetTimestampMs();
    printf("####thread[%"PRId64"] complete all sqls to allocate all sub-tables[%"PRIu64" - %"PRIu64"] once queries duration:%.4fs\n\n",
            taosGetSelfPthreadId(),
            pThreadInfo->start_table_from,
            pThreadInfo->end_table_to,
            (double)(et - st)/1000.0);
  }

  return NULL;
}

static int queryTestProcess() {

  setupForAnsiEscape();
  printfQueryMeta();
  resetAfterAnsiEscape();

  TAOS * taos = NULL;
  taos = taos_connect(g_queryInfo.host,
          g_queryInfo.user,
          g_queryInfo.password,
          NULL,
          g_queryInfo.port);
  if (taos == NULL) {
    errorPrint( "Failed to connect to TDengine, reason:%s\n",
            taos_errstr(NULL));
    exit(-1);
  }

  if (0 != g_queryInfo.superQueryInfo.sqlCount) {
    getAllChildNameOfSuperTable(taos,
            g_queryInfo.dbName,
            g_queryInfo.superQueryInfo.sTblName,
            &g_queryInfo.superQueryInfo.childTblName,
            &g_queryInfo.superQueryInfo.childTblCount);
  }

  if (!g_args.answer_yes) {
    printf("Press enter key to continue\n\n");
    (void)getchar();
  }

  if (g_args.debug_print || g_args.verbose_print) {
    printfQuerySystemInfo(taos);
  }

  if (0 == strncasecmp(g_queryInfo.queryMode, "rest", strlen("rest"))) {
    if (convertHostToServAddr(
        g_queryInfo.host, g_queryInfo.port, &g_queryInfo.serv_addr) != 0)
      exit(-1);
  }

  pthread_t  *pids  = NULL;
  threadInfo *infos = NULL;
  //==== create sub threads for query from specify table
  int nConcurrent = g_queryInfo.specifiedQueryInfo.concurrent;
  int nSqlCount = g_queryInfo.specifiedQueryInfo.sqlCount;

  uint64_t startTs = taosGetTimestampMs();

  if ((nSqlCount > 0) && (nConcurrent > 0)) {

    pids  = malloc(nConcurrent * nSqlCount * sizeof(pthread_t));
    infos = malloc(nConcurrent * nSqlCount * sizeof(threadInfo));

    if ((NULL == pids) || (NULL == infos)) {
      taos_close(taos);
      ERROR_EXIT("memory allocation failed for create threads\n");
    }

    for (int i = 0; i < nConcurrent; i++) {
      for (int j = 0; j < nSqlCount; j++) {
        threadInfo *t_info = infos + i * nSqlCount + j;
        t_info->threadID = i * nSqlCount + j;
        t_info->querySeq = j;

        if (0 == strncasecmp(g_queryInfo.queryMode, "taosc", 5)) {

          char sqlStr[MAX_TB_NAME_SIZE*2];
          sprintf(sqlStr, "use %s", g_queryInfo.dbName);
          verbosePrint("%s() %d sqlStr: %s\n", __func__, __LINE__, sqlStr);
          if (0 != queryDbExec(taos, sqlStr, NO_INSERT_TYPE, false)) {
            taos_close(taos);
            free(infos);
            free(pids);
            errorPrint( "use database %s failed!\n\n",
                g_queryInfo.dbName);
            return -1;
          }
        }

        t_info->taos = NULL;// TODO: workaround to use separate taos connection;

        pthread_create(pids + i * nSqlCount + j, NULL, specifiedTableQuery,
            t_info);
      }
    }
  } else {
    g_queryInfo.specifiedQueryInfo.concurrent = 0;
  }

  taos_close(taos);

  pthread_t  *pidsOfSub  = NULL;
  threadInfo *infosOfSub = NULL;
  //==== create sub threads for query from all sub table of the super table
  if ((g_queryInfo.superQueryInfo.sqlCount > 0)
          && (g_queryInfo.superQueryInfo.threadCnt > 0)) {
    pidsOfSub  = malloc(g_queryInfo.superQueryInfo.threadCnt * sizeof(pthread_t));
    infosOfSub = malloc(g_queryInfo.superQueryInfo.threadCnt * sizeof(threadInfo));

    if ((NULL == pidsOfSub) || (NULL == infosOfSub)) {
      free(infos);
      free(pids);

      ERROR_EXIT("memory allocation failed for create threads\n");
    }

    uint64_t ntables = g_queryInfo.superQueryInfo.childTblCount;
    int threads = g_queryInfo.superQueryInfo.threadCnt;

    uint64_t a = ntables / threads;
    if (a < 1) {
      threads = ntables;
      a = 1;
    }

    uint64_t b = 0;
    if (threads != 0) {
      b = ntables % threads;
    }

    uint64_t startFrom = 0;
    for (int i = 0; i < threads; i++) {
      threadInfo *t_info = infosOfSub + i;
      t_info->threadID = i;

      t_info->start_table_from = startFrom;
      t_info->ntables = i<b?a+1:a;
      t_info->end_table_to = i < b ? startFrom + a : startFrom + a - 1;
      startFrom = t_info->end_table_to + 1;
      t_info->taos = NULL; // TODO: workaround to use separate taos connection;
      pthread_create(pidsOfSub + i, NULL, superTableQuery, t_info);
    }

    g_queryInfo.superQueryInfo.threadCnt = threads;
  } else {
    g_queryInfo.superQueryInfo.threadCnt = 0;
  }

  if ((nSqlCount > 0) && (nConcurrent > 0)) {
    for (int i = 0; i < nConcurrent; i++) {
      for (int j = 0; j < nSqlCount; j++) {
        pthread_join(pids[i * nSqlCount + j], NULL);
      }
    }
  }

  tmfree((char*)pids);
  tmfree((char*)infos);

  for (int i = 0; i < g_queryInfo.superQueryInfo.threadCnt; i++) {
    pthread_join(pidsOfSub[i], NULL);
  }

  tmfree((char*)pidsOfSub);
  tmfree((char*)infosOfSub);

//  taos_close(taos);// TODO: workaround to use separate taos connection;
  uint64_t endTs = taosGetTimestampMs();

  uint64_t totalQueried = g_queryInfo.specifiedQueryInfo.totalQueried +
    g_queryInfo.superQueryInfo.totalQueried;

  fprintf(stderr, "==== completed total queries: %"PRIu64", the QPS of all threads: %10.3f====\n",
          totalQueried,
          (double)(totalQueried/((endTs-startTs)/1000.0)));
  return 0;
}

static void subscribe_callback(TAOS_SUB* tsub, TAOS_RES *res, void* param, int code) {
  if (res == NULL || taos_errno(res) != 0) {
    errorPrint("%s() LN%d, failed to subscribe result, code:%d, reason:%s\n",
           __func__, __LINE__, code, taos_errstr(res));
    return;
  }

  if (param)
    appendResultToFile(res, (char*)param);
  // tao_unscribe() will free result.
}

static TAOS_SUB* subscribeImpl(
        TAOS *taos, char *sql, char* topic, char* resultFileName) {
  TAOS_SUB* tsub = NULL;

  if (ASYNC_MODE == g_queryInfo.specifiedQueryInfo.asyncMode) {
    tsub = taos_subscribe(taos,
            g_queryInfo.specifiedQueryInfo.subscribeRestart,
            topic, sql, subscribe_callback, (void*)resultFileName,
            g_queryInfo.specifiedQueryInfo.subscribeInterval);
  } else {
    tsub = taos_subscribe(taos,
            g_queryInfo.specifiedQueryInfo.subscribeRestart,
            topic, sql, NULL, NULL, 0);
  }

  if (tsub == NULL) {
    printf("failed to create subscription. topic:%s, sql:%s\n", topic, sql);
    return NULL;
  }

  return tsub;
}

static void *superSubscribe(void *sarg) {
  threadInfo *pThreadInfo = (threadInfo *)sarg;
  char subSqlstr[MAX_QUERY_SQL_LENGTH];
  TAOS_SUB*    tsub[MAX_QUERY_SQL_COUNT] = {0};

  if (g_queryInfo.superQueryInfo.sqlCount == 0)
    return NULL;

  if (pThreadInfo->taos == NULL) {
    TAOS * taos = NULL;
    taos = taos_connect(g_queryInfo.host,
          g_queryInfo.user,
          g_queryInfo.password,
          g_queryInfo.dbName,
          g_queryInfo.port);
    if (taos == NULL) {
      errorPrint("[%d] Failed to connect to TDengine, reason:%s\n",
            pThreadInfo->threadID, taos_errstr(NULL));
      return NULL;
    } else {
      pThreadInfo->taos = taos;
    }
  }

  char sqlStr[MAX_TB_NAME_SIZE*2];
  sprintf(sqlStr, "use %s", g_queryInfo.dbName);
  if (0 != queryDbExec(pThreadInfo->taos, sqlStr, NO_INSERT_TYPE, false)) {
    taos_close(pThreadInfo->taos);
    errorPrint( "use database %s failed!\n\n",
                g_queryInfo.dbName);
    return NULL;
  }

  char topic[32] = {0};
  for (uint64_t i = pThreadInfo->start_table_from;
          i <= pThreadInfo->end_table_to; i++) {
    for (int j = 0; j < g_queryInfo.superQueryInfo.sqlCount; j++) {
      sprintf(topic, "taosdemo-subscribe-%"PRIu64"-%d", i, j);
      memset(subSqlstr,0,sizeof(subSqlstr));
      replaceChildTblName(g_queryInfo.superQueryInfo.sql[j], subSqlstr, i);
      char tmpFile[MAX_FILE_NAME_LEN*2] = {0};
      if (g_queryInfo.superQueryInfo.result[j][0] != 0) {
        sprintf(tmpFile, "%s-%d",
                g_queryInfo.superQueryInfo.result[j], pThreadInfo->threadID);
      }

      uint64_t subSeq = i * g_queryInfo.superQueryInfo.sqlCount + j;
      debugPrint("%s() LN%d, subSeq=%"PRIu64" subSqlstr: %s\n",
              __func__, __LINE__, subSeq, subSqlstr);
      tsub[subSeq] = subscribeImpl(pThreadInfo->taos, subSqlstr, topic, tmpFile);
      if (NULL == tsub[subSeq]) {
        taos_close(pThreadInfo->taos);
        return NULL;
      }
    }
  }

  // start loop to consume result
  TAOS_RES* res = NULL;
  while(1) {
    for (uint64_t i = pThreadInfo->start_table_from; i <= pThreadInfo->end_table_to; i++) {
      for (int j = 0; j < g_queryInfo.superQueryInfo.sqlCount; j++) {
        if (ASYNC_MODE == g_queryInfo.superQueryInfo.asyncMode) {
            continue;
        }

        uint64_t subSeq = i * g_queryInfo.superQueryInfo.sqlCount + j;
        taosMsleep(100); // ms
        res = taos_consume(tsub[subSeq]);
        if (res) {
            char tmpFile[MAX_FILE_NAME_LEN*2] = {0};
            if (g_queryInfo.superQueryInfo.result[j][0] != 0) {
                sprintf(tmpFile, "%s-%d",
                  g_queryInfo.superQueryInfo.result[j],
                  pThreadInfo->threadID);
                appendResultToFile(res, tmpFile);
            }
        }
      }
    }
  }
  taos_free_result(res);

  for (uint64_t i = pThreadInfo->start_table_from;
          i <= pThreadInfo->end_table_to; i++) {
    for (int j = 0; j < g_queryInfo.superQueryInfo.sqlCount; j++) {
        uint64_t subSeq = i * g_queryInfo.superQueryInfo.sqlCount + j;
        taos_unsubscribe(tsub[subSeq],
                g_queryInfo.superQueryInfo.subscribeKeepProgress);
    }
  }

  taos_close(pThreadInfo->taos);
  return NULL;
}

static void *specifiedSubscribe(void *sarg) {
  threadInfo *pThreadInfo = (threadInfo *)sarg;
  TAOS_SUB*    tsub[MAX_QUERY_SQL_COUNT] = {0};

  if (g_queryInfo.specifiedQueryInfo.sqlCount == 0)
    return NULL;

  if (pThreadInfo->taos == NULL) {
    TAOS * taos = NULL;
    taos = taos_connect(g_queryInfo.host,
          g_queryInfo.user,
          g_queryInfo.password,
          g_queryInfo.dbName,
          g_queryInfo.port);
    if (taos == NULL) {
      errorPrint("[%d] Failed to connect to TDengine, reason:%s\n",
            pThreadInfo->threadID, taos_errstr(NULL));
      return NULL;
    } else {
      pThreadInfo->taos = taos;
    }
  }

  char sqlStr[MAX_TB_NAME_SIZE*2];
  sprintf(sqlStr, "use %s", g_queryInfo.dbName);
  debugPrint("%s() %d sqlStr: %s\n", __func__, __LINE__, sqlStr);
  if (0 != queryDbExec(pThreadInfo->taos, sqlStr, NO_INSERT_TYPE, false)) {
    taos_close(pThreadInfo->taos);
    return NULL;
  }

  char topic[32] = {0};
  for (int i = 0; i < g_queryInfo.specifiedQueryInfo.sqlCount; i++) {
      sprintf(topic, "taosdemo-subscribe-%d", i);
      char tmpFile[MAX_FILE_NAME_LEN*2] = {0};
      if (g_queryInfo.specifiedQueryInfo.result[i][0] != 0) {
        sprintf(tmpFile, "%s-%d",
                g_queryInfo.specifiedQueryInfo.result[i], pThreadInfo->threadID);
      }
      tsub[i] = subscribeImpl(pThreadInfo->taos,
          g_queryInfo.specifiedQueryInfo.sql[i], topic, tmpFile);
      if (NULL == tsub[i]) {
        taos_close(pThreadInfo->taos);
        return NULL;
      }
  }
  // start loop to consume result
  TAOS_RES* res = NULL;
  while(1) {
    for (int i = 0; i < g_queryInfo.specifiedQueryInfo.sqlCount; i++) {
      if (ASYNC_MODE == g_queryInfo.specifiedQueryInfo.asyncMode) {
        continue;
      }

      taosMsleep(1000); // ms
      res = taos_consume(tsub[i]);
      if (res) {
        char tmpFile[MAX_FILE_NAME_LEN*2] = {0};
        if (g_queryInfo.specifiedQueryInfo.result[i][0] != 0) {
          sprintf(tmpFile, "%s-%d",
                  g_queryInfo.specifiedQueryInfo.result[i], pThreadInfo->threadID);
          appendResultToFile(res, tmpFile);
        }
      }
    }
  }
  taos_free_result(res);

  for (int i = 0; i < g_queryInfo.specifiedQueryInfo.sqlCount; i++) {
    taos_unsubscribe(tsub[i],
        g_queryInfo.specifiedQueryInfo.subscribeKeepProgress);
  }

  taos_close(pThreadInfo->taos);
  return NULL;
}

static int subscribeTestProcess() {
  setupForAnsiEscape();
  printfQueryMeta();
  resetAfterAnsiEscape();

  if (!g_args.answer_yes) {
    printf("Press enter key to continue\n\n");
    (void) getchar();
  }

  TAOS * taos = NULL;
  taos = taos_connect(g_queryInfo.host,
          g_queryInfo.user,
          g_queryInfo.password,
          g_queryInfo.dbName,
          g_queryInfo.port);
  if (taos == NULL) {
    errorPrint( "Failed to connect to TDengine, reason:%s\n",
            taos_errstr(NULL));
    exit(-1);
  }

  if (0 != g_queryInfo.superQueryInfo.sqlCount) {
    getAllChildNameOfSuperTable(taos,
            g_queryInfo.dbName,
            g_queryInfo.superQueryInfo.sTblName,
            &g_queryInfo.superQueryInfo.childTblName,
            &g_queryInfo.superQueryInfo.childTblCount);
  }

  taos_close(taos); // TODO: workaround to use separate taos connection;

  pthread_t  *pids = NULL;
  threadInfo *infos = NULL;
  //==== create sub threads for query for specified table
  if (g_queryInfo.specifiedQueryInfo.sqlCount <= 0) {
    printf("%s() LN%d, sepcified query sqlCount %"PRIu64".\n",
              __func__, __LINE__,
              g_queryInfo.specifiedQueryInfo.sqlCount);
  } else {
    if (g_queryInfo.specifiedQueryInfo.concurrent <= 0) {
        errorPrint("%s() LN%d, sepcified query sqlCount %"PRIu64".\n",
              __func__, __LINE__,
              g_queryInfo.specifiedQueryInfo.sqlCount);
        exit(-1);
    }

    pids  = malloc(g_queryInfo.specifiedQueryInfo.concurrent * sizeof(pthread_t));
    infos = malloc(g_queryInfo.specifiedQueryInfo.concurrent * sizeof(threadInfo));
    if ((NULL == pids) || (NULL == infos)) {
        errorPrint("%s() LN%d, malloc failed for create threads\n", __func__, __LINE__);
        exit(-1);
    }

    for (int i = 0; i < g_queryInfo.specifiedQueryInfo.concurrent; i++) {
      threadInfo *t_info = infos + i;
      t_info->threadID = i;
      t_info->taos = NULL;  // TODO: workaround to use separate taos connection;
      pthread_create(pids + i, NULL, specifiedSubscribe, t_info);
    }
  }

  //==== create sub threads for super table query
  pthread_t  *pidsOfSub  = NULL;
  threadInfo *infosOfSub = NULL;
  if ((g_queryInfo.superQueryInfo.sqlCount > 0)
          && (g_queryInfo.superQueryInfo.threadCnt > 0)) {
    pidsOfSub  = malloc(g_queryInfo.superQueryInfo.threadCnt *
            sizeof(pthread_t));
    infosOfSub = malloc(g_queryInfo.superQueryInfo.threadCnt *
            sizeof(threadInfo));
    if ((NULL == pidsOfSub) || (NULL == infosOfSub)) {
      errorPrint("%s() LN%d, malloc failed for create threads\n",
              __func__, __LINE__);
      // taos_close(taos);
      exit(-1);
    }

    uint64_t ntables = g_queryInfo.superQueryInfo.childTblCount;
    int threads = g_queryInfo.superQueryInfo.threadCnt;

    uint64_t a = ntables / threads;
    if (a < 1) {
      threads = ntables;
      a = 1;
    }

    uint64_t b = 0;
    if (threads != 0) {
      b = ntables % threads;
    }

    uint64_t startFrom = 0;
    for (int i = 0; i < threads; i++) {
      threadInfo *t_info = infosOfSub + i;
      t_info->threadID = i;

      t_info->start_table_from = startFrom;
      t_info->ntables = i<b?a+1:a;
      t_info->end_table_to = i < b ? startFrom + a : startFrom + a - 1;
      startFrom = t_info->end_table_to + 1;
      t_info->taos = NULL; // TODO: workaround to use separate taos connection;
      pthread_create(pidsOfSub + i, NULL, superSubscribe, t_info);
    }

    g_queryInfo.superQueryInfo.threadCnt = threads;

    for (int i = 0; i < g_queryInfo.superQueryInfo.threadCnt; i++) {
      pthread_join(pidsOfSub[i], NULL);
    }
  }

  for (int i = 0; i < g_queryInfo.specifiedQueryInfo.concurrent; i++) {
    pthread_join(pids[i], NULL);
  }

  tmfree((char*)pids);
  tmfree((char*)infos);

  tmfree((char*)pidsOfSub);
  tmfree((char*)infosOfSub);
//   taos_close(taos);
  return 0;
}

static void initOfInsertMeta() {
  memset(&g_Dbs, 0, sizeof(SDbs));

  // set default values
  tstrncpy(g_Dbs.host, "127.0.0.1", MAX_HOSTNAME_SIZE);
  g_Dbs.port = 6030;
  tstrncpy(g_Dbs.user, TSDB_DEFAULT_USER, MAX_USERNAME_SIZE);
  tstrncpy(g_Dbs.password, TSDB_DEFAULT_PASS, MAX_PASSWORD_SIZE);
  g_Dbs.threadCount = 2;

  g_Dbs.use_metric = g_args.use_metric;
}

static void initOfQueryMeta() {
  memset(&g_queryInfo, 0, sizeof(SQueryMetaInfo));

  // set default values
  tstrncpy(g_queryInfo.host, "127.0.0.1", MAX_HOSTNAME_SIZE);
  g_queryInfo.port = 6030;
  tstrncpy(g_queryInfo.user, TSDB_DEFAULT_USER, MAX_USERNAME_SIZE);
  tstrncpy(g_queryInfo.password, TSDB_DEFAULT_PASS, MAX_PASSWORD_SIZE);
}

static void setParaFromArg(){
  if (g_args.host) {
    tstrncpy(g_Dbs.host, g_args.host, MAX_HOSTNAME_SIZE);
  } else {
    tstrncpy(g_Dbs.host, "127.0.0.1", MAX_HOSTNAME_SIZE);
  }

  if (g_args.user) {
    tstrncpy(g_Dbs.user, g_args.user, MAX_USERNAME_SIZE);
  }

  if (g_args.password) {
    tstrncpy(g_Dbs.password, g_args.password, MAX_PASSWORD_SIZE);
  }

  if (g_args.port) {
    g_Dbs.port = g_args.port;
  }

  g_Dbs.threadCount = g_args.num_of_threads;
  g_Dbs.threadCountByCreateTbl = g_args.num_of_threads;

  g_Dbs.dbCount = 1;
  g_Dbs.db[0].drop = 1;

  tstrncpy(g_Dbs.db[0].dbName, g_args.database, MAX_DB_NAME_SIZE);
  g_Dbs.db[0].dbCfg.replica = g_args.replica;
  tstrncpy(g_Dbs.db[0].dbCfg.precision, "ms", MAX_DB_NAME_SIZE);

  tstrncpy(g_Dbs.resultFile, g_args.output_file, MAX_FILE_NAME_LEN);

  g_Dbs.use_metric = g_args.use_metric;
  g_Dbs.insert_only = g_args.insert_only;

  g_Dbs.do_aggreFunc = true;

  char dataString[STRING_LEN];
  char **data_type = g_args.datatype;

  memset(dataString, 0, STRING_LEN);

  if (strcasecmp(data_type[0], "BINARY") == 0
          || strcasecmp(data_type[0], "BOOL") == 0
          || strcasecmp(data_type[0], "NCHAR") == 0 ) {
    g_Dbs.do_aggreFunc = false;
  }

  if (g_args.use_metric) {
    g_Dbs.db[0].superTblCount = 1;
    tstrncpy(g_Dbs.db[0].superTbls[0].sTblName, "meters", MAX_TB_NAME_SIZE);
    g_Dbs.db[0].superTbls[0].childTblCount = g_args.num_of_tables;
    g_Dbs.threadCount = g_args.num_of_threads;
    g_Dbs.threadCountByCreateTbl = g_args.num_of_threads;
    g_Dbs.asyncMode = g_args.async_mode;

    g_Dbs.db[0].superTbls[0].autoCreateTable = PRE_CREATE_SUBTBL;
    g_Dbs.db[0].superTbls[0].childTblExists = TBL_NO_EXISTS;
    g_Dbs.db[0].superTbls[0].disorderRange = g_args.disorderRange;
    g_Dbs.db[0].superTbls[0].disorderRatio = g_args.disorderRatio;
    tstrncpy(g_Dbs.db[0].superTbls[0].childTblPrefix,
            g_args.tb_prefix, MAX_TB_NAME_SIZE);
    tstrncpy(g_Dbs.db[0].superTbls[0].dataSource, "rand", MAX_TB_NAME_SIZE);
    tstrncpy(g_Dbs.db[0].superTbls[0].insertMode, "taosc", MAX_TB_NAME_SIZE);
    tstrncpy(g_Dbs.db[0].superTbls[0].startTimestamp,
            "2017-07-14 10:40:00.000", MAX_TB_NAME_SIZE);
    g_Dbs.db[0].superTbls[0].timeStampStep = DEFAULT_TIMESTAMP_STEP;

    g_Dbs.db[0].superTbls[0].insertRows = g_args.num_of_DPT;
    g_Dbs.db[0].superTbls[0].maxSqlLen = g_args.max_sql_len;

    g_Dbs.db[0].superTbls[0].columnCount = 0;
    for (int i = 0; i < MAX_NUM_DATATYPE; i++) {
      if (data_type[i] == NULL) {
        break;
      }

      tstrncpy(g_Dbs.db[0].superTbls[0].columns[i].dataType,
              data_type[i], MAX_TB_NAME_SIZE);
      g_Dbs.db[0].superTbls[0].columns[i].dataLen = g_args.len_of_binary;
      g_Dbs.db[0].superTbls[0].columnCount++;
    }

    if (g_Dbs.db[0].superTbls[0].columnCount > g_args.num_of_CPR) {
      g_Dbs.db[0].superTbls[0].columnCount = g_args.num_of_CPR;
    } else {
      for (int i = g_Dbs.db[0].superTbls[0].columnCount; i < g_args.num_of_CPR; i++) {
        tstrncpy(g_Dbs.db[0].superTbls[0].columns[i].dataType, "INT", MAX_TB_NAME_SIZE);
        g_Dbs.db[0].superTbls[0].columns[i].dataLen = 0;
        g_Dbs.db[0].superTbls[0].columnCount++;
      }
    }

    tstrncpy(g_Dbs.db[0].superTbls[0].tags[0].dataType, "INT", MAX_TB_NAME_SIZE);
    g_Dbs.db[0].superTbls[0].tags[0].dataLen = 0;

    tstrncpy(g_Dbs.db[0].superTbls[0].tags[1].dataType, "BINARY", MAX_TB_NAME_SIZE);
    g_Dbs.db[0].superTbls[0].tags[1].dataLen = g_args.len_of_binary;
    g_Dbs.db[0].superTbls[0].tagCount = 2;
  } else {
    g_Dbs.threadCountByCreateTbl = g_args.num_of_threads;
    g_Dbs.db[0].superTbls[0].tagCount = 0;
  }
}

/* Function to do regular expression check */
static int regexMatch(const char *s, const char *reg, int cflags) {
  regex_t regex;
  char    msgbuf[100] = {0};

  /* Compile regular expression */
  if (regcomp(&regex, reg, cflags) != 0) {
    printf("Fail to compile regex\n");
    exit(-1);
  }

  /* Execute regular expression */
  int reti = regexec(&regex, s, 0, NULL, 0);
  if (!reti) {
    regfree(&regex);
    return 1;
  } else if (reti == REG_NOMATCH) {
    regfree(&regex);
    return 0;
  } else {
    regerror(reti, &regex, msgbuf, sizeof(msgbuf));
    printf("Regex match failed: %s\n", msgbuf);
    regfree(&regex);
    exit(-1);
  }

  return 0;
}

static int isCommentLine(char *line) {
  if (line == NULL) return 1;

  return regexMatch(line, "^\\s*#.*", REG_EXTENDED);
}

static void querySqlFile(TAOS* taos, char* sqlFile)
{
  FILE *fp = fopen(sqlFile, "r");
  if (fp == NULL) {
    printf("failed to open file %s, reason:%s\n", sqlFile, strerror(errno));
    return;
  }

  int       read_len = 0;
  char *    cmd = calloc(1, MAX_SQL_SIZE);
  size_t    cmd_len = 0;
  char *    line = NULL;
  size_t    line_len = 0;

  double t = taosGetTimestampMs();

  while((read_len = tgetline(&line, &line_len, fp)) != -1) {
    if (read_len >= MAX_SQL_SIZE) continue;
    line[--read_len] = '\0';

    if (read_len == 0 || isCommentLine(line)) {  // line starts with #
      continue;
    }

    if (line[read_len - 1] == '\\') {
      line[read_len - 1] = ' ';
      memcpy(cmd + cmd_len, line, read_len);
      cmd_len += read_len;
      continue;
    }

    memcpy(cmd + cmd_len, line, read_len);
    verbosePrint("%s() LN%d cmd: %s\n", __func__, __LINE__, cmd);
    if (0 != queryDbExec(taos, cmd, NO_INSERT_TYPE, false)) {
        errorPrint("%s() LN%d, queryDbExec %s failed!\n",
               __func__, __LINE__, cmd);
        tmfree(cmd);
        tmfree(line);
        tmfclose(fp);
        return;
    }
    memset(cmd, 0, MAX_SQL_SIZE);
    cmd_len = 0;
  }

  t = taosGetTimestampMs() - t;
  printf("run %s took %.6f second(s)\n\n", sqlFile, t);

  tmfree(cmd);
  tmfree(line);
  tmfclose(fp);
  return;
}

static void testMetaFile() {
    if (INSERT_TEST == g_args.test_mode) {
      if (g_Dbs.cfgDir[0])
          taos_options(TSDB_OPTION_CONFIGDIR, g_Dbs.cfgDir);

      insertTestProcess();

    } else if (QUERY_TEST == g_args.test_mode) {
      if (g_queryInfo.cfgDir[0])
          taos_options(TSDB_OPTION_CONFIGDIR, g_queryInfo.cfgDir);

      queryTestProcess();

    } else if (SUBSCRIBE_TEST == g_args.test_mode) {
      if (g_queryInfo.cfgDir[0])
          taos_options(TSDB_OPTION_CONFIGDIR, g_queryInfo.cfgDir);

      subscribeTestProcess();

    }  else {
      ;
    }
}

static void queryResult() {
  // query data

  pthread_t read_id;
  threadInfo *rInfo = malloc(sizeof(threadInfo));
  assert(rInfo);
  rInfo->start_time = 1500000000000;  // 2017-07-14 10:40:00.000
  rInfo->start_table_from = 0;

  //rInfo->do_aggreFunc = g_Dbs.do_aggreFunc;
  if (g_args.use_metric) {
    rInfo->ntables = g_Dbs.db[0].superTbls[0].childTblCount;
    rInfo->end_table_to = g_Dbs.db[0].superTbls[0].childTblCount - 1;
    rInfo->superTblInfo = &g_Dbs.db[0].superTbls[0];
    tstrncpy(rInfo->tb_prefix,
          g_Dbs.db[0].superTbls[0].childTblPrefix, MAX_TB_NAME_SIZE);
  } else {
    rInfo->ntables = g_args.num_of_tables;
    rInfo->end_table_to = g_args.num_of_tables -1;
    tstrncpy(rInfo->tb_prefix, g_args.tb_prefix, MAX_TB_NAME_SIZE);
  }

  rInfo->taos = taos_connect(
          g_Dbs.host,
          g_Dbs.user,
          g_Dbs.password,
          g_Dbs.db[0].dbName,
          g_Dbs.port);
  if (rInfo->taos == NULL) {
    errorPrint( "Failed to connect to TDengine, reason:%s\n",
            taos_errstr(NULL));
    free(rInfo);
    exit(-1);
  }

  tstrncpy(rInfo->fp, g_Dbs.resultFile, MAX_FILE_NAME_LEN);

  if (!g_Dbs.use_metric) {
    pthread_create(&read_id, NULL, readTable, rInfo);
  } else {
    pthread_create(&read_id, NULL, readMetric, rInfo);
  }
  pthread_join(read_id, NULL);
  taos_close(rInfo->taos);
  free(rInfo);
}

static void testCmdLine() {

  if (strlen(configDir)) {
    wordexp_t full_path;
    if (wordexp(configDir, &full_path, 0) != 0) {
      errorPrint( "Invalid path %s\n", configDir);
      return;
    }
    taos_options(TSDB_OPTION_CONFIGDIR, full_path.we_wordv[0]);
    wordfree(&full_path);
  }

  g_args.test_mode = INSERT_TEST;
  insertTestProcess();

  if (false == g_Dbs.insert_only)
    queryResult();
}

int main(int argc, char *argv[]) {
  parse_args(argc, argv, &g_args);

  debugPrint("meta file: %s\n", g_args.metaFile);

  if (g_args.metaFile) {
    initOfInsertMeta();
    initOfQueryMeta();

    if (false == getInfoFromJsonFile(g_args.metaFile)) {
      printf("Failed to read %s\n", g_args.metaFile);
      return 1;
    }

    testMetaFile();
  } else {
    memset(&g_Dbs, 0, sizeof(SDbs));
    setParaFromArg();

    if (NULL != g_args.sqlFile) {
      TAOS* qtaos = taos_connect(
          g_Dbs.host,
          g_Dbs.user,
          g_Dbs.password,
          g_Dbs.db[0].dbName,
          g_Dbs.port);
      querySqlFile(qtaos, g_args.sqlFile);
      taos_close(qtaos);

    } else {
      testCmdLine();
    }
  }

  return 0;
}
<|MERGE_RESOLUTION|>--- conflicted
+++ resolved
@@ -1174,13 +1174,8 @@
   free(databuf);
 }
 
-<<<<<<< HEAD
 static void selectAndGetResult(
-        threadInfo *pThreadInfo, char *command, char* resultFileName) {
-=======
-static void selectAndGetResult(threadInfo *pThreadInfo, char *command, char* resultFile)
-{
->>>>>>> fde5ca2b
+        threadInfo *pThreadInfo, char *command, char* resultFile) {
   if (0 == strncasecmp(g_queryInfo.queryMode, "taosc", strlen("taosc"))) {
     TAOS_RES *res = taos_query(pThreadInfo->taos, command);
     if (res == NULL || taos_errno(res) != 0) {
