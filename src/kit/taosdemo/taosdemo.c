﻿/*
 * Copyright (c) 2019 TAOS Data, Inc. <jhtao@taosdata.com>
 *
 * This program is free software: you can use, redistribute, and/or modify
 * it under the terms of the GNU Affero General Public License, version 3
 * or later ("AGPL"), as published by the Free Software Foundation.
 *
 * This program is distributed in the hope that it will be useful, but WITHOUT
 * ANY WARRANTY; without even the implied warranty of MERCHANTABILITY or
 * FITNESS FOR A PARTICULAR PURPOSE.
 *
 * You should have received a copy of the GNU Affero General Public License
 * along with this program. If not, see <http://www.gnu.org/licenses/>.
 */


/*
   when in some thread query return error, thread don't exit, but return, otherwise coredump in other thread.
*/

#include <stdint.h>
#define _GNU_SOURCE
#define CURL_STATICLIB

#ifdef LINUX
  #include <argp.h>
  #include <inttypes.h>
  #ifndef _ALPINE
    #include <error.h>
  #endif
  #include <pthread.h>
  #include <semaphore.h>
  #include <stdbool.h>
  #include <stdio.h>
  #include <string.h>
  #include <sys/time.h>
  #include <time.h>
  #include <unistd.h>
  #include <wordexp.h>
  #include <regex.h>
#else
  #include <regex.h>
  #include <stdio.h>
#endif

#include <assert.h>
#include <stdlib.h>
#include "cJSON.h"

#include "os.h"
#include "taos.h"
#include "taoserror.h"
#include "tutil.h"

#define REQ_EXTRA_BUF_LEN   1024
#define RESP_BUF_LEN        4096

extern char configDir[];

#define INSERT_JSON_NAME      "insert.json"
#define QUERY_JSON_NAME       "query.json"
#define SUBSCRIBE_JSON_NAME   "subscribe.json"

enum TEST_MODE {
    INSERT_TEST,            // 0
    QUERY_TEST,             // 1
    SUBSCRIBE_TEST,         // 2
    INVAID_TEST
};

#define MAX_RECORDS_PER_REQ     32766

#define HEAD_BUFF_LEN    1024*24  // 16*1024 + (192+32)*2 + insert into ..

#define MAX_SQL_SIZE       65536
#define BUFFER_SIZE        (65536*2)
#define COND_BUF_LEN        BUFFER_SIZE - 30
#define MAX_USERNAME_SIZE  64
#define MAX_PASSWORD_SIZE  64
#define MAX_DB_NAME_SIZE   64
#define MAX_HOSTNAME_SIZE  64
#define MAX_TB_NAME_SIZE   64
#define MAX_DATA_SIZE      (16*1024)+20     // max record len: 16*1024, timestamp string and ,('') need extra space
#define MAX_NUM_DATATYPE   10
#define OPT_ABORT          1 /* –abort */
#define STRING_LEN         60000
#define MAX_PREPARED_RAND  1000000
#define MAX_FILE_NAME_LEN  256

#define   MAX_SAMPLES_ONCE_FROM_FILE   10000
#define   MAX_NUM_DATATYPE 10

#define   MAX_DB_COUNT           8
#define   MAX_SUPER_TABLE_COUNT  200
#define   MAX_COLUMN_COUNT       1024
#define   MAX_TAG_COUNT          128

#define   MAX_QUERY_SQL_COUNT    100
#define   MAX_QUERY_SQL_LENGTH   1024

#define   MAX_DATABASE_COUNT     256
#define INPUT_BUF_LEN   256

#define DEFAULT_TIMESTAMP_STEP  1


typedef enum CREATE_SUB_TALBE_MOD_EN {
  PRE_CREATE_SUBTBL,
  AUTO_CREATE_SUBTBL,
  NO_CREATE_SUBTBL
} CREATE_SUB_TALBE_MOD_EN;

typedef enum TALBE_EXISTS_EN {
  TBL_NO_EXISTS,
  TBL_ALREADY_EXISTS,
  TBL_EXISTS_BUTT
} TALBE_EXISTS_EN;

enum enumSYNC_MODE {
  SYNC_MODE,
  ASYNC_MODE,
  MODE_BUT
};

enum enum_TAOS_INTERFACE {
    TAOSC_IFACE,
    REST_IFACE,
    STMT_IFACE,
    INTERFACE_BUT
};

typedef enum enumQUERY_CLASS {
    SPECIFIED_CLASS,
    STABLE_CLASS,
    CLASS_BUT
} QUERY_CLASS;

typedef enum enum_PROGRESSIVE_OR_INTERLACE {
    PROGRESSIVE_INSERT_MODE,
    INTERLACE_INSERT_MODE,
    INVALID_INSERT_MODE
} PROG_OR_INTERLACE_MODE;

typedef enum enumQUERY_TYPE {
  NO_INSERT_TYPE,
  INSERT_TYPE,
  QUERY_TYPE_BUT
} QUERY_TYPE;

enum _show_db_index {
  TSDB_SHOW_DB_NAME_INDEX,
  TSDB_SHOW_DB_CREATED_TIME_INDEX,
  TSDB_SHOW_DB_NTABLES_INDEX,
  TSDB_SHOW_DB_VGROUPS_INDEX,
  TSDB_SHOW_DB_REPLICA_INDEX,
  TSDB_SHOW_DB_QUORUM_INDEX,
  TSDB_SHOW_DB_DAYS_INDEX,
  TSDB_SHOW_DB_KEEP_INDEX,
  TSDB_SHOW_DB_CACHE_INDEX,
  TSDB_SHOW_DB_BLOCKS_INDEX,
  TSDB_SHOW_DB_MINROWS_INDEX,
  TSDB_SHOW_DB_MAXROWS_INDEX,
  TSDB_SHOW_DB_WALLEVEL_INDEX,
  TSDB_SHOW_DB_FSYNC_INDEX,
  TSDB_SHOW_DB_COMP_INDEX,
  TSDB_SHOW_DB_CACHELAST_INDEX,
  TSDB_SHOW_DB_PRECISION_INDEX,
  TSDB_SHOW_DB_UPDATE_INDEX,
  TSDB_SHOW_DB_STATUS_INDEX,
  TSDB_MAX_SHOW_DB
};

// -----------------------------------------SHOW TABLES CONFIGURE -------------------------------------
enum _show_stables_index {
  TSDB_SHOW_STABLES_NAME_INDEX,
  TSDB_SHOW_STABLES_CREATED_TIME_INDEX,
  TSDB_SHOW_STABLES_COLUMNS_INDEX,
  TSDB_SHOW_STABLES_METRIC_INDEX,
  TSDB_SHOW_STABLES_UID_INDEX,
  TSDB_SHOW_STABLES_TID_INDEX,
  TSDB_SHOW_STABLES_VGID_INDEX,
  TSDB_MAX_SHOW_STABLES
};

enum _describe_table_index {
  TSDB_DESCRIBE_METRIC_FIELD_INDEX,
  TSDB_DESCRIBE_METRIC_TYPE_INDEX,
  TSDB_DESCRIBE_METRIC_LENGTH_INDEX,
  TSDB_DESCRIBE_METRIC_NOTE_INDEX,
  TSDB_MAX_DESCRIBE_METRIC
};

typedef struct {
  char field[TSDB_COL_NAME_LEN + 1];
  char type[16];
  int length;
  char note[128];
} SColDes;

/* Used by main to communicate with parse_opt. */
static char *g_dupstr = NULL;

typedef struct SArguments_S {
  char *   metaFile;
  uint32_t test_mode;
  char *   host;
  uint16_t port;
  uint16_t iface;
  char *   user;
  char *   password;
  char *   database;
  int      replica;
  char *   tb_prefix;
  char *   sqlFile;
  bool     use_metric;
  bool     drop_database;
  bool     insert_only;
  bool     answer_yes;
  bool     debug_print;
  bool     verbose_print;
  bool     performance_print;
  char *   output_file;
  bool     async_mode;
  char *   datatype[MAX_NUM_DATATYPE + 1];
  uint32_t len_of_binary;
  uint32_t num_of_CPR;
  uint32_t num_of_threads;
  uint64_t insert_interval;
  int64_t  query_times;
  uint64_t interlace_rows;
  uint64_t num_of_RPR;                  // num_of_records_per_req
  uint64_t max_sql_len;
  int64_t  num_of_tables;
  int64_t  num_of_DPT;
  int      abort;
  int      disorderRatio;               // 0: no disorder, >0: x%
  int      disorderRange;               // ms or us by database precision
  uint32_t method_of_delete;
  char **  arg_list;
  uint64_t totalInsertRows;
  uint64_t totalAffectedRows;
} SArguments;

typedef struct SColumn_S {
  char      field[TSDB_COL_NAME_LEN + 1];
  char      dataType[MAX_TB_NAME_SIZE];
  uint32_t  dataLen;
  char  note[128];
} StrColumn;

typedef struct SSuperTable_S {
  char         sTblName[MAX_TB_NAME_SIZE+1];
  int64_t      childTblCount;
  bool         childTblExists;          // 0: no, 1: yes
  uint64_t     batchCreateTableNum;     // 0: no batch,  > 0: batch table number in one sql
  uint8_t      autoCreateTable;         // 0: create sub table, 1: auto create sub table
  char         childTblPrefix[MAX_TB_NAME_SIZE];
  char         dataSource[MAX_TB_NAME_SIZE+1];  // rand_gen or sample
  uint16_t     insertMode;              // 0: taosc, 1: rest, 2: stmt
  int64_t      childTblLimit;
  uint64_t     childTblOffset;

//  int          multiThreadWriteOneTbl;  // 0: no, 1: yes
  uint64_t     interlaceRows;           //
  int          disorderRatio;           // 0: no disorder, >0: x%
  int          disorderRange;           // ms or us by database precision
  uint64_t     maxSqlLen;               //

  uint64_t     insertInterval;          // insert interval, will override global insert interval
  int64_t      insertRows;
  int64_t      timeStampStep;
  char         startTimestamp[MAX_TB_NAME_SIZE];
  char         sampleFormat[MAX_TB_NAME_SIZE];  // csv, json
  char         sampleFile[MAX_FILE_NAME_LEN+1];
  char         tagsFile[MAX_FILE_NAME_LEN+1];

  uint32_t     columnCount;
  StrColumn    columns[MAX_COLUMN_COUNT];
  uint32_t     tagCount;
  StrColumn    tags[MAX_TAG_COUNT];

  char*        childTblName;
  char*        colsOfCreateChildTable;
  uint64_t     lenOfOneRow;
  uint64_t     lenOfTagOfOneRow;

  char*        sampleDataBuf;
  //int          sampleRowCount;
  //int          sampleUsePos;

  uint32_t     tagSource;    // 0: rand, 1: tag sample
  char*        tagDataBuf;
  uint32_t     tagSampleCount;
  uint32_t     tagUsePos;

  // statistics
  uint64_t     totalInsertRows;
  uint64_t     totalAffectedRows;
} SSuperTable;

typedef struct {
  char     name[TSDB_DB_NAME_LEN + 1];
  char     create_time[32];
  int64_t  ntables;
  int32_t  vgroups;
  int16_t  replica;
  int16_t  quorum;
  int16_t  days;
  char     keeplist[32];
  int32_t  cache; //MB
  int32_t  blocks;
  int32_t  minrows;
  int32_t  maxrows;
  int8_t   wallevel;
  int32_t  fsync;
  int8_t   comp;
  int8_t   cachelast;
  char     precision[8];   // time resolution
  int8_t   update;
  char     status[16];
} SDbInfo;

typedef struct SDbCfg_S {
//  int       maxtablesPerVnode;
  uint32_t  minRows;        // 0 means default
  uint32_t  maxRows;        // 0 means default
  int       comp;
  int       walLevel;
  int       cacheLast;
  int       fsync;
  int       replica;
  int       update;
  int       keep;
  int       days;
  int       cache;
  int       blocks;
  int       quorum;
  char      precision[MAX_TB_NAME_SIZE];
} SDbCfg;

typedef struct SDataBase_S {
  char         dbName[MAX_DB_NAME_SIZE];
  bool         drop;  // 0: use exists, 1: if exists, drop then new create
  SDbCfg       dbCfg;
  uint64_t     superTblCount;
  SSuperTable  superTbls[MAX_SUPER_TABLE_COUNT];
} SDataBase;

typedef struct SDbs_S {
  char         cfgDir[MAX_FILE_NAME_LEN+1];
  char         host[MAX_HOSTNAME_SIZE];
  struct sockaddr_in serv_addr;

  uint16_t     port;
  char         user[MAX_USERNAME_SIZE];
  char         password[MAX_PASSWORD_SIZE];
  char         resultFile[MAX_FILE_NAME_LEN+1];
  bool         use_metric;
  bool         insert_only;
  bool         do_aggreFunc;
  bool         asyncMode;

  uint32_t     threadCount;
  uint32_t     threadCountByCreateTbl;
  uint32_t     dbCount;
  SDataBase    db[MAX_DB_COUNT];

  // statistics
  uint64_t     totalInsertRows;
  uint64_t     totalAffectedRows;

} SDbs;

typedef struct SpecifiedQueryInfo_S {
  uint64_t     queryInterval;  // 0: unlimit  > 0   loop/s
  uint64_t     concurrent;
  uint64_t     sqlCount;
  uint32_t     asyncMode; // 0: sync, 1: async
  uint64_t     subscribeInterval; // ms
  uint64_t     queryTimes;
  int          subscribeRestart;
  int          subscribeKeepProgress;
  char         sql[MAX_QUERY_SQL_COUNT][MAX_QUERY_SQL_LENGTH+1];
  char         result[MAX_QUERY_SQL_COUNT][MAX_FILE_NAME_LEN+1];
  int          resubAfterConsume[MAX_QUERY_SQL_COUNT];
  TAOS_SUB*    tsub[MAX_QUERY_SQL_COUNT];
  uint64_t     totalQueried;
} SpecifiedQueryInfo;

typedef struct SuperQueryInfo_S {
  char         sTblName[MAX_TB_NAME_SIZE+1];
  uint64_t     queryInterval;  // 0: unlimit  > 0   loop/s
  uint32_t     threadCnt;
  uint32_t     asyncMode; // 0: sync, 1: async
  uint64_t     subscribeInterval; // ms
  int          subscribeRestart;
  int          subscribeKeepProgress;
  uint64_t     queryTimes;
  int64_t      childTblCount;
  char         childTblPrefix[MAX_TB_NAME_SIZE];
  uint64_t     sqlCount;
  char         sql[MAX_QUERY_SQL_COUNT][MAX_QUERY_SQL_LENGTH+1];
  char         result[MAX_QUERY_SQL_COUNT][MAX_FILE_NAME_LEN+1];
  int          resubAfterConsume[MAX_QUERY_SQL_COUNT];
  TAOS_SUB*    tsub[MAX_QUERY_SQL_COUNT];

  char*        childTblName;
  uint64_t     totalQueried;
} SuperQueryInfo;

typedef struct SQueryMetaInfo_S {
  char         cfgDir[MAX_FILE_NAME_LEN+1];
  char         host[MAX_HOSTNAME_SIZE];
  uint16_t     port;
  struct       sockaddr_in serv_addr;
  char         user[MAX_USERNAME_SIZE];
  char         password[MAX_PASSWORD_SIZE];
  char         dbName[MAX_DB_NAME_SIZE+1];
  char         queryMode[MAX_TB_NAME_SIZE];  // taosc, rest

  SpecifiedQueryInfo  specifiedQueryInfo;
  SuperQueryInfo      superQueryInfo;
  uint64_t     totalQueried;
} SQueryMetaInfo;

typedef struct SThreadInfo_S {
  TAOS *    taos;
  TAOS_STMT *stmt;
  int       threadID;
  char      db_name[MAX_DB_NAME_SIZE+1];
  uint32_t  time_precision;
  char      fp[4096];
  char      tb_prefix[MAX_TB_NAME_SIZE];
  uint64_t  start_table_from;
  uint64_t  end_table_to;
  int64_t   ntables;
  uint64_t  data_of_rate;
  int64_t   start_time;
  char*     cols;
  bool      use_metric;
  SSuperTable* superTblInfo;
  char      *buffer;    // sql cmd buffer

  // for async insert
  tsem_t    lock_sem;
  int64_t   counter;
  uint64_t  st;
  uint64_t  et;
  uint64_t  lastTs;

  // sample data
  int64_t   samplePos;
  // statistics
  uint64_t  totalInsertRows;
  uint64_t  totalAffectedRows;

  // insert delay statistics
  uint64_t  cntDelay;
  uint64_t  totalDelay;
  uint64_t  avgDelay;
  uint64_t  maxDelay;
  uint64_t  minDelay;

  // seq of query or subscribe
  uint64_t  querySeq;   // sequence number of sql command

} threadInfo;

#ifdef WINDOWS
#define _CRT_RAND_S

#include <windows.h>
#include <winsock2.h>

typedef unsigned __int32 uint32_t;

#pragma comment ( lib, "ws2_32.lib" )
// Some old MinGW/CYGWIN distributions don't define this:
#ifndef ENABLE_VIRTUAL_TERMINAL_PROCESSING
  #define ENABLE_VIRTUAL_TERMINAL_PROCESSING  0x0004
#endif // ENABLE_VIRTUAL_TERMINAL_PROCESSING

static HANDLE g_stdoutHandle;
static DWORD g_consoleMode;

static void setupForAnsiEscape(void) {
  DWORD mode = 0;
  g_stdoutHandle = GetStdHandle(STD_OUTPUT_HANDLE);

  if(g_stdoutHandle == INVALID_HANDLE_VALUE) {
    exit(GetLastError());
  }

  if(!GetConsoleMode(g_stdoutHandle, &mode)) {
    exit(GetLastError());
  }

  g_consoleMode = mode;

  // Enable ANSI escape codes
  mode |= ENABLE_VIRTUAL_TERMINAL_PROCESSING;

  if(!SetConsoleMode(g_stdoutHandle, mode)) {
    exit(GetLastError());
  }
}

static void resetAfterAnsiEscape(void) {
  // Reset colors
  printf("\x1b[0m");

  // Reset console mode
  if(!SetConsoleMode(g_stdoutHandle, g_consoleMode)) {
    exit(GetLastError());
  }
}

static int taosRandom()
{
    int number;
    rand_s(&number);

    return number;
}
#else   // Not windows
static void setupForAnsiEscape(void) {}

static void resetAfterAnsiEscape(void) {
  // Reset colors
  printf("\x1b[0m");
}

#include <time.h>

static int taosRandom()
{
  return rand();
}

#endif // ifdef Windows

static void prompt();
static int createDatabasesAndStables();
static void createChildTables();
static int queryDbExec(TAOS *taos, char *command, QUERY_TYPE type, bool quiet);
static int postProceSql(char *host, struct sockaddr_in *pServAddr, uint16_t port,
        char* sqlstr, char *resultFile);

/* ************ Global variables ************  */

int32_t  randint[MAX_PREPARED_RAND];
int64_t  randbigint[MAX_PREPARED_RAND];
float    randfloat[MAX_PREPARED_RAND];
double   randdouble[MAX_PREPARED_RAND];
char *aggreFunc[] = {"*", "count(*)", "avg(col0)", "sum(col0)",
    "max(col0)", "min(col0)", "first(col0)", "last(col0)"};

SArguments g_args = {
                     NULL,            // metaFile
                     0,               // test_mode
                     "127.0.0.1",     // host
                     6030,            // port
                     TAOSC_IFACE,     // iface
                     "root",          // user
                     #ifdef _TD_POWER_
                     "powerdb",      // password
                     #else
                     "taosdata",      // password
                     #endif
                     "test",          // database
                     1,               // replica
                     "t",             // tb_prefix
                     NULL,            // sqlFile
                     true,            // use_metric
                     true,            // drop_database
                     true,            // insert_only
                     false,           // debug_print
                     false,           // verbose_print
                     false,           // performance statistic print
                     false,           // answer_yes;
                     "./output.txt",  // output_file
                     0,               // mode : sync or async
                     {
                     "INT",           // datatype
                     "INT",           // datatype
                     "INT",           // datatype
                     "INT",           // datatype
                     },
                     16,              // len_of_binary
                     4,               // num_of_CPR
                     10,              // num_of_connections/thread
                     0,               // insert_interval
                     1,               // query_times
                     0,               // interlace_rows;
                     30000,           // num_of_RPR
                     (1024*1024),         // max_sql_len
                     10000,           // num_of_tables
                     10000,           // num_of_DPT
                     0,               // abort
                     0,               // disorderRatio
                     1000,            // disorderRange
                     1,               // method_of_delete
                     NULL             // arg_list
};



static SDbs            g_Dbs;
static int64_t         g_totalChildTables = 0;
static SQueryMetaInfo  g_queryInfo;
static FILE *          g_fpOfInsertResult = NULL;

#define debugPrint(fmt, ...) \
    do { if (g_args.debug_print || g_args.verbose_print) \
      fprintf(stderr, "DEBG: "fmt, __VA_ARGS__); } while(0)

#define verbosePrint(fmt, ...) \
    do { if (g_args.verbose_print) \
        fprintf(stderr, "VERB: "fmt, __VA_ARGS__); } while(0)

#define performancePrint(fmt, ...) \
    do { if (g_args.performance_print) \
        fprintf(stderr, "VERB: "fmt, __VA_ARGS__); } while(0)

#define errorPrint(fmt, ...) \
    do { fprintf(stderr, "ERROR: "fmt, __VA_ARGS__); } while(0)


///////////////////////////////////////////////////

static void ERROR_EXIT(const char *msg) { perror(msg); exit(-1); }

#ifndef TAOSDEMO_COMMIT_SHA1
#define TAOSDEMO_COMMIT_SHA1 "unknown"
#endif

#ifndef TD_VERNUMBER
#define TD_VERNUMBER    "unknown"
#endif

#ifndef TAOSDEMO_STATUS
#define TAOSDEMO_STATUS "unknown"
#endif

static void printVersion() {
    char tdengine_ver[] = TD_VERNUMBER;
    char taosdemo_ver[] = TAOSDEMO_COMMIT_SHA1;
    char taosdemo_status[] = TAOSDEMO_STATUS;

    if (strlen(taosdemo_status) == 0) {
        printf("taosdemo verison %s-%s\n",
                tdengine_ver, taosdemo_ver);
    } else {
        printf("taosdemo verison %s-%s, status:%s\n",
                tdengine_ver, taosdemo_ver, taosdemo_status);
    }
}

static void printHelp() {
  char indent[10] = "        ";
  printf("%s%s%s%s\n", indent, "-f", indent,
          "The meta file to the execution procedure. Default is './meta.json'.");
  printf("%s%s%s%s\n", indent, "-u", indent,
          "The TDengine user name to use when connecting to the server. Default is 'root'.");
#ifdef _TD_POWER_
  printf("%s%s%s%s\n", indent, "-P", indent,
          "The password to use when connecting to the server. Default is 'powerdb'.");
  printf("%s%s%s%s\n", indent, "-c", indent,
          "Configuration directory. Default is '/etc/power/'.");
#else
  printf("%s%s%s%s\n", indent, "-P", indent,
          "The password to use when connecting to the server. Default is 'taosdata'.");
  printf("%s%s%s%s\n", indent, "-c", indent,
          "Configuration directory. Default is '/etc/taos/'.");
#endif
  printf("%s%s%s%s\n", indent, "-h", indent,
          "The host to connect to TDengine. Default is localhost.");
  printf("%s%s%s%s\n", indent, "-p", indent,
          "The TCP/IP port number to use for the connection. Default is 0.");
  printf("%s%s%s%s\n", indent, "-I", indent,
          "The interface (taosc, rest, and stmt) taosdemo uses. Default is 'taosc'.");
  printf("%s%s%s%s\n", indent, "-d", indent,
          "Destination database. Default is 'test'.");
  printf("%s%s%s%s\n", indent, "-a", indent,
          "Set the replica parameters of the database, Default 1, min: 1, max: 3.");
  printf("%s%s%s%s\n", indent, "-m", indent,
          "Table prefix name. Default is 't'.");
  printf("%s%s%s%s\n", indent, "-s", indent, "The select sql file.");
  printf("%s%s%s%s\n", indent, "-N", indent, "Use normal table flag.");
  printf("%s%s%s%s\n", indent, "-o", indent,
          "Direct output to the named file. Default is './output.txt'.");
  printf("%s%s%s%s\n", indent, "-q", indent,
          "Query mode -- 0: SYNC, 1: ASYNC. Default is SYNC.");
  printf("%s%s%s%s\n", indent, "-b", indent,
          "The data_type of columns, default: INT,INT,INT,INT.");
  printf("%s%s%s%s\n", indent, "-w", indent,
          "The length of data_type 'BINARY' or 'NCHAR'. Default is 16");
  printf("%s%s%s%s%d\n", indent, "-l", indent,
          "The number of columns per record. Default is 4. Max values is ",
       MAX_NUM_DATATYPE);
  printf("%s%s%s%s\n", indent, "-T", indent,
          "The number of threads. Default is 10.");
  printf("%s%s%s%s\n", indent, "-i", indent,
          "The sleep time (ms) between insertion. Default is 0.");
  printf("%s%s%s%s\n", indent, "-r", indent,
          "The number of records per request. Default is 30000.");
  printf("%s%s%s%s\n", indent, "-t", indent,
          "The number of tables. Default is 10000.");
  printf("%s%s%s%s\n", indent, "-n", indent,
          "The number of records per table. Default is 10000.");
  printf("%s%s%s%s\n", indent, "-x", indent, "Not insert only flag.");
  printf("%s%s%s%s\n", indent, "-y", indent, "Default input yes for prompt.");
  printf("%s%s%s%s\n", indent, "-O", indent,
          "Insert mode--0: In order, 1 ~ 50: disorder ratio. Default is in order.");
  printf("%s%s%s%s\n", indent, "-R", indent,
          "Out of order data's range, ms, default is 1000.");
  printf("%s%s%s%s\n", indent, "-g", indent,
          "Print debug info.");
  printf("%s%s%s\n", indent, "-V, --version\t",
          "Print version info.");
  printf("%s%s%s%s\n", indent, "--help\t", indent,
          "Print command line arguments list info.");
/*    printf("%s%s%s%s\n", indent, "-D", indent,
          "if elete database if exists. 0: no, 1: yes, default is 1");
          */
}

static bool isStringNumber(char *input)
{
  int len = strlen(input);
  if (0 == len) {
    return false;
  }

  for (int i = 0; i < len; i++) {
    if (!isdigit(input[i]))
      return false;
  }

  return true;
}

static void parse_args(int argc, char *argv[], SArguments *arguments) {

  for (int i = 1; i < argc; i++) {
    if (strcmp(argv[i], "-f") == 0) {
      arguments->metaFile = argv[++i];
    } else if (strcmp(argv[i], "-c") == 0) {
      if (argc == i+1) {
        printHelp();
        errorPrint("%s", "\n\t-c need a valid path following!\n");
        exit(EXIT_FAILURE);
      }
      tstrncpy(configDir, argv[++i], TSDB_FILENAME_LEN);
    } else if (strcmp(argv[i], "-h") == 0) {
      if (argc == i+1) {
        printHelp();
        errorPrint("%s", "\n\t-h need a valid string following!\n");
        exit(EXIT_FAILURE);
      }
      arguments->host = argv[++i];
    } else if (strcmp(argv[i], "-p") == 0) {
      if ((argc == i+1) ||
        (!isStringNumber(argv[i+1]))) {
        printHelp();
        errorPrint("%s", "\n\t-p need a number following!\n");
        exit(EXIT_FAILURE);
      }
      arguments->port = atoi(argv[++i]);
    } else if (strcmp(argv[i], "-I") == 0) {
      if (argc == i+1) {
        printHelp();
        errorPrint("%s", "\n\t-I need a valid string following!\n");
        exit(EXIT_FAILURE);
      }
      ++i;
      if (0 == strcasecmp(argv[i], "taosc")) {
          arguments->iface = TAOSC_IFACE;
      } else if (0 == strcasecmp(argv[i], "rest")) {
          arguments->iface = REST_IFACE;
      } else if (0 == strcasecmp(argv[i], "stmt")) {
          arguments->iface = STMT_IFACE;
      } else {
        errorPrint("%s", "\n\t-I need a valid string following!\n");
        exit(EXIT_FAILURE);
      }
    } else if (strcmp(argv[i], "-u") == 0) {
      if (argc == i+1) {
        printHelp();
        errorPrint("%s", "\n\t-u need a valid string following!\n");
        exit(EXIT_FAILURE);
      }
      arguments->user = argv[++i];
    } else if (strcmp(argv[i], "-P") == 0) {
      if (argc == i+1) {
        printHelp();
        errorPrint("%s", "\n\t-P need a valid string following!\n");
        exit(EXIT_FAILURE);
      }
      arguments->password = argv[++i];
    } else if (strcmp(argv[i], "-o") == 0) {
      if (argc == i+1) {
        printHelp();
        errorPrint("%s", "\n\t-o need a valid string following!\n");
        exit(EXIT_FAILURE);
      }
      arguments->output_file = argv[++i];
    } else if (strcmp(argv[i], "-s") == 0) {
      if (argc == i+1) {
        printHelp();
        errorPrint("%s", "\n\t-s need a valid string following!\n");
        exit(EXIT_FAILURE);
      }
      arguments->sqlFile = argv[++i];
    } else if (strcmp(argv[i], "-q") == 0) {
      if ((argc == i+1)
              || (!isStringNumber(argv[i+1]))) {
        printHelp();
        errorPrint("%s", "\n\t-q need a number following!\nQuery mode -- 0: SYNC, 1: ASYNC. Default is SYNC.\n");
        exit(EXIT_FAILURE);
      }
      arguments->async_mode = atoi(argv[++i]);
    } else if (strcmp(argv[i], "-T") == 0) {
      if ((argc == i+1)
              || (!isStringNumber(argv[i+1]))) {
        printHelp();
        errorPrint("%s", "\n\t-T need a number following!\n");
        exit(EXIT_FAILURE);
      }
      arguments->num_of_threads = atoi(argv[++i]);
    } else if (strcmp(argv[i], "-i") == 0) {
      if ((argc == i+1) ||
        (!isStringNumber(argv[i+1]))) {
        printHelp();
        errorPrint("%s", "\n\t-i need a number following!\n");
        exit(EXIT_FAILURE);
      }
      arguments->insert_interval = atoi(argv[++i]);
    } else if (strcmp(argv[i], "-qt") == 0) {
      if ((argc == i+1)
              || (!isStringNumber(argv[i+1]))) {
        printHelp();
        errorPrint("%s", "\n\t-qt need a number following!\n");
        exit(EXIT_FAILURE);
      }
      arguments->query_times = atoi(argv[++i]);
    } else if (strcmp(argv[i], "-B") == 0) {
      if ((argc == i+1)
              || (!isStringNumber(argv[i+1]))) {
        printHelp();
        errorPrint("%s", "\n\t-B need a number following!\n");
        exit(EXIT_FAILURE);
      }
      arguments->interlace_rows = atoi(argv[++i]);
    } else if (strcmp(argv[i], "-r") == 0) {
      if ((argc == i+1)
              || (!isStringNumber(argv[i+1]))) {
        printHelp();
        errorPrint("%s", "\n\t-r need a number following!\n");
        exit(EXIT_FAILURE);
      }
      arguments->num_of_RPR = atoi(argv[++i]);
    } else if (strcmp(argv[i], "-t") == 0) {
      if ((argc == i+1) ||
        (!isStringNumber(argv[i+1]))) {
        printHelp();
        errorPrint("%s", "\n\t-t need a number following!\n");
        exit(EXIT_FAILURE);
      }
      arguments->num_of_tables = atoi(argv[++i]);
    } else if (strcmp(argv[i], "-n") == 0) {
      if ((argc == i+1) ||
        (!isStringNumber(argv[i+1]))) {
        printHelp();
        errorPrint("%s", "\n\t-n need a number following!\n");
        exit(EXIT_FAILURE);
      }
      arguments->num_of_DPT = atoi(argv[++i]);
    } else if (strcmp(argv[i], "-d") == 0) {
      if (argc == i+1) {
        printHelp();
        errorPrint("%s", "\n\t-d need a valid string following!\n");
        exit(EXIT_FAILURE);
      }
      arguments->database = argv[++i];
    } else if (strcmp(argv[i], "-l") == 0) {
      if (argc == i+1) {
        if (!isStringNumber(argv[i+1])) {
            printHelp();
            errorPrint("%s", "\n\t-l need a number following!\n");
            exit(EXIT_FAILURE);
        }
      }
      arguments->num_of_CPR = atoi(argv[++i]);

      if (arguments->num_of_CPR > MAX_NUM_DATATYPE) {
          printf("WARNING: max acceptible columns count is %d\n", MAX_NUM_DATATYPE);
          prompt();
          arguments->num_of_CPR = MAX_NUM_DATATYPE;
      }

      for (int col = arguments->num_of_CPR; col < MAX_NUM_DATATYPE; col++) {
          arguments->datatype[col] = NULL;
      }

    } else if (strcmp(argv[i], "-b") == 0) {
      if (argc == i+1) {
        printHelp();
        errorPrint("%s", "\n\t-b need valid string following!\n");
        exit(EXIT_FAILURE);
      }
      ++i;
      if (strstr(argv[i], ",") == NULL) {
        // only one col
        if (strcasecmp(argv[i], "INT")
                && strcasecmp(argv[i], "FLOAT")
                && strcasecmp(argv[i], "TINYINT")
                && strcasecmp(argv[i], "BOOL")
                && strcasecmp(argv[i], "SMALLINT")
                && strcasecmp(argv[i], "BIGINT")
                && strcasecmp(argv[i], "DOUBLE")
                && strcasecmp(argv[i], "BINARY")
                && strcasecmp(argv[i], "NCHAR")) {
          printHelp();
          errorPrint("%s", "-b: Invalid data_type!\n");
          exit(EXIT_FAILURE);
        }
        arguments->datatype[0] = argv[i];
      } else {
        // more than one col
        int index = 0;
        g_dupstr = strdup(argv[i]);
        char *running = g_dupstr;
        char *token = strsep(&running, ",");
        while(token != NULL) {
          if (strcasecmp(token, "INT")
                  && strcasecmp(token, "FLOAT")
                  && strcasecmp(token, "TINYINT")
                  && strcasecmp(token, "BOOL")
                  && strcasecmp(token, "SMALLINT")
                  && strcasecmp(token, "BIGINT")
                  && strcasecmp(token, "DOUBLE")
                  && strcasecmp(token, "BINARY")
                  && strcasecmp(token, "NCHAR")) {
            printHelp();
            free(g_dupstr);
            errorPrint("%s", "-b: Invalid data_type!\n");
            exit(EXIT_FAILURE);
          }
          arguments->datatype[index++] = token;
          token = strsep(&running, ",");
          if (index >= MAX_NUM_DATATYPE) break;
        }
        arguments->datatype[index] = NULL;
      }
    } else if (strcmp(argv[i], "-w") == 0) {
      if ((argc == i+1) ||
        (!isStringNumber(argv[i+1]))) {
        printHelp();
        errorPrint("%s", "\n\t-w need a number following!\n");
        exit(EXIT_FAILURE);
      }
      arguments->len_of_binary = atoi(argv[++i]);
    } else if (strcmp(argv[i], "-m") == 0) {
      if ((argc == i+1) ||
        (!isStringNumber(argv[i+1]))) {
        printHelp();
        errorPrint("%s", "\n\t-m need a number following!\n");
        exit(EXIT_FAILURE);
      }
      arguments->tb_prefix = argv[++i];
    } else if (strcmp(argv[i], "-N") == 0) {
      arguments->use_metric = false;
    } else if (strcmp(argv[i], "-x") == 0) {
      arguments->insert_only = false;
    } else if (strcmp(argv[i], "-y") == 0) {
      arguments->answer_yes = true;
    } else if (strcmp(argv[i], "-g") == 0) {
      arguments->debug_print = true;
    } else if (strcmp(argv[i], "-gg") == 0) {
      arguments->verbose_print = true;
    } else if (strcmp(argv[i], "-pp") == 0) {
      arguments->performance_print = true;
    } else if (strcmp(argv[i], "-O") == 0) {
      if ((argc == i+1) ||
        (!isStringNumber(argv[i+1]))) {
        printHelp();
        errorPrint("%s", "\n\t-O need a number following!\n");
        exit(EXIT_FAILURE);
      }

      arguments->disorderRatio = atoi(argv[++i]);

      if (arguments->disorderRatio > 50) {
        arguments->disorderRatio = 50;
      }

      if (arguments->disorderRatio < 0) {
        arguments->disorderRatio = 0;
      }

    } else if (strcmp(argv[i], "-R") == 0) {
      if ((argc == i+1) ||
        (!isStringNumber(argv[i+1]))) {
        printHelp();
        errorPrint("%s", "\n\t-R need a number following!\n");
        exit(EXIT_FAILURE);
      }

      arguments->disorderRange = atoi(argv[++i]);
      if (arguments->disorderRange < 0)
        arguments->disorderRange = 1000;

    } else if (strcmp(argv[i], "-a") == 0) {
      if ((argc == i+1) ||
        (!isStringNumber(argv[i+1]))) {
        printHelp();
        errorPrint("%s", "\n\t-a need a number following!\n");
        exit(EXIT_FAILURE);
      }
      arguments->replica = atoi(argv[++i]);
      if (arguments->replica > 3 || arguments->replica < 1) {
          arguments->replica = 1;
      }
    } else if (strcmp(argv[i], "-D") == 0) {
      arguments->method_of_delete = atoi(argv[++i]);
      if (arguments->method_of_delete > 3) {
        errorPrint("%s", "\n\t-D need a valud (0~3) number following!\n");
        exit(EXIT_FAILURE);
      }
    } else if ((strcmp(argv[i], "--version") == 0) ||
        (strcmp(argv[i], "-V") == 0)){
      printVersion();
      exit(0);
    } else if (strcmp(argv[i], "--help") == 0) {
      printHelp();
      exit(0);
    } else {
      printHelp();
      errorPrint("%s", "ERROR: wrong options\n");
      exit(EXIT_FAILURE);
    }
  }

  if (((arguments->debug_print) && (arguments->metaFile == NULL))
          || arguments->verbose_print) {
    printf("###################################################################\n");
    printf("# meta file:                         %s\n", arguments->metaFile);
    printf("# Server IP:                         %s:%hu\n",
            arguments->host == NULL ? "localhost" : arguments->host,
            arguments->port );
    printf("# User:                              %s\n", arguments->user);
    printf("# Password:                          %s\n", arguments->password);
    printf("# Use metric:                        %s\n",
            arguments->use_metric ? "true" : "false");
    if (*(arguments->datatype)) {
        printf("# Specified data type:               ");
        for (int i = 0; i < MAX_NUM_DATATYPE; i++)
            if (arguments->datatype[i])
               printf("%s,", arguments->datatype[i]);
            else
                break;
        printf("\n");
    }
    printf("# Insertion interval:                %"PRIu64"\n",
            arguments->insert_interval);
    printf("# Number of records per req:         %"PRIu64"\n",
            arguments->num_of_RPR);
    printf("# Max SQL length:                    %"PRIu64"\n",
            arguments->max_sql_len);
    printf("# Length of Binary:                  %d\n", arguments->len_of_binary);
    printf("# Number of Threads:                 %d\n", arguments->num_of_threads);
    printf("# Number of Tables:                  %"PRId64"\n",
            arguments->num_of_tables);
    printf("# Number of Data per Table:          %"PRId64"\n",
            arguments->num_of_DPT);
    printf("# Database name:                     %s\n", arguments->database);
    printf("# Table prefix:                      %s\n", arguments->tb_prefix);
    if (arguments->disorderRatio) {
      printf("# Data order:                        %d\n", arguments->disorderRatio);
      printf("# Data out of order rate:            %d\n", arguments->disorderRange);

    }
    printf("# Delete method:                     %d\n", arguments->method_of_delete);
    printf("# Answer yes when prompt:            %d\n", arguments->answer_yes);
    printf("# Print debug info:                  %d\n", arguments->debug_print);
    printf("# Print verbose info:                %d\n", arguments->verbose_print);
    printf("###################################################################\n");

    prompt();
  }
}

static bool getInfoFromJsonFile(char* file);
static void init_rand_data();
static void tmfclose(FILE *fp) {
  if (NULL != fp) {
    fclose(fp);
  }
}

static void tmfree(char *buf) {
  if (NULL != buf) {
    free(buf);
  }
}

static int queryDbExec(TAOS *taos, char *command, QUERY_TYPE type, bool quiet) {
  int i;
  TAOS_RES *res = NULL;
  int32_t   code = -1;

  for (i = 0; i < 5 /* retry */; i++) {
    if (NULL != res) {
      taos_free_result(res);
      res = NULL;
    }

    res = taos_query(taos, command);
    code = taos_errno(res);
    if (0 == code) {
      break;
    }
  }

  if (code != 0) {
    if (!quiet) {
      debugPrint("%s() LN%d - command: %s\n", __func__, __LINE__, command);
      errorPrint("Failed to execute %s, reason: %s\n", command, taos_errstr(res));
    }
    taos_free_result(res);
    //taos_close(taos);
    return -1;
  }

  if (INSERT_TYPE == type) {
    int affectedRows = taos_affected_rows(res);
    taos_free_result(res);
    return affectedRows;
  }

  taos_free_result(res);
  return 0;
}

static void appendResultBufToFile(char *resultBuf, char *resultFile)
{
  FILE *fp = NULL;
  if (resultFile[0] != 0) {
    fp = fopen(resultFile, "at");
    if (fp == NULL) {
      errorPrint(
              "%s() LN%d, failed to open result file: %s, result will not save to file\n",
              __func__, __LINE__, resultFile);
      return;
    }
  }

  fprintf(fp, "%s", resultBuf);
  tmfclose(fp);
}

static void appendResultToFile(TAOS_RES *res, char* resultFile) {
  TAOS_ROW    row = NULL;
  int         num_rows = 0;
  int         num_fields = taos_field_count(res);
  TAOS_FIELD *fields     = taos_fetch_fields(res);

  char* databuf = (char*) calloc(1, 100*1024*1024);
  if (databuf == NULL) {
    errorPrint("%s() LN%d, failed to malloc, warning: save result to file slowly!\n",
            __func__, __LINE__);
    return ;
  }

  int   totalLen = 0;
  char  temp[16000];

  // fetch the records row by row
  while((row = taos_fetch_row(res))) {
    if (totalLen >= 100*1024*1024 - 32000) {
      appendResultBufToFile(databuf, resultFile);
      totalLen = 0;
      memset(databuf, 0, 100*1024*1024);
    }
    num_rows++;
    int len = taos_print_row(temp, row, fields, num_fields);
    len += sprintf(temp + len, "\n");
    //printf("query result:%s\n", temp);
    memcpy(databuf + totalLen, temp, len);
    totalLen += len;
  }

  verbosePrint("%s() LN%d, databuf=%s resultFile=%s\n",
          __func__, __LINE__, databuf, resultFile);
  appendResultBufToFile(databuf, resultFile);
  free(databuf);
}

static void selectAndGetResult(
        threadInfo *pThreadInfo, char *command)
{
  if (0 == strncasecmp(g_queryInfo.queryMode, "taosc", strlen("taosc"))) {
    TAOS_RES *res = taos_query(pThreadInfo->taos, command);
    if (res == NULL || taos_errno(res) != 0) {
        errorPrint("%s() LN%d, failed to execute sql:%s, reason:%s\n",
            __func__, __LINE__, command, taos_errstr(res));
        taos_free_result(res);
        return;
    }

    if ((strlen(pThreadInfo->fp))) {
      appendResultToFile(res, pThreadInfo->fp);
    }
    taos_free_result(res);

  } else if (0 == strncasecmp(g_queryInfo.queryMode, "rest", strlen("rest"))) {
      int retCode = postProceSql(
              g_queryInfo.host, &(g_queryInfo.serv_addr), g_queryInfo.port,
              command,
              pThreadInfo->fp);
      if (0 != retCode) {
        printf("====restful return fail, threadID[%d]\n", pThreadInfo->threadID);
      }

  } else {
      errorPrint("%s() LN%d, unknown query mode: %s\n",
        __func__, __LINE__, g_queryInfo.queryMode);
  }
}

static int32_t rand_bool(){
  static int cursor;
  cursor++;
  cursor = cursor % MAX_PREPARED_RAND;
  return randint[cursor] % 2;
}

static int32_t rand_tinyint(){
  static int cursor;
  cursor++;
  cursor = cursor % MAX_PREPARED_RAND;
  return randint[cursor] % 128;
}

static int32_t rand_smallint(){
  static int cursor;
  cursor++;
  cursor = cursor % MAX_PREPARED_RAND;
  return randint[cursor] % 32767;
}

static int32_t rand_int(){
  static int cursor;
  cursor++;
  cursor = cursor % MAX_PREPARED_RAND;
  return randint[cursor];
}

static int64_t rand_bigint(){
  static int cursor;
  cursor++;
  cursor = cursor % MAX_PREPARED_RAND;
  return randbigint[cursor];
}

static float rand_float(){
  static int cursor;
  cursor++;
  cursor = cursor % MAX_PREPARED_RAND;
  return randfloat[cursor];
}

#if 0
static const char charNum[] = "0123456789";

static void nonrand_string(char *, int) __attribute__ ((unused));   // reserve for debugging purpose
static void nonrand_string(char *str, int size)
{
  str[0] = 0;
  if (size > 0) {
    int n;
    for (n = 0; n < size; n++) {
      str[n] = charNum[n % 10];
    }
    str[n] = 0;
  }
}
#endif

static const char charset[] = "abcdefghijklmnopqrstuvwxyzABCDEFGHIJKLMNOPQRSTUVWXYZ1234567890";

static void rand_string(char *str, int size) {
  str[0] = 0;
  if (size > 0) {
    //--size;
    int n;
    for (n = 0; n < size; n++) {
      int key = abs(rand_tinyint()) % (int)(sizeof(charset) - 1);
      str[n] = charset[key];
    }
    str[n] = 0;
  }
}

static double rand_double() {
  static int cursor;
  cursor++;
  cursor = cursor % MAX_PREPARED_RAND;
  return randdouble[cursor];

}

static void init_rand_data() {
  for (int i = 0; i < MAX_PREPARED_RAND; i++){
    randint[i] = (int)(taosRandom() % 65535);
    randbigint[i] = (int64_t)(taosRandom() % 2147483648);
    randfloat[i] = (float)(taosRandom() / 1000.0);
    randdouble[i] = (double)(taosRandom() / 1000000.0);
  }
}

#define SHOW_PARSE_RESULT_START()   \
    do { if (g_args.metaFile)  \
        printf("\033[1m\033[40;32m================ %s parse result START ================\033[0m\n", \
                g_args.metaFile); } while(0)

#define SHOW_PARSE_RESULT_END() \
    do { if (g_args.metaFile)   \
        printf("\033[1m\033[40;32m================ %s parse result END================\033[0m\n", \
                g_args.metaFile); } while(0)

#define SHOW_PARSE_RESULT_START_TO_FILE(fp)   \
    do { if (g_args.metaFile)  \
        fprintf(fp, "\033[1m\033[40;32m================ %s parse result START ================\033[0m\n", \
                g_args.metaFile); } while(0)

#define SHOW_PARSE_RESULT_END_TO_FILE(fp) \
    do { if (g_args.metaFile)   \
        fprintf(fp, "\033[1m\033[40;32m================ %s parse result END================\033[0m\n", \
                g_args.metaFile); } while(0)

static int printfInsertMeta() {
    SHOW_PARSE_RESULT_START();

  printf("interface:                  \033[33m%s\033[0m\n",
          (g_args.iface==TAOSC_IFACE)?"taosc":(g_args.iface==REST_IFACE)?"rest":"stmt");
  printf("host:                       \033[33m%s:%u\033[0m\n", g_Dbs.host, g_Dbs.port);
  printf("user:                       \033[33m%s\033[0m\n", g_Dbs.user);
  printf("password:                   \033[33m%s\033[0m\n", g_Dbs.password);
  printf("configDir:                  \033[33m%s\033[0m\n", configDir);
  printf("resultFile:                 \033[33m%s\033[0m\n", g_Dbs.resultFile);
  printf("thread num of insert data:  \033[33m%d\033[0m\n", g_Dbs.threadCount);
  printf("thread num of create table: \033[33m%d\033[0m\n", g_Dbs.threadCountByCreateTbl);
  printf("top insert interval:        \033[33m%"PRIu64"\033[0m\n",
          g_args.insert_interval);
  printf("number of records per req:  \033[33m%"PRIu64"\033[0m\n",
          g_args.num_of_RPR);
  printf("max sql length:             \033[33m%"PRIu64"\033[0m\n",
          g_args.max_sql_len);

  printf("database count:             \033[33m%d\033[0m\n", g_Dbs.dbCount);

  for (int i = 0; i < g_Dbs.dbCount; i++) {
    printf("database[\033[33m%d\033[0m]:\n", i);
    printf("  database[%d] name:      \033[33m%s\033[0m\n", i, g_Dbs.db[i].dbName);
    if (0 == g_Dbs.db[i].drop) {
      printf("  drop:                  \033[33mno\033[0m\n");
    } else {
      printf("  drop:                  \033[33myes\033[0m\n");
    }

    if (g_Dbs.db[i].dbCfg.blocks > 0) {
      printf("  blocks:                \033[33m%d\033[0m\n", g_Dbs.db[i].dbCfg.blocks);
    }
    if (g_Dbs.db[i].dbCfg.cache > 0) {
      printf("  cache:                 \033[33m%d\033[0m\n", g_Dbs.db[i].dbCfg.cache);
    }
    if (g_Dbs.db[i].dbCfg.days > 0) {
      printf("  days:                  \033[33m%d\033[0m\n", g_Dbs.db[i].dbCfg.days);
    }
    if (g_Dbs.db[i].dbCfg.keep > 0) {
      printf("  keep:                  \033[33m%d\033[0m\n", g_Dbs.db[i].dbCfg.keep);
    }
    if (g_Dbs.db[i].dbCfg.replica > 0) {
      printf("  replica:               \033[33m%d\033[0m\n", g_Dbs.db[i].dbCfg.replica);
    }
    if (g_Dbs.db[i].dbCfg.update > 0) {
      printf("  update:                \033[33m%d\033[0m\n", g_Dbs.db[i].dbCfg.update);
    }
    if (g_Dbs.db[i].dbCfg.minRows > 0) {
      printf("  minRows:               \033[33m%d\033[0m\n", g_Dbs.db[i].dbCfg.minRows);
    }
    if (g_Dbs.db[i].dbCfg.maxRows > 0) {
      printf("  maxRows:               \033[33m%d\033[0m\n", g_Dbs.db[i].dbCfg.maxRows);
    }
    if (g_Dbs.db[i].dbCfg.comp > 0) {
      printf("  comp:                  \033[33m%d\033[0m\n", g_Dbs.db[i].dbCfg.comp);
    }
    if (g_Dbs.db[i].dbCfg.walLevel > 0) {
      printf("  walLevel:              \033[33m%d\033[0m\n", g_Dbs.db[i].dbCfg.walLevel);
    }
    if (g_Dbs.db[i].dbCfg.fsync > 0) {
      printf("  fsync:                 \033[33m%d\033[0m\n", g_Dbs.db[i].dbCfg.fsync);
    }
    if (g_Dbs.db[i].dbCfg.quorum > 0) {
      printf("  quorum:                \033[33m%d\033[0m\n", g_Dbs.db[i].dbCfg.quorum);
    }
    if (g_Dbs.db[i].dbCfg.precision[0] != 0) {
      if ((0 == strncasecmp(g_Dbs.db[i].dbCfg.precision, "ms", 2))
              || (0 == strncasecmp(g_Dbs.db[i].dbCfg.precision, "us", 2))) {
        printf("  precision:             \033[33m%s\033[0m\n",
            g_Dbs.db[i].dbCfg.precision);
      } else {
        printf("\033[1m\033[40;31m  precision error:       %s\033[0m\n",
                g_Dbs.db[i].dbCfg.precision);
        return -1;
      }
    }

    printf("  super table count:     \033[33m%"PRIu64"\033[0m\n",
        g_Dbs.db[i].superTblCount);
    for (uint64_t j = 0; j < g_Dbs.db[i].superTblCount; j++) {
      printf("  super table[\033[33m%"PRIu64"\033[0m]:\n", j);

      printf("      stbName:           \033[33m%s\033[0m\n",
          g_Dbs.db[i].superTbls[j].sTblName);

      if (PRE_CREATE_SUBTBL == g_Dbs.db[i].superTbls[j].autoCreateTable) {
        printf("      autoCreateTable:   \033[33m%s\033[0m\n",  "no");
      } else if (AUTO_CREATE_SUBTBL == g_Dbs.db[i].superTbls[j].autoCreateTable) {
        printf("      autoCreateTable:   \033[33m%s\033[0m\n",  "yes");
      } else {
        printf("      autoCreateTable:   \033[33m%s\033[0m\n",  "error");
      }

      if (TBL_NO_EXISTS == g_Dbs.db[i].superTbls[j].childTblExists) {
        printf("      childTblExists:    \033[33m%s\033[0m\n",  "no");
      } else if (TBL_ALREADY_EXISTS == g_Dbs.db[i].superTbls[j].childTblExists) {
        printf("      childTblExists:    \033[33m%s\033[0m\n",  "yes");
      } else {
        printf("      childTblExists:    \033[33m%s\033[0m\n",  "error");
      }

      printf("      childTblCount:     \033[33m%"PRId64"\033[0m\n",
              g_Dbs.db[i].superTbls[j].childTblCount);
      printf("      childTblPrefix:    \033[33m%s\033[0m\n",
              g_Dbs.db[i].superTbls[j].childTblPrefix);
      printf("      dataSource:        \033[33m%s\033[0m\n",
              g_Dbs.db[i].superTbls[j].dataSource);
      printf("      insertMode:        \033[33m%s\033[0m\n",
          (g_Dbs.db[i].superTbls[j].insertMode==TAOSC_IFACE)?"taosc":
          (g_Dbs.db[i].superTbls[j].insertMode==REST_IFACE)?"rest":"stmt");
      if (g_Dbs.db[i].superTbls[j].childTblLimit > 0) {
        printf("      childTblLimit:     \033[33m%"PRId64"\033[0m\n",
                g_Dbs.db[i].superTbls[j].childTblLimit);
      }
      if (g_Dbs.db[i].superTbls[j].childTblOffset > 0) {
        printf("      childTblOffset:    \033[33m%"PRIu64"\033[0m\n",
                g_Dbs.db[i].superTbls[j].childTblOffset);
      }
      printf("      insertRows:        \033[33m%"PRId64"\033[0m\n",
              g_Dbs.db[i].superTbls[j].insertRows);
/*
      if (0 == g_Dbs.db[i].superTbls[j].multiThreadWriteOneTbl) {
        printf("      multiThreadWriteOneTbl:  \033[33mno\033[0m\n");
      }else {
        printf("      multiThreadWriteOneTbl:  \033[33myes\033[0m\n");
      }
      */
      printf("      interlaceRows:     \033[33m%"PRIu64"\033[0m\n",
              g_Dbs.db[i].superTbls[j].interlaceRows);

      if (g_Dbs.db[i].superTbls[j].interlaceRows > 0) {
        printf("      stable insert interval:   \033[33m%"PRIu64"\033[0m\n",
            g_Dbs.db[i].superTbls[j].insertInterval);
      }

      printf("      disorderRange:     \033[33m%d\033[0m\n",
              g_Dbs.db[i].superTbls[j].disorderRange);
      printf("      disorderRatio:     \033[33m%d\033[0m\n",
              g_Dbs.db[i].superTbls[j].disorderRatio);
      printf("      maxSqlLen:         \033[33m%"PRIu64"\033[0m\n",
              g_Dbs.db[i].superTbls[j].maxSqlLen);
      printf("      timeStampStep:     \033[33m%"PRId64"\033[0m\n",
              g_Dbs.db[i].superTbls[j].timeStampStep);
      printf("      startTimestamp:    \033[33m%s\033[0m\n",
              g_Dbs.db[i].superTbls[j].startTimestamp);
      printf("      sampleFormat:      \033[33m%s\033[0m\n",
              g_Dbs.db[i].superTbls[j].sampleFormat);
      printf("      sampleFile:        \033[33m%s\033[0m\n",
              g_Dbs.db[i].superTbls[j].sampleFile);
      printf("      tagsFile:          \033[33m%s\033[0m\n",
              g_Dbs.db[i].superTbls[j].tagsFile);
      printf("      columnCount:       \033[33m%d\033[0m\n",
              g_Dbs.db[i].superTbls[j].columnCount);
      for (int k = 0; k < g_Dbs.db[i].superTbls[j].columnCount; k++) {
        //printf("dataType:%s, dataLen:%d\t", g_Dbs.db[i].superTbls[j].columns[k].dataType, g_Dbs.db[i].superTbls[j].columns[k].dataLen);
        if ((0 == strncasecmp(g_Dbs.db[i].superTbls[j].columns[k].dataType,
                       "binary", 6))
                || (0 == strncasecmp(g_Dbs.db[i].superTbls[j].columns[k].dataType,
                       "nchar", 5))) {
          printf("column[\033[33m%d\033[0m]:\033[33m%s(%d)\033[0m ", k,
                  g_Dbs.db[i].superTbls[j].columns[k].dataType,
                  g_Dbs.db[i].superTbls[j].columns[k].dataLen);
        } else {
          printf("column[%d]:\033[33m%s\033[0m ", k,
                  g_Dbs.db[i].superTbls[j].columns[k].dataType);
        }
      }
      printf("\n");

      printf("      tagCount:            \033[33m%d\033[0m\n        ",
              g_Dbs.db[i].superTbls[j].tagCount);
      for (int k = 0; k < g_Dbs.db[i].superTbls[j].tagCount; k++) {
        //printf("dataType:%s, dataLen:%d\t", g_Dbs.db[i].superTbls[j].tags[k].dataType, g_Dbs.db[i].superTbls[j].tags[k].dataLen);
        if ((0 == strncasecmp(g_Dbs.db[i].superTbls[j].tags[k].dataType,
                        "binary", strlen("binary")))
                || (0 == strncasecmp(g_Dbs.db[i].superTbls[j].tags[k].dataType,
                        "nchar", strlen("nchar")))) {
          printf("tag[%d]:\033[33m%s(%d)\033[0m ", k,
                  g_Dbs.db[i].superTbls[j].tags[k].dataType,
                  g_Dbs.db[i].superTbls[j].tags[k].dataLen);
        } else {
          printf("tag[%d]:\033[33m%s\033[0m ", k,
                  g_Dbs.db[i].superTbls[j].tags[k].dataType);
        }
      }
      printf("\n");
    }
    printf("\n");
  }

  SHOW_PARSE_RESULT_END();

  return 0;
}

static void printfInsertMetaToFile(FILE* fp) {

  SHOW_PARSE_RESULT_START_TO_FILE(fp);

  fprintf(fp, "host:                       %s:%u\n", g_Dbs.host, g_Dbs.port);
  fprintf(fp, "user:                       %s\n", g_Dbs.user);
  fprintf(fp, "configDir:                  %s\n", configDir);
  fprintf(fp, "resultFile:                 %s\n", g_Dbs.resultFile);
  fprintf(fp, "thread num of insert data:  %d\n", g_Dbs.threadCount);
  fprintf(fp, "thread num of create table: %d\n", g_Dbs.threadCountByCreateTbl);
  fprintf(fp, "number of records per req:  %"PRIu64"\n", g_args.num_of_RPR);
  fprintf(fp, "max sql length:             %"PRIu64"\n", g_args.max_sql_len);
  fprintf(fp, "database count:          %d\n", g_Dbs.dbCount);

  for (int i = 0; i < g_Dbs.dbCount; i++) {
    fprintf(fp, "database[%d]:\n", i);
    fprintf(fp, "  database[%d] name:       %s\n", i, g_Dbs.db[i].dbName);
    if (0 == g_Dbs.db[i].drop) {
      fprintf(fp, "  drop:                  no\n");
    }else {
      fprintf(fp, "  drop:                  yes\n");
    }

    if (g_Dbs.db[i].dbCfg.blocks > 0) {
      fprintf(fp, "  blocks:                %d\n", g_Dbs.db[i].dbCfg.blocks);
    }
    if (g_Dbs.db[i].dbCfg.cache > 0) {
      fprintf(fp, "  cache:                 %d\n", g_Dbs.db[i].dbCfg.cache);
    }
    if (g_Dbs.db[i].dbCfg.days > 0) {
      fprintf(fp, "  days:                  %d\n", g_Dbs.db[i].dbCfg.days);
    }
    if (g_Dbs.db[i].dbCfg.keep > 0) {
      fprintf(fp, "  keep:                  %d\n", g_Dbs.db[i].dbCfg.keep);
    }
    if (g_Dbs.db[i].dbCfg.replica > 0) {
      fprintf(fp, "  replica:               %d\n", g_Dbs.db[i].dbCfg.replica);
    }
    if (g_Dbs.db[i].dbCfg.update > 0) {
      fprintf(fp, "  update:                %d\n", g_Dbs.db[i].dbCfg.update);
    }
    if (g_Dbs.db[i].dbCfg.minRows > 0) {
      fprintf(fp, "  minRows:               %d\n", g_Dbs.db[i].dbCfg.minRows);
    }
    if (g_Dbs.db[i].dbCfg.maxRows > 0) {
      fprintf(fp, "  maxRows:               %d\n", g_Dbs.db[i].dbCfg.maxRows);
    }
    if (g_Dbs.db[i].dbCfg.comp > 0) {
      fprintf(fp, "  comp:                  %d\n", g_Dbs.db[i].dbCfg.comp);
    }
    if (g_Dbs.db[i].dbCfg.walLevel > 0) {
      fprintf(fp, "  walLevel:              %d\n", g_Dbs.db[i].dbCfg.walLevel);
    }
    if (g_Dbs.db[i].dbCfg.fsync > 0) {
      fprintf(fp, "  fsync:                 %d\n", g_Dbs.db[i].dbCfg.fsync);
    }
    if (g_Dbs.db[i].dbCfg.quorum > 0) {
      fprintf(fp, "  quorum:                %d\n", g_Dbs.db[i].dbCfg.quorum);
    }
    if (g_Dbs.db[i].dbCfg.precision[0] != 0) {
      if ((0 == strncasecmp(g_Dbs.db[i].dbCfg.precision, "ms", 2))
              || (0 == strncasecmp(g_Dbs.db[i].dbCfg.precision, "us", 2))) {
        fprintf(fp, "  precision:             %s\n", g_Dbs.db[i].dbCfg.precision);
      } else {
        fprintf(fp, "  precision error:       %s\n", g_Dbs.db[i].dbCfg.precision);
      }
    }

    fprintf(fp, "  super table count:     %"PRIu64"\n", g_Dbs.db[i].superTblCount);
    for (uint64_t j = 0; j < g_Dbs.db[i].superTblCount; j++) {
      fprintf(fp, "  super table[%"PRIu64"]:\n", j);

      fprintf(fp, "      stbName:           %s\n",  g_Dbs.db[i].superTbls[j].sTblName);

      if (PRE_CREATE_SUBTBL == g_Dbs.db[i].superTbls[j].autoCreateTable) {
        fprintf(fp, "      autoCreateTable:   %s\n",  "no");
      } else if (AUTO_CREATE_SUBTBL == g_Dbs.db[i].superTbls[j].autoCreateTable) {
        fprintf(fp, "      autoCreateTable:   %s\n",  "yes");
      } else {
        fprintf(fp, "      autoCreateTable:   %s\n",  "error");
      }

      if (TBL_NO_EXISTS == g_Dbs.db[i].superTbls[j].childTblExists) {
        fprintf(fp, "      childTblExists:    %s\n",  "no");
      } else if (TBL_ALREADY_EXISTS == g_Dbs.db[i].superTbls[j].childTblExists) {
        fprintf(fp, "      childTblExists:    %s\n",  "yes");
      } else {
        fprintf(fp, "      childTblExists:    %s\n",  "error");
      }

      fprintf(fp, "      childTblCount:     %"PRId64"\n",
              g_Dbs.db[i].superTbls[j].childTblCount);
      fprintf(fp, "      childTblPrefix:    %s\n",
              g_Dbs.db[i].superTbls[j].childTblPrefix);
      fprintf(fp, "      dataSource:        %s\n",
              g_Dbs.db[i].superTbls[j].dataSource);
      fprintf(fp, "      insertMode:        %s\n",
          (g_Dbs.db[i].superTbls[j].insertMode==TAOSC_IFACE)?"taosc":
          (g_Dbs.db[i].superTbls[j].insertMode==REST_IFACE)?"rest":"stmt");
      fprintf(fp, "      insertRows:        %"PRId64"\n",
              g_Dbs.db[i].superTbls[j].insertRows);
      fprintf(fp, "      interlace rows:    %"PRIu64"\n",
              g_Dbs.db[i].superTbls[j].interlaceRows);
      if (g_Dbs.db[i].superTbls[j].interlaceRows > 0) {
        fprintf(fp, "      stable insert interval:   %"PRIu64"\n",
                g_Dbs.db[i].superTbls[j].insertInterval);
      }
/*
      if (0 == g_Dbs.db[i].superTbls[j].multiThreadWriteOneTbl) {
        fprintf(fp, "      multiThreadWriteOneTbl:  no\n");
      }else {
        fprintf(fp, "      multiThreadWriteOneTbl:  yes\n");
      }
      */
      fprintf(fp, "      interlaceRows:     %"PRIu64"\n",
              g_Dbs.db[i].superTbls[j].interlaceRows);
      fprintf(fp, "      disorderRange:     %d\n",
              g_Dbs.db[i].superTbls[j].disorderRange);
      fprintf(fp, "      disorderRatio:     %d\n",
              g_Dbs.db[i].superTbls[j].disorderRatio);
      fprintf(fp, "      maxSqlLen:         %"PRIu64"\n",
              g_Dbs.db[i].superTbls[j].maxSqlLen);

      fprintf(fp, "      timeStampStep:     %"PRId64"\n",
              g_Dbs.db[i].superTbls[j].timeStampStep);
      fprintf(fp, "      startTimestamp:    %s\n",
              g_Dbs.db[i].superTbls[j].startTimestamp);
      fprintf(fp, "      sampleFormat:      %s\n",
              g_Dbs.db[i].superTbls[j].sampleFormat);
      fprintf(fp, "      sampleFile:        %s\n",
              g_Dbs.db[i].superTbls[j].sampleFile);
      fprintf(fp, "      tagsFile:          %s\n",
              g_Dbs.db[i].superTbls[j].tagsFile);

      fprintf(fp, "      columnCount:       %d\n        ",
              g_Dbs.db[i].superTbls[j].columnCount);
      for (int k = 0; k < g_Dbs.db[i].superTbls[j].columnCount; k++) {
        //printf("dataType:%s, dataLen:%d\t", g_Dbs.db[i].superTbls[j].columns[k].dataType, g_Dbs.db[i].superTbls[j].columns[k].dataLen);
        if ((0 == strncasecmp(
                        g_Dbs.db[i].superTbls[j].columns[k].dataType,
                        "binary", strlen("binary")))
                || (0 == strncasecmp(g_Dbs.db[i].superTbls[j].columns[k].dataType,
                        "nchar", strlen("nchar")))) {
          fprintf(fp, "column[%d]:%s(%d) ", k,
                  g_Dbs.db[i].superTbls[j].columns[k].dataType,
                  g_Dbs.db[i].superTbls[j].columns[k].dataLen);
        } else {
          fprintf(fp, "column[%d]:%s ",
                  k, g_Dbs.db[i].superTbls[j].columns[k].dataType);
        }
      }
      fprintf(fp, "\n");

      fprintf(fp, "      tagCount:            %d\n        ",
              g_Dbs.db[i].superTbls[j].tagCount);
      for (int k = 0; k < g_Dbs.db[i].superTbls[j].tagCount; k++) {
        //printf("dataType:%s, dataLen:%d\t", g_Dbs.db[i].superTbls[j].tags[k].dataType, g_Dbs.db[i].superTbls[j].tags[k].dataLen);
        if ((0 == strncasecmp(g_Dbs.db[i].superTbls[j].tags[k].dataType,
                        "binary", strlen("binary")))
                || (0 == strncasecmp(g_Dbs.db[i].superTbls[j].tags[k].dataType,
                        "nchar", strlen("nchar")))) {
          fprintf(fp, "tag[%d]:%s(%d) ", k, g_Dbs.db[i].superTbls[j].tags[k].dataType,
                  g_Dbs.db[i].superTbls[j].tags[k].dataLen);
        } else {
          fprintf(fp, "tag[%d]:%s ", k, g_Dbs.db[i].superTbls[j].tags[k].dataType);
        }
      }
      fprintf(fp, "\n");
    }
    fprintf(fp, "\n");
  }

  SHOW_PARSE_RESULT_END_TO_FILE(fp);
}

static void printfQueryMeta() {

  SHOW_PARSE_RESULT_START();

  printf("host:                    \033[33m%s:%u\033[0m\n",
          g_queryInfo.host, g_queryInfo.port);
  printf("user:                    \033[33m%s\033[0m\n", g_queryInfo.user);
  printf("database name:           \033[33m%s\033[0m\n", g_queryInfo.dbName);

  printf("\n");

  if ((SUBSCRIBE_TEST == g_args.test_mode) || (QUERY_TEST == g_args.test_mode)) {
    printf("specified table query info:                   \n");
    printf("sqlCount:       \033[33m%"PRIu64"\033[0m\n",
      g_queryInfo.specifiedQueryInfo.sqlCount);
    if (g_queryInfo.specifiedQueryInfo.sqlCount > 0) {
      printf("specified tbl query times:\n");
      printf("                \033[33m%"PRIu64"\033[0m\n",
      g_queryInfo.specifiedQueryInfo.queryTimes);
      printf("query interval: \033[33m%"PRIu64" ms\033[0m\n",
        g_queryInfo.specifiedQueryInfo.queryInterval);
      printf("top query times:\033[33m%"PRIu64"\033[0m\n", g_args.query_times);
      printf("concurrent:     \033[33m%"PRIu64"\033[0m\n",
      g_queryInfo.specifiedQueryInfo.concurrent);
      printf("mod:            \033[33m%s\033[0m\n",
        (g_queryInfo.specifiedQueryInfo.asyncMode)?"async":"sync");
      printf("interval:       \033[33m%"PRIu64"\033[0m\n",
        g_queryInfo.specifiedQueryInfo.subscribeInterval);
      printf("restart:        \033[33m%d\033[0m\n",
        g_queryInfo.specifiedQueryInfo.subscribeRestart);
      printf("keepProgress:   \033[33m%d\033[0m\n",
        g_queryInfo.specifiedQueryInfo.subscribeKeepProgress);

      for (uint64_t i = 0; i < g_queryInfo.specifiedQueryInfo.sqlCount; i++) {
        printf("  sql[%"PRIu64"]: \033[33m%s\033[0m\n",
            i, g_queryInfo.specifiedQueryInfo.sql[i]);
      }
      printf("\n");
    }

    printf("super table query info:\n");
    printf("sqlCount:       \033[33m%"PRIu64"\033[0m\n",
      g_queryInfo.superQueryInfo.sqlCount);

    if (g_queryInfo.superQueryInfo.sqlCount > 0) {
      printf("query interval: \033[33m%"PRIu64"\033[0m\n",
        g_queryInfo.superQueryInfo.queryInterval);
      printf("threadCnt:      \033[33m%d\033[0m\n",
        g_queryInfo.superQueryInfo.threadCnt);
      printf("childTblCount:  \033[33m%"PRId64"\033[0m\n",
        g_queryInfo.superQueryInfo.childTblCount);
      printf("stable name:    \033[33m%s\033[0m\n",
        g_queryInfo.superQueryInfo.sTblName);
      printf("stb query times:\033[33m%"PRIu64"\033[0m\n",
        g_queryInfo.superQueryInfo.queryTimes);

      printf("mod:            \033[33m%s\033[0m\n",
        (g_queryInfo.superQueryInfo.asyncMode)?"async":"sync");
      printf("interval:       \033[33m%"PRIu64"\033[0m\n",
        g_queryInfo.superQueryInfo.subscribeInterval);
      printf("restart:        \033[33m%d\033[0m\n",
        g_queryInfo.superQueryInfo.subscribeRestart);
      printf("keepProgress:   \033[33m%d\033[0m\n",
        g_queryInfo.superQueryInfo.subscribeKeepProgress);

      for (int i = 0; i < g_queryInfo.superQueryInfo.sqlCount; i++) {
        printf("  sql[%d]: \033[33m%s\033[0m\n",
            i, g_queryInfo.superQueryInfo.sql[i]);
      }
      printf("\n");
    }
  }

  SHOW_PARSE_RESULT_END();
}

static char* formatTimestamp(char* buf, int64_t val, int precision) {
  time_t tt;
  if (precision == TSDB_TIME_PRECISION_MICRO) {
    tt = (time_t)(val / 1000000);
  } else {
    tt = (time_t)(val / 1000);
  }

/* comment out as it make testcases like select_with_tags.sim fail.
  but in windows, this may cause the call to localtime crash if tt < 0,
  need to find a better solution.
  if (tt < 0) {
    tt = 0;
  }
  */

#ifdef WINDOWS
  if (tt < 0) tt = 0;
#endif

  struct tm* ptm = localtime(&tt);
  size_t pos = strftime(buf, 32, "%Y-%m-%d %H:%M:%S", ptm);

  if (precision == TSDB_TIME_PRECISION_MICRO) {
    sprintf(buf + pos, ".%06d", (int)(val % 1000000));
  } else {
    sprintf(buf + pos, ".%03d", (int)(val % 1000));
  }

  return buf;
}

static void xDumpFieldToFile(FILE* fp, const char* val,
        TAOS_FIELD* field, int32_t length, int precision) {

  if (val == NULL) {
    fprintf(fp, "%s", TSDB_DATA_NULL_STR);
    return;
  }

  char buf[TSDB_MAX_BYTES_PER_ROW];
  switch (field->type) {
    case TSDB_DATA_TYPE_BOOL:
      fprintf(fp, "%d", ((((int32_t)(*((char *)val))) == 1) ? 1 : 0));
      break;
    case TSDB_DATA_TYPE_TINYINT:
      fprintf(fp, "%d", *((int8_t *)val));
      break;
    case TSDB_DATA_TYPE_SMALLINT:
      fprintf(fp, "%d", *((int16_t *)val));
      break;
    case TSDB_DATA_TYPE_INT:
      fprintf(fp, "%d", *((int32_t *)val));
      break;
    case TSDB_DATA_TYPE_BIGINT:
      fprintf(fp, "%" PRId64, *((int64_t *)val));
      break;
    case TSDB_DATA_TYPE_FLOAT:
      fprintf(fp, "%.5f", GET_FLOAT_VAL(val));
      break;
    case TSDB_DATA_TYPE_DOUBLE:
      fprintf(fp, "%.9f", GET_DOUBLE_VAL(val));
      break;
    case TSDB_DATA_TYPE_BINARY:
    case TSDB_DATA_TYPE_NCHAR:
      memcpy(buf, val, length);
      buf[length] = 0;
      fprintf(fp, "\'%s\'", buf);
      break;
    case TSDB_DATA_TYPE_TIMESTAMP:
      formatTimestamp(buf, *(int64_t*)val, precision);
      fprintf(fp, "'%s'", buf);
      break;
    default:
      break;
  }
}

static int xDumpResultToFile(const char* fname, TAOS_RES* tres) {
  TAOS_ROW row = taos_fetch_row(tres);
  if (row == NULL) {
    return 0;
  }

  FILE* fp = fopen(fname, "at");
  if (fp == NULL) {
    errorPrint("%s() LN%d, failed to open file: %s\n", __func__, __LINE__, fname);
    return -1;
  }

  int num_fields = taos_num_fields(tres);
  TAOS_FIELD *fields = taos_fetch_fields(tres);
  int precision = taos_result_precision(tres);

  for (int col = 0; col < num_fields; col++) {
    if (col > 0) {
      fprintf(fp, ",");
    }
    fprintf(fp, "%s", fields[col].name);
  }
  fputc('\n', fp);

  int numOfRows = 0;
  do {
    int32_t* length = taos_fetch_lengths(tres);
    for (int i = 0; i < num_fields; i++) {
      if (i > 0) {
        fputc(',', fp);
      }
      xDumpFieldToFile(fp, (const char*)row[i], fields +i, length[i], precision);
    }
    fputc('\n', fp);

    numOfRows++;
    row = taos_fetch_row(tres);
  } while( row != NULL);

  fclose(fp);

  return numOfRows;
}

static int getDbFromServer(TAOS * taos, SDbInfo** dbInfos) {
  TAOS_RES * res;
  TAOS_ROW row = NULL;
  int count = 0;

  res = taos_query(taos, "show databases;");
  int32_t code = taos_errno(res);

  if (code != 0) {
    errorPrint( "failed to run <show databases>, reason: %s\n", taos_errstr(res));
    return -1;
  }

  TAOS_FIELD *fields = taos_fetch_fields(res);

  while((row = taos_fetch_row(res)) != NULL) {
    // sys database name : 'log'
    if (strncasecmp(row[TSDB_SHOW_DB_NAME_INDEX], "log",
                fields[TSDB_SHOW_DB_NAME_INDEX].bytes) == 0) {
      continue;
    }

    dbInfos[count] = (SDbInfo *)calloc(1, sizeof(SDbInfo));
    if (dbInfos[count] == NULL) {
      errorPrint( "failed to allocate memory for some dbInfo[%d]\n", count);
      return -1;
    }

    tstrncpy(dbInfos[count]->name, (char *)row[TSDB_SHOW_DB_NAME_INDEX],
            fields[TSDB_SHOW_DB_NAME_INDEX].bytes);
    formatTimestamp(dbInfos[count]->create_time,
            *(int64_t*)row[TSDB_SHOW_DB_CREATED_TIME_INDEX],
            TSDB_TIME_PRECISION_MILLI);
    dbInfos[count]->ntables = *((int64_t *)row[TSDB_SHOW_DB_NTABLES_INDEX]);
    dbInfos[count]->vgroups = *((int32_t *)row[TSDB_SHOW_DB_VGROUPS_INDEX]);
    dbInfos[count]->replica = *((int16_t *)row[TSDB_SHOW_DB_REPLICA_INDEX]);
    dbInfos[count]->quorum = *((int16_t *)row[TSDB_SHOW_DB_QUORUM_INDEX]);
    dbInfos[count]->days = *((int16_t *)row[TSDB_SHOW_DB_DAYS_INDEX]);

    tstrncpy(dbInfos[count]->keeplist, (char *)row[TSDB_SHOW_DB_KEEP_INDEX],
            fields[TSDB_SHOW_DB_KEEP_INDEX].bytes);
    dbInfos[count]->cache = *((int32_t *)row[TSDB_SHOW_DB_CACHE_INDEX]);
    dbInfos[count]->blocks = *((int32_t *)row[TSDB_SHOW_DB_BLOCKS_INDEX]);
    dbInfos[count]->minrows = *((int32_t *)row[TSDB_SHOW_DB_MINROWS_INDEX]);
    dbInfos[count]->maxrows = *((int32_t *)row[TSDB_SHOW_DB_MAXROWS_INDEX]);
    dbInfos[count]->wallevel = *((int8_t *)row[TSDB_SHOW_DB_WALLEVEL_INDEX]);
    dbInfos[count]->fsync = *((int32_t *)row[TSDB_SHOW_DB_FSYNC_INDEX]);
    dbInfos[count]->comp = (int8_t)(*((int8_t *)row[TSDB_SHOW_DB_COMP_INDEX]));
    dbInfos[count]->cachelast =
      (int8_t)(*((int8_t *)row[TSDB_SHOW_DB_CACHELAST_INDEX]));

    tstrncpy(dbInfos[count]->precision,
            (char *)row[TSDB_SHOW_DB_PRECISION_INDEX],
            fields[TSDB_SHOW_DB_PRECISION_INDEX].bytes);
    dbInfos[count]->update = *((int8_t *)row[TSDB_SHOW_DB_UPDATE_INDEX]);
    tstrncpy(dbInfos[count]->status, (char *)row[TSDB_SHOW_DB_STATUS_INDEX],
            fields[TSDB_SHOW_DB_STATUS_INDEX].bytes);

    count++;
    if (count > MAX_DATABASE_COUNT) {
      errorPrint("%s() LN%d, The database count overflow than %d\n",
         __func__, __LINE__, MAX_DATABASE_COUNT);
      break;
    }
  }

  return count;
}

static void printfDbInfoForQueryToFile(
        char* filename, SDbInfo* dbInfos, int index) {

  if (filename[0] == 0)
      return;

  FILE *fp = fopen(filename, "at");
  if (fp == NULL) {
    errorPrint( "failed to open file: %s\n", filename);
    return;
  }

  fprintf(fp, "================ database[%d] ================\n", index);
  fprintf(fp, "name: %s\n", dbInfos->name);
  fprintf(fp, "created_time: %s\n", dbInfos->create_time);
  fprintf(fp, "ntables: %"PRId64"\n", dbInfos->ntables);
  fprintf(fp, "vgroups: %d\n", dbInfos->vgroups);
  fprintf(fp, "replica: %d\n", dbInfos->replica);
  fprintf(fp, "quorum: %d\n", dbInfos->quorum);
  fprintf(fp, "days: %d\n", dbInfos->days);
  fprintf(fp, "keep0,keep1,keep(D): %s\n", dbInfos->keeplist);
  fprintf(fp, "cache(MB): %d\n", dbInfos->cache);
  fprintf(fp, "blocks: %d\n", dbInfos->blocks);
  fprintf(fp, "minrows: %d\n", dbInfos->minrows);
  fprintf(fp, "maxrows: %d\n", dbInfos->maxrows);
  fprintf(fp, "wallevel: %d\n", dbInfos->wallevel);
  fprintf(fp, "fsync: %d\n", dbInfos->fsync);
  fprintf(fp, "comp: %d\n", dbInfos->comp);
  fprintf(fp, "cachelast: %d\n", dbInfos->cachelast);
  fprintf(fp, "precision: %s\n", dbInfos->precision);
  fprintf(fp, "update: %d\n", dbInfos->update);
  fprintf(fp, "status: %s\n", dbInfos->status);
  fprintf(fp, "\n");

  fclose(fp);
}

static void printfQuerySystemInfo(TAOS * taos) {
  char filename[MAX_QUERY_SQL_LENGTH+1] = {0};
  char buffer[MAX_QUERY_SQL_LENGTH+1] = {0};
  TAOS_RES* res;

  time_t t;
  struct tm* lt;
  time(&t);
  lt = localtime(&t);
  snprintf(filename, MAX_QUERY_SQL_LENGTH, "querySystemInfo-%d-%d-%d %d:%d:%d",
          lt->tm_year+1900, lt->tm_mon, lt->tm_mday, lt->tm_hour, lt->tm_min,
          lt->tm_sec);

  // show variables
  res = taos_query(taos, "show variables;");
  //appendResultToFile(res, filename);
  xDumpResultToFile(filename, res);

  // show dnodes
  res = taos_query(taos, "show dnodes;");
  xDumpResultToFile(filename, res);
  //appendResultToFile(res, filename);

  // show databases
  res = taos_query(taos, "show databases;");
  SDbInfo** dbInfos = (SDbInfo **)calloc(MAX_DATABASE_COUNT, sizeof(SDbInfo *));
  if (dbInfos == NULL) {
    errorPrint("%s() LN%d, failed to allocate memory\n", __func__, __LINE__);
    return;
  }
  int dbCount = getDbFromServer(taos, dbInfos);
  if (dbCount <= 0) {
      free(dbInfos);
      return;
  }

  for (int i = 0; i < dbCount; i++) {
    // printf database info
    printfDbInfoForQueryToFile(filename, dbInfos[i], i);

    // show db.vgroups
    snprintf(buffer, MAX_QUERY_SQL_LENGTH, "show %s.vgroups;", dbInfos[i]->name);
    res = taos_query(taos, buffer);
    xDumpResultToFile(filename, res);

    // show db.stables
    snprintf(buffer, MAX_QUERY_SQL_LENGTH, "show %s.stables;", dbInfos[i]->name);
    res = taos_query(taos, buffer);
    xDumpResultToFile(filename, res);

    free(dbInfos[i]);
  }

  free(dbInfos);
}

static int postProceSql(char *host, struct sockaddr_in *pServAddr, uint16_t port,
        char* sqlstr, char *resultFile)
{
    char *req_fmt = "POST %s HTTP/1.1\r\nHost: %s:%d\r\nAccept: */*\r\nAuthorization: Basic %s\r\nContent-Length: %d\r\nContent-Type: application/x-www-form-urlencoded\r\n\r\n%s";

    char *url = "/rest/sql";

    int bytes, sent, received, req_str_len, resp_len;
    char *request_buf;
    char response_buf[RESP_BUF_LEN];
    uint16_t rest_port = port + TSDB_PORT_HTTP;

    int req_buf_len = strlen(sqlstr) + REQ_EXTRA_BUF_LEN;

    request_buf = malloc(req_buf_len);
    if (NULL == request_buf) {
      errorPrint("%s", "ERROR, cannot allocate memory.\n");
      exit(EXIT_FAILURE);
    }

    char userpass_buf[INPUT_BUF_LEN];
    int mod_table[] = {0, 2, 1};

    static char base64[] = {'A', 'B', 'C', 'D', 'E', 'F', 'G', 'H',
      'I', 'J', 'K', 'L', 'M', 'N', 'O', 'P',
      'Q', 'R', 'S', 'T', 'U', 'V', 'W', 'X',
      'Y', 'Z', 'a', 'b', 'c', 'd', 'e', 'f',
      'g', 'h', 'i', 'j', 'k', 'l', 'm', 'n',
      'o', 'p', 'q', 'r', 's', 't', 'u', 'v',
      'w', 'x', 'y', 'z', '0', '1', '2', '3',
      '4', '5', '6', '7', '8', '9', '+', '/'};

    snprintf(userpass_buf, INPUT_BUF_LEN, "%s:%s",
        g_Dbs.user, g_Dbs.password);
    size_t userpass_buf_len = strlen(userpass_buf);
    size_t encoded_len = 4 * ((userpass_buf_len +2) / 3);

    char base64_buf[INPUT_BUF_LEN];
#ifdef WINDOWS
    WSADATA wsaData;
    WSAStartup(MAKEWORD(2, 2), &wsaData);
    SOCKET sockfd;
#else
    int sockfd;
#endif
    sockfd = socket(AF_INET, SOCK_STREAM, 0);
    if (sockfd < 0) {
#ifdef WINDOWS
        errorPrint( "Could not create socket : %d" , WSAGetLastError());
#endif
        debugPrint("%s() LN%d, sockfd=%d\n", __func__, __LINE__, sockfd);
        free(request_buf);
        ERROR_EXIT("ERROR opening socket");
    }

    int retConn = connect(sockfd, (struct sockaddr *)pServAddr, sizeof(struct sockaddr));
    debugPrint("%s() LN%d connect() return %d\n", __func__, __LINE__, retConn);
    if (retConn < 0) {
        free(request_buf);
        ERROR_EXIT("ERROR connecting");
    }

    memset(base64_buf, 0, INPUT_BUF_LEN);

    for (int n = 0, m = 0; n < userpass_buf_len;) {
      uint32_t oct_a = n < userpass_buf_len ?
        (unsigned char) userpass_buf[n++]:0;
      uint32_t oct_b = n < userpass_buf_len ?
        (unsigned char) userpass_buf[n++]:0;
      uint32_t oct_c = n < userpass_buf_len ?
        (unsigned char) userpass_buf[n++]:0;
      uint32_t triple = (oct_a << 0x10) + (oct_b << 0x08) + oct_c;

      base64_buf[m++] = base64[(triple >> 3* 6) & 0x3f];
      base64_buf[m++] = base64[(triple >> 2* 6) & 0x3f];
      base64_buf[m++] = base64[(triple >> 1* 6) & 0x3f];
      base64_buf[m++] = base64[(triple >> 0* 6) & 0x3f];
    }

    for (int l = 0; l < mod_table[userpass_buf_len % 3]; l++)
      base64_buf[encoded_len - 1 - l] = '=';

    debugPrint("%s() LN%d: auth string base64 encoded: %s\n",
            __func__, __LINE__, base64_buf);
    char *auth = base64_buf;

    int r = snprintf(request_buf,
            req_buf_len,
            req_fmt, url, host, rest_port,
            auth, strlen(sqlstr), sqlstr);
    if (r >= req_buf_len) {
        free(request_buf);
        ERROR_EXIT("ERROR too long request");
    }
    verbosePrint("%s() LN%d: Request:\n%s\n", __func__, __LINE__, request_buf);

    req_str_len = strlen(request_buf);
    sent = 0;
    do {
#ifdef WINDOWS
        bytes = send(sockfd, request_buf + sent, req_str_len - sent, 0);
#else
        bytes = write(sockfd, request_buf + sent, req_str_len - sent);
#endif
        if (bytes < 0)
            ERROR_EXIT("ERROR writing message to socket");
        if (bytes == 0)
            break;
        sent+=bytes;
    } while(sent < req_str_len);

    memset(response_buf, 0, RESP_BUF_LEN);
    resp_len = sizeof(response_buf) - 1;
    received = 0;
    do {
#ifdef WINDOWS
        bytes = recv(sockfd, response_buf + received, resp_len - received, 0);
#else
        bytes = read(sockfd, response_buf + received, resp_len - received);
#endif
        if (bytes < 0) {
            free(request_buf);
            ERROR_EXIT("ERROR reading response from socket");
        }
        if (bytes == 0)
            break;
        received += bytes;
    } while(received < resp_len);

    if (received == resp_len) {
        free(request_buf);
        ERROR_EXIT("ERROR storing complete response from socket");
    }

    response_buf[RESP_BUF_LEN - 1] = '\0';
    printf("Response:\n%s\n", response_buf);

    if (resultFile) {
       appendResultBufToFile(response_buf, resultFile);
    }

    free(request_buf);
#ifdef WINDOWS
    closesocket(sockfd);
    WSACleanup();
#else
    close(sockfd);
#endif

    return 0;
}

static char* getTagValueFromTagSample(SSuperTable* stbInfo, int tagUsePos) {
  char*  dataBuf = (char*)calloc(TSDB_MAX_SQL_LEN+1, 1);
  if (NULL == dataBuf) {
    errorPrint("%s() LN%d, calloc failed! size:%d\n",
        __func__, __LINE__, TSDB_MAX_SQL_LEN+1);
    return NULL;
  }

  int    dataLen = 0;
  dataLen += snprintf(dataBuf + dataLen, TSDB_MAX_SQL_LEN - dataLen,
          "(%s)", stbInfo->tagDataBuf + stbInfo->lenOfTagOfOneRow * tagUsePos);

  return dataBuf;
}

static char* generateTagVaulesForStb(SSuperTable* stbInfo, int32_t tableSeq) {
  char*  dataBuf = (char*)calloc(TSDB_MAX_SQL_LEN+1, 1);
  if (NULL == dataBuf) {
    printf("calloc failed! size:%d\n", TSDB_MAX_SQL_LEN+1);
    return NULL;
  }

  int    dataLen = 0;
  dataLen += snprintf(dataBuf + dataLen, TSDB_MAX_SQL_LEN - dataLen, "(");
  for (int i = 0; i < stbInfo->tagCount; i++) {
    if ((0 == strncasecmp(stbInfo->tags[i].dataType, "binary", strlen("binary")))
            || (0 == strncasecmp(stbInfo->tags[i].dataType, "nchar", strlen("nchar")))) {
      if (stbInfo->tags[i].dataLen > TSDB_MAX_BINARY_LEN) {
        printf("binary or nchar length overflow, max size:%u\n",
                (uint32_t)TSDB_MAX_BINARY_LEN);
        tmfree(dataBuf);
        return NULL;
      }

      int tagBufLen = stbInfo->tags[i].dataLen + 1;
      char* buf = (char*)calloc(tagBufLen, 1);
      if (NULL == buf) {
        printf("calloc failed! size:%d\n", stbInfo->tags[i].dataLen);
        tmfree(dataBuf);
        return NULL;
      }

      if (tableSeq % 2) {
        tstrncpy(buf, "beijing", tagBufLen);
      } else {
        tstrncpy(buf, "shanghai", tagBufLen);
      }
      //rand_string(buf, stbInfo->tags[i].dataLen);
      dataLen += snprintf(dataBuf + dataLen, TSDB_MAX_SQL_LEN - dataLen,
              "\'%s\', ", buf);
      tmfree(buf);
    } else if (0 == strncasecmp(stbInfo->tags[i].dataType,
                "int", strlen("int"))) {
      dataLen += snprintf(dataBuf + dataLen, TSDB_MAX_SQL_LEN - dataLen,
              "%d, ", tableSeq);
    } else if (0 == strncasecmp(stbInfo->tags[i].dataType,
                "bigint", strlen("bigint"))) {
      dataLen += snprintf(dataBuf + dataLen, TSDB_MAX_SQL_LEN - dataLen,
              "%"PRId64", ", rand_bigint());
    }  else if (0 == strncasecmp(stbInfo->tags[i].dataType,
                "float", strlen("float"))) {
      dataLen += snprintf(dataBuf + dataLen, TSDB_MAX_SQL_LEN - dataLen,
              "%f, ", rand_float());
    }  else if (0 == strncasecmp(stbInfo->tags[i].dataType,
                "double", strlen("double"))) {
      dataLen += snprintf(dataBuf + dataLen, TSDB_MAX_SQL_LEN - dataLen,
              "%f, ", rand_double());
    }  else if (0 == strncasecmp(stbInfo->tags[i].dataType,
                "smallint", strlen("smallint"))) {
      dataLen += snprintf(dataBuf + dataLen, TSDB_MAX_SQL_LEN - dataLen,
              "%d, ", rand_smallint());
    }  else if (0 == strncasecmp(stbInfo->tags[i].dataType,
                "tinyint", strlen("tinyint"))) {
      dataLen += snprintf(dataBuf + dataLen, TSDB_MAX_SQL_LEN - dataLen,
              "%d, ", rand_tinyint());
    }  else if (0 == strncasecmp(stbInfo->tags[i].dataType,
                "bool", strlen("bool"))) {
      dataLen += snprintf(dataBuf + dataLen, TSDB_MAX_SQL_LEN - dataLen,
              "%d, ", rand_bool());
    }  else if (0 == strncasecmp(stbInfo->tags[i].dataType,
                "timestamp", strlen("timestamp"))) {
      dataLen += snprintf(dataBuf + dataLen, TSDB_MAX_SQL_LEN - dataLen,
              "%"PRId64", ", rand_bigint());
    }  else {
      printf("No support data type: %s\n", stbInfo->tags[i].dataType);
      tmfree(dataBuf);
      return NULL;
    }
  }

  dataLen -= 2;
  dataLen += snprintf(dataBuf + dataLen, TSDB_MAX_SQL_LEN - dataLen, ")");
  return dataBuf;
}

static int calcRowLen(SSuperTable*  superTbls) {
  int colIndex;
  int  lenOfOneRow = 0;

  for (colIndex = 0; colIndex < superTbls->columnCount; colIndex++) {
    char* dataType = superTbls->columns[colIndex].dataType;

    if (strcasecmp(dataType, "BINARY") == 0) {
      lenOfOneRow += superTbls->columns[colIndex].dataLen + 3;
    } else if (strcasecmp(dataType, "NCHAR") == 0) {
      lenOfOneRow += superTbls->columns[colIndex].dataLen + 3;
    } else if (strcasecmp(dataType, "INT") == 0)  {
      lenOfOneRow += 11;
    } else if (strcasecmp(dataType, "BIGINT") == 0)  {
      lenOfOneRow += 21;
    } else if (strcasecmp(dataType, "SMALLINT") == 0)  {
      lenOfOneRow += 6;
    } else if (strcasecmp(dataType, "TINYINT") == 0)  {
      lenOfOneRow += 4;
    } else if (strcasecmp(dataType, "BOOL") == 0)  {
      lenOfOneRow += 6;
    } else if (strcasecmp(dataType, "FLOAT") == 0) {
      lenOfOneRow += 22;
    } else if (strcasecmp(dataType, "DOUBLE") == 0) {
      lenOfOneRow += 42;
    }  else if (strcasecmp(dataType, "TIMESTAMP") == 0) {
      lenOfOneRow += 21;
    } else {
      printf("get error data type : %s\n", dataType);
      exit(-1);
    }
  }

  superTbls->lenOfOneRow = lenOfOneRow + 20; // timestamp

  int tagIndex;
  int lenOfTagOfOneRow = 0;
  for (tagIndex = 0; tagIndex < superTbls->tagCount; tagIndex++) {
    char* dataType = superTbls->tags[tagIndex].dataType;

    if (strcasecmp(dataType, "BINARY") == 0) {
      lenOfTagOfOneRow += superTbls->tags[tagIndex].dataLen + 3;
    } else if (strcasecmp(dataType, "NCHAR") == 0) {
      lenOfTagOfOneRow += superTbls->tags[tagIndex].dataLen + 3;
    } else if (strcasecmp(dataType, "INT") == 0)  {
      lenOfTagOfOneRow += superTbls->tags[tagIndex].dataLen + 11;
    } else if (strcasecmp(dataType, "BIGINT") == 0)  {
      lenOfTagOfOneRow += superTbls->tags[tagIndex].dataLen + 21;
    } else if (strcasecmp(dataType, "SMALLINT") == 0)  {
      lenOfTagOfOneRow += superTbls->tags[tagIndex].dataLen + 6;
    } else if (strcasecmp(dataType, "TINYINT") == 0)  {
      lenOfTagOfOneRow += superTbls->tags[tagIndex].dataLen + 4;
    } else if (strcasecmp(dataType, "BOOL") == 0)  {
      lenOfTagOfOneRow += superTbls->tags[tagIndex].dataLen + 6;
    } else if (strcasecmp(dataType, "FLOAT") == 0) {
      lenOfTagOfOneRow += superTbls->tags[tagIndex].dataLen + 22;
    } else if (strcasecmp(dataType, "DOUBLE") == 0) {
      lenOfTagOfOneRow += superTbls->tags[tagIndex].dataLen + 42;
    } else {
      printf("get error tag type : %s\n", dataType);
      exit(-1);
    }
  }

  superTbls->lenOfTagOfOneRow = lenOfTagOfOneRow;

  return 0;
}


static int getChildNameOfSuperTableWithLimitAndOffset(TAOS * taos,
        char* dbName, char* sTblName, char** childTblNameOfSuperTbl,
        int64_t* childTblCountOfSuperTbl, int64_t limit, uint64_t offset) {

  char command[BUFFER_SIZE] = "\0";
  char limitBuf[100] = "\0";

  TAOS_RES * res;
  TAOS_ROW row = NULL;

  char* childTblName = *childTblNameOfSuperTbl;

  if (offset >= 0) {
    snprintf(limitBuf, 100, " limit %"PRId64" offset %"PRIu64"",
            limit, offset);
  }

  //get all child table name use cmd: select tbname from superTblName;
  snprintf(command, BUFFER_SIZE, "select tbname from %s.%s %s",
          dbName, sTblName, limitBuf);

  res = taos_query(taos, command);
  int32_t code = taos_errno(res);
  if (code != 0) {
    taos_free_result(res);
    taos_close(taos);
    errorPrint("%s() LN%d, failed to run command %s\n",
           __func__, __LINE__, command);
    exit(-1);
  }

  int64_t childTblCount = (limit < 0)?10000:limit;
  int64_t count = 0;
  if (childTblName == NULL) {
    childTblName = (char*)calloc(1, childTblCount * TSDB_TABLE_NAME_LEN);
    if (NULL ==  childTblName) {
    taos_free_result(res);
        taos_close(taos);
        errorPrint("%s() LN%d, failed to allocate memory!\n", __func__, __LINE__);
        exit(-1);
    }
  }

  char* pTblName = childTblName;
  while((row = taos_fetch_row(res)) != NULL) {
    int32_t* len = taos_fetch_lengths(res);
    tstrncpy(pTblName, (char *)row[0], len[0]+1);
    //printf("==== sub table name: %s\n", pTblName);
    count++;
    if (count >= childTblCount - 1) {
      char *tmp = realloc(childTblName,
              (size_t)childTblCount*1.5*TSDB_TABLE_NAME_LEN+1);
      if (tmp != NULL) {
        childTblName = tmp;
        childTblCount = (int)(childTblCount*1.5);
        memset(childTblName + count*TSDB_TABLE_NAME_LEN, 0,
                (size_t)((childTblCount-count)*TSDB_TABLE_NAME_LEN));
      } else {
        // exit, if allocate more memory failed
        errorPrint("%s() LN%d, realloc fail for save child table name of %s.%s\n",
               __func__, __LINE__, dbName, sTblName);
        tmfree(childTblName);
        taos_free_result(res);
        taos_close(taos);
        exit(-1);
      }
    }
    pTblName = childTblName + count * TSDB_TABLE_NAME_LEN;
  }

  *childTblCountOfSuperTbl = count;
  *childTblNameOfSuperTbl  = childTblName;

  taos_free_result(res);
  return 0;
}

static int getAllChildNameOfSuperTable(TAOS * taos, char* dbName,
        char* sTblName, char** childTblNameOfSuperTbl,
        int64_t* childTblCountOfSuperTbl) {

    return getChildNameOfSuperTableWithLimitAndOffset(taos, dbName, sTblName,
            childTblNameOfSuperTbl, childTblCountOfSuperTbl,
            -1, 0);
}

static int getSuperTableFromServer(TAOS * taos, char* dbName,
        SSuperTable*  superTbls) {

  char command[BUFFER_SIZE] = "\0";
  TAOS_RES * res;
  TAOS_ROW row = NULL;
  int count = 0;

  //get schema use cmd: describe superTblName;
  snprintf(command, BUFFER_SIZE, "describe %s.%s", dbName, superTbls->sTblName);
  res = taos_query(taos, command);
  int32_t code = taos_errno(res);
  if (code != 0) {
    printf("failed to run command %s\n", command);
    taos_free_result(res);
    return -1;
  }

  int tagIndex = 0;
  int columnIndex = 0;
  TAOS_FIELD *fields = taos_fetch_fields(res);
  while((row = taos_fetch_row(res)) != NULL) {
    if (0 == count) {
      count++;
      continue;
    }

    if (strcmp((char *)row[TSDB_DESCRIBE_METRIC_NOTE_INDEX], "TAG") == 0) {
      tstrncpy(superTbls->tags[tagIndex].field,
              (char *)row[TSDB_DESCRIBE_METRIC_FIELD_INDEX],
              fields[TSDB_DESCRIBE_METRIC_FIELD_INDEX].bytes);
      tstrncpy(superTbls->tags[tagIndex].dataType,
              (char *)row[TSDB_DESCRIBE_METRIC_TYPE_INDEX],
              fields[TSDB_DESCRIBE_METRIC_TYPE_INDEX].bytes);
      superTbls->tags[tagIndex].dataLen =
          *((int *)row[TSDB_DESCRIBE_METRIC_LENGTH_INDEX]);
      tstrncpy(superTbls->tags[tagIndex].note,
              (char *)row[TSDB_DESCRIBE_METRIC_NOTE_INDEX],
              fields[TSDB_DESCRIBE_METRIC_NOTE_INDEX].bytes);
      tagIndex++;
    } else {
      tstrncpy(superTbls->columns[columnIndex].field,
              (char *)row[TSDB_DESCRIBE_METRIC_FIELD_INDEX],
              fields[TSDB_DESCRIBE_METRIC_FIELD_INDEX].bytes);
      tstrncpy(superTbls->columns[columnIndex].dataType,
              (char *)row[TSDB_DESCRIBE_METRIC_TYPE_INDEX],
              fields[TSDB_DESCRIBE_METRIC_TYPE_INDEX].bytes);
      superTbls->columns[columnIndex].dataLen =
          *((int *)row[TSDB_DESCRIBE_METRIC_LENGTH_INDEX]);
      tstrncpy(superTbls->columns[columnIndex].note,
              (char *)row[TSDB_DESCRIBE_METRIC_NOTE_INDEX],
              fields[TSDB_DESCRIBE_METRIC_NOTE_INDEX].bytes);
      columnIndex++;
    }
    count++;
  }

  superTbls->columnCount = columnIndex;
  superTbls->tagCount    = tagIndex;
  taos_free_result(res);

  calcRowLen(superTbls);

/*
  if (TBL_ALREADY_EXISTS == superTbls->childTblExists) {
    //get all child table name use cmd: select tbname from superTblName;
    int childTblCount = 10000;
    superTbls->childTblName = (char*)calloc(1, childTblCount * TSDB_TABLE_NAME_LEN);
    if (superTbls->childTblName == NULL) {
      errorPrint("%s() LN%d, alloc memory failed!\n", __func__, __LINE__);
      return -1;
    }
    getAllChildNameOfSuperTable(taos, dbName,
            superTbls->sTblName,
            &superTbls->childTblName,
            &superTbls->childTblCount);
  }
  */
  return 0;
}

static int createSuperTable(
        TAOS * taos, char* dbName,
        SSuperTable*  superTbl) {

  char command[BUFFER_SIZE] = "\0";

  char cols[STRING_LEN] = "\0";
  int colIndex;
  int len = 0;

  int  lenOfOneRow = 0;

  if (superTbl->columnCount == 0) {
    errorPrint("%s() LN%d, super table column count is %d\n",
            __func__, __LINE__, superTbl->columnCount);
    return -1;
  }

  for (colIndex = 0; colIndex < superTbl->columnCount; colIndex++) {
    char* dataType = superTbl->columns[colIndex].dataType;

    if (strcasecmp(dataType, "BINARY") == 0) {
      len += snprintf(cols + len, STRING_LEN - len,
          ", col%d %s(%d)", colIndex, "BINARY",
          superTbl->columns[colIndex].dataLen);
      lenOfOneRow += superTbl->columns[colIndex].dataLen + 3;
    } else if (strcasecmp(dataType, "NCHAR") == 0) {
      len += snprintf(cols + len, STRING_LEN - len,
          ", col%d %s(%d)", colIndex, "NCHAR",
          superTbl->columns[colIndex].dataLen);
      lenOfOneRow += superTbl->columns[colIndex].dataLen + 3;
    } else if (strcasecmp(dataType, "INT") == 0)  {
      len += snprintf(cols + len, STRING_LEN - len, ", col%d %s", colIndex, "INT");
      lenOfOneRow += 11;
    } else if (strcasecmp(dataType, "BIGINT") == 0)  {
      len += snprintf(cols + len, STRING_LEN - len, ", col%d %s", colIndex, "BIGINT");
      lenOfOneRow += 21;
    } else if (strcasecmp(dataType, "SMALLINT") == 0)  {
      len += snprintf(cols + len, STRING_LEN - len, ", col%d %s", colIndex, "SMALLINT");
      lenOfOneRow += 6;
    } else if (strcasecmp(dataType, "TINYINT") == 0)  {
      len += snprintf(cols + len, STRING_LEN - len, ", col%d %s", colIndex, "TINYINT");
      lenOfOneRow += 4;
    } else if (strcasecmp(dataType, "BOOL") == 0)  {
      len += snprintf(cols + len, STRING_LEN - len, ", col%d %s", colIndex, "BOOL");
      lenOfOneRow += 6;
    } else if (strcasecmp(dataType, "FLOAT") == 0) {
      len += snprintf(cols + len, STRING_LEN - len, ", col%d %s", colIndex, "FLOAT");
      lenOfOneRow += 22;
    } else if (strcasecmp(dataType, "DOUBLE") == 0) {
      len += snprintf(cols + len, STRING_LEN - len, ", col%d %s", colIndex, "DOUBLE");
      lenOfOneRow += 42;
    }  else if (strcasecmp(dataType, "TIMESTAMP") == 0) {
      len += snprintf(cols + len, STRING_LEN - len, ", col%d %s", colIndex, "TIMESTAMP");
      lenOfOneRow += 21;
    } else {
      taos_close(taos);
      errorPrint("%s() LN%d, config error data type : %s\n",
         __func__, __LINE__, dataType);
      exit(-1);
    }
  }

  superTbl->lenOfOneRow = lenOfOneRow + 20; // timestamp
  //printf("%s.%s column count:%d, column length:%d\n\n", g_Dbs.db[i].dbName, g_Dbs.db[i].superTbl[j].sTblName, g_Dbs.db[i].superTbl[j].columnCount, lenOfOneRow);

  // save for creating child table
  superTbl->colsOfCreateChildTable = (char*)calloc(len+20, 1);
  if (NULL == superTbl->colsOfCreateChildTable) {
    errorPrint("%s() LN%d, Failed when calloc, size:%d",
           __func__, __LINE__, len+1);
    taos_close(taos);
    exit(-1);
  }

  snprintf(superTbl->colsOfCreateChildTable, len+20, "(ts timestamp%s)", cols);
  verbosePrint("%s() LN%d: %s\n",
      __func__, __LINE__, superTbl->colsOfCreateChildTable);

  if (superTbl->tagCount == 0) {
    errorPrint("%s() LN%d, super table tag count is %d\n",
            __func__, __LINE__, superTbl->tagCount);
    return -1;
  }

  char tags[STRING_LEN] = "\0";
  int tagIndex;
  len = 0;

  int lenOfTagOfOneRow = 0;
  len += snprintf(tags + len, STRING_LEN - len, "(");
  for (tagIndex = 0; tagIndex < superTbl->tagCount; tagIndex++) {
    char* dataType = superTbl->tags[tagIndex].dataType;

    if (strcasecmp(dataType, "BINARY") == 0) {
      len += snprintf(tags + len, STRING_LEN - len, "t%d %s(%d), ", tagIndex,
              "BINARY", superTbl->tags[tagIndex].dataLen);
      lenOfTagOfOneRow += superTbl->tags[tagIndex].dataLen + 3;
    } else if (strcasecmp(dataType, "NCHAR") == 0) {
      len += snprintf(tags + len, STRING_LEN - len, "t%d %s(%d), ", tagIndex,
              "NCHAR", superTbl->tags[tagIndex].dataLen);
      lenOfTagOfOneRow += superTbl->tags[tagIndex].dataLen + 3;
    } else if (strcasecmp(dataType, "INT") == 0)  {
      len += snprintf(tags + len, STRING_LEN - len, "t%d %s, ", tagIndex,
              "INT");
      lenOfTagOfOneRow += superTbl->tags[tagIndex].dataLen + 11;
    } else if (strcasecmp(dataType, "BIGINT") == 0)  {
      len += snprintf(tags + len, STRING_LEN - len, "t%d %s, ", tagIndex,
              "BIGINT");
      lenOfTagOfOneRow += superTbl->tags[tagIndex].dataLen + 21;
    } else if (strcasecmp(dataType, "SMALLINT") == 0)  {
      len += snprintf(tags + len, STRING_LEN - len, "t%d %s, ", tagIndex,
              "SMALLINT");
      lenOfTagOfOneRow += superTbl->tags[tagIndex].dataLen + 6;
    } else if (strcasecmp(dataType, "TINYINT") == 0)  {
      len += snprintf(tags + len, STRING_LEN - len, "t%d %s, ", tagIndex,
              "TINYINT");
      lenOfTagOfOneRow += superTbl->tags[tagIndex].dataLen + 4;
    } else if (strcasecmp(dataType, "BOOL") == 0)  {
      len += snprintf(tags + len, STRING_LEN - len, "t%d %s, ", tagIndex,
              "BOOL");
      lenOfTagOfOneRow += superTbl->tags[tagIndex].dataLen + 6;
    } else if (strcasecmp(dataType, "FLOAT") == 0) {
      len += snprintf(tags + len, STRING_LEN - len, "t%d %s, ", tagIndex,
              "FLOAT");
      lenOfTagOfOneRow += superTbl->tags[tagIndex].dataLen + 22;
    } else if (strcasecmp(dataType, "DOUBLE") == 0) {
      len += snprintf(tags + len, STRING_LEN - len, "t%d %s, ", tagIndex,
              "DOUBLE");
      lenOfTagOfOneRow += superTbl->tags[tagIndex].dataLen + 42;
    } else {
      taos_close(taos);
      errorPrint("%s() LN%d, config error tag type : %s\n",
         __func__, __LINE__, dataType);
      exit(-1);
    }
  }

  len -= 2;
  len += snprintf(tags + len, STRING_LEN - len, ")");

  superTbl->lenOfTagOfOneRow = lenOfTagOfOneRow;

  snprintf(command, BUFFER_SIZE,
          "create table if not exists %s.%s (ts timestamp%s) tags %s",
          dbName, superTbl->sTblName, cols, tags);
  verbosePrint("%s() LN%d: %s\n", __func__, __LINE__, command);

  if (0 != queryDbExec(taos, command, NO_INSERT_TYPE, false)) {
      errorPrint( "create supertable %s failed!\n\n",
              superTbl->sTblName);
      return -1;
  }
  debugPrint("create supertable %s success!\n\n", superTbl->sTblName);
  return 0;
}

static int createDatabasesAndStables() {
  TAOS * taos = NULL;
  int    ret = 0;
  taos = taos_connect(g_Dbs.host, g_Dbs.user, g_Dbs.password, NULL, g_Dbs.port);
  if (taos == NULL) {
    errorPrint( "Failed to connect to TDengine, reason:%s\n", taos_errstr(NULL));
    return -1;
  }
  char command[BUFFER_SIZE] = "\0";

  for (int i = 0; i < g_Dbs.dbCount; i++) {
    if (g_Dbs.db[i].drop) {
      sprintf(command, "drop database if exists %s;", g_Dbs.db[i].dbName);
      verbosePrint("%s() %d command: %s\n", __func__, __LINE__, command);
      if (0 != queryDbExec(taos, command, NO_INSERT_TYPE, false)) {
        taos_close(taos);
        return -1;
      }

      int dataLen = 0;
      dataLen += snprintf(command + dataLen,
          BUFFER_SIZE - dataLen, "create database if not exists %s", g_Dbs.db[i].dbName);

      if (g_Dbs.db[i].dbCfg.blocks > 0) {
        dataLen += snprintf(command + dataLen,
            BUFFER_SIZE - dataLen, " blocks %d", g_Dbs.db[i].dbCfg.blocks);
      }
      if (g_Dbs.db[i].dbCfg.cache > 0) {
        dataLen += snprintf(command + dataLen,
            BUFFER_SIZE - dataLen, " cache %d", g_Dbs.db[i].dbCfg.cache);
      }
      if (g_Dbs.db[i].dbCfg.days > 0) {
        dataLen += snprintf(command + dataLen,
            BUFFER_SIZE - dataLen, " days %d", g_Dbs.db[i].dbCfg.days);
      }
      if (g_Dbs.db[i].dbCfg.keep > 0) {
        dataLen += snprintf(command + dataLen,
            BUFFER_SIZE - dataLen, " keep %d", g_Dbs.db[i].dbCfg.keep);
      }
      if (g_Dbs.db[i].dbCfg.quorum > 1) {
        dataLen += snprintf(command + dataLen,
            BUFFER_SIZE - dataLen, " quorum %d", g_Dbs.db[i].dbCfg.quorum);
      }
      if (g_Dbs.db[i].dbCfg.replica > 0) {
        dataLen += snprintf(command + dataLen,
            BUFFER_SIZE - dataLen, " replica %d", g_Dbs.db[i].dbCfg.replica);
      }
      if (g_Dbs.db[i].dbCfg.update > 0) {
        dataLen += snprintf(command + dataLen,
            BUFFER_SIZE - dataLen, " update %d", g_Dbs.db[i].dbCfg.update);
      }
      //if (g_Dbs.db[i].dbCfg.maxtablesPerVnode > 0) {
      //  dataLen += snprintf(command + dataLen,
      //  BUFFER_SIZE - dataLen, "tables %d ", g_Dbs.db[i].dbCfg.maxtablesPerVnode);
      //}
      if (g_Dbs.db[i].dbCfg.minRows > 0) {
        dataLen += snprintf(command + dataLen,
            BUFFER_SIZE - dataLen, " minrows %d", g_Dbs.db[i].dbCfg.minRows);
      }
      if (g_Dbs.db[i].dbCfg.maxRows > 0) {
        dataLen += snprintf(command + dataLen,
            BUFFER_SIZE - dataLen, " maxrows %d", g_Dbs.db[i].dbCfg.maxRows);
      }
      if (g_Dbs.db[i].dbCfg.comp > 0) {
        dataLen += snprintf(command + dataLen,
            BUFFER_SIZE - dataLen, " comp %d", g_Dbs.db[i].dbCfg.comp);
      }
      if (g_Dbs.db[i].dbCfg.walLevel > 0) {
        dataLen += snprintf(command + dataLen,
            BUFFER_SIZE - dataLen, " wal %d", g_Dbs.db[i].dbCfg.walLevel);
      }
      if (g_Dbs.db[i].dbCfg.cacheLast > 0) {
        dataLen += snprintf(command + dataLen,
            BUFFER_SIZE - dataLen, " cachelast %d", g_Dbs.db[i].dbCfg.cacheLast);
      }
      if (g_Dbs.db[i].dbCfg.fsync > 0) {
        dataLen += snprintf(command + dataLen, BUFFER_SIZE - dataLen,
                " fsync %d", g_Dbs.db[i].dbCfg.fsync);
      }
      if ((0 == strncasecmp(g_Dbs.db[i].dbCfg.precision, "ms", strlen("ms")))
              || (0 == strncasecmp(g_Dbs.db[i].dbCfg.precision,
                      "us", strlen("us")))) {
        dataLen += snprintf(command + dataLen, BUFFER_SIZE - dataLen,
                " precision \'%s\';", g_Dbs.db[i].dbCfg.precision);
      }

      debugPrint("%s() %d command: %s\n", __func__, __LINE__, command);
      if (0 != queryDbExec(taos, command, NO_INSERT_TYPE, false)) {
        taos_close(taos);
        errorPrint( "\ncreate database %s failed!\n\n", g_Dbs.db[i].dbName);
        return -1;
      }
      printf("\ncreate database %s success!\n\n", g_Dbs.db[i].dbName);
    }

    debugPrint("%s() LN%d supertbl count:%"PRIu64"\n",
            __func__, __LINE__, g_Dbs.db[i].superTblCount);

    int validStbCount = 0;

    for (uint64_t j = 0; j < g_Dbs.db[i].superTblCount; j++) {
      sprintf(command, "describe %s.%s;", g_Dbs.db[i].dbName,
              g_Dbs.db[i].superTbls[j].sTblName);
      verbosePrint("%s() %d command: %s\n", __func__, __LINE__, command);

      ret = queryDbExec(taos, command, NO_INSERT_TYPE, true);

      if ((ret != 0) || (g_Dbs.db[i].drop)) {
        ret = createSuperTable(taos, g_Dbs.db[i].dbName,
                &g_Dbs.db[i].superTbls[j]);

        if (0 != ret) {
          errorPrint("create super table %"PRIu64" failed!\n\n", j);
          continue;
        }
      }

      ret = getSuperTableFromServer(taos, g_Dbs.db[i].dbName,
                &g_Dbs.db[i].superTbls[j]);
      if (0 != ret) {
        errorPrint("\nget super table %s.%s info failed!\n\n",
                g_Dbs.db[i].dbName, g_Dbs.db[i].superTbls[j].sTblName);
        continue;
      }

      validStbCount ++;
    }

    g_Dbs.db[i].superTblCount = validStbCount;
  }

  taos_close(taos);
  return 0;
}

static void* createTable(void *sarg)
{
  threadInfo *pThreadInfo = (threadInfo *)sarg;
  SSuperTable* superTblInfo = pThreadInfo->superTblInfo;

  uint64_t  lastPrintTime = taosGetTimestampMs();

  int buff_len;
  buff_len = BUFFER_SIZE / 8;

  char *buffer = calloc(buff_len, 1);
  if (buffer == NULL) {
    errorPrint("%s() LN%d, Memory allocated failed!\n", __func__, __LINE__);
    exit(-1);
  }

  int len = 0;
  int batchNum = 0;

  verbosePrint("%s() LN%d: Creating table from %"PRIu64" to %"PRIu64"\n",
          __func__, __LINE__,
          pThreadInfo->start_table_from, pThreadInfo->end_table_to);

  for (uint64_t i = pThreadInfo->start_table_from;
          i <= pThreadInfo->end_table_to; i++) {
    if (0 == g_Dbs.use_metric) {
      snprintf(buffer, buff_len,
              "create table if not exists %s.%s%"PRIu64" %s;",
              pThreadInfo->db_name,
              g_args.tb_prefix, i,
              pThreadInfo->cols);
    } else {
      if (superTblInfo == NULL) {
        errorPrint("%s() LN%d, use metric, but super table info is NULL\n",
                  __func__, __LINE__);
        free(buffer);
        exit(-1);
      } else {
        if (0 == len) {
          batchNum = 0;
          memset(buffer, 0, buff_len);
          len += snprintf(buffer + len,
                  buff_len - len, "create table ");
        }
        char* tagsValBuf = NULL;
        if (0 == superTblInfo->tagSource) {
          tagsValBuf = generateTagVaulesForStb(superTblInfo, i);
        } else {
          tagsValBuf = getTagValueFromTagSample(
                  superTblInfo,
                  i % superTblInfo->tagSampleCount);
        }
        if (NULL == tagsValBuf) {
          free(buffer);
          return NULL;
        }
        len += snprintf(buffer + len,
                buff_len - len,
                "if not exists %s.%s%"PRIu64" using %s.%s tags %s ",
                pThreadInfo->db_name, superTblInfo->childTblPrefix,
                i, pThreadInfo->db_name,
                superTblInfo->sTblName, tagsValBuf);
        free(tagsValBuf);
        batchNum++;
        if ((batchNum < superTblInfo->batchCreateTableNum)
                && ((buff_len - len)
                    >= (superTblInfo->lenOfTagOfOneRow + 256))) {
          continue;
        }
      }
    }

    len = 0;
    verbosePrint("%s() LN%d %s\n", __func__, __LINE__, buffer);
    if (0 != queryDbExec(pThreadInfo->taos, buffer, NO_INSERT_TYPE, false)){
      errorPrint( "queryDbExec() failed. buffer:\n%s\n", buffer);
      free(buffer);
      return NULL;
    }

    uint64_t  currentPrintTime = taosGetTimestampMs();
    if (currentPrintTime - lastPrintTime > 30*1000) {
      printf("thread[%d] already create %"PRIu64" - %"PRIu64" tables\n",
              pThreadInfo->threadID, pThreadInfo->start_table_from, i);
      lastPrintTime = currentPrintTime;
    }
  }

  if (0 != len) {
    verbosePrint("%s() %d buffer: %s\n", __func__, __LINE__, buffer);
    if (0 != queryDbExec(pThreadInfo->taos, buffer, NO_INSERT_TYPE, false)) {
      errorPrint( "queryDbExec() failed. buffer:\n%s\n", buffer);
    }
  }

  free(buffer);
  return NULL;
}

static int startMultiThreadCreateChildTable(
        char* cols, int threads, uint64_t startFrom, int64_t ntables,
        char* db_name, SSuperTable* superTblInfo) {

  pthread_t *pids = malloc(threads * sizeof(pthread_t));
  threadInfo *infos = calloc(1, threads * sizeof(threadInfo));

  if ((NULL == pids) || (NULL == infos)) {
    printf("malloc failed\n");
    exit(-1);
  }

  if (threads < 1) {
    threads = 1;
  }

  int64_t a = ntables / threads;
  if (a < 1) {
    threads = ntables;
    a = 1;
  }

  int64_t b = 0;
  b = ntables % threads;

  for (int i = 0; i < threads; i++) {
    threadInfo *t_info = infos + i;
    t_info->threadID = i;
    tstrncpy(t_info->db_name, db_name, MAX_DB_NAME_SIZE);
    t_info->superTblInfo = superTblInfo;
    verbosePrint("%s() %d db_name: %s\n", __func__, __LINE__, db_name);
    t_info->taos = taos_connect(
            g_Dbs.host,
            g_Dbs.user,
            g_Dbs.password,
            db_name,
            g_Dbs.port);
    if (t_info->taos == NULL) {
      errorPrint( "%s() LN%d, Failed to connect to TDengine, reason:%s\n",
         __func__, __LINE__, taos_errstr(NULL));
      free(pids);
      free(infos);
      return -1;
    }

    t_info->start_table_from = startFrom;
    t_info->ntables = i<b?a+1:a;
    t_info->end_table_to = i < b ? startFrom + a : startFrom + a - 1;
    startFrom = t_info->end_table_to + 1;
    t_info->use_metric = true;
    t_info->cols = cols;
    t_info->minDelay = UINT64_MAX;
    pthread_create(pids + i, NULL, createTable, t_info);
  }

  for (int i = 0; i < threads; i++) {
    pthread_join(pids[i], NULL);
  }

  for (int i = 0; i < threads; i++) {
    threadInfo *t_info = infos + i;
    taos_close(t_info->taos);
  }

  free(pids);
  free(infos);

  return 0;
}

static void createChildTables() {
    char tblColsBuf[MAX_SQL_SIZE];
    int len;

  for (int i = 0; i < g_Dbs.dbCount; i++) {
    if (g_Dbs.use_metric) {
      if (g_Dbs.db[i].superTblCount > 0) {
          // with super table
        for (uint64_t j = 0; j < g_Dbs.db[i].superTblCount; j++) {
          if ((AUTO_CREATE_SUBTBL == g_Dbs.db[i].superTbls[j].autoCreateTable)
                || (TBL_ALREADY_EXISTS == g_Dbs.db[i].superTbls[j].childTblExists)) {
            continue;
          }

          verbosePrint("%s() LN%d: %s\n", __func__, __LINE__,
                  g_Dbs.db[i].superTbls[j].colsOfCreateChildTable);
          uint64_t startFrom = 0;
          g_totalChildTables += g_Dbs.db[i].superTbls[j].childTblCount;

          verbosePrint("%s() LN%d: create %"PRId64" child tables from %"PRIu64"\n",
                  __func__, __LINE__, g_totalChildTables, startFrom);
          startMultiThreadCreateChildTable(
                g_Dbs.db[i].superTbls[j].colsOfCreateChildTable,
                g_Dbs.threadCountByCreateTbl,
                startFrom,
                g_Dbs.db[i].superTbls[j].childTblCount,
                g_Dbs.db[i].dbName, &(g_Dbs.db[i].superTbls[j]));
        }
      }
    } else {
      // normal table
      len = snprintf(tblColsBuf, MAX_SQL_SIZE, "(TS TIMESTAMP");
      for (int j = 0; j < g_args.num_of_CPR; j++) {
          if ((strncasecmp(g_args.datatype[j], "BINARY", strlen("BINARY")) == 0)
                  || (strncasecmp(g_args.datatype[j],
                      "NCHAR", strlen("NCHAR")) == 0)) {
              snprintf(tblColsBuf + len, MAX_SQL_SIZE - len,
                      ", COL%d %s(%d)", j, g_args.datatype[j], g_args.len_of_binary);
          } else {
              snprintf(tblColsBuf + len, MAX_SQL_SIZE - len,
                      ", COL%d %s", j, g_args.datatype[j]);
          }
          len = strlen(tblColsBuf);
      }

      snprintf(tblColsBuf + len, MAX_SQL_SIZE - len, ")");

      verbosePrint("%s() LN%d: dbName: %s num of tb: %"PRId64" schema: %s\n",
              __func__, __LINE__,
              g_Dbs.db[i].dbName, g_args.num_of_tables, tblColsBuf);
      startMultiThreadCreateChildTable(
            tblColsBuf,
            g_Dbs.threadCountByCreateTbl,
            0,
            g_args.num_of_tables,
            g_Dbs.db[i].dbName,
            NULL);
    }
  }
}

/*
  Read 10000 lines at most. If more than 10000 lines, continue to read after using
*/
static int readTagFromCsvFileToMem(SSuperTable  * superTblInfo) {
  size_t  n = 0;
  ssize_t readLen = 0;
  char *  line = NULL;

  FILE *fp = fopen(superTblInfo->tagsFile, "r");
  if (fp == NULL) {
    printf("Failed to open tags file: %s, reason:%s\n",
            superTblInfo->tagsFile, strerror(errno));
    return -1;
  }

  if (superTblInfo->tagDataBuf) {
    free(superTblInfo->tagDataBuf);
    superTblInfo->tagDataBuf = NULL;
  }

  int tagCount = 10000;
  int count = 0;
  char* tagDataBuf = calloc(1, superTblInfo->lenOfTagOfOneRow * tagCount);
  if (tagDataBuf == NULL) {
    printf("Failed to calloc, reason:%s\n", strerror(errno));
    fclose(fp);
    return -1;
  }

  while((readLen = tgetline(&line, &n, fp)) != -1) {
    if (('\r' == line[readLen - 1]) || ('\n' == line[readLen - 1])) {
      line[--readLen] = 0;
    }

    if (readLen == 0) {
      continue;
    }

    memcpy(tagDataBuf + count * superTblInfo->lenOfTagOfOneRow, line, readLen);
    count++;

    if (count >= tagCount - 1) {
      char *tmp = realloc(tagDataBuf,
              (size_t)tagCount*1.5*superTblInfo->lenOfTagOfOneRow);
      if (tmp != NULL) {
        tagDataBuf = tmp;
        tagCount = (int)(tagCount*1.5);
        memset(tagDataBuf + count*superTblInfo->lenOfTagOfOneRow,
                0, (size_t)((tagCount-count)*superTblInfo->lenOfTagOfOneRow));
      } else {
        // exit, if allocate more memory failed
        printf("realloc fail for save tag val from %s\n", superTblInfo->tagsFile);
        tmfree(tagDataBuf);
        free(line);
        fclose(fp);
        return -1;
      }
    }
  }

  superTblInfo->tagDataBuf = tagDataBuf;
  superTblInfo->tagSampleCount = count;

  free(line);
  fclose(fp);
  return 0;
}

#if 0
int readSampleFromJsonFileToMem(SSuperTable  * superTblInfo) {
  // TODO
  return 0;
}
#endif

/*
  Read 10000 lines at most. If more than 10000 lines, continue to read after using
*/
static int readSampleFromCsvFileToMem(
        SSuperTable* superTblInfo) {
  size_t  n = 0;
  ssize_t readLen = 0;
  char *  line = NULL;
  int getRows = 0;

  FILE*  fp = fopen(superTblInfo->sampleFile, "r");
  if (fp == NULL) {
      errorPrint( "Failed to open sample file: %s, reason:%s\n",
              superTblInfo->sampleFile, strerror(errno));
      return -1;
  }

  assert(superTblInfo->sampleDataBuf);
  memset(superTblInfo->sampleDataBuf, 0,
          MAX_SAMPLES_ONCE_FROM_FILE * superTblInfo->lenOfOneRow);
  while(1) {
    readLen = tgetline(&line, &n, fp);
    if (-1 == readLen) {
      if(0 != fseek(fp, 0, SEEK_SET)) {
        errorPrint( "Failed to fseek file: %s, reason:%s\n",
                superTblInfo->sampleFile, strerror(errno));
        fclose(fp);
        return -1;
      }
      continue;
    }

    if (('\r' == line[readLen - 1]) || ('\n' == line[readLen - 1])) {
      line[--readLen] = 0;
    }

    if (readLen == 0) {
      continue;
    }

    if (readLen > superTblInfo->lenOfOneRow) {
      printf("sample row len[%d] overflow define schema len[%"PRIu64"], so discard this row\n",
              (int32_t)readLen, superTblInfo->lenOfOneRow);
      continue;
    }

    memcpy(superTblInfo->sampleDataBuf + getRows * superTblInfo->lenOfOneRow,
          line, readLen);
    getRows++;

    if (getRows == MAX_SAMPLES_ONCE_FROM_FILE) {
      break;
    }
  }

  fclose(fp);
  tmfree(line);
  return 0;
}

static bool getColumnAndTagTypeFromInsertJsonFile(
        cJSON* stbInfo, SSuperTable* superTbls) {
  bool  ret = false;

  // columns
  cJSON *columns = cJSON_GetObjectItem(stbInfo, "columns");
  if (columns && columns->type != cJSON_Array) {
    printf("ERROR: failed to read json, columns not found\n");
    goto PARSE_OVER;
  } else if (NULL == columns) {
    superTbls->columnCount = 0;
    superTbls->tagCount    = 0;
    return true;
  }

  int columnSize = cJSON_GetArraySize(columns);
  if ((columnSize + 1/* ts */) > MAX_COLUMN_COUNT) {
    errorPrint("%s() LN%d, failed to read json, column size overflow, max column size is %d\n",
            __func__, __LINE__, MAX_COLUMN_COUNT);
    goto PARSE_OVER;
  }

  int count = 1;
  int index = 0;
  StrColumn    columnCase;

  //superTbls->columnCount = columnSize;
  for (int k = 0; k < columnSize; ++k) {
    cJSON* column = cJSON_GetArrayItem(columns, k);
    if (column == NULL) continue;

    count = 1;
    cJSON* countObj = cJSON_GetObjectItem(column, "count");
    if (countObj && countObj->type == cJSON_Number) {
      count = countObj->valueint;
    } else if (countObj && countObj->type != cJSON_Number) {
      errorPrint("%s() LN%d, failed to read json, column count not found\n",
          __func__, __LINE__);
      goto PARSE_OVER;
    } else {
      count = 1;
    }

    // column info
    memset(&columnCase, 0, sizeof(StrColumn));
    cJSON *dataType = cJSON_GetObjectItem(column, "type");
    if (!dataType || dataType->type != cJSON_String
        || dataType->valuestring == NULL) {
      errorPrint("%s() LN%d: failed to read json, column type not found\n",
          __func__, __LINE__);
      goto PARSE_OVER;
    }
    //tstrncpy(superTbls->columns[k].dataType, dataType->valuestring, MAX_TB_NAME_SIZE);
    tstrncpy(columnCase.dataType, dataType->valuestring, MAX_TB_NAME_SIZE);

    cJSON* dataLen = cJSON_GetObjectItem(column, "len");
    if (dataLen && dataLen->type == cJSON_Number) {
      columnCase.dataLen = dataLen->valueint;
    } else if (dataLen && dataLen->type != cJSON_Number) {
      debugPrint("%s() LN%d: failed to read json, column len not found\n",
          __func__, __LINE__);
      goto PARSE_OVER;
    } else {
      columnCase.dataLen = 8;
    }

    for (int n = 0; n < count; ++n) {
      tstrncpy(superTbls->columns[index].dataType,
              columnCase.dataType, MAX_TB_NAME_SIZE);
      superTbls->columns[index].dataLen = columnCase.dataLen;
      index++;
    }
  }

  if ((index + 1 /* ts */) > MAX_COLUMN_COUNT) {
    errorPrint("%s() LN%d, failed to read json, column size overflow, allowed max column size is %d\n",
            __func__, __LINE__, MAX_COLUMN_COUNT);
    goto PARSE_OVER;
  }

  superTbls->columnCount = index;

  count = 1;
  index = 0;
  // tags
  cJSON *tags = cJSON_GetObjectItem(stbInfo, "tags");
  if (!tags || tags->type != cJSON_Array) {
    errorPrint("%s() LN%d, failed to read json, tags not found\n",
        __func__, __LINE__);
    goto PARSE_OVER;
  }

  int tagSize = cJSON_GetArraySize(tags);
  if (tagSize > MAX_TAG_COUNT) {
    errorPrint("%s() LN%d, failed to read json, tags size overflow, max tag size is %d\n",
        __func__, __LINE__, MAX_TAG_COUNT);
    goto PARSE_OVER;
  }

  //superTbls->tagCount = tagSize;
  for (int k = 0; k < tagSize; ++k) {
    cJSON* tag = cJSON_GetArrayItem(tags, k);
    if (tag == NULL) continue;

    count = 1;
    cJSON* countObj = cJSON_GetObjectItem(tag, "count");
    if (countObj && countObj->type == cJSON_Number) {
      count = countObj->valueint;
    } else if (countObj && countObj->type != cJSON_Number) {
      printf("ERROR: failed to read json, column count not found\n");
      goto PARSE_OVER;
    } else {
      count = 1;
    }

    // column info
    memset(&columnCase, 0, sizeof(StrColumn));
    cJSON *dataType = cJSON_GetObjectItem(tag, "type");
    if (!dataType || dataType->type != cJSON_String
        || dataType->valuestring == NULL) {
      errorPrint("%s() LN%d, failed to read json, tag type not found\n",
          __func__, __LINE__);
      goto PARSE_OVER;
    }
    tstrncpy(columnCase.dataType, dataType->valuestring, MAX_TB_NAME_SIZE);

    cJSON* dataLen = cJSON_GetObjectItem(tag, "len");
    if (dataLen && dataLen->type == cJSON_Number) {
      columnCase.dataLen = dataLen->valueint;
    } else if (dataLen && dataLen->type != cJSON_Number) {
      errorPrint("%s() LN%d, failed to read json, column len not found\n",
          __func__, __LINE__);
      goto PARSE_OVER;
    } else {
      columnCase.dataLen = 0;
    }

    for (int n = 0; n < count; ++n) {
      tstrncpy(superTbls->tags[index].dataType, columnCase.dataType,
          MAX_TB_NAME_SIZE);
      superTbls->tags[index].dataLen = columnCase.dataLen;
      index++;
    }
  }

  if (index > MAX_TAG_COUNT) {
    errorPrint("%s() LN%d, failed to read json, tags size overflow, allowed max tag count is %d\n",
        __func__, __LINE__, MAX_TAG_COUNT);
    goto PARSE_OVER;
  }

  superTbls->tagCount = index;

  if ((superTbls->columnCount + superTbls->tagCount + 1 /* ts */) > MAX_COLUMN_COUNT) {
    errorPrint("%s() LN%d, columns + tags is more than allowed max columns count: %d\n",
        __func__, __LINE__, MAX_COLUMN_COUNT);
    goto PARSE_OVER;
  }
  ret = true;

PARSE_OVER:
  return ret;
}

static bool getMetaFromInsertJsonFile(cJSON* root) {
  bool  ret = false;

  cJSON* cfgdir = cJSON_GetObjectItem(root, "cfgdir");
  if (cfgdir && cfgdir->type == cJSON_String && cfgdir->valuestring != NULL) {
    tstrncpy(g_Dbs.cfgDir, cfgdir->valuestring, MAX_FILE_NAME_LEN);
  }

  cJSON* host = cJSON_GetObjectItem(root, "host");
  if (host && host->type == cJSON_String && host->valuestring != NULL) {
    tstrncpy(g_Dbs.host, host->valuestring, MAX_HOSTNAME_SIZE);
  } else if (!host) {
    tstrncpy(g_Dbs.host, "127.0.0.1", MAX_HOSTNAME_SIZE);
  } else {
    printf("ERROR: failed to read json, host not found\n");
    goto PARSE_OVER;
  }

  cJSON* port = cJSON_GetObjectItem(root, "port");
  if (port && port->type == cJSON_Number) {
    g_Dbs.port = port->valueint;
  } else if (!port) {
    g_Dbs.port = 6030;
  }

  cJSON* user = cJSON_GetObjectItem(root, "user");
  if (user && user->type == cJSON_String && user->valuestring != NULL) {
    tstrncpy(g_Dbs.user, user->valuestring, MAX_USERNAME_SIZE);
  } else if (!user) {
    tstrncpy(g_Dbs.user, "root", MAX_USERNAME_SIZE);
  }

  cJSON* password = cJSON_GetObjectItem(root, "password");
  if (password && password->type == cJSON_String && password->valuestring != NULL) {
    tstrncpy(g_Dbs.password, password->valuestring, MAX_PASSWORD_SIZE);
  } else if (!password) {
    tstrncpy(g_Dbs.password, "taosdata", MAX_PASSWORD_SIZE);
  }

  cJSON* resultfile = cJSON_GetObjectItem(root, "result_file");
  if (resultfile && resultfile->type == cJSON_String && resultfile->valuestring != NULL) {
    tstrncpy(g_Dbs.resultFile, resultfile->valuestring, MAX_FILE_NAME_LEN);
  } else if (!resultfile) {
    tstrncpy(g_Dbs.resultFile, "./insert_res.txt", MAX_FILE_NAME_LEN);
  }

  cJSON* threads = cJSON_GetObjectItem(root, "thread_count");
  if (threads && threads->type == cJSON_Number) {
    g_Dbs.threadCount = threads->valueint;
  } else if (!threads) {
    g_Dbs.threadCount = 1;
  } else {
    printf("ERROR: failed to read json, threads not found\n");
    goto PARSE_OVER;
  }

  cJSON* threads2 = cJSON_GetObjectItem(root, "thread_count_create_tbl");
  if (threads2 && threads2->type == cJSON_Number) {
    g_Dbs.threadCountByCreateTbl = threads2->valueint;
  } else if (!threads2) {
    g_Dbs.threadCountByCreateTbl = 1;
  } else {
    errorPrint("%s() LN%d, failed to read json, threads2 not found\n",
            __func__, __LINE__);
    goto PARSE_OVER;
  }

  cJSON* gInsertInterval = cJSON_GetObjectItem(root, "insert_interval");
  if (gInsertInterval && gInsertInterval->type == cJSON_Number) {
    if (gInsertInterval->valueint <0) {
      errorPrint("%s() LN%d, failed to read json, insert interval input mistake\n",
            __func__, __LINE__);
      goto PARSE_OVER;
    }
    g_args.insert_interval = gInsertInterval->valueint;
  } else if (!gInsertInterval) {
    g_args.insert_interval = 0;
  } else {
    errorPrint("%s() LN%d, failed to read json, insert_interval input mistake\n",
        __func__, __LINE__);
    goto PARSE_OVER;
  }

  cJSON* interlaceRows = cJSON_GetObjectItem(root, "interlace_rows");
  if (interlaceRows && interlaceRows->type == cJSON_Number) {
    if (interlaceRows->valueint < 0) {
      errorPrint("%s() LN%d, failed to read json, interlace_rows input mistake\n",
        __func__, __LINE__);
      goto PARSE_OVER;

    }
    g_args.interlace_rows = interlaceRows->valueint;

    // rows per table need be less than insert batch
    if (g_args.interlace_rows > g_args.num_of_RPR) {
      printf("NOTICE: interlace rows value %"PRIu64" > num_of_records_per_req %"PRIu64"\n\n",
              g_args.interlace_rows, g_args.num_of_RPR);
      printf("        interlace rows value will be set to num_of_records_per_req %"PRIu64"\n\n",
              g_args.num_of_RPR);
      prompt();
      g_args.interlace_rows = g_args.num_of_RPR;
    }
  } else if (!interlaceRows) {
    g_args.interlace_rows = 0; // 0 means progressive mode, > 0 mean interlace mode. max value is less or equ num_of_records_per_req
  } else {
    errorPrint("%s() LN%d, failed to read json, interlace_rows input mistake\n",
        __func__, __LINE__);
    goto PARSE_OVER;
  }

  cJSON* maxSqlLen = cJSON_GetObjectItem(root, "max_sql_len");
  if (maxSqlLen && maxSqlLen->type == cJSON_Number) {
    if (maxSqlLen->valueint < 0) {
      errorPrint("%s() LN%d, failed to read json, max_sql_len input mistake\n",
        __func__, __LINE__);
      goto PARSE_OVER;
    }
    g_args.max_sql_len = maxSqlLen->valueint;
  } else if (!maxSqlLen) {
    g_args.max_sql_len = (1024*1024);
  } else {
    errorPrint("%s() LN%d, failed to read json, max_sql_len input mistake\n",
        __func__, __LINE__);
    goto PARSE_OVER;
  }

  cJSON* numRecPerReq = cJSON_GetObjectItem(root, "num_of_records_per_req");
  if (numRecPerReq && numRecPerReq->type == cJSON_Number) {
    if (numRecPerReq->valueint <= 0) {
      errorPrint("%s() LN%d, failed to read json, num_of_records_per_req input mistake\n",
        __func__, __LINE__);
      goto PARSE_OVER;
    } else if (numRecPerReq->valueint > MAX_RECORDS_PER_REQ) {
      printf("NOTICE: number of records per request value %"PRIu64" > %d\n\n",
              numRecPerReq->valueint, MAX_RECORDS_PER_REQ);
      printf("        number of records per request value will be set to %d\n\n",
              MAX_RECORDS_PER_REQ);
      prompt();
      numRecPerReq->valueint = MAX_RECORDS_PER_REQ;
    }
    g_args.num_of_RPR = numRecPerReq->valueint;
  } else if (!numRecPerReq) {
    g_args.num_of_RPR = MAX_RECORDS_PER_REQ;
  } else {
    errorPrint("%s() LN%d, failed to read json, num_of_records_per_req not found\n",
        __func__, __LINE__);
    goto PARSE_OVER;
  }

  cJSON *answerPrompt = cJSON_GetObjectItem(root, "confirm_parameter_prompt"); // yes, no,
  if (answerPrompt
          && answerPrompt->type == cJSON_String
          && answerPrompt->valuestring != NULL) {
    if (0 == strncasecmp(answerPrompt->valuestring, "yes", 3)) {
      g_args.answer_yes = false;
    } else if (0 == strncasecmp(answerPrompt->valuestring, "no", 2)) {
      g_args.answer_yes = true;
    } else {
      g_args.answer_yes = false;
    }
  } else if (!answerPrompt) {
    g_args.answer_yes = true;   // default is no, mean answer_yes.
  } else {
    errorPrint("%s", "failed to read json, confirm_parameter_prompt input mistake\n");
    goto PARSE_OVER;
  }

  cJSON* dbs = cJSON_GetObjectItem(root, "databases");
  if (!dbs || dbs->type != cJSON_Array) {
    printf("ERROR: failed to read json, databases not found\n");
    goto PARSE_OVER;
  }

  int dbSize = cJSON_GetArraySize(dbs);
  if (dbSize > MAX_DB_COUNT) {
    errorPrint(
            "ERROR: failed to read json, databases size overflow, max database is %d\n",
            MAX_DB_COUNT);
    goto PARSE_OVER;
  }

  g_Dbs.dbCount = dbSize;
  for (int i = 0; i < dbSize; ++i) {
    cJSON* dbinfos = cJSON_GetArrayItem(dbs, i);
    if (dbinfos == NULL) continue;

    // dbinfo
    cJSON *dbinfo = cJSON_GetObjectItem(dbinfos, "dbinfo");
    if (!dbinfo || dbinfo->type != cJSON_Object) {
      printf("ERROR: failed to read json, dbinfo not found\n");
      goto PARSE_OVER;
    }

    cJSON *dbName = cJSON_GetObjectItem(dbinfo, "name");
    if (!dbName || dbName->type != cJSON_String || dbName->valuestring == NULL) {
      printf("ERROR: failed to read json, db name not found\n");
      goto PARSE_OVER;
    }
    tstrncpy(g_Dbs.db[i].dbName, dbName->valuestring, MAX_DB_NAME_SIZE);

    cJSON *drop = cJSON_GetObjectItem(dbinfo, "drop");
    if (drop && drop->type == cJSON_String && drop->valuestring != NULL) {
      if (0 == strncasecmp(drop->valuestring, "yes", strlen("yes"))) {
        g_Dbs.db[i].drop = true;
      } else {
        g_Dbs.db[i].drop = false;
      }
    } else if (!drop) {
      g_Dbs.db[i].drop = g_args.drop_database;
    } else {
      errorPrint("%s() LN%d, failed to read json, drop input mistake\n",
              __func__, __LINE__);
      goto PARSE_OVER;
    }

    cJSON *precision = cJSON_GetObjectItem(dbinfo, "precision");
    if (precision && precision->type == cJSON_String
            && precision->valuestring != NULL) {
      tstrncpy(g_Dbs.db[i].dbCfg.precision, precision->valuestring,
              MAX_DB_NAME_SIZE);
    } else if (!precision) {
      //tstrncpy(g_Dbs.db[i].dbCfg.precision, "ms", MAX_DB_NAME_SIZE);
      memset(g_Dbs.db[i].dbCfg.precision, 0, MAX_DB_NAME_SIZE);
    } else {
      printf("ERROR: failed to read json, precision not found\n");
      goto PARSE_OVER;
    }

    cJSON* update = cJSON_GetObjectItem(dbinfo, "update");
    if (update && update->type == cJSON_Number) {
      g_Dbs.db[i].dbCfg.update = update->valueint;
    } else if (!update) {
      g_Dbs.db[i].dbCfg.update = -1;
    } else {
      printf("ERROR: failed to read json, update not found\n");
      goto PARSE_OVER;
    }

    cJSON* replica = cJSON_GetObjectItem(dbinfo, "replica");
    if (replica && replica->type == cJSON_Number) {
      g_Dbs.db[i].dbCfg.replica = replica->valueint;
    } else if (!replica) {
      g_Dbs.db[i].dbCfg.replica = -1;
    } else {
      printf("ERROR: failed to read json, replica not found\n");
      goto PARSE_OVER;
    }

    cJSON* keep = cJSON_GetObjectItem(dbinfo, "keep");
    if (keep && keep->type == cJSON_Number) {
      g_Dbs.db[i].dbCfg.keep = keep->valueint;
    } else if (!keep) {
      g_Dbs.db[i].dbCfg.keep = -1;
    } else {
     printf("ERROR: failed to read json, keep not found\n");
     goto PARSE_OVER;
    }

    cJSON* days = cJSON_GetObjectItem(dbinfo, "days");
    if (days && days->type == cJSON_Number) {
      g_Dbs.db[i].dbCfg.days = days->valueint;
    } else if (!days) {
      g_Dbs.db[i].dbCfg.days = -1;
    } else {
     printf("ERROR: failed to read json, days not found\n");
     goto PARSE_OVER;
    }

    cJSON* cache = cJSON_GetObjectItem(dbinfo, "cache");
    if (cache && cache->type == cJSON_Number) {
      g_Dbs.db[i].dbCfg.cache = cache->valueint;
    } else if (!cache) {
      g_Dbs.db[i].dbCfg.cache = -1;
    } else {
     printf("ERROR: failed to read json, cache not found\n");
     goto PARSE_OVER;
    }

    cJSON* blocks= cJSON_GetObjectItem(dbinfo, "blocks");
    if (blocks && blocks->type == cJSON_Number) {
      g_Dbs.db[i].dbCfg.blocks = blocks->valueint;
    } else if (!blocks) {
      g_Dbs.db[i].dbCfg.blocks = -1;
    } else {
     printf("ERROR: failed to read json, block not found\n");
     goto PARSE_OVER;
    }

    //cJSON* maxtablesPerVnode= cJSON_GetObjectItem(dbinfo, "maxtablesPerVnode");
    //if (maxtablesPerVnode && maxtablesPerVnode->type == cJSON_Number) {
    //  g_Dbs.db[i].dbCfg.maxtablesPerVnode = maxtablesPerVnode->valueint;
    //} else if (!maxtablesPerVnode) {
    //  g_Dbs.db[i].dbCfg.maxtablesPerVnode = TSDB_DEFAULT_TABLES;
    //} else {
    // printf("failed to read json, maxtablesPerVnode not found");
    // goto PARSE_OVER;
    //}

    cJSON* minRows= cJSON_GetObjectItem(dbinfo, "minRows");
    if (minRows && minRows->type == cJSON_Number) {
      g_Dbs.db[i].dbCfg.minRows = minRows->valueint;
    } else if (!minRows) {
      g_Dbs.db[i].dbCfg.minRows = 0;    // 0 means default
    } else {
     printf("ERROR: failed to read json, minRows not found\n");
     goto PARSE_OVER;
    }

    cJSON* maxRows= cJSON_GetObjectItem(dbinfo, "maxRows");
    if (maxRows && maxRows->type == cJSON_Number) {
      g_Dbs.db[i].dbCfg.maxRows = maxRows->valueint;
    } else if (!maxRows) {
      g_Dbs.db[i].dbCfg.maxRows = 0;    // 0 means default
    } else {
     printf("ERROR: failed to read json, maxRows not found\n");
     goto PARSE_OVER;
    }

    cJSON* comp= cJSON_GetObjectItem(dbinfo, "comp");
    if (comp && comp->type == cJSON_Number) {
      g_Dbs.db[i].dbCfg.comp = comp->valueint;
    } else if (!comp) {
      g_Dbs.db[i].dbCfg.comp = -1;
    } else {
     printf("ERROR: failed to read json, comp not found\n");
     goto PARSE_OVER;
    }

    cJSON* walLevel= cJSON_GetObjectItem(dbinfo, "walLevel");
    if (walLevel && walLevel->type == cJSON_Number) {
      g_Dbs.db[i].dbCfg.walLevel = walLevel->valueint;
    } else if (!walLevel) {
      g_Dbs.db[i].dbCfg.walLevel = -1;
    } else {
     printf("ERROR: failed to read json, walLevel not found\n");
     goto PARSE_OVER;
    }

    cJSON* cacheLast= cJSON_GetObjectItem(dbinfo, "cachelast");
    if (cacheLast && cacheLast->type == cJSON_Number) {
      g_Dbs.db[i].dbCfg.cacheLast = cacheLast->valueint;
    } else if (!cacheLast) {
      g_Dbs.db[i].dbCfg.cacheLast = -1;
    } else {
     printf("ERROR: failed to read json, cacheLast not found\n");
     goto PARSE_OVER;
    }

    cJSON* quorum= cJSON_GetObjectItem(dbinfo, "quorum");
    if (quorum && quorum->type == cJSON_Number) {
      g_Dbs.db[i].dbCfg.quorum = quorum->valueint;
    } else if (!quorum) {
      g_Dbs.db[i].dbCfg.quorum = 1;
    } else {
     printf("failed to read json, quorum input mistake");
     goto PARSE_OVER;
    }

    cJSON* fsync= cJSON_GetObjectItem(dbinfo, "fsync");
    if (fsync && fsync->type == cJSON_Number) {
      g_Dbs.db[i].dbCfg.fsync = fsync->valueint;
    } else if (!fsync) {
      g_Dbs.db[i].dbCfg.fsync = -1;
    } else {
      errorPrint("%s() LN%d, failed to read json, fsync input mistake\n",
              __func__, __LINE__);
      goto PARSE_OVER;
    }

    // super_talbes
    cJSON *stables = cJSON_GetObjectItem(dbinfos, "super_tables");
    if (!stables || stables->type != cJSON_Array) {
      errorPrint("%s() LN%d, failed to read json, super_tables not found\n",
              __func__, __LINE__);
      goto PARSE_OVER;
    }

    int stbSize = cJSON_GetArraySize(stables);
    if (stbSize > MAX_SUPER_TABLE_COUNT) {
      errorPrint(
              "%s() LN%d, failed to read json, supertable size overflow, max supertable is %d\n",
              __func__, __LINE__, MAX_SUPER_TABLE_COUNT);
      goto PARSE_OVER;
    }

    g_Dbs.db[i].superTblCount = stbSize;
    for (int j = 0; j < stbSize; ++j) {
      cJSON* stbInfo = cJSON_GetArrayItem(stables, j);
      if (stbInfo == NULL) continue;

      // dbinfo
      cJSON *stbName = cJSON_GetObjectItem(stbInfo, "name");
      if (!stbName || stbName->type != cJSON_String || stbName->valuestring == NULL) {
        errorPrint("%s() LN%d, failed to read json, stb name not found\n",
                __func__, __LINE__);
        goto PARSE_OVER;
      }
      tstrncpy(g_Dbs.db[i].superTbls[j].sTblName, stbName->valuestring, MAX_TB_NAME_SIZE);

      cJSON *prefix = cJSON_GetObjectItem(stbInfo, "childtable_prefix");
      if (!prefix || prefix->type != cJSON_String || prefix->valuestring == NULL) {
        printf("ERROR: failed to read json, childtable_prefix not found\n");
        goto PARSE_OVER;
      }
      tstrncpy(g_Dbs.db[i].superTbls[j].childTblPrefix, prefix->valuestring, MAX_DB_NAME_SIZE);

      cJSON *autoCreateTbl = cJSON_GetObjectItem(stbInfo, "auto_create_table"); // yes, no, null
      if (autoCreateTbl
              && autoCreateTbl->type == cJSON_String
              && autoCreateTbl->valuestring != NULL) {
        if (0 == strncasecmp(autoCreateTbl->valuestring, "yes", 3)) {
          g_Dbs.db[i].superTbls[j].autoCreateTable = AUTO_CREATE_SUBTBL;
        } else if (0 == strncasecmp(autoCreateTbl->valuestring, "no", 2)) {
          g_Dbs.db[i].superTbls[j].autoCreateTable = PRE_CREATE_SUBTBL;
        } else {
          g_Dbs.db[i].superTbls[j].autoCreateTable = PRE_CREATE_SUBTBL;
        }
      } else if (!autoCreateTbl) {
        g_Dbs.db[i].superTbls[j].autoCreateTable = PRE_CREATE_SUBTBL;
      } else {
        printf("ERROR: failed to read json, auto_create_table not found\n");
        goto PARSE_OVER;
      }

      cJSON* batchCreateTbl = cJSON_GetObjectItem(stbInfo, "batch_create_tbl_num");
      if (batchCreateTbl && batchCreateTbl->type == cJSON_Number) {
        g_Dbs.db[i].superTbls[j].batchCreateTableNum = batchCreateTbl->valueint;
      } else if (!batchCreateTbl) {
        g_Dbs.db[i].superTbls[j].batchCreateTableNum = 1000;
      } else {
        printf("ERROR: failed to read json, batch_create_tbl_num not found\n");
        goto PARSE_OVER;
      }

      cJSON *childTblExists = cJSON_GetObjectItem(stbInfo, "child_table_exists"); // yes, no
      if (childTblExists
              && childTblExists->type == cJSON_String
              && childTblExists->valuestring != NULL) {
        if ((0 == strncasecmp(childTblExists->valuestring, "yes", 3))
            && (g_Dbs.db[i].drop == false)) {
          g_Dbs.db[i].superTbls[j].childTblExists = TBL_ALREADY_EXISTS;
        } else if ((0 == strncasecmp(childTblExists->valuestring, "no", 2)
              || (g_Dbs.db[i].drop == true))) {
          g_Dbs.db[i].superTbls[j].childTblExists = TBL_NO_EXISTS;
        } else {
          g_Dbs.db[i].superTbls[j].childTblExists = TBL_NO_EXISTS;
        }
      } else if (!childTblExists) {
        g_Dbs.db[i].superTbls[j].childTblExists = TBL_NO_EXISTS;
      } else {
        errorPrint("%s() LN%d, failed to read json, child_table_exists not found\n",
                __func__, __LINE__);
        goto PARSE_OVER;
      }

      cJSON* count = cJSON_GetObjectItem(stbInfo, "childtable_count");
      if (!count || count->type != cJSON_Number || 0 >= count->valueint) {
        errorPrint("%s() LN%d, failed to read json, childtable_count input mistake\n",
                __func__, __LINE__);
        goto PARSE_OVER;
      }
      g_Dbs.db[i].superTbls[j].childTblCount = count->valueint;

      cJSON *dataSource = cJSON_GetObjectItem(stbInfo, "data_source");
      if (dataSource && dataSource->type == cJSON_String
              && dataSource->valuestring != NULL) {
        tstrncpy(g_Dbs.db[i].superTbls[j].dataSource,
                dataSource->valuestring, MAX_DB_NAME_SIZE);
      } else if (!dataSource) {
        tstrncpy(g_Dbs.db[i].superTbls[j].dataSource, "rand", MAX_DB_NAME_SIZE);
      } else {
        errorPrint("%s() LN%d, failed to read json, data_source not found\n",
            __func__, __LINE__);
        goto PARSE_OVER;
      }

      cJSON *insertMode = cJSON_GetObjectItem(stbInfo, "insert_mode"); // taosc , rest, stmt
      if (insertMode && insertMode->type == cJSON_String
              && insertMode->valuestring != NULL) {
        if (0 == strcasecmp(insertMode->valuestring, "taosc")) {
            g_Dbs.db[i].superTbls[j].insertMode = TAOSC_IFACE;
        } else if (0 == strcasecmp(insertMode->valuestring, "rest")) {
            g_Dbs.db[i].superTbls[j].insertMode = REST_IFACE;
        } else if (0 == strcasecmp(insertMode->valuestring, "stmt")) {
            g_Dbs.db[i].superTbls[j].insertMode = STMT_IFACE;
        } else {
            errorPrint("%s() LN%d, failed to read json, insert_mode %s not recognized\n",
                    __func__, __LINE__, insertMode->valuestring);
            goto PARSE_OVER;
        }
      } else if (!insertMode) {
        g_Dbs.db[i].superTbls[j].insertMode = TAOSC_IFACE;
      } else {
        errorPrint("%s", "failed to read json, insert_mode not found\n");
        goto PARSE_OVER;
      }

      cJSON* childTbl_limit = cJSON_GetObjectItem(stbInfo, "childtable_limit");
      if ((childTbl_limit) && (g_Dbs.db[i].drop != true)
          && (g_Dbs.db[i].superTbls[j].childTblExists == TBL_ALREADY_EXISTS)) {
        if (childTbl_limit->type != cJSON_Number) {
            printf("ERROR: failed to read json, childtable_limit\n");
            goto PARSE_OVER;
        }
        g_Dbs.db[i].superTbls[j].childTblLimit = childTbl_limit->valueint;
      } else {
        g_Dbs.db[i].superTbls[j].childTblLimit = -1;    // select ... limit -1 means all query result, drop = yes mean all table need recreate, limit value is invalid.
      }

      cJSON* childTbl_offset = cJSON_GetObjectItem(stbInfo, "childtable_offset");
      if ((childTbl_offset) && (g_Dbs.db[i].drop != true)
          && (g_Dbs.db[i].superTbls[j].childTblExists == TBL_ALREADY_EXISTS)) {
        if (childTbl_offset->type != cJSON_Number || 0 > childTbl_offset->valueint) {
            printf("ERROR: failed to read json, childtable_offset\n");
            goto PARSE_OVER;
        }
        g_Dbs.db[i].superTbls[j].childTblOffset = childTbl_offset->valueint;
      } else {
        g_Dbs.db[i].superTbls[j].childTblOffset = 0;
      }

      cJSON *ts = cJSON_GetObjectItem(stbInfo, "start_timestamp");
      if (ts && ts->type == cJSON_String && ts->valuestring != NULL) {
        tstrncpy(g_Dbs.db[i].superTbls[j].startTimestamp,
                ts->valuestring, MAX_DB_NAME_SIZE);
      } else if (!ts) {
        tstrncpy(g_Dbs.db[i].superTbls[j].startTimestamp,
                "now", MAX_DB_NAME_SIZE);
      } else {
        printf("ERROR: failed to read json, start_timestamp not found\n");
        goto PARSE_OVER;
      }

      cJSON* timestampStep = cJSON_GetObjectItem(stbInfo, "timestamp_step");
      if (timestampStep && timestampStep->type == cJSON_Number) {
        g_Dbs.db[i].superTbls[j].timeStampStep = timestampStep->valueint;
      } else if (!timestampStep) {
        g_Dbs.db[i].superTbls[j].timeStampStep = DEFAULT_TIMESTAMP_STEP;
      } else {
        printf("ERROR: failed to read json, timestamp_step not found\n");
        goto PARSE_OVER;
      }

      cJSON *sampleFormat = cJSON_GetObjectItem(stbInfo, "sample_format");
      if (sampleFormat && sampleFormat->type
              == cJSON_String && sampleFormat->valuestring != NULL) {
        tstrncpy(g_Dbs.db[i].superTbls[j].sampleFormat,
                sampleFormat->valuestring, MAX_DB_NAME_SIZE);
      } else if (!sampleFormat) {
        tstrncpy(g_Dbs.db[i].superTbls[j].sampleFormat, "csv", MAX_DB_NAME_SIZE);
      } else {
        printf("ERROR: failed to read json, sample_format not found\n");
        goto PARSE_OVER;
      }

      cJSON *sampleFile = cJSON_GetObjectItem(stbInfo, "sample_file");
      if (sampleFile && sampleFile->type == cJSON_String
          && sampleFile->valuestring != NULL) {
        tstrncpy(g_Dbs.db[i].superTbls[j].sampleFile,
                sampleFile->valuestring, MAX_FILE_NAME_LEN);
      } else if (!sampleFile) {
        memset(g_Dbs.db[i].superTbls[j].sampleFile, 0, MAX_FILE_NAME_LEN);
      } else {
        printf("ERROR: failed to read json, sample_file not found\n");
        goto PARSE_OVER;
      }

      cJSON *tagsFile = cJSON_GetObjectItem(stbInfo, "tags_file");
      if (tagsFile && tagsFile->type == cJSON_String && tagsFile->valuestring != NULL) {
        tstrncpy(g_Dbs.db[i].superTbls[j].tagsFile,
                tagsFile->valuestring, MAX_FILE_NAME_LEN);
        if (0 == g_Dbs.db[i].superTbls[j].tagsFile[0]) {
          g_Dbs.db[i].superTbls[j].tagSource = 0;
        } else {
          g_Dbs.db[i].superTbls[j].tagSource = 1;
        }
      } else if (!tagsFile) {
        memset(g_Dbs.db[i].superTbls[j].tagsFile, 0, MAX_FILE_NAME_LEN);
        g_Dbs.db[i].superTbls[j].tagSource = 0;
      } else {
        printf("ERROR: failed to read json, tags_file not found\n");
        goto PARSE_OVER;
      }

      cJSON* stbMaxSqlLen = cJSON_GetObjectItem(stbInfo, "max_sql_len");
      if (stbMaxSqlLen && stbMaxSqlLen->type == cJSON_Number) {
        int32_t len = stbMaxSqlLen->valueint;
        if (len > TSDB_MAX_ALLOWED_SQL_LEN) {
          len = TSDB_MAX_ALLOWED_SQL_LEN;
        } else if (len < 5) {
          len = 5;
        }
        g_Dbs.db[i].superTbls[j].maxSqlLen = len;
      } else if (!maxSqlLen) {
        g_Dbs.db[i].superTbls[j].maxSqlLen = g_args.max_sql_len;
      } else {
        errorPrint("%s() LN%d, failed to read json, stbMaxSqlLen input mistake\n",
            __func__, __LINE__);
        goto PARSE_OVER;
      }
/*
      cJSON *multiThreadWriteOneTbl =
          cJSON_GetObjectItem(stbInfo, "multi_thread_write_one_tbl"); // no , yes
      if (multiThreadWriteOneTbl
              && multiThreadWriteOneTbl->type == cJSON_String
              && multiThreadWriteOneTbl->valuestring != NULL) {
        if (0 == strncasecmp(multiThreadWriteOneTbl->valuestring, "yes", 3)) {
          g_Dbs.db[i].superTbls[j].multiThreadWriteOneTbl = 1;
        } else {
          g_Dbs.db[i].superTbls[j].multiThreadWriteOneTbl = 0;
        }
      } else if (!multiThreadWriteOneTbl) {
        g_Dbs.db[i].superTbls[j].multiThreadWriteOneTbl = 0;
      } else {
        printf("ERROR: failed to read json, multiThreadWriteOneTbl not found\n");
        goto PARSE_OVER;
      }
*/
      cJSON* stbInterlaceRows = cJSON_GetObjectItem(stbInfo, "interlace_rows");
      if (stbInterlaceRows && stbInterlaceRows->type == cJSON_Number) {
        if (stbInterlaceRows->valueint < 0) {
          errorPrint("%s() LN%d, failed to read json, interlace rows input mistake\n",
            __func__, __LINE__);
          goto PARSE_OVER;
        }
        g_Dbs.db[i].superTbls[j].interlaceRows = stbInterlaceRows->valueint;
        // rows per table need be less than insert batch
        if (g_Dbs.db[i].superTbls[j].interlaceRows > g_args.num_of_RPR) {
          printf("NOTICE: db[%d].superTbl[%d]'s interlace rows value %"PRIu64" > num_of_records_per_req %"PRIu64"\n\n",
                  i, j, g_Dbs.db[i].superTbls[j].interlaceRows, g_args.num_of_RPR);
          printf("        interlace rows value will be set to num_of_records_per_req %"PRIu64"\n\n",
                  g_args.num_of_RPR);
          prompt();
          g_Dbs.db[i].superTbls[j].interlaceRows = g_args.num_of_RPR;
        }
      } else if (!stbInterlaceRows) {
        g_Dbs.db[i].superTbls[j].interlaceRows = 0; // 0 means progressive mode, > 0 mean interlace mode. max value is less or equ num_of_records_per_req
      } else {
        errorPrint(
                "%s() LN%d, failed to read json, interlace rows input mistake\n",
                __func__, __LINE__);
        goto PARSE_OVER;
      }

      cJSON* disorderRatio = cJSON_GetObjectItem(stbInfo, "disorder_ratio");
      if (disorderRatio && disorderRatio->type == cJSON_Number) {
        if (disorderRatio->valueint > 50)
          disorderRatio->valueint = 50;

        if (disorderRatio->valueint < 0)
          disorderRatio->valueint = 0;

        g_Dbs.db[i].superTbls[j].disorderRatio = disorderRatio->valueint;
      } else if (!disorderRatio) {
        g_Dbs.db[i].superTbls[j].disorderRatio = 0;
      } else {
        printf("ERROR: failed to read json, disorderRatio not found\n");
        goto PARSE_OVER;
      }

      cJSON* disorderRange = cJSON_GetObjectItem(stbInfo, "disorder_range");
      if (disorderRange && disorderRange->type == cJSON_Number) {
        g_Dbs.db[i].superTbls[j].disorderRange = disorderRange->valueint;
      } else if (!disorderRange) {
        g_Dbs.db[i].superTbls[j].disorderRange = 1000;
      } else {
        printf("ERROR: failed to read json, disorderRange not found\n");
        goto PARSE_OVER;
      }

      cJSON* insertRows = cJSON_GetObjectItem(stbInfo, "insert_rows");
      if (insertRows && insertRows->type == cJSON_Number) {
        if (insertRows->valueint < 0) {
          errorPrint("%s() LN%d, failed to read json, insert_rows input mistake\n",
                __func__, __LINE__);
          goto PARSE_OVER;
        }
        g_Dbs.db[i].superTbls[j].insertRows = insertRows->valueint;
      } else if (!insertRows) {
        g_Dbs.db[i].superTbls[j].insertRows = 0x7FFFFFFFFFFFFFFF;
      } else {
        errorPrint("%s() LN%d, failed to read json, insert_rows input mistake\n",
                __func__, __LINE__);
        goto PARSE_OVER;
      }

      cJSON* insertInterval = cJSON_GetObjectItem(stbInfo, "insert_interval");
      if (insertInterval && insertInterval->type == cJSON_Number) {
        g_Dbs.db[i].superTbls[j].insertInterval = insertInterval->valueint;
        if (insertInterval->valueint < 0) {
          errorPrint("%s() LN%d, failed to read json, insert_interval input mistake\n",
                __func__, __LINE__);
          goto PARSE_OVER;
        }
      } else if (!insertInterval) {
        verbosePrint("%s() LN%d: stable insert interval be overrided by global %"PRIu64".\n",
                __func__, __LINE__, g_args.insert_interval);
        g_Dbs.db[i].superTbls[j].insertInterval = g_args.insert_interval;
      } else {
        errorPrint("%s() LN%d, failed to read json, insert_interval input mistake\n",
                __func__, __LINE__);
        goto PARSE_OVER;
      }

      int retVal = getColumnAndTagTypeFromInsertJsonFile(
              stbInfo, &g_Dbs.db[i].superTbls[j]);
      if (false == retVal) {
        goto PARSE_OVER;
      }
    }
  }

  ret = true;

PARSE_OVER:
  return ret;
}

static bool getMetaFromQueryJsonFile(cJSON* root) {
  bool  ret = false;

  cJSON* cfgdir = cJSON_GetObjectItem(root, "cfgdir");
  if (cfgdir && cfgdir->type == cJSON_String && cfgdir->valuestring != NULL) {
    tstrncpy(g_queryInfo.cfgDir, cfgdir->valuestring, MAX_FILE_NAME_LEN);
  }

  cJSON* host = cJSON_GetObjectItem(root, "host");
  if (host && host->type == cJSON_String && host->valuestring != NULL) {
    tstrncpy(g_queryInfo.host, host->valuestring, MAX_HOSTNAME_SIZE);
  } else if (!host) {
    tstrncpy(g_queryInfo.host, "127.0.0.1", MAX_HOSTNAME_SIZE);
  } else {
    printf("ERROR: failed to read json, host not found\n");
    goto PARSE_OVER;
  }

  cJSON* port = cJSON_GetObjectItem(root, "port");
  if (port && port->type == cJSON_Number) {
    g_queryInfo.port = port->valueint;
  } else if (!port) {
    g_queryInfo.port = 6030;
  }

  cJSON* user = cJSON_GetObjectItem(root, "user");
  if (user && user->type == cJSON_String && user->valuestring != NULL) {
    tstrncpy(g_queryInfo.user, user->valuestring, MAX_USERNAME_SIZE);
  } else if (!user) {
    tstrncpy(g_queryInfo.user, "root", MAX_USERNAME_SIZE); ;
  }

  cJSON* password = cJSON_GetObjectItem(root, "password");
  if (password && password->type == cJSON_String && password->valuestring != NULL) {
    tstrncpy(g_queryInfo.password, password->valuestring, MAX_PASSWORD_SIZE);
  } else if (!password) {
    tstrncpy(g_queryInfo.password, "taosdata", MAX_PASSWORD_SIZE);;
  }

  cJSON *answerPrompt = cJSON_GetObjectItem(root, "confirm_parameter_prompt"); // yes, no,
  if (answerPrompt && answerPrompt->type == cJSON_String
          && answerPrompt->valuestring != NULL) {
    if (0 == strncasecmp(answerPrompt->valuestring, "yes", 3)) {
      g_args.answer_yes = false;
    } else if (0 == strncasecmp(answerPrompt->valuestring, "no", 2)) {
      g_args.answer_yes = true;
    } else {
      g_args.answer_yes = false;
    }
  } else if (!answerPrompt) {
    g_args.answer_yes = false;
  } else {
    printf("ERROR: failed to read json, confirm_parameter_prompt not found\n");
    goto PARSE_OVER;
  }

  cJSON* gQueryTimes = cJSON_GetObjectItem(root, "query_times");
  if (gQueryTimes && gQueryTimes->type == cJSON_Number) {
    if (gQueryTimes->valueint <= 0) {
      errorPrint("%s() LN%d, failed to read json, query_times input mistake\n",
        __func__, __LINE__);
      goto PARSE_OVER;
    }
    g_args.query_times = gQueryTimes->valueint;
  } else if (!gQueryTimes) {
    g_args.query_times = 1;
  } else {
    errorPrint("%s() LN%d, failed to read json, query_times input mistake\n",
        __func__, __LINE__);
    goto PARSE_OVER;
  }

  cJSON* dbs = cJSON_GetObjectItem(root, "databases");
  if (dbs && dbs->type == cJSON_String && dbs->valuestring != NULL) {
    tstrncpy(g_queryInfo.dbName, dbs->valuestring, MAX_DB_NAME_SIZE);
  } else if (!dbs) {
    printf("ERROR: failed to read json, databases not found\n");
    goto PARSE_OVER;
  }

  cJSON* queryMode = cJSON_GetObjectItem(root, "query_mode");
  if (queryMode && queryMode->type == cJSON_String && queryMode->valuestring != NULL) {
    tstrncpy(g_queryInfo.queryMode, queryMode->valuestring, MAX_TB_NAME_SIZE);
  } else if (!queryMode) {
    tstrncpy(g_queryInfo.queryMode, "taosc", MAX_TB_NAME_SIZE);
  } else {
    printf("ERROR: failed to read json, query_mode not found\n");
    goto PARSE_OVER;
  }

  // specified_table_query
  cJSON *specifiedQuery = cJSON_GetObjectItem(root, "specified_table_query");
  if (!specifiedQuery) {
    g_queryInfo.specifiedQueryInfo.concurrent = 1;
    g_queryInfo.specifiedQueryInfo.sqlCount = 0;
  } else if (specifiedQuery->type != cJSON_Object) {
    printf("ERROR: failed to read json, super_table_query not found\n");
    goto PARSE_OVER;
  } else {
    cJSON* queryInterval = cJSON_GetObjectItem(specifiedQuery, "query_interval");
    if (queryInterval && queryInterval->type == cJSON_Number) {
      g_queryInfo.specifiedQueryInfo.queryInterval = queryInterval->valueint;
    } else if (!queryInterval) {
      g_queryInfo.specifiedQueryInfo.queryInterval = 0;
    }

    cJSON* specifiedQueryTimes = cJSON_GetObjectItem(specifiedQuery,
        "query_times");
    if (specifiedQueryTimes && specifiedQueryTimes->type == cJSON_Number) {
      if (specifiedQueryTimes->valueint <= 0) {
        errorPrint("%s() LN%d, failed to read json, query_times: %"PRId64", need be a valid (>0) number\n",
          __func__, __LINE__, specifiedQueryTimes->valueint);
        goto PARSE_OVER;

      }
      g_queryInfo.specifiedQueryInfo.queryTimes = specifiedQueryTimes->valueint;
    } else if (!specifiedQueryTimes) {
      g_queryInfo.specifiedQueryInfo.queryTimes = g_args.query_times;
    } else {
      errorPrint("%s() LN%d, failed to read json, query_times input mistake\n",
          __func__, __LINE__);
      goto PARSE_OVER;
    }

    cJSON* concurrent = cJSON_GetObjectItem(specifiedQuery, "concurrent");
    if (concurrent && concurrent->type == cJSON_Number) {
      if (concurrent->valueint <= 0) {
        errorPrint("%s() LN%d, query sqlCount %"PRIu64" or concurrent %"PRIu64" is not correct.\n",
              __func__, __LINE__,
              g_queryInfo.specifiedQueryInfo.sqlCount,
              g_queryInfo.specifiedQueryInfo.concurrent);
        goto PARSE_OVER;
      }
      g_queryInfo.specifiedQueryInfo.concurrent = concurrent->valueint;
    } else if (!concurrent) {
      g_queryInfo.specifiedQueryInfo.concurrent = 1;
    }

    cJSON* specifiedAsyncMode = cJSON_GetObjectItem(specifiedQuery, "mode");
    if (specifiedAsyncMode && specifiedAsyncMode->type == cJSON_String
        && specifiedAsyncMode->valuestring != NULL) {
      if (0 == strcmp("sync", specifiedAsyncMode->valuestring)) {
        g_queryInfo.specifiedQueryInfo.asyncMode = SYNC_MODE;
      } else if (0 == strcmp("async", specifiedAsyncMode->valuestring)) {
        g_queryInfo.specifiedQueryInfo.asyncMode = ASYNC_MODE;
      } else {
        errorPrint("%s() LN%d, failed to read json, async mode input error\n",
            __func__, __LINE__);
        goto PARSE_OVER;
      }
    } else {
      g_queryInfo.specifiedQueryInfo.asyncMode = SYNC_MODE;
    }

    cJSON* interval = cJSON_GetObjectItem(specifiedQuery, "interval");
    if (interval && interval->type == cJSON_Number) {
      g_queryInfo.specifiedQueryInfo.subscribeInterval = interval->valueint;
    } else if (!interval) {
      //printf("failed to read json, subscribe interval no found\n");
      //goto PARSE_OVER;
      g_queryInfo.specifiedQueryInfo.subscribeInterval = 10000;
    }

    cJSON* restart = cJSON_GetObjectItem(specifiedQuery, "restart");
    if (restart && restart->type == cJSON_String && restart->valuestring != NULL) {
      if (0 == strcmp("yes", restart->valuestring)) {
        g_queryInfo.specifiedQueryInfo.subscribeRestart = 1;
      } else if (0 == strcmp("no", restart->valuestring)) {
        g_queryInfo.specifiedQueryInfo.subscribeRestart = 0;
      } else {
        printf("ERROR: failed to read json, subscribe restart error\n");
        goto PARSE_OVER;
      }
    } else {
      g_queryInfo.specifiedQueryInfo.subscribeRestart = 1;
    }

    cJSON* keepProgress = cJSON_GetObjectItem(specifiedQuery, "keepProgress");
    if (keepProgress
            && keepProgress->type == cJSON_String
            && keepProgress->valuestring != NULL) {
      if (0 == strcmp("yes", keepProgress->valuestring)) {
        g_queryInfo.specifiedQueryInfo.subscribeKeepProgress = 1;
      } else if (0 == strcmp("no", keepProgress->valuestring)) {
        g_queryInfo.specifiedQueryInfo.subscribeKeepProgress = 0;
      } else {
        printf("ERROR: failed to read json, subscribe keepProgress error\n");
        goto PARSE_OVER;
      }
    } else {
      g_queryInfo.specifiedQueryInfo.subscribeKeepProgress = 0;
    }

    // sqls
    cJSON* superSqls = cJSON_GetObjectItem(specifiedQuery, "sqls");
    if (!superSqls) {
      g_queryInfo.specifiedQueryInfo.sqlCount = 0;
    } else if (superSqls->type != cJSON_Array) {
      errorPrint("%s() LN%d, failed to read json, super sqls not found\n",
          __func__, __LINE__);
      goto PARSE_OVER;
    } else {
      int superSqlSize = cJSON_GetArraySize(superSqls);
      if (superSqlSize > MAX_QUERY_SQL_COUNT) {
        errorPrint("%s() LN%d, failed to read json, query sql size overflow, max is %d\n",
           __func__, __LINE__, MAX_QUERY_SQL_COUNT);
        goto PARSE_OVER;
      }

      g_queryInfo.specifiedQueryInfo.sqlCount = superSqlSize;
      for (int j = 0; j < superSqlSize; ++j) {
        cJSON* sql = cJSON_GetArrayItem(superSqls, j);
        if (sql == NULL) continue;

        cJSON *sqlStr = cJSON_GetObjectItem(sql, "sql");
        if (!sqlStr || sqlStr->type != cJSON_String || sqlStr->valuestring == NULL) {
          printf("ERROR: failed to read json, sql not found\n");
          goto PARSE_OVER;
        }
        tstrncpy(g_queryInfo.specifiedQueryInfo.sql[j], sqlStr->valuestring, MAX_QUERY_SQL_LENGTH);

        cJSON* resubAfterConsume =
            cJSON_GetObjectItem(specifiedQuery, "resubAfterConsume");
        if (resubAfterConsume
                && resubAfterConsume->type == cJSON_Number) {
            g_queryInfo.specifiedQueryInfo.resubAfterConsume[j]
                = resubAfterConsume->valueint;
        } else if (!resubAfterConsume) {
            //printf("failed to read json, subscribe interval no found\n");
            //goto PARSE_OVER;
            g_queryInfo.specifiedQueryInfo.resubAfterConsume[j] = 1;
        }

        cJSON *result = cJSON_GetObjectItem(sql, "result");
        if (NULL != result && result->type == cJSON_String && result->valuestring != NULL) {
          tstrncpy(g_queryInfo.specifiedQueryInfo.result[j], result->valuestring, MAX_FILE_NAME_LEN);
        } else if (NULL == result) {
          memset(g_queryInfo.specifiedQueryInfo.result[j], 0, MAX_FILE_NAME_LEN);
        } else {
          printf("ERROR: failed to read json, super query result file not found\n");
          goto PARSE_OVER;
        }
      }
    }
  }

  // super_table_query
  cJSON *superQuery = cJSON_GetObjectItem(root, "super_table_query");
  if (!superQuery) {
    g_queryInfo.superQueryInfo.threadCnt = 1;
    g_queryInfo.superQueryInfo.sqlCount = 0;
  } else if (superQuery->type != cJSON_Object) {
    printf("ERROR: failed to read json, sub_table_query not found\n");
    ret = true;
    goto PARSE_OVER;
  } else {
    cJSON* subrate = cJSON_GetObjectItem(superQuery, "query_interval");
    if (subrate && subrate->type == cJSON_Number) {
      g_queryInfo.superQueryInfo.queryInterval = subrate->valueint;
    } else if (!subrate) {
      g_queryInfo.superQueryInfo.queryInterval = 0;
    }

    cJSON* superQueryTimes = cJSON_GetObjectItem(superQuery, "query_times");
    if (superQueryTimes && superQueryTimes->type == cJSON_Number) {
      if (superQueryTimes->valueint <= 0) {
        errorPrint("%s() LN%d, failed to read json, query_times: %"PRId64", need be a valid (>0) number\n",
          __func__, __LINE__, superQueryTimes->valueint);
        goto PARSE_OVER;
      }
      g_queryInfo.superQueryInfo.queryTimes = superQueryTimes->valueint;
    } else if (!superQueryTimes) {
      g_queryInfo.superQueryInfo.queryTimes = g_args.query_times;
    } else {
      errorPrint("%s() LN%d, failed to read json, query_times input mistake\n",
          __func__, __LINE__);
      goto PARSE_OVER;
    }

    cJSON* threads = cJSON_GetObjectItem(superQuery, "threads");
    if (threads && threads->type == cJSON_Number) {
      if (threads->valueint <= 0) {
        errorPrint("%s() LN%d, failed to read json, threads input mistake\n",
          __func__, __LINE__);
        goto PARSE_OVER;

      }
      g_queryInfo.superQueryInfo.threadCnt = threads->valueint;
    } else if (!threads) {
      g_queryInfo.superQueryInfo.threadCnt = 1;
    }

    //cJSON* subTblCnt = cJSON_GetObjectItem(superQuery, "childtable_count");
    //if (subTblCnt && subTblCnt->type == cJSON_Number) {
    //  g_queryInfo.superQueryInfo.childTblCount = subTblCnt->valueint;
    //} else if (!subTblCnt) {
    //  g_queryInfo.superQueryInfo.childTblCount = 0;
    //}

    cJSON* stblname = cJSON_GetObjectItem(superQuery, "stblname");
    if (stblname && stblname->type == cJSON_String
        && stblname->valuestring != NULL) {
      tstrncpy(g_queryInfo.superQueryInfo.sTblName, stblname->valuestring,
          MAX_TB_NAME_SIZE);
    } else {
      errorPrint("%s() LN%d, failed to read json, super table name input error\n",
          __func__, __LINE__);
      goto PARSE_OVER;
    }

    cJSON* superAsyncMode = cJSON_GetObjectItem(superQuery, "mode");
    if (superAsyncMode && superAsyncMode->type == cJSON_String
        && superAsyncMode->valuestring != NULL) {
      if (0 == strcmp("sync", superAsyncMode->valuestring)) {
        g_queryInfo.superQueryInfo.asyncMode = SYNC_MODE;
      } else if (0 == strcmp("async", superAsyncMode->valuestring)) {
        g_queryInfo.superQueryInfo.asyncMode = ASYNC_MODE;
      } else {
        errorPrint("%s() LN%d, failed to read json, async mode input error\n",
            __func__, __LINE__);
        goto PARSE_OVER;
      }
    } else {
      g_queryInfo.superQueryInfo.asyncMode = SYNC_MODE;
    }

    cJSON* superInterval = cJSON_GetObjectItem(superQuery, "interval");
    if (superInterval && superInterval->type == cJSON_Number) {
      if (superInterval->valueint < 0) {
        errorPrint("%s() LN%d, failed to read json, interval input mistake\n",
            __func__, __LINE__);
        goto PARSE_OVER;
      }
      g_queryInfo.superQueryInfo.subscribeInterval = superInterval->valueint;
    } else if (!superInterval) {
      //printf("failed to read json, subscribe interval no found\n");
      //goto PARSE_OVER;
      g_queryInfo.superQueryInfo.subscribeInterval = 10000;
    }

    cJSON* subrestart = cJSON_GetObjectItem(superQuery, "restart");
    if (subrestart && subrestart->type == cJSON_String
        && subrestart->valuestring != NULL) {
      if (0 == strcmp("yes", subrestart->valuestring)) {
        g_queryInfo.superQueryInfo.subscribeRestart = 1;
      } else if (0 == strcmp("no", subrestart->valuestring)) {
        g_queryInfo.superQueryInfo.subscribeRestart = 0;
      } else {
        printf("ERROR: failed to read json, subscribe restart error\n");
        goto PARSE_OVER;
      }
    } else {
      g_queryInfo.superQueryInfo.subscribeRestart = 1;
    }

    cJSON* subkeepProgress = cJSON_GetObjectItem(superQuery, "keepProgress");
    if (subkeepProgress &&
            subkeepProgress->type == cJSON_String
            && subkeepProgress->valuestring != NULL) {
      if (0 == strcmp("yes", subkeepProgress->valuestring)) {
        g_queryInfo.superQueryInfo.subscribeKeepProgress = 1;
      } else if (0 == strcmp("no", subkeepProgress->valuestring)) {
        g_queryInfo.superQueryInfo.subscribeKeepProgress = 0;
      } else {
        printf("ERROR: failed to read json, subscribe keepProgress error\n");
        goto PARSE_OVER;
      }
    } else {
      g_queryInfo.superQueryInfo.subscribeKeepProgress = 0;
    }

    // sqls
    cJSON* subsqls = cJSON_GetObjectItem(superQuery, "sqls");
    if (!subsqls) {
      g_queryInfo.superQueryInfo.sqlCount = 0;
    } else if (subsqls->type != cJSON_Array) {
      errorPrint("%s() LN%d: failed to read json, super sqls not found\n",
          __func__, __LINE__);
      goto PARSE_OVER;
    } else {
      int superSqlSize = cJSON_GetArraySize(subsqls);
      if (superSqlSize > MAX_QUERY_SQL_COUNT) {
        errorPrint("%s() LN%d, failed to read json, query sql size overflow, max is %d\n",
           __func__, __LINE__, MAX_QUERY_SQL_COUNT);
        goto PARSE_OVER;
      }

      g_queryInfo.superQueryInfo.sqlCount = superSqlSize;
      for (int j = 0; j < superSqlSize; ++j) {
        cJSON* sql = cJSON_GetArrayItem(subsqls, j);
        if (sql == NULL) continue;

        cJSON *sqlStr = cJSON_GetObjectItem(sql, "sql");
        if (!sqlStr || sqlStr->type != cJSON_String
            || sqlStr->valuestring == NULL) {
          errorPrint("%s() LN%d, failed to read json, sql not found\n",
              __func__, __LINE__);
          goto PARSE_OVER;
        }
        tstrncpy(g_queryInfo.superQueryInfo.sql[j], sqlStr->valuestring,
            MAX_QUERY_SQL_LENGTH);

        cJSON* superResubAfterConsume =
            cJSON_GetObjectItem(sql, "resubAfterConsume");
        if (superResubAfterConsume
                && superResubAfterConsume->type == cJSON_Number) {
            g_queryInfo.superQueryInfo.resubAfterConsume[j] =
                superResubAfterConsume->valueint;
        } else if (!superResubAfterConsume) {
            //printf("failed to read json, subscribe interval no found\n");
            //goto PARSE_OVER;
            g_queryInfo.superQueryInfo.resubAfterConsume[j] = 1;
        }

        cJSON *result = cJSON_GetObjectItem(sql, "result");
        if (result != NULL && result->type == cJSON_String
            && result->valuestring != NULL){
          tstrncpy(g_queryInfo.superQueryInfo.result[j],
              result->valuestring, MAX_FILE_NAME_LEN);
        } else if (NULL == result) {
          memset(g_queryInfo.superQueryInfo.result[j], 0, MAX_FILE_NAME_LEN);
        }  else {
          errorPrint("%s() LN%d, failed to read json, sub query result file not found\n",
              __func__, __LINE__);
          goto PARSE_OVER;
        }
      }
    }
  }

  ret = true;

PARSE_OVER:
  return ret;
}

static bool getInfoFromJsonFile(char* file) {
    debugPrint("%s %d %s\n", __func__, __LINE__, file);

  FILE *fp = fopen(file, "r");
  if (!fp) {
    printf("failed to read %s, reason:%s\n", file, strerror(errno));
    return false;
  }

  bool  ret = false;
  int   maxLen = 6400000;
  char *content = calloc(1, maxLen + 1);
  int   len = fread(content, 1, maxLen, fp);
  if (len <= 0) {
    free(content);
    fclose(fp);
    printf("failed to read %s, content is null", file);
    return false;
  }

  content[len] = 0;
  cJSON* root = cJSON_Parse(content);
  if (root == NULL) {
    printf("ERROR: failed to cjson parse %s, invalid json format\n", file);
    goto PARSE_OVER;
  }

  cJSON* filetype = cJSON_GetObjectItem(root, "filetype");
  if (filetype && filetype->type == cJSON_String && filetype->valuestring != NULL) {
    if (0 == strcasecmp("insert", filetype->valuestring)) {
      g_args.test_mode = INSERT_TEST;
    } else if (0 == strcasecmp("query", filetype->valuestring)) {
      g_args.test_mode = QUERY_TEST;
    } else if (0 == strcasecmp("subscribe", filetype->valuestring)) {
      g_args.test_mode = SUBSCRIBE_TEST;
    } else {
      printf("ERROR: failed to read json, filetype not support\n");
      goto PARSE_OVER;
    }
  } else if (!filetype) {
    g_args.test_mode = INSERT_TEST;
  } else {
    printf("ERROR: failed to read json, filetype not found\n");
    goto PARSE_OVER;
  }

  if (INSERT_TEST == g_args.test_mode) {
    ret = getMetaFromInsertJsonFile(root);
  } else if ((QUERY_TEST == g_args.test_mode)
          || (SUBSCRIBE_TEST == g_args.test_mode)) {
    ret = getMetaFromQueryJsonFile(root);
  } else {
    errorPrint("%s() LN%d, input json file type error! please input correct file type: insert or query or subscribe\n",
            __func__, __LINE__);
    goto PARSE_OVER;
  }

PARSE_OVER:
  free(content);
  cJSON_Delete(root);
  fclose(fp);
  return ret;
}

static void prepareSampleData() {
  for (int i = 0; i < g_Dbs.dbCount; i++) {
    for (int j = 0; j < g_Dbs.db[i].superTblCount; j++) {
      if (g_Dbs.db[i].superTbls[j].tagsFile[0] != 0) {
        (void)readTagFromCsvFileToMem(&g_Dbs.db[i].superTbls[j]);
      }
    }
  }
}

static void postFreeResource() {
  tmfclose(g_fpOfInsertResult);
  for (int i = 0; i < g_Dbs.dbCount; i++) {
    for (uint64_t j = 0; j < g_Dbs.db[i].superTblCount; j++) {
      if (0 != g_Dbs.db[i].superTbls[j].colsOfCreateChildTable) {
        free(g_Dbs.db[i].superTbls[j].colsOfCreateChildTable);
        g_Dbs.db[i].superTbls[j].colsOfCreateChildTable = NULL;
      }
      if (0 != g_Dbs.db[i].superTbls[j].sampleDataBuf) {
        free(g_Dbs.db[i].superTbls[j].sampleDataBuf);
        g_Dbs.db[i].superTbls[j].sampleDataBuf = NULL;
      }
      if (0 != g_Dbs.db[i].superTbls[j].tagDataBuf) {
        free(g_Dbs.db[i].superTbls[j].tagDataBuf);
        g_Dbs.db[i].superTbls[j].tagDataBuf = NULL;
      }
      if (0 != g_Dbs.db[i].superTbls[j].childTblName) {
        free(g_Dbs.db[i].superTbls[j].childTblName);
        g_Dbs.db[i].superTbls[j].childTblName = NULL;
      }
    }
  }
}

static int getRowDataFromSample(
        char* dataBuf, int64_t maxLen, int64_t timestamp,
      SSuperTable* superTblInfo, int64_t* sampleUsePos) {
  if ((*sampleUsePos) == MAX_SAMPLES_ONCE_FROM_FILE) {
/*    int ret = readSampleFromCsvFileToMem(superTblInfo);
    if (0 != ret) {
      tmfree(superTblInfo->sampleDataBuf);
      superTblInfo->sampleDataBuf = NULL;
      return -1;
    }
*/
    *sampleUsePos = 0;
  }

  int    dataLen = 0;

  dataLen += snprintf(dataBuf + dataLen, maxLen - dataLen,
          "(%" PRId64 ", ", timestamp);
  dataLen += snprintf(dataBuf + dataLen, maxLen - dataLen,
          "%s", superTblInfo->sampleDataBuf + superTblInfo->lenOfOneRow * (*sampleUsePos));
  dataLen += snprintf(dataBuf + dataLen, maxLen - dataLen, ")");

  (*sampleUsePos)++;

  return dataLen;
}

static int64_t generateStbRowData(
        SSuperTable* stbInfo,
        char* recBuf, int64_t timestamp
        ) {
  int64_t   dataLen = 0;
  char  *pstr = recBuf;
  int64_t maxLen = MAX_DATA_SIZE;

  dataLen += snprintf(pstr + dataLen, maxLen - dataLen,
          "(%" PRId64 ",", timestamp);

  for (int i = 0; i < stbInfo->columnCount; i++) {
    if ((0 == strncasecmp(stbInfo->columns[i].dataType,
                    "BINARY", strlen("BINARY")))
            || (0 == strncasecmp(stbInfo->columns[i].dataType,
                    "NCHAR", strlen("NCHAR")))) {
      if (stbInfo->columns[i].dataLen > TSDB_MAX_BINARY_LEN) {
        errorPrint( "binary or nchar length overflow, max size:%u\n",
                (uint32_t)TSDB_MAX_BINARY_LEN);
        return -1;
      }

      char* buf = (char*)calloc(stbInfo->columns[i].dataLen+1, 1);
      if (NULL == buf) {
        errorPrint( "calloc failed! size:%d\n", stbInfo->columns[i].dataLen);
        return -1;
      }
      rand_string(buf, stbInfo->columns[i].dataLen);
      dataLen += snprintf(pstr + dataLen, maxLen - dataLen, "\'%s\',", buf);
      tmfree(buf);
    } else if (0 == strncasecmp(stbInfo->columns[i].dataType,
                "INT", 3)) {
      dataLen += snprintf(pstr + dataLen, maxLen - dataLen,
              "%d,", rand_int());
    } else if (0 == strncasecmp(stbInfo->columns[i].dataType,
                "BIGINT", 6)) {
      dataLen += snprintf(pstr + dataLen, maxLen - dataLen,
              "%"PRId64",", rand_bigint());
    }  else if (0 == strncasecmp(stbInfo->columns[i].dataType,
                "FLOAT", 5)) {
      dataLen += snprintf(pstr + dataLen, maxLen - dataLen,
              "%f,", rand_float());
    }  else if (0 == strncasecmp(stbInfo->columns[i].dataType,
                "DOUBLE", 6)) {
      dataLen += snprintf(pstr + dataLen, maxLen - dataLen,
              "%f,", rand_double());
    }  else if (0 == strncasecmp(stbInfo->columns[i].dataType,
                "SMALLINT", 8)) {
      dataLen += snprintf(pstr + dataLen, maxLen - dataLen,
          "%d,", rand_smallint());
    }  else if (0 == strncasecmp(stbInfo->columns[i].dataType,
          "TINYINT", strlen("TINYINT"))) {
      dataLen += snprintf(pstr + dataLen, maxLen - dataLen,
          "%d,", rand_tinyint());
    }  else if (0 == strncasecmp(stbInfo->columns[i].dataType,
          "BOOL", strlen("BOOL"))) {
      dataLen += snprintf(pstr + dataLen, maxLen - dataLen,
          "%d,", rand_bool());
    }  else if (0 == strncasecmp(stbInfo->columns[i].dataType,
          "TIMESTAMP", strlen("TIMESTAMP"))) {
      dataLen += snprintf(pstr + dataLen, maxLen - dataLen,
          "%"PRId64",", rand_bigint());
    }  else {
      errorPrint( "No support data type: %s\n", stbInfo->columns[i].dataType);
      return -1;
    }
  }

  dataLen -= 1;
  dataLen += snprintf(pstr + dataLen, maxLen - dataLen, ")");

  verbosePrint("%s() LN%d, recBuf:\n\t%s\n", __func__, __LINE__, recBuf);

  return strlen(recBuf);
}

static int64_t generateData(char *recBuf, char **data_type,
        int64_t timestamp, int lenOfBinary) {
  memset(recBuf, 0, MAX_DATA_SIZE);
  char *pstr = recBuf;
  pstr += sprintf(pstr, "(%" PRId64, timestamp);
  int c = 0;

  for (; c < MAX_NUM_DATATYPE; c++) {
    if (data_type[c] == NULL) {
      break;
    }
  }

  if (0 == c) {
    perror("data type error!");
    exit(-1);
  }

  for (int i = 0; i < c; i++) {
    if (strcasecmp(data_type[i % c], "TINYINT") == 0) {
      pstr += sprintf(pstr, ",%d", rand_tinyint() );
    } else if (strcasecmp(data_type[i % c], "SMALLINT") == 0) {
      pstr += sprintf(pstr, ",%d", rand_smallint());
    } else if (strcasecmp(data_type[i % c], "INT") == 0) {
      pstr += sprintf(pstr, ",%d", rand_int());
    } else if (strcasecmp(data_type[i % c], "BIGINT") == 0) {
      pstr += sprintf(pstr, ",%" PRId64, rand_bigint());
    } else if (strcasecmp(data_type[i % c], "FLOAT") == 0) {
      pstr += sprintf(pstr, ",%10.4f", rand_float());
    } else if (strcasecmp(data_type[i % c], "DOUBLE") == 0) {
      double t = rand_double();
      pstr += sprintf(pstr, ",%20.8f", t);
    } else if (strcasecmp(data_type[i % c], "BOOL") == 0) {
      bool b = rand_bool() & 1;
      pstr += sprintf(pstr, ",%s", b ? "true" : "false");
    } else if (strcasecmp(data_type[i % c], "BINARY") == 0) {
      char *s = malloc(lenOfBinary);
      rand_string(s, lenOfBinary);
      pstr += sprintf(pstr, ",\"%s\"", s);
      free(s);
    } else if (strcasecmp(data_type[i % c], "NCHAR") == 0) {
      char *s = malloc(lenOfBinary);
      rand_string(s, lenOfBinary);
      pstr += sprintf(pstr, ",\"%s\"", s);
      free(s);
    }

    if (strlen(recBuf) > MAX_DATA_SIZE) {
      perror("column length too long, abort");
      exit(-1);
    }
  }

  pstr += sprintf(pstr, ")");

  verbosePrint("%s() LN%d, recBuf:\n\t%s\n", __func__, __LINE__, recBuf);

  return (int32_t)strlen(recBuf);
}

static int prepareSampleDataForSTable(SSuperTable *superTblInfo) {
  char* sampleDataBuf = NULL;

  sampleDataBuf = calloc(
            superTblInfo->lenOfOneRow * MAX_SAMPLES_ONCE_FROM_FILE, 1);
  if (sampleDataBuf == NULL) {
      errorPrint("%s() LN%d, Failed to calloc %"PRIu64" Bytes, reason:%s\n",
              __func__, __LINE__,
              superTblInfo->lenOfOneRow * MAX_SAMPLES_ONCE_FROM_FILE,
              strerror(errno));
      return -1;
  }

  superTblInfo->sampleDataBuf = sampleDataBuf;
  int ret = readSampleFromCsvFileToMem(superTblInfo);

  if (0 != ret) {
      errorPrint("%s() LN%d, read sample from csv file failed.\n",
          __func__, __LINE__);
      tmfree(sampleDataBuf);
      superTblInfo->sampleDataBuf = NULL;
      return -1;
  }

  return 0;
}

static int64_t execInsert(threadInfo *pThreadInfo, uint64_t k)
{
  int affectedRows;
  SSuperTable* superTblInfo = pThreadInfo->superTblInfo;

  verbosePrint("[%d] %s() LN%d %s\n", pThreadInfo->threadID,
            __func__, __LINE__, pThreadInfo->buffer);
  if (superTblInfo) {
    if (superTblInfo->insertMode == TAOSC_IFACE) {
      affectedRows = queryDbExec(
              pThreadInfo->taos,
              pThreadInfo->buffer, INSERT_TYPE, false);
    } else if (superTblInfo->insertMode == REST_IFACE) {
      if (0 != postProceSql(g_Dbs.host, &g_Dbs.serv_addr, g_Dbs.port,
                  pThreadInfo->buffer, NULL /* not set result file */)) {
        affectedRows = -1;
        printf("========restful return fail, threadID[%d]\n",
            pThreadInfo->threadID);
      } else {
        affectedRows = k;
      }
    } else if (superTblInfo->insertMode == STMT_IFACE) {
      debugPrint("%s() LN%d, stmt=%p", __func__, __LINE__, pThreadInfo->stmt);
      if (0 != taos_stmt_execute(pThreadInfo->stmt)) {
        errorPrint("%s() LN%d, failied to execute insert statement\n",
                    __func__, __LINE__);
        exit(-1);
      }

      affectedRows = k;
    } else {
      errorPrint("%s() LN%d: unknown insert mode: %d\n",
        __func__, __LINE__, superTblInfo->insertMode);
      affectedRows = 0;
    }
  } else {
    affectedRows = queryDbExec(pThreadInfo->taos, pThreadInfo->buffer, INSERT_TYPE, false);
  }

  return affectedRows;
}

static void getTableName(char *pTblName, threadInfo* pThreadInfo, uint64_t tableSeq)
{
  SSuperTable* superTblInfo = pThreadInfo->superTblInfo;
  if (superTblInfo) {
    if (superTblInfo->childTblLimit > 0) {
        snprintf(pTblName, TSDB_TABLE_NAME_LEN, "%s",
            superTblInfo->childTblName +
            (tableSeq - superTblInfo->childTblOffset) * TSDB_TABLE_NAME_LEN);
    } else {

        verbosePrint("[%d] %s() LN%d: from=%"PRIu64" count=%"PRId64" seq=%"PRIu64"\n",
                pThreadInfo->threadID, __func__, __LINE__,
                pThreadInfo->start_table_from,
                pThreadInfo->ntables, tableSeq);
        snprintf(pTblName, TSDB_TABLE_NAME_LEN, "%s",
            superTblInfo->childTblName + tableSeq * TSDB_TABLE_NAME_LEN);
    }
  } else {
    snprintf(pTblName, TSDB_TABLE_NAME_LEN, "%s%"PRIu64"",
        g_args.tb_prefix, tableSeq);
  }
}

static int64_t generateDataTailWithoutStb(
        uint64_t batch, char* buffer,
        int64_t remainderBufLen, int64_t insertRows,
        uint64_t startFrom, int64_t startTime,
        /* int64_t *pSamplePos, */int64_t *dataLen) {

  uint64_t len = 0;
  char *pstr = buffer;

  verbosePrint("%s() LN%d batch=%"PRIu64"\n", __func__, __LINE__, batch);

  int64_t k = 0;
  for (k = 0; k < batch;) {
    char data[MAX_DATA_SIZE];
    memset(data, 0, MAX_DATA_SIZE);

    int64_t retLen = 0;

    char **data_type = g_args.datatype;
    int lenOfBinary = g_args.len_of_binary;

    int64_t randTail = DEFAULT_TIMESTAMP_STEP * k;

    if (g_args.disorderRatio != 0) {
        int rand_num = taosRandom() % 100;
        if (rand_num < g_args.disorderRatio) {
          randTail = (randTail +
                  (taosRandom() % g_args.disorderRange + 1)) * (-1);

          debugPrint("rand data generated, back %"PRId64"\n", randTail);
        }
    } else {
        randTail = DEFAULT_TIMESTAMP_STEP * k;
    }

    retLen = generateData(data, data_type,
            startTime + randTail,
            lenOfBinary);

    if (len > remainderBufLen)
        break;

    pstr += sprintf(pstr, "%s", data);
    k++;
    len += retLen;
    remainderBufLen -= retLen;

    verbosePrint("%s() LN%d len=%"PRIu64" k=%"PRIu64" \nbuffer=%s\n",
            __func__, __LINE__, len, k, buffer);

    startFrom ++;

    if (startFrom >= insertRows) {
      break;
    }
  }

  *dataLen = len;
  return k;
}

static int64_t generateStbDataTail(
        SSuperTable* superTblInfo,
        uint64_t batch, char* buffer,
        int64_t remainderBufLen, int64_t insertRows,
        uint64_t startFrom, int64_t startTime,
        int64_t *pSamplePos, int64_t *dataLen) {
  uint64_t len = 0;

  char *pstr = buffer;

  verbosePrint("%s() LN%d batch=%"PRIu64"\n", __func__, __LINE__, batch);

  int64_t k = 0;
  for (k = 0; k < batch;) {
    char data[MAX_DATA_SIZE];
    memset(data, 0, MAX_DATA_SIZE);

    int64_t retLen = 0;

    if (0 == strncasecmp(superTblInfo->dataSource,
                "sample", strlen("sample"))) {
          retLen = getRowDataFromSample(
                  data,
                  remainderBufLen,
                  startTime + superTblInfo->timeStampStep * k,
                  superTblInfo,
                  pSamplePos);
    } else if (0 == strncasecmp(superTblInfo->dataSource,
                "rand", strlen("rand"))) {
        int64_t randTail = superTblInfo->timeStampStep * k;
        if (superTblInfo->disorderRatio > 0) {
            int rand_num = taosRandom() % 100;
            if(rand_num < superTblInfo->disorderRatio) {
                randTail = (randTail +
                        (taosRandom() % superTblInfo->disorderRange + 1)) * (-1);
                debugPrint("rand data generated, back %"PRId64"\n", randTail);
            }
        }

        int64_t d = startTime + randTail;
        retLen = generateStbRowData(superTblInfo, data, d);
    }

    if (retLen > remainderBufLen) {
        break;
    }

    pstr += snprintf(pstr , retLen + 1, "%s", data);
    k++;
    len += retLen;
    remainderBufLen -= retLen;

    verbosePrint("%s() LN%d len=%"PRIu64" k=%"PRIu64" \nbuffer=%s\n",
            __func__, __LINE__, len, k, buffer);

    startFrom ++;

    if (startFrom >= insertRows) {
      break;
    }
  }

  *dataLen = len;
  return k;
}


static int generateSQLHeadWithoutStb(char *tableName,
        char *dbName,
        char *buffer, int remainderBufLen)
{
  int len;

  char headBuf[HEAD_BUFF_LEN];

  len = snprintf(
          headBuf,
          HEAD_BUFF_LEN,
          "%s.%s values",
          dbName,
          tableName);

  if (len > remainderBufLen)
    return -1;

  tstrncpy(buffer, headBuf, len + 1);

  return len;
}

static int generateStbSQLHead(
        SSuperTable* superTblInfo,
        char *tableName, int32_t tableSeq,
        char *dbName,
        char *buffer, int remainderBufLen)
{
  int len;

  char headBuf[HEAD_BUFF_LEN];

  if (AUTO_CREATE_SUBTBL == superTblInfo->autoCreateTable) {
      char* tagsValBuf = NULL;
      if (0 == superTblInfo->tagSource) {
            tagsValBuf = generateTagVaulesForStb(superTblInfo, tableSeq);
      } else {
            tagsValBuf = getTagValueFromTagSample(
                    superTblInfo,
                    tableSeq % superTblInfo->tagSampleCount);
      }
      if (NULL == tagsValBuf) {
        errorPrint("%s() LN%d, tag buf failed to allocate  memory\n",
            __func__, __LINE__);
        return -1;
      }

      len = snprintf(
          headBuf,
                  HEAD_BUFF_LEN,
                  "%s.%s using %s.%s tags %s values",
                  dbName,
                  tableName,
                  dbName,
                  superTblInfo->sTblName,
                  tagsValBuf);
      tmfree(tagsValBuf);
    } else if (TBL_ALREADY_EXISTS == superTblInfo->childTblExists) {
      len = snprintf(
          headBuf,
                  HEAD_BUFF_LEN,
                  "%s.%s values",
                  dbName,
                  tableName);
    } else {
      len = snprintf(
          headBuf,
                  HEAD_BUFF_LEN,
                  "%s.%s values",
                  dbName,
                  tableName);
  }

  if (len > remainderBufLen)
    return -1;

  tstrncpy(buffer, headBuf, len + 1);

  return len;
}

static int64_t generateInterlaceDataBuffer(
        char *tableName, uint64_t batchPerTbl, uint64_t i, uint64_t batchPerTblTimes,
        uint64_t tableSeq,
        threadInfo *pThreadInfo, char *buffer,
        int64_t insertRows,
        int64_t startTime,
        uint64_t *pRemainderBufLen)
{
  assert(buffer);
  char *pstr = buffer;
  SSuperTable* superTblInfo = pThreadInfo->superTblInfo;

  int headLen = generateStbSQLHead(
          superTblInfo,
          tableName, tableSeq, pThreadInfo->db_name,
            pstr, *pRemainderBufLen);

  if (headLen <= 0) {
    return 0;
  }
  // generate data buffer
  verbosePrint("[%d] %s() LN%d i=%"PRIu64" buffer:\n%s\n",
            pThreadInfo->threadID, __func__, __LINE__, i, buffer);

  pstr += headLen;
  *pRemainderBufLen -= headLen;

  int64_t dataLen = 0;

  verbosePrint("[%d] %s() LN%d i=%"PRIu64" batchPerTblTimes=%"PRIu64" batchPerTbl = %"PRIu64"\n",
            pThreadInfo->threadID, __func__, __LINE__,
            i, batchPerTblTimes, batchPerTbl);

  int64_t k;
  if (superTblInfo) {
    if (0 == strncasecmp(superTblInfo->startTimestamp, "now", 3)) {
      startTime = taosGetTimestamp(pThreadInfo->time_precision);
    }

    k = generateStbDataTail(
            superTblInfo,
            batchPerTbl, pstr, *pRemainderBufLen, insertRows, 0,
            startTime,
            &(pThreadInfo->samplePos), &dataLen);
  } else {
    startTime = 1500000000000;
    k = generateDataTailWithoutStb(
            batchPerTbl, pstr, *pRemainderBufLen, insertRows, 0,
            startTime,
            /* &(pThreadInfo->samplePos), */&dataLen);
  }

  if (k == batchPerTbl) {
    pstr += dataLen;
    *pRemainderBufLen -= dataLen;
  } else {
    debugPrint("%s() LN%d, generated data tail: %"PRIu64", not equal batch per table: %"PRIu64"\n",
            __func__, __LINE__, k, batchPerTbl);
    pstr -= headLen;
    pstr[0] = '\0';
    k = 0;
  }

  return k;
}

static int64_t generateProgressiveDataBuffer(
        char *tableName,
        int64_t tableSeq,
        threadInfo *pThreadInfo, char *buffer,
        int64_t insertRows,
        uint64_t startFrom, int64_t startTime, int64_t *pSamplePos,
        int64_t *pRemainderBufLen)
{
  SSuperTable* superTblInfo = pThreadInfo->superTblInfo;

  assert(buffer != NULL);
  char *pstr = buffer;

  memset(buffer, 0, *pRemainderBufLen);

  int64_t headLen;

  if (superTblInfo) {
      headLen = generateStbSQLHead(
              superTblInfo,
          tableName, tableSeq, pThreadInfo->db_name,
          buffer, *pRemainderBufLen);
  } else {
      headLen = generateSQLHeadWithoutStb(
          tableName, pThreadInfo->db_name,
          buffer, *pRemainderBufLen);
  }

  if (headLen <= 0) {
    return 0;
  }
  pstr += headLen;
  *pRemainderBufLen -= headLen;

  int64_t dataLen;
  int64_t k;

  if (superTblInfo) {
    k = generateStbDataTail(superTblInfo,
          g_args.num_of_RPR, pstr, *pRemainderBufLen,
          insertRows, startFrom,
          startTime,
          pSamplePos, &dataLen);
  } else {
    k = generateDataTailWithoutStb(
          g_args.num_of_RPR, pstr, *pRemainderBufLen, insertRows, startFrom,
          startTime,
          /*pSamplePos, */&dataLen);
  }

  return k;
}

static void printStatPerThread(threadInfo *pThreadInfo)
{
  fprintf(stderr, "====thread[%d] completed total inserted rows: %"PRIu64 ", total affected rows: %"PRIu64". %.2f records/second====\n",
          pThreadInfo->threadID,
          pThreadInfo->totalInsertRows,
          pThreadInfo->totalAffectedRows,
          (double)(pThreadInfo->totalAffectedRows / (pThreadInfo->totalDelay/1000.0)));
}

// sync write interlace data
static void* syncWriteInterlace(threadInfo *pThreadInfo) {
  debugPrint("[%d] %s() LN%d: ### interlace write\n",
         pThreadInfo->threadID, __func__, __LINE__);

  int64_t insertRows;
  uint64_t interlaceRows;

  SSuperTable* superTblInfo = pThreadInfo->superTblInfo;

  if (superTblInfo) {
    insertRows = superTblInfo->insertRows;

    if ((superTblInfo->interlaceRows == 0)
        && (g_args.interlace_rows > 0)) {
      interlaceRows = g_args.interlace_rows;
    } else {
      interlaceRows = superTblInfo->interlaceRows;
    }
  } else {
    insertRows = g_args.num_of_DPT;
    interlaceRows = g_args.interlace_rows;
  }

  if (interlaceRows > insertRows)
    interlaceRows = insertRows;

  if (interlaceRows > g_args.num_of_RPR)
    interlaceRows = g_args.num_of_RPR;

  int progOrInterlace;

  if (interlaceRows > 0) {
    progOrInterlace= INTERLACE_INSERT_MODE;
  } else {
    progOrInterlace = PROGRESSIVE_INSERT_MODE;
  }

  uint64_t maxSqlLen = superTblInfo?superTblInfo->maxSqlLen:g_args.max_sql_len;
  pThreadInfo->buffer = calloc(maxSqlLen, 1);
  if (NULL == pThreadInfo->buffer) {
    errorPrint( "%s() LN%d, Failed to alloc %"PRIu64" Bytes, reason:%s\n",
              __func__, __LINE__, maxSqlLen, strerror(errno));
    return NULL;
  }

  char tableName[TSDB_TABLE_NAME_LEN];

  pThreadInfo->totalInsertRows = 0;
  pThreadInfo->totalAffectedRows = 0;

  int64_t nTimeStampStep =
      superTblInfo?superTblInfo->timeStampStep:DEFAULT_TIMESTAMP_STEP;

  uint64_t insert_interval =
      superTblInfo?superTblInfo->insertInterval:g_args.insert_interval;
  uint64_t st = 0;
  uint64_t et = UINT64_MAX;

  uint64_t lastPrintTime = taosGetTimestampMs();
  uint64_t startTs = taosGetTimestampMs();
  uint64_t endTs;

  uint64_t tableSeq = pThreadInfo->start_table_from;

  debugPrint("[%d] %s() LN%d: start_table_from=%"PRIu64" ntables=%"PRId64" insertRows=%"PRIu64"\n",
          pThreadInfo->threadID, __func__, __LINE__,
          pThreadInfo->start_table_from,
          pThreadInfo->ntables, insertRows);

  int64_t startTime = pThreadInfo->start_time;

  uint64_t batchPerTbl = interlaceRows;
  uint64_t batchPerTblTimes;

  if ((interlaceRows > 0) && (pThreadInfo->ntables > 1)) {
    batchPerTblTimes =
        g_args.num_of_RPR / interlaceRows;
  } else {
    batchPerTblTimes = 1;
  }

  uint64_t generatedRecPerTbl = 0;
  bool flagSleep = true;
  uint64_t sleepTimeTotal = 0;

  char *strInsertInto = "insert into ";
  int nInsertBufLen = strlen(strInsertInto);

  while(pThreadInfo->totalInsertRows < pThreadInfo->ntables * insertRows) {
    if ((flagSleep) && (insert_interval)) {
        st = taosGetTimestampMs();
        flagSleep = false;
    }
    // generate data
    memset(pThreadInfo->buffer, 0, maxSqlLen);
    uint64_t remainderBufLen = maxSqlLen;

    char *pstr = pThreadInfo->buffer;

    int len = snprintf(pstr, nInsertBufLen + 1, "%s", strInsertInto);
    pstr += len;
    remainderBufLen -= len;

    uint64_t recOfBatch = 0;

    for (uint64_t i = 0; i < batchPerTblTimes; i ++) {
      getTableName(tableName, pThreadInfo, tableSeq);
      if (0 == strlen(tableName)) {
        errorPrint("[%d] %s() LN%d, getTableName return null\n",
            pThreadInfo->threadID, __func__, __LINE__);
        free(pThreadInfo->buffer);
        return NULL;
      }

      uint64_t oldRemainderLen = remainderBufLen;
      int64_t generated = generateInterlaceDataBuffer(
        tableName, batchPerTbl, i, batchPerTblTimes,
        tableSeq,
        pThreadInfo, pstr,
        insertRows,
        startTime,
        &remainderBufLen);

      debugPrint("[%d] %s() LN%d, generated records is %"PRId64"\n",
                  pThreadInfo->threadID, __func__, __LINE__, generated);
      if (generated < 0) {
        errorPrint("[%d] %s() LN%d, generated records is %"PRId64"\n",
                  pThreadInfo->threadID, __func__, __LINE__, generated);
        goto free_of_interlace;
      } else if (generated == 0) {
        break;
      }

      tableSeq ++;
      recOfBatch += batchPerTbl;
      pstr += (oldRemainderLen - remainderBufLen);
//      startTime += batchPerTbl * superTblInfo->timeStampStep;
      pThreadInfo->totalInsertRows += batchPerTbl;
      verbosePrint("[%d] %s() LN%d batchPerTbl=%"PRId64" recOfBatch=%"PRId64"\n",
                pThreadInfo->threadID, __func__, __LINE__,
                batchPerTbl, recOfBatch);

      if (progOrInterlace == INTERLACE_INSERT_MODE) {
          if (tableSeq == pThreadInfo->start_table_from + pThreadInfo->ntables) {
            // turn to first table
            tableSeq = pThreadInfo->start_table_from;
            generatedRecPerTbl += batchPerTbl;

            startTime = pThreadInfo->start_time
              + generatedRecPerTbl * nTimeStampStep;

            flagSleep = true;
            if (generatedRecPerTbl >= insertRows)
              break;

            int remainRows = insertRows - generatedRecPerTbl;
            if ((remainRows > 0) && (batchPerTbl > remainRows))
              batchPerTbl = remainRows;

            if (pThreadInfo->ntables * batchPerTbl < g_args.num_of_RPR)
                break;
          }
      }

      verbosePrint("[%d] %s() LN%d generatedRecPerTbl=%"PRId64" insertRows=%"PRId64"\n",
                pThreadInfo->threadID, __func__, __LINE__,
                generatedRecPerTbl, insertRows);

      if ((g_args.num_of_RPR - recOfBatch) < batchPerTbl)
        break;
    }

    verbosePrint("[%d] %s() LN%d recOfBatch=%"PRIu64" totalInsertRows=%"PRIu64"\n",
              pThreadInfo->threadID, __func__, __LINE__, recOfBatch,
              pThreadInfo->totalInsertRows);
    verbosePrint("[%d] %s() LN%d, buffer=%s\n",
           pThreadInfo->threadID, __func__, __LINE__, pThreadInfo->buffer);

    startTs = taosGetTimestampMs();

    if (recOfBatch == 0) {
      errorPrint("[%d] %s() LN%d try inserting records of batch is %"PRIu64"\n",
              pThreadInfo->threadID, __func__, __LINE__,
              recOfBatch);
      errorPrint("%s\n", "\tPlease check if the batch or the buffer length is proper value!\n");
      goto free_of_interlace;
    }
    int64_t affectedRows = execInsert(pThreadInfo, recOfBatch);

    endTs = taosGetTimestampMs();
    uint64_t delay = endTs - startTs;
    performancePrint("%s() LN%d, insert execution time is %"PRIu64"ms\n",
            __func__, __LINE__, delay);
    verbosePrint("[%d] %s() LN%d affectedRows=%"PRId64"\n",
            pThreadInfo->threadID,
            __func__, __LINE__, affectedRows);

    if (delay > pThreadInfo->maxDelay) pThreadInfo->maxDelay = delay;
    if (delay < pThreadInfo->minDelay) pThreadInfo->minDelay = delay;
    pThreadInfo->cntDelay++;
    pThreadInfo->totalDelay += delay;

    if (recOfBatch != affectedRows) {
        errorPrint("[%d] %s() LN%d execInsert insert %"PRIu64", affected rows: %"PRId64"\n%s\n",
                pThreadInfo->threadID, __func__, __LINE__,
                recOfBatch, affectedRows, pThreadInfo->buffer);
        goto free_of_interlace;
    }

    pThreadInfo->totalAffectedRows += affectedRows;

    int64_t  currentPrintTime = taosGetTimestampMs();
    if (currentPrintTime - lastPrintTime > 30*1000) {
      printf("thread[%d] has currently inserted rows: %"PRIu64 ", affected rows: %"PRIu64 "\n",
                    pThreadInfo->threadID,
                    pThreadInfo->totalInsertRows,
                    pThreadInfo->totalAffectedRows);
      lastPrintTime = currentPrintTime;
    }

    if ((insert_interval) && flagSleep) {
      et = taosGetTimestampMs();

      if (insert_interval > (et - st) ) {
        uint64_t sleepTime = insert_interval - (et -st);
        performancePrint("%s() LN%d sleep: %"PRId64" ms for insert interval\n",
                    __func__, __LINE__, sleepTime);
        taosMsleep(sleepTime); // ms
        sleepTimeTotal += insert_interval;
      }
    }
  }

free_of_interlace:
  tmfree(pThreadInfo->buffer);
  printStatPerThread(pThreadInfo);
  return NULL;
}

// sync insertion progressive data
static void* syncWriteProgressive(threadInfo *pThreadInfo) {
  debugPrint("%s() LN%d: ### progressive write\n", __func__, __LINE__);

  SSuperTable* superTblInfo = pThreadInfo->superTblInfo;
  uint64_t maxSqlLen = superTblInfo?superTblInfo->maxSqlLen:g_args.max_sql_len;
  int64_t timeStampStep =
      superTblInfo?superTblInfo->timeStampStep:DEFAULT_TIMESTAMP_STEP;
  int64_t insertRows =
        (superTblInfo)?superTblInfo->insertRows:g_args.num_of_DPT;
  verbosePrint("%s() LN%d insertRows=%"PRId64"\n",
            __func__, __LINE__, insertRows);

  pThreadInfo->buffer = calloc(maxSqlLen, 1);
  if (NULL == pThreadInfo->buffer) {
    errorPrint( "Failed to alloc %"PRIu64" Bytes, reason:%s\n",
              maxSqlLen,
              strerror(errno));
    return NULL;
  }

  uint64_t lastPrintTime = taosGetTimestampMs();
  uint64_t startTs = taosGetTimestampMs();
  uint64_t endTs;

/*  int insert_interval =
      superTblInfo?superTblInfo->insertInterval:g_args.insert_interval;
  uint64_t st = 0;
  uint64_t et = 0xffffffff;
  */

  pThreadInfo->totalInsertRows = 0;
  pThreadInfo->totalAffectedRows = 0;

  pThreadInfo->samplePos = 0;

  for (uint64_t tableSeq = pThreadInfo->start_table_from;
          tableSeq <= pThreadInfo->end_table_to;
          tableSeq ++) {
    int64_t start_time = pThreadInfo->start_time;

    for (uint64_t i = 0; i < insertRows;) {
      char tableName[TSDB_TABLE_NAME_LEN];
      getTableName(tableName, pThreadInfo, tableSeq);
      verbosePrint("%s() LN%d: tid=%d seq=%"PRId64" tableName=%s\n",
             __func__, __LINE__,
             pThreadInfo->threadID, tableSeq, tableName);

      int64_t remainderBufLen = maxSqlLen;
      char *pstr = pThreadInfo->buffer;
      int nInsertBufLen = strlen("insert into ");

      int len = snprintf(pstr, nInsertBufLen + 1, "%s", "insert into ");

      pstr += len;
      remainderBufLen -= len;

      int64_t generated = generateProgressiveDataBuffer(
              tableName, tableSeq, pThreadInfo, pstr, insertRows,
            i, start_time,
            &(pThreadInfo->samplePos),
            &remainderBufLen);
      if (generated > 0)
        i += generated;
      else
        goto free_of_progressive;

      start_time +=  generated * timeStampStep;
      pThreadInfo->totalInsertRows += generated;

      startTs = taosGetTimestampMs();

      int64_t affectedRows = execInsert(pThreadInfo, generated);

      endTs = taosGetTimestampMs();
      uint64_t delay = endTs - startTs;
      performancePrint("%s() LN%d, insert execution time is %"PRId64"ms\n",
              __func__, __LINE__, delay);
      verbosePrint("[%d] %s() LN%d affectedRows=%"PRId64"\n",
            pThreadInfo->threadID,
            __func__, __LINE__, affectedRows);

      if (delay > pThreadInfo->maxDelay) pThreadInfo->maxDelay = delay;
      if (delay < pThreadInfo->minDelay) pThreadInfo->minDelay = delay;
      pThreadInfo->cntDelay++;
      pThreadInfo->totalDelay += delay;

      if (affectedRows < 0) {
        errorPrint("%s() LN%d, affected rows: %"PRId64"\n",
                __func__, __LINE__, affectedRows);
        goto free_of_progressive;
      }

      pThreadInfo->totalAffectedRows += affectedRows;

      int64_t  currentPrintTime = taosGetTimestampMs();
      if (currentPrintTime - lastPrintTime > 30*1000) {
        printf("thread[%d] has currently inserted rows: %"PRId64 ", affected rows: %"PRId64 "\n",
                    pThreadInfo->threadID,
                    pThreadInfo->totalInsertRows,
                    pThreadInfo->totalAffectedRows);
        lastPrintTime = currentPrintTime;
      }

      if (i >= insertRows)
        break;
    }   // num_of_DPT

    if ((g_args.verbose_print) &&
      (tableSeq == pThreadInfo->ntables - 1) && (superTblInfo) &&
        (0 == strncasecmp(
                    superTblInfo->dataSource, "sample", strlen("sample")))) {
          verbosePrint("%s() LN%d samplePos=%"PRId64"\n",
                  __func__, __LINE__, pThreadInfo->samplePos);
    }
  } // tableSeq

free_of_progressive:
  tmfree(pThreadInfo->buffer);
  printStatPerThread(pThreadInfo);
  return NULL;
}

static void* syncWrite(void *sarg) {

  threadInfo *pThreadInfo = (threadInfo *)sarg;
  SSuperTable* superTblInfo = pThreadInfo->superTblInfo;

  int interlaceRows;

  if (superTblInfo) {
    if ((superTblInfo->interlaceRows == 0)
        && (g_args.interlace_rows > 0)) {
      interlaceRows = g_args.interlace_rows;
    } else {
      interlaceRows = superTblInfo->interlaceRows;
    }
  } else {
    interlaceRows = g_args.interlace_rows;
  }

  if (interlaceRows > 0) {
    // interlace mode
    return syncWriteInterlace(pThreadInfo);
  } else {
    // progressive mode
    return syncWriteProgressive(pThreadInfo);
  }
}

static void callBack(void *param, TAOS_RES *res, int code) {
  threadInfo* pThreadInfo = (threadInfo*)param;
  SSuperTable* superTblInfo = pThreadInfo->superTblInfo;

  int insert_interval =
      superTblInfo?superTblInfo->insertInterval:g_args.insert_interval;
  if (insert_interval) {
    pThreadInfo->et = taosGetTimestampMs();
    if ((pThreadInfo->et - pThreadInfo->st) < insert_interval) {
      taosMsleep(insert_interval - (pThreadInfo->et - pThreadInfo->st)); // ms
    }
  }

  char *buffer = calloc(1, pThreadInfo->superTblInfo->maxSqlLen);
  char data[MAX_DATA_SIZE];
  char *pstr = buffer;
  pstr += sprintf(pstr, "insert into %s.%s%"PRId64" values",
          pThreadInfo->db_name, pThreadInfo->tb_prefix,
          pThreadInfo->start_table_from);
//  if (pThreadInfo->counter >= pThreadInfo->superTblInfo->insertRows) {
  if (pThreadInfo->counter >= g_args.num_of_RPR) {
    pThreadInfo->start_table_from++;
    pThreadInfo->counter = 0;
  }
  if (pThreadInfo->start_table_from > pThreadInfo->end_table_to) {
    tsem_post(&pThreadInfo->lock_sem);
    free(buffer);
    taos_free_result(res);
    return;
  }

  for (int i = 0; i < g_args.num_of_RPR; i++) {
    int rand_num = taosRandom() % 100;
    if (0 != pThreadInfo->superTblInfo->disorderRatio
            && rand_num < pThreadInfo->superTblInfo->disorderRatio) {
      int64_t d = pThreadInfo->lastTs
          - (taosRandom() % pThreadInfo->superTblInfo->disorderRange + 1);
      generateStbRowData(pThreadInfo->superTblInfo, data, d);
    } else {
      generateStbRowData(pThreadInfo->superTblInfo,
              data, pThreadInfo->lastTs += 1000);
    }
    pstr += sprintf(pstr, "%s", data);
    pThreadInfo->counter++;

    if (pThreadInfo->counter >= pThreadInfo->superTblInfo->insertRows) {
      break;
    }
  }

  if (insert_interval) {
    pThreadInfo->st = taosGetTimestampMs();
  }
  taos_query_a(pThreadInfo->taos, buffer, callBack, pThreadInfo);
  free(buffer);

  taos_free_result(res);
}

static void *asyncWrite(void *sarg) {
  threadInfo *pThreadInfo = (threadInfo *)sarg;
  SSuperTable* superTblInfo = pThreadInfo->superTblInfo;

  pThreadInfo->st = 0;
  pThreadInfo->et = 0;
  pThreadInfo->lastTs = pThreadInfo->start_time;

  int insert_interval =
      superTblInfo?superTblInfo->insertInterval:g_args.insert_interval;
  if (insert_interval) {
    pThreadInfo->st = taosGetTimestampMs();
  }
  taos_query_a(pThreadInfo->taos, "show databases", callBack, pThreadInfo);

  tsem_wait(&(pThreadInfo->lock_sem));

  return NULL;
}

static int convertHostToServAddr(char *host, uint16_t port, struct sockaddr_in *serv_addr)
{
  uint16_t rest_port = port + TSDB_PORT_HTTP;
  struct hostent *server = gethostbyname(host);
  if ((server == NULL) || (server->h_addr == NULL)) {
    errorPrint("%s", "ERROR, no such host");
    return -1;
  }

  debugPrint("h_name: %s\nh_addr=%p\nh_addretype: %s\nh_length: %d\n",
            server->h_name,
            server->h_addr,
            (server->h_addrtype == AF_INET)?"ipv4":"ipv6",
            server->h_length);

  memset(serv_addr, 0, sizeof(struct sockaddr_in));
  serv_addr->sin_family = AF_INET;
  serv_addr->sin_port = htons(rest_port);
#ifdef WINDOWS
  serv_addr->sin_addr.s_addr = inet_addr(host);
#else
  memcpy(&(serv_addr->sin_addr.s_addr), server->h_addr, server->h_length);
#endif
  return 0;
}

static void startMultiThreadInsertData(int threads, char* db_name,
        char* precision,SSuperTable* superTblInfo) {

  //TAOS* taos;
  //if (0 == strncasecmp(superTblInfo->insertMode, "taosc", 5)) {
  //  taos = taos_connect(g_Dbs.host, g_Dbs.user, g_Dbs.password, db_name, g_Dbs.port);
  //  if (NULL == taos) {
  //    printf("connect to server fail, reason: %s\n", taos_errstr(NULL));
  //    exit(-1);
  //  }
  //}

  int32_t timePrec = TSDB_TIME_PRECISION_MILLI;
  if (0 != precision[0]) {
    if (0 == strncasecmp(precision, "ms", 2)) {
      timePrec = TSDB_TIME_PRECISION_MILLI;
    }  else if (0 == strncasecmp(precision, "us", 2)) {
      timePrec = TSDB_TIME_PRECISION_MICRO;
    }  else {
      errorPrint("Not support precision: %s\n", precision);
      exit(-1);
    }
  }

  int64_t start_time;
  if (superTblInfo) {
    if (0 == strncasecmp(superTblInfo->startTimestamp, "now", 3)) {
        start_time = taosGetTimestamp(timePrec);
    } else {
      if (TSDB_CODE_SUCCESS != taosParseTime(
        superTblInfo->startTimestamp,
        &start_time,
        strlen(superTblInfo->startTimestamp),
        timePrec, 0)) {
          ERROR_EXIT("failed to parse time!\n");
      }
    }
  } else {
     start_time = 1500000000000;
  }

  int64_t start = taosGetTimestampMs();

  // read sample data from file first
  if ((superTblInfo) && (0 == strncasecmp(superTblInfo->dataSource,
              "sample", strlen("sample")))) {
    if (0 != prepareSampleDataForSTable(superTblInfo)) {
      errorPrint("%s() LN%d, prepare sample data for stable failed!\n",
              __func__, __LINE__);
      exit(-1);
    }
  }

  // read sample data from file first
  if ((superTblInfo) && (0 == strncasecmp(superTblInfo->dataSource,
              "sample", strlen("sample")))) {
    if (0 != prepareSampleDataForSTable(superTblInfo)) {
      errorPrint("%s() LN%d, prepare sample data for stable failed!\n",
              __func__, __LINE__);
      exit(-1);
    }
  }

  TAOS* taos0 = taos_connect(
              g_Dbs.host, g_Dbs.user,
              g_Dbs.password, db_name, g_Dbs.port);
  if (NULL == taos0) {
    errorPrint("%s() LN%d, connect to server fail , reason: %s\n",
                __func__, __LINE__, taos_errstr(NULL));
    exit(-1);
  }

  int64_t ntables = 0;
  uint64_t startFrom;

  if (superTblInfo) {
    int64_t limit;
    uint64_t offset;

    if ((NULL != g_args.sqlFile) && (superTblInfo->childTblExists == TBL_NO_EXISTS) &&
            ((superTblInfo->childTblOffset != 0) || (superTblInfo->childTblLimit >= 0))) {
      printf("WARNING: offset and limit will not be used since the child tables not exists!\n");
    }

    if (superTblInfo->childTblExists == TBL_ALREADY_EXISTS) {
      if ((superTblInfo->childTblLimit < 0)
          || ((superTblInfo->childTblOffset + superTblInfo->childTblLimit)
            > (superTblInfo->childTblCount))) {
        superTblInfo->childTblLimit =
            superTblInfo->childTblCount - superTblInfo->childTblOffset;
      }

      offset = superTblInfo->childTblOffset;
      limit = superTblInfo->childTblLimit;
    } else {
      limit = superTblInfo->childTblCount;
      offset = 0;
    }

    ntables = limit;
    startFrom = offset;

    if ((superTblInfo->childTblExists != TBL_NO_EXISTS)
        && ((superTblInfo->childTblOffset + superTblInfo->childTblLimit )
            > superTblInfo->childTblCount)) {
      printf("WARNING: specified offset + limit > child table count!\n");
      prompt();
    }

    if ((superTblInfo->childTblExists != TBL_NO_EXISTS)
            && (0 == superTblInfo->childTblLimit)) {
      printf("WARNING: specified limit = 0, which cannot find table name to insert or query! \n");
      prompt();
    }

    superTblInfo->childTblName = (char*)calloc(1,
        limit * TSDB_TABLE_NAME_LEN);
    if (superTblInfo->childTblName == NULL) {
      errorPrint("%s() LN%d, alloc memory failed!\n", __func__, __LINE__);
      taos_close(taos0);
      exit(-1);
    }

    int64_t childTblCount;
    getChildNameOfSuperTableWithLimitAndOffset(
        taos0,
        db_name, superTblInfo->sTblName,
        &superTblInfo->childTblName, &childTblCount,
        limit,
        offset);
  } else {
    ntables = g_args.num_of_tables;
    startFrom = 0;
  }

  taos_close(taos0);

  int64_t a = ntables / threads;
  if (a < 1) {
    threads = ntables;
    a = 1;
  }

  int64_t b = 0;
  if (threads != 0) {
    b = ntables % threads;
  }

  if ((superTblInfo)
      && (superTblInfo->insertMode == REST_IFACE)) {
      if (convertHostToServAddr(g_Dbs.host, g_Dbs.port, &(g_Dbs.serv_addr)) != 0) {
        exit(-1);
      }
  }

  pthread_t *pids = malloc(threads * sizeof(pthread_t));
  assert(pids != NULL);

  threadInfo *infos = calloc(1, threads * sizeof(threadInfo));
  assert(infos != NULL);

  memset(pids, 0, threads * sizeof(pthread_t));
  memset(infos, 0, threads * sizeof(threadInfo));

  for (int i = 0; i < threads; i++) {
    threadInfo *t_info = infos + i;
    t_info->threadID = i;
    tstrncpy(t_info->db_name, db_name, MAX_DB_NAME_SIZE);
    t_info->time_precision = timePrec;
    t_info->superTblInfo = superTblInfo;

    t_info->start_time = start_time;
    t_info->minDelay = UINT64_MAX;

    if ((NULL == superTblInfo) ||
            (superTblInfo->insertMode != REST_IFACE)) {
      //t_info->taos = taos;
      t_info->taos = taos_connect(
              g_Dbs.host, g_Dbs.user,
              g_Dbs.password, db_name, g_Dbs.port);
      if (NULL == t_info->taos) {
        errorPrint(
                "%s() LN%d, connect to server fail from insert sub thread, reason: %s\n",
                __func__, __LINE__,
                taos_errstr(NULL));
        free(infos);
        exit(-1);
      }

      if ((superTblInfo) && (superTblInfo->insertMode == STMT_IFACE)) {
        t_info->stmt = taos_stmt_init(t_info->taos);
        if (NULL == t_info->stmt) {
            errorPrint(
                "%s() LN%d, failed init stmt, reason: %s\n",
                __func__, __LINE__,
                taos_errstr(NULL));
            free(pids);
            free(infos);
            exit(-1);
        }
      }
    } else {
      t_info->taos = NULL;
    }

/*    if ((NULL == superTblInfo)
            || (0 == superTblInfo->multiThreadWriteOneTbl)) {
            */
      t_info->start_table_from = startFrom;
      t_info->ntables = i<b?a+1:a;
      t_info->end_table_to = i < b ? startFrom + a : startFrom + a - 1;
      startFrom = t_info->end_table_to + 1;
/*    } else {
      t_info->start_table_from = 0;
      t_info->ntables = superTblInfo->childTblCount;
      t_info->start_time = t_info->start_time + rand_int() % 10000 - rand_tinyint();
    }
*/
    tsem_init(&(t_info->lock_sem), 0, 0);
    if (ASYNC_MODE == g_Dbs.asyncMode) {
      pthread_create(pids + i, NULL, asyncWrite, t_info);
    } else {
      pthread_create(pids + i, NULL, syncWrite, t_info);
    }
  }

  for (int i = 0; i < threads; i++) {
    pthread_join(pids[i], NULL);
  }

  uint64_t totalDelay = 0;
  uint64_t maxDelay = 0;
  uint64_t minDelay = UINT64_MAX;
  uint64_t cntDelay = 1;
  double  avgDelay = 0;

  for (int i = 0; i < threads; i++) {
    threadInfo *t_info = infos + i;

    tsem_destroy(&(t_info->lock_sem));

    if (t_info->stmt) {
      taos_stmt_close(t_info->stmt);
    }
    taos_close(t_info->taos);

    debugPrint("%s() LN%d, [%d] totalInsert=%"PRIu64" totalAffected=%"PRIu64"\n",
            __func__, __LINE__,
            t_info->threadID, t_info->totalInsertRows,
            t_info->totalAffectedRows);
    if (superTblInfo) {
        superTblInfo->totalAffectedRows += t_info->totalAffectedRows;
        superTblInfo->totalInsertRows += t_info->totalInsertRows;
    } else {
        g_args.totalAffectedRows += t_info->totalAffectedRows;
        g_args.totalInsertRows += t_info->totalInsertRows;
    }

    totalDelay  += t_info->totalDelay;
    cntDelay   += t_info->cntDelay;
    if (t_info->maxDelay > maxDelay) maxDelay = t_info->maxDelay;
    if (t_info->minDelay < minDelay) minDelay = t_info->minDelay;
  }
  cntDelay -= 1;

  if (cntDelay == 0)    cntDelay = 1;
  avgDelay = (double)totalDelay / cntDelay;

  int64_t end = taosGetTimestampMs();
  int64_t t = end - start;

  if (superTblInfo) {
    fprintf(stderr, "Spent %.2f seconds to insert rows: %"PRIu64", affected rows: %"PRIu64" with %d thread(s) into %s.%s. %.2f records/second\n\n",
          t / 1000.0, superTblInfo->totalInsertRows,
          superTblInfo->totalAffectedRows,
          threads, db_name, superTblInfo->sTblName,
          (double)superTblInfo->totalInsertRows / (t / 1000.0));

    if (g_fpOfInsertResult) {
      fprintf(g_fpOfInsertResult,
          "Spent %.2f seconds to insert rows: %"PRIu64", affected rows: %"PRIu64" with %d thread(s) into %s.%s. %.2f records/second\n\n",
          t / 1000.0, superTblInfo->totalInsertRows,
          superTblInfo->totalAffectedRows,
          threads, db_name, superTblInfo->sTblName,
          (double)superTblInfo->totalInsertRows / (t / 1000.0));
    }
  } else {
    fprintf(stderr, "Spent %.2f seconds to insert rows: %"PRIu64", affected rows: %"PRIu64" with %d thread(s) into %s %.2f records/second\n\n",
          t / 1000.0, g_args.totalInsertRows,
          g_args.totalAffectedRows,
          threads, db_name,
          (double)g_args.totalInsertRows / (t / 1000.0));
    if (g_fpOfInsertResult) {
      fprintf(g_fpOfInsertResult,
          "Spent %.2f seconds to insert rows: %"PRIu64", affected rows: %"PRIu64" with %d thread(s) into %s %.2f records/second\n\n",
          t * 1000.0, g_args.totalInsertRows,
          g_args.totalAffectedRows,
          threads, db_name,
          (double)g_args.totalInsertRows / (t / 1000.0));
    }
  }

  fprintf(stderr, "insert delay, avg: %10.2fms, max: %"PRIu64"ms, min: %"PRIu64"ms\n\n",
          avgDelay, maxDelay, minDelay);
  if (g_fpOfInsertResult) {
    fprintf(g_fpOfInsertResult, "insert delay, avg:%10.2fms, max: %"PRIu64"ms, min: %"PRIu64"ms\n\n",
          avgDelay, maxDelay, minDelay);
  }

  //taos_close(taos);

  free(pids);
  free(infos);
}

static void *readTable(void *sarg) {
#if 1
  threadInfo *rinfo = (threadInfo *)sarg;
  TAOS *taos = rinfo->taos;
  char command[BUFFER_SIZE] = "\0";
  uint64_t sTime = rinfo->start_time;
  char *tb_prefix = rinfo->tb_prefix;
  FILE *fp = fopen(rinfo->fp, "a");
  if (NULL == fp) {
    errorPrint( "fopen %s fail, reason:%s.\n", rinfo->fp, strerror(errno));
    return NULL;
  }

  int64_t num_of_DPT;
/*  if (rinfo->superTblInfo) {
    num_of_DPT = rinfo->superTblInfo->insertRows; //  nrecords_per_table;
  } else {
  */
      num_of_DPT = g_args.num_of_DPT;
//  }

  int64_t num_of_tables = rinfo->ntables; // rinfo->end_table_to - rinfo->start_table_from + 1;
  int64_t totalData = num_of_DPT * num_of_tables;
  bool do_aggreFunc = g_Dbs.do_aggreFunc;

  int n = do_aggreFunc ? (sizeof(aggreFunc) / sizeof(aggreFunc[0])) : 2;
  if (!do_aggreFunc) {
    printf("\nThe first field is either Binary or Bool. Aggregation functions are not supported.\n");
  }
  printf("%"PRId64" records:\n", totalData);
  fprintf(fp, "| QFunctions |    QRecords    |   QSpeed(R/s)   |  QLatency(ms) |\n");

  for (int j = 0; j < n; j++) {
    double totalT = 0;
    uint64_t count = 0;
    for (int64_t i = 0; i < num_of_tables; i++) {
      sprintf(command, "select %s from %s%"PRId64" where ts>= %" PRIu64,
              aggreFunc[j], tb_prefix, i, sTime);

      double t = taosGetTimestampMs();
      TAOS_RES *pSql = taos_query(taos, command);
      int32_t code = taos_errno(pSql);

      if (code != 0) {
        errorPrint( "Failed to query:%s\n", taos_errstr(pSql));
        taos_free_result(pSql);
        taos_close(taos);
        fclose(fp);
        return NULL;
      }

      while(taos_fetch_row(pSql) != NULL) {
        count++;
      }

      t = taosGetTimestampMs() - t;
      totalT += t;

      taos_free_result(pSql);
    }

    fprintf(fp, "|%10s  |   %"PRId64"   |  %12.2f   |   %10.2f  |\n",
            aggreFunc[j][0] == '*' ? "   *   " : aggreFunc[j], totalData,
            (double)(num_of_tables * num_of_DPT) / totalT, totalT * 1000);
    printf("select %10s took %.6f second(s)\n", aggreFunc[j], totalT * 1000);
  }
  fprintf(fp, "\n");
  fclose(fp);
#endif
  return NULL;
}

static void *readMetric(void *sarg) {
#if 1
  threadInfo *rinfo = (threadInfo *)sarg;
  TAOS *taos = rinfo->taos;
  char command[BUFFER_SIZE] = "\0";
  FILE *fp = fopen(rinfo->fp, "a");
  if (NULL == fp) {
    printf("fopen %s fail, reason:%s.\n", rinfo->fp, strerror(errno));
    return NULL;
  }

  int64_t num_of_DPT = rinfo->superTblInfo->insertRows;
  int64_t num_of_tables = rinfo->ntables; // rinfo->end_table_to - rinfo->start_table_from + 1;
  int64_t totalData = num_of_DPT * num_of_tables;
  bool do_aggreFunc = g_Dbs.do_aggreFunc;

  int n = do_aggreFunc ? (sizeof(aggreFunc) / sizeof(aggreFunc[0])) : 2;
  if (!do_aggreFunc) {
    printf("\nThe first field is either Binary or Bool. Aggregation functions are not supported.\n");
  }
  printf("%"PRId64" records:\n", totalData);
  fprintf(fp, "Querying On %"PRId64" records:\n", totalData);

  for (int j = 0; j < n; j++) {
    char condition[COND_BUF_LEN] = "\0";
    char tempS[64] = "\0";

    int64_t m = 10 < num_of_tables ? 10 : num_of_tables;

    for (int64_t i = 1; i <= m; i++) {
      if (i == 1) {
        sprintf(tempS, "t1 = %"PRId64"", i);
      } else {
        sprintf(tempS, " or t1 = %"PRId64" ", i);
      }
      strncat(condition, tempS, COND_BUF_LEN - 1);

      sprintf(command, "select %s from meters where %s", aggreFunc[j], condition);

      printf("Where condition: %s\n", condition);
      fprintf(fp, "%s\n", command);

      double t = taosGetTimestampMs();

      TAOS_RES *pSql = taos_query(taos, command);
      int32_t code = taos_errno(pSql);

      if (code != 0) {
        errorPrint( "Failed to query:%s\n", taos_errstr(pSql));
        taos_free_result(pSql);
        taos_close(taos);
        fclose(fp);
        return NULL;
      }
      int count = 0;
      while(taos_fetch_row(pSql) != NULL) {
        count++;
      }
      t = taosGetTimestampMs() - t;

      fprintf(fp, "| Speed: %12.2f(per s) | Latency: %.4f(ms) |\n",
              num_of_tables * num_of_DPT / (t * 1000.0), t);
      printf("select %10s took %.6f second(s)\n\n", aggreFunc[j], t * 1000.0);

      taos_free_result(pSql);
    }
    fprintf(fp, "\n");
  }
  fclose(fp);
#endif
  return NULL;
}

static void prompt()
{
  if (!g_args.answer_yes) {
<<<<<<< HEAD
    printf("        press Enter key to continue or Ctrl-C to stop.");
=======
    printf("         Press enter key to continue or Ctrl-C to stop\n\n");
>>>>>>> d05fa5c8
    (void)getchar();
  }
}

static int insertTestProcess() {

  setupForAnsiEscape();
  int ret = printfInsertMeta();
  resetAfterAnsiEscape();

  if (ret == -1)
    exit(EXIT_FAILURE);

  debugPrint("%d result file: %s\n", __LINE__, g_Dbs.resultFile);
  g_fpOfInsertResult = fopen(g_Dbs.resultFile, "a");
  if (NULL == g_fpOfInsertResult) {
    errorPrint( "Failed to open %s for save result\n", g_Dbs.resultFile);
    return -1;
  }

  if (g_fpOfInsertResult)
    printfInsertMetaToFile(g_fpOfInsertResult);

  prompt();

  init_rand_data();

  // create database and super tables
  if(createDatabasesAndStables() != 0) {
    if (g_fpOfInsertResult)
      fclose(g_fpOfInsertResult);
    return -1;
  }

  // pretreatement
  prepareSampleData();

  double start;
  double end;

  // create child tables
  start = taosGetTimestampMs();
  createChildTables();
  end = taosGetTimestampMs();

  if (g_totalChildTables > 0) {
    fprintf(stderr, "Spent %.4f seconds to create %"PRId64" tables with %d thread(s)\n\n",
            (end - start)/1000.0, g_totalChildTables, g_Dbs.threadCountByCreateTbl);
    if (g_fpOfInsertResult) {
      fprintf(g_fpOfInsertResult,
            "Spent %.4f seconds to create %"PRId64" tables with %d thread(s)\n\n",
            (end - start)/1000.0, g_totalChildTables, g_Dbs.threadCountByCreateTbl);
    }
  }

  taosMsleep(1000);
  // create sub threads for inserting data
  //start = taosGetTimestampMs();
  for (int i = 0; i < g_Dbs.dbCount; i++) {
    if (g_Dbs.use_metric) {
      if (g_Dbs.db[i].superTblCount > 0) {
        for (uint64_t j = 0; j < g_Dbs.db[i].superTblCount; j++) {

          SSuperTable* superTblInfo = &g_Dbs.db[i].superTbls[j];

          if (superTblInfo && (superTblInfo->insertRows > 0)) {
            startMultiThreadInsertData(
              g_Dbs.threadCount,
              g_Dbs.db[i].dbName,
              g_Dbs.db[i].dbCfg.precision,
              superTblInfo);
          }
        }
      }
    } else {
        startMultiThreadInsertData(
          g_Dbs.threadCount,
          g_Dbs.db[i].dbName,
          g_Dbs.db[i].dbCfg.precision,
          NULL);
    }
  }
  //end = taosGetTimestampMs();

  //int64_t    totalInsertRows = 0;
  //int64_t    totalAffectedRows = 0;
  //for (int i = 0; i < g_Dbs.dbCount; i++) {
  //  for (int j = 0; j < g_Dbs.db[i].superTblCount; j++) {
  //  totalInsertRows+= g_Dbs.db[i].superTbls[j].totalInsertRows;
  //  totalAffectedRows += g_Dbs.db[i].superTbls[j].totalAffectedRows;
  //}
  //printf("Spent %.4f seconds to insert rows: %"PRId64", affected rows: %"PRId64" with %d thread(s)\n\n", end - start, totalInsertRows, totalAffectedRows, g_Dbs.threadCount);
  postFreeResource();

  return 0;
}

static void *specifiedTableQuery(void *sarg) {
  threadInfo *pThreadInfo = (threadInfo *)sarg;

  if (pThreadInfo->taos == NULL) {
    TAOS * taos = NULL;
    taos = taos_connect(g_queryInfo.host,
          g_queryInfo.user,
          g_queryInfo.password,
          NULL,
          g_queryInfo.port);
    if (taos == NULL) {
      errorPrint("[%d] Failed to connect to TDengine, reason:%s\n",
            pThreadInfo->threadID, taos_errstr(NULL));
      return NULL;
    } else {
      pThreadInfo->taos = taos;
    }
  }

  char sqlStr[MAX_DB_NAME_SIZE + 5];
  sprintf(sqlStr, "use %s", g_queryInfo.dbName);
  if (0 != queryDbExec(pThreadInfo->taos, sqlStr, NO_INSERT_TYPE, false)) {
    taos_close(pThreadInfo->taos);
    errorPrint( "use database %s failed!\n\n",
                g_queryInfo.dbName);
    return NULL;
  }

  uint64_t st = 0;
  uint64_t et = 0;

  uint64_t queryTimes = g_queryInfo.specifiedQueryInfo.queryTimes;

  uint64_t totalQueried = 0;
  uint64_t lastPrintTime = taosGetTimestampMs();
  uint64_t startTs = taosGetTimestampMs();

  if (g_queryInfo.specifiedQueryInfo.result[pThreadInfo->querySeq][0] != 0) {
        sprintf(pThreadInfo->fp, "%s-%d",
                g_queryInfo.specifiedQueryInfo.result[pThreadInfo->querySeq],
                pThreadInfo->threadID);
  }

  while(queryTimes --) {
    if (g_queryInfo.specifiedQueryInfo.queryInterval && (et - st) <
            (int64_t)g_queryInfo.specifiedQueryInfo.queryInterval) {
      taosMsleep(g_queryInfo.specifiedQueryInfo.queryInterval - (et - st)); // ms
    }

    st = taosGetTimestampMs();

    selectAndGetResult(pThreadInfo,
          g_queryInfo.specifiedQueryInfo.sql[pThreadInfo->querySeq]);

    et = taosGetTimestampMs();
    printf("=thread[%"PRId64"] use %s complete one sql, Spent %10.3f s\n",
              taosGetSelfPthreadId(), g_queryInfo.queryMode, (et - st)/1000.0);

    totalQueried ++;
    g_queryInfo.specifiedQueryInfo.totalQueried ++;

    uint64_t  currentPrintTime = taosGetTimestampMs();
    uint64_t  endTs = taosGetTimestampMs();
    if (currentPrintTime - lastPrintTime > 30*1000) {
      debugPrint("%s() LN%d, endTs=%"PRIu64"ms, startTs=%"PRIu64"ms\n",
          __func__, __LINE__, endTs, startTs);
      printf("thread[%d] has currently completed queries: %"PRIu64", QPS: %10.6f\n",
                    pThreadInfo->threadID,
                    totalQueried,
                    (double)(totalQueried/((endTs-startTs)/1000.0)));
      lastPrintTime = currentPrintTime;
    }
  }
  return NULL;
}

static void replaceChildTblName(char* inSql, char* outSql, int tblIndex) {
  char sourceString[32] = "xxxx";
  char subTblName[MAX_TB_NAME_SIZE*3];
  sprintf(subTblName, "%s.%s",
          g_queryInfo.dbName,
          g_queryInfo.superQueryInfo.childTblName + tblIndex*TSDB_TABLE_NAME_LEN);

  //printf("inSql: %s\n", inSql);

  char* pos = strstr(inSql, sourceString);
  if (0 == pos) {
    return;
  }

  tstrncpy(outSql, inSql, pos - inSql + 1);
  //printf("1: %s\n", outSql);
  strncat(outSql, subTblName, MAX_QUERY_SQL_LENGTH - 1);
  //printf("2: %s\n", outSql);
  strncat(outSql, pos+strlen(sourceString), MAX_QUERY_SQL_LENGTH - 1);
  //printf("3: %s\n", outSql);
}

static void *superTableQuery(void *sarg) {
  char sqlstr[MAX_QUERY_SQL_LENGTH];
  threadInfo *pThreadInfo = (threadInfo *)sarg;

  if (pThreadInfo->taos == NULL) {
    TAOS * taos = NULL;
    taos = taos_connect(g_queryInfo.host,
          g_queryInfo.user,
          g_queryInfo.password,
          NULL,
          g_queryInfo.port);
    if (taos == NULL) {
      errorPrint("[%d] Failed to connect to TDengine, reason:%s\n",
            pThreadInfo->threadID, taos_errstr(NULL));
      return NULL;
    } else {
      pThreadInfo->taos = taos;
    }
  }

  uint64_t st = 0;
  uint64_t et = (int64_t)g_queryInfo.superQueryInfo.queryInterval;

  uint64_t queryTimes = g_queryInfo.superQueryInfo.queryTimes;
  uint64_t totalQueried = 0;
  uint64_t  startTs = taosGetTimestampMs();

  uint64_t  lastPrintTime = taosGetTimestampMs();
  while(queryTimes --) {
    if (g_queryInfo.superQueryInfo.queryInterval
            && (et - st) < (int64_t)g_queryInfo.superQueryInfo.queryInterval) {
      taosMsleep(g_queryInfo.superQueryInfo.queryInterval - (et - st)); // ms
      //printf("========sleep duration:%"PRId64 "========inserted rows:%d, table range:%d - %d\n", (1000 - (et - st)), i, pThreadInfo->start_table_from, pThreadInfo->end_table_to);
    }

    st = taosGetTimestampMs();
    for (int i = pThreadInfo->start_table_from; i <= pThreadInfo->end_table_to; i++) {
      for (int j = 0; j < g_queryInfo.superQueryInfo.sqlCount; j++) {
        memset(sqlstr,0,sizeof(sqlstr));
        replaceChildTblName(g_queryInfo.superQueryInfo.sql[j], sqlstr, i);
        if (g_queryInfo.superQueryInfo.result[j][0] != 0) {
          sprintf(pThreadInfo->fp, "%s-%d",
                  g_queryInfo.superQueryInfo.result[j],
                  pThreadInfo->threadID);
        }
        selectAndGetResult(pThreadInfo, sqlstr);

        totalQueried++;
        g_queryInfo.superQueryInfo.totalQueried ++;

        int64_t  currentPrintTime = taosGetTimestampMs();
        int64_t  endTs = taosGetTimestampMs();
        if (currentPrintTime - lastPrintTime > 30*1000) {
          printf("thread[%d] has currently completed queries: %"PRIu64", QPS: %10.3f\n",
                    pThreadInfo->threadID,
                    totalQueried,
                    (double)(totalQueried/((endTs-startTs)/1000.0)));
          lastPrintTime = currentPrintTime;
        }
      }
    }
    et = taosGetTimestampMs();
    printf("####thread[%"PRId64"] complete all sqls to allocate all sub-tables[%"PRIu64" - %"PRIu64"] once queries duration:%.4fs\n\n",
            taosGetSelfPthreadId(),
            pThreadInfo->start_table_from,
            pThreadInfo->end_table_to,
            (double)(et - st)/1000.0);
  }

  return NULL;
}

static int queryTestProcess() {

  setupForAnsiEscape();
  printfQueryMeta();
  resetAfterAnsiEscape();

  TAOS * taos = NULL;
  taos = taos_connect(g_queryInfo.host,
          g_queryInfo.user,
          g_queryInfo.password,
          NULL,
          g_queryInfo.port);
  if (taos == NULL) {
    errorPrint( "Failed to connect to TDengine, reason:%s\n",
            taos_errstr(NULL));
    exit(-1);
  }

  if (0 != g_queryInfo.superQueryInfo.sqlCount) {
    getAllChildNameOfSuperTable(taos,
            g_queryInfo.dbName,
            g_queryInfo.superQueryInfo.sTblName,
            &g_queryInfo.superQueryInfo.childTblName,
            &g_queryInfo.superQueryInfo.childTblCount);
  }

  prompt();

  if (g_args.debug_print || g_args.verbose_print) {
    printfQuerySystemInfo(taos);
  }

  if (0 == strncasecmp(g_queryInfo.queryMode, "rest", strlen("rest"))) {
    if (convertHostToServAddr(
        g_queryInfo.host, g_queryInfo.port, &g_queryInfo.serv_addr) != 0)
      exit(-1);
  }

  pthread_t  *pids  = NULL;
  threadInfo *infos = NULL;
  //==== create sub threads for query from specify table
  int nConcurrent = g_queryInfo.specifiedQueryInfo.concurrent;
  uint64_t nSqlCount = g_queryInfo.specifiedQueryInfo.sqlCount;

  uint64_t startTs = taosGetTimestampMs();

  if ((nSqlCount > 0) && (nConcurrent > 0)) {

    pids  = malloc(nConcurrent * nSqlCount * sizeof(pthread_t));
    infos = malloc(nConcurrent * nSqlCount * sizeof(threadInfo));

    if ((NULL == pids) || (NULL == infos)) {
      taos_close(taos);
      ERROR_EXIT("memory allocation failed for create threads\n");
    }

    for (uint64_t i = 0; i < nSqlCount; i++) {
        for (int j = 0; j < nConcurrent; j++) {
            uint64_t seq = i * nConcurrent + j;
            threadInfo *t_info = infos + seq;
            t_info->threadID = seq;
            t_info->querySeq = i;

            if (0 == strncasecmp(g_queryInfo.queryMode, "taosc", 5)) {

                char sqlStr[MAX_TB_NAME_SIZE*2];
                sprintf(sqlStr, "use %s", g_queryInfo.dbName);
                verbosePrint("%s() %d sqlStr: %s\n", __func__, __LINE__, sqlStr);
                if (0 != queryDbExec(taos, sqlStr, NO_INSERT_TYPE, false)) {
                    taos_close(taos);
                    free(infos);
                    free(pids);
                    errorPrint( "use database %s failed!\n\n",
                        g_queryInfo.dbName);
                    return -1;
                }
            }

            t_info->taos = NULL;// TODO: workaround to use separate taos connection;

            pthread_create(pids + seq, NULL, specifiedTableQuery,
                t_info);
        }
    }
  } else {
    g_queryInfo.specifiedQueryInfo.concurrent = 0;
  }

  taos_close(taos);

  pthread_t  *pidsOfSub  = NULL;
  threadInfo *infosOfSub = NULL;
  //==== create sub threads for query from all sub table of the super table
  if ((g_queryInfo.superQueryInfo.sqlCount > 0)
          && (g_queryInfo.superQueryInfo.threadCnt > 0)) {
    pidsOfSub  = malloc(g_queryInfo.superQueryInfo.threadCnt * sizeof(pthread_t));
    infosOfSub = malloc(g_queryInfo.superQueryInfo.threadCnt * sizeof(threadInfo));

    if ((NULL == pidsOfSub) || (NULL == infosOfSub)) {
      free(infos);
      free(pids);

      ERROR_EXIT("memory allocation failed for create threads\n");
    }

    int64_t ntables = g_queryInfo.superQueryInfo.childTblCount;
    int threads = g_queryInfo.superQueryInfo.threadCnt;

    int64_t a = ntables / threads;
    if (a < 1) {
      threads = ntables;
      a = 1;
    }

    int64_t b = 0;
    if (threads != 0) {
      b = ntables % threads;
    }

    uint64_t startFrom = 0;
    for (int i = 0; i < threads; i++) {
      threadInfo *t_info = infosOfSub + i;
      t_info->threadID = i;

      t_info->start_table_from = startFrom;
      t_info->ntables = i<b?a+1:a;
      t_info->end_table_to = i < b ? startFrom + a : startFrom + a - 1;
      startFrom = t_info->end_table_to + 1;
      t_info->taos = NULL; // TODO: workaround to use separate taos connection;
      pthread_create(pidsOfSub + i, NULL, superTableQuery, t_info);
    }

    g_queryInfo.superQueryInfo.threadCnt = threads;
  } else {
    g_queryInfo.superQueryInfo.threadCnt = 0;
  }

  if ((nSqlCount > 0) && (nConcurrent > 0)) {
    for (int i = 0; i < nConcurrent; i++) {
      for (int j = 0; j < nSqlCount; j++) {
        pthread_join(pids[i * nSqlCount + j], NULL);
      }
    }
  }

  tmfree((char*)pids);
  tmfree((char*)infos);

  for (int i = 0; i < g_queryInfo.superQueryInfo.threadCnt; i++) {
    pthread_join(pidsOfSub[i], NULL);
  }

  tmfree((char*)pidsOfSub);
  tmfree((char*)infosOfSub);

//  taos_close(taos);// TODO: workaround to use separate taos connection;
  uint64_t endTs = taosGetTimestampMs();

  uint64_t totalQueried = g_queryInfo.specifiedQueryInfo.totalQueried +
    g_queryInfo.superQueryInfo.totalQueried;

  fprintf(stderr, "==== completed total queries: %"PRIu64", the QPS of all threads: %10.3f====\n",
          totalQueried,
          (double)(totalQueried/((endTs-startTs)/1000.0)));
  return 0;
}

static void stable_sub_callback(
        TAOS_SUB* tsub, TAOS_RES *res, void* param, int code) {
  if (res == NULL || taos_errno(res) != 0) {
    errorPrint("%s() LN%d, failed to subscribe result, code:%d, reason:%s\n",
           __func__, __LINE__, code, taos_errstr(res));
    return;
  }

  if (param)
    appendResultToFile(res, ((threadInfo *)param)->fp);
  // tao_unscribe() will free result.
}

static void specified_sub_callback(
        TAOS_SUB* tsub, TAOS_RES *res, void* param, int code) {
  if (res == NULL || taos_errno(res) != 0) {
    errorPrint("%s() LN%d, failed to subscribe result, code:%d, reason:%s\n",
           __func__, __LINE__, code, taos_errstr(res));
    return;
  }

  if (param)
    appendResultToFile(res, ((threadInfo *)param)->fp);
  // tao_unscribe() will free result.
}

static TAOS_SUB* subscribeImpl(
        QUERY_CLASS class,
        threadInfo *pThreadInfo,
        char *sql, char* topic, bool restart, uint64_t interval)
{
  TAOS_SUB* tsub = NULL;

  if ((SPECIFIED_CLASS == class)
          && (ASYNC_MODE == g_queryInfo.specifiedQueryInfo.asyncMode)) {
    tsub = taos_subscribe(
            pThreadInfo->taos,
            restart,
            topic, sql, specified_sub_callback, (void*)pThreadInfo,
            g_queryInfo.specifiedQueryInfo.subscribeInterval);
  } else if ((STABLE_CLASS == class)
          && (ASYNC_MODE == g_queryInfo.superQueryInfo.asyncMode)) {
    tsub = taos_subscribe(
            pThreadInfo->taos,
            restart,
            topic, sql, stable_sub_callback, (void*)pThreadInfo,
            g_queryInfo.superQueryInfo.subscribeInterval);
  } else {
    tsub = taos_subscribe(
            pThreadInfo->taos,
            restart,
            topic, sql, NULL, NULL, interval);
  }

  if (tsub == NULL) {
    printf("failed to create subscription. topic:%s, sql:%s\n", topic, sql);
    return NULL;
  }

  return tsub;
}

static void *superSubscribe(void *sarg) {
  threadInfo *pThreadInfo = (threadInfo *)sarg;
  char subSqlstr[MAX_QUERY_SQL_LENGTH];
  TAOS_SUB*    tsub[MAX_QUERY_SQL_COUNT] = {0};

  if (pThreadInfo->ntables > MAX_QUERY_SQL_COUNT) {
      errorPrint("The table number(%"PRId64") of the thread is more than max query sql count: %d\n",
              pThreadInfo->ntables,
              MAX_QUERY_SQL_COUNT);
      exit(-1);
  }

  if (pThreadInfo->taos == NULL) {
    TAOS * taos = NULL;
    taos = taos_connect(g_queryInfo.host,
          g_queryInfo.user,
          g_queryInfo.password,
          g_queryInfo.dbName,
          g_queryInfo.port);
    if (taos == NULL) {
      errorPrint("[%d] Failed to connect to TDengine, reason:%s\n",
            pThreadInfo->threadID, taos_errstr(NULL));
      return NULL;
    } else {
      pThreadInfo->taos = taos;
    }
  }

  char sqlStr[MAX_TB_NAME_SIZE*2];
  sprintf(sqlStr, "use %s", g_queryInfo.dbName);
  if (0 != queryDbExec(pThreadInfo->taos, sqlStr, NO_INSERT_TYPE, false)) {
    taos_close(pThreadInfo->taos);
    errorPrint( "use database %s failed!\n\n",
                g_queryInfo.dbName);
    return NULL;
  }

  char topic[32] = {0};
  for (uint64_t i = pThreadInfo->start_table_from;
          i <= pThreadInfo->end_table_to; i++) {
      verbosePrint("%s() LN%d, [%d], start=%"PRId64" end=%"PRId64" i=%"PRIu64"\n",
              __func__, __LINE__,
              pThreadInfo->threadID,
              pThreadInfo->start_table_from,
              pThreadInfo->end_table_to, i);
      sprintf(topic, "taosdemo-subscribe-%"PRIu64"-%"PRIu64"",
              i, pThreadInfo->querySeq);
      memset(subSqlstr, 0, sizeof(subSqlstr));
      replaceChildTblName(
              g_queryInfo.superQueryInfo.sql[pThreadInfo->querySeq],
              subSqlstr, i);
      if (g_queryInfo.superQueryInfo.result[pThreadInfo->querySeq][0] != 0) {
        sprintf(pThreadInfo->fp, "%s-%d",
                g_queryInfo.superQueryInfo.result[pThreadInfo->querySeq],
                pThreadInfo->threadID);
      }

      debugPrint("%s() LN%d, [%d] subSqlstr: %s\n",
              __func__, __LINE__, pThreadInfo->threadID, subSqlstr);
      tsub[i] = subscribeImpl(
              STABLE_CLASS,
              pThreadInfo, subSqlstr, topic,
              g_queryInfo.superQueryInfo.subscribeRestart,
              g_queryInfo.superQueryInfo.subscribeInterval);
      if (NULL == tsub[i]) {
        taos_close(pThreadInfo->taos);
        return NULL;
      }
  }

  // start loop to consume result
  int consumed[MAX_QUERY_SQL_COUNT];
  for (int i = 0; i < MAX_QUERY_SQL_COUNT; i++) {
    consumed[i] = 0;
  }
  TAOS_RES* res = NULL;

  while(1) {
    for (uint64_t i = pThreadInfo->start_table_from;
            i <= pThreadInfo->end_table_to; i++) {
        if (ASYNC_MODE == g_queryInfo.superQueryInfo.asyncMode) {
            continue;
        }

        res = taos_consume(tsub[i]);
        if (res) {
            if (g_queryInfo.superQueryInfo.result[pThreadInfo->querySeq][0] != 0) {
                sprintf(pThreadInfo->fp, "%s-%d",
                        g_queryInfo.superQueryInfo.result[pThreadInfo->querySeq],
                        pThreadInfo->threadID);
                appendResultToFile(res, pThreadInfo->fp);
            }
            if (g_queryInfo.superQueryInfo.result[pThreadInfo->querySeq][0] != 0) {
                sprintf(pThreadInfo->fp, "%s-%d",
                        g_queryInfo.superQueryInfo.result[pThreadInfo->querySeq],
                        pThreadInfo->threadID);
                appendResultToFile(res, pThreadInfo->fp);
            }
            consumed[i] ++;

            if ((g_queryInfo.superQueryInfo.subscribeKeepProgress)
                && (consumed[i] >=
                    g_queryInfo.superQueryInfo.resubAfterConsume[pThreadInfo->querySeq])) {
                printf("keepProgress:%d, resub super table query: %"PRIu64"\n",
                    g_queryInfo.superQueryInfo.subscribeKeepProgress,
                    pThreadInfo->querySeq);
                taos_unsubscribe(tsub,
                    g_queryInfo.superQueryInfo.subscribeKeepProgress);
                consumed[i]= 0;
                tsub[i] = subscribeImpl(
                        STABLE_CLASS,
                        pThreadInfo, subSqlstr, topic,
                        g_queryInfo.superQueryInfo.subscribeRestart,
                        g_queryInfo.superQueryInfo.subscribeInterval
                    );
                if (NULL == tsub[i]) {
                    taos_close(pThreadInfo->taos);
                    return NULL;
                }
            }
        }
    }
  }
  taos_free_result(res);

  for (uint64_t i = pThreadInfo->start_table_from;
          i <= pThreadInfo->end_table_to; i++) {
    taos_unsubscribe(tsub[i], 0);
  }

  taos_close(pThreadInfo->taos);
  return NULL;
}

static void *specifiedSubscribe(void *sarg) {
  threadInfo *pThreadInfo = (threadInfo *)sarg;
  TAOS_SUB*  tsub = NULL;

  if (pThreadInfo->taos == NULL) {
    TAOS * taos = NULL;
    taos = taos_connect(g_queryInfo.host,
          g_queryInfo.user,
          g_queryInfo.password,
          g_queryInfo.dbName,
          g_queryInfo.port);
    if (taos == NULL) {
      errorPrint("[%d] Failed to connect to TDengine, reason:%s\n",
            pThreadInfo->threadID, taos_errstr(NULL));
      return NULL;
    } else {
      pThreadInfo->taos = taos;
    }
  }

  char sqlStr[MAX_TB_NAME_SIZE*2];
  sprintf(sqlStr, "use %s", g_queryInfo.dbName);
  debugPrint("%s() %d sqlStr: %s\n", __func__, __LINE__, sqlStr);
  if (0 != queryDbExec(pThreadInfo->taos, sqlStr, NO_INSERT_TYPE, false)) {
    taos_close(pThreadInfo->taos);
    return NULL;
  }

  char topic[32] = {0};
  sprintf(topic, "taosdemo-subscribe-%"PRIu64"", pThreadInfo->querySeq);
  if (g_queryInfo.specifiedQueryInfo.result[pThreadInfo->querySeq][0] != 0) {
      sprintf(pThreadInfo->fp, "%s-%d",
                g_queryInfo.specifiedQueryInfo.result[pThreadInfo->querySeq],
                pThreadInfo->threadID);
  }
  tsub = subscribeImpl(
                      SPECIFIED_CLASS, pThreadInfo,
          g_queryInfo.specifiedQueryInfo.sql[pThreadInfo->querySeq],
          topic,
          g_queryInfo.specifiedQueryInfo.subscribeRestart,
          g_queryInfo.specifiedQueryInfo.subscribeInterval);
  if (NULL == tsub) {
      taos_close(pThreadInfo->taos);
      return NULL;
  }

  // start loop to consume result
  TAOS_RES* res = NULL;

  int consumed;

  while(1) {
      if (ASYNC_MODE == g_queryInfo.specifiedQueryInfo.asyncMode) {
        continue;
      }

      res = taos_consume(tsub);
      if (res) {
          if (g_queryInfo.specifiedQueryInfo.result[pThreadInfo->querySeq][0] != 0) {
              sprintf(pThreadInfo->fp, "%s-%d",
                      g_queryInfo.specifiedQueryInfo.result[pThreadInfo->querySeq],
                      pThreadInfo->threadID);
              appendResultToFile(res, pThreadInfo->fp);
          }

          consumed ++;
          if ((g_queryInfo.specifiedQueryInfo.subscribeKeepProgress)
                && (consumed >=
                    g_queryInfo.specifiedQueryInfo.resubAfterConsume[pThreadInfo->querySeq])) {
              printf("keepProgress:%d, resub specified query: %"PRIu64"\n",
                    g_queryInfo.specifiedQueryInfo.subscribeKeepProgress,
                    pThreadInfo->querySeq);
              consumed = 0;
              taos_unsubscribe(tsub,
                      g_queryInfo.specifiedQueryInfo.subscribeKeepProgress);
              tsub = subscribeImpl(
                      SPECIFIED_CLASS,
                      pThreadInfo,
                      g_queryInfo.specifiedQueryInfo.sql[pThreadInfo->querySeq],
                      topic,
                      g_queryInfo.specifiedQueryInfo.subscribeRestart,
                      g_queryInfo.specifiedQueryInfo.subscribeInterval);
              if (NULL == tsub) {
                taos_close(pThreadInfo->taos);
                return NULL;
              }
          }
      }
  }
  taos_free_result(res);
  taos_unsubscribe(tsub, 0);
  taos_close(pThreadInfo->taos);

  return NULL;
}

static int subscribeTestProcess() {
  setupForAnsiEscape();
  printfQueryMeta();
  resetAfterAnsiEscape();

  prompt();

  TAOS * taos = NULL;
  taos = taos_connect(g_queryInfo.host,
          g_queryInfo.user,
          g_queryInfo.password,
          g_queryInfo.dbName,
          g_queryInfo.port);
  if (taos == NULL) {
    errorPrint( "Failed to connect to TDengine, reason:%s\n",
            taos_errstr(NULL));
    exit(-1);
  }

  if (0 != g_queryInfo.superQueryInfo.sqlCount) {
    getAllChildNameOfSuperTable(taos,
            g_queryInfo.dbName,
            g_queryInfo.superQueryInfo.sTblName,
            &g_queryInfo.superQueryInfo.childTblName,
            &g_queryInfo.superQueryInfo.childTblCount);
  }

  taos_close(taos); // TODO: workaround to use separate taos connection;

  pthread_t  *pids = NULL;
  threadInfo *infos = NULL;

  pthread_t  *pidsOfStable  = NULL;
  threadInfo *infosOfStable = NULL;

  //==== create threads for query for specified table
  if (g_queryInfo.specifiedQueryInfo.sqlCount <= 0) {
    debugPrint("%s() LN%d, sepcified query sqlCount %"PRIu64".\n",
              __func__, __LINE__,
              g_queryInfo.specifiedQueryInfo.sqlCount);
  } else {
    if (g_queryInfo.specifiedQueryInfo.concurrent <= 0) {
        errorPrint("%s() LN%d, sepcified query sqlCount %"PRIu64".\n",
              __func__, __LINE__,
              g_queryInfo.specifiedQueryInfo.sqlCount);
        exit(-1);
    }

    pids  = malloc(
            g_queryInfo.specifiedQueryInfo.sqlCount *
            g_queryInfo.specifiedQueryInfo.concurrent *
            sizeof(pthread_t));
    infos = malloc(
            g_queryInfo.specifiedQueryInfo.sqlCount *
            g_queryInfo.specifiedQueryInfo.concurrent *
            sizeof(threadInfo));
    if ((NULL == pids) || (NULL == infos)) {
        errorPrint("%s() LN%d, malloc failed for create threads\n", __func__, __LINE__);
        exit(-1);
    }

    for (int i = 0; i < g_queryInfo.specifiedQueryInfo.sqlCount; i++) {
        for (int j = 0; j < g_queryInfo.specifiedQueryInfo.concurrent; j++) {
            uint64_t seq = i * g_queryInfo.specifiedQueryInfo.concurrent + j;
            threadInfo *t_info = infos + seq;
            t_info->threadID = seq;
            t_info->querySeq = i;
            t_info->taos = NULL;  // TODO: workaround to use separate taos connection;
            pthread_create(pids + seq, NULL, specifiedSubscribe, t_info);
        }
    }
  }

  //==== create threads for super table query
  if (g_queryInfo.superQueryInfo.sqlCount <= 0) {
    printf("%s() LN%d, super table query sqlCount %"PRIu64".\n",
              __func__, __LINE__,
              g_queryInfo.superQueryInfo.sqlCount);
  } else {
    if ((g_queryInfo.superQueryInfo.sqlCount > 0)
          && (g_queryInfo.superQueryInfo.threadCnt > 0)) {
        pidsOfStable  = malloc(
                g_queryInfo.superQueryInfo.sqlCount *
                g_queryInfo.superQueryInfo.threadCnt *
            sizeof(pthread_t));
        infosOfStable = malloc(
                g_queryInfo.superQueryInfo.sqlCount *
                g_queryInfo.superQueryInfo.threadCnt *
            sizeof(threadInfo));
        if ((NULL == pidsOfStable) || (NULL == infosOfStable)) {
            errorPrint("%s() LN%d, malloc failed for create threads\n",
              __func__, __LINE__);
            // taos_close(taos);
            exit(-1);
        }

        int64_t ntables = g_queryInfo.superQueryInfo.childTblCount;
        int threads = g_queryInfo.superQueryInfo.threadCnt;

        int64_t a = ntables / threads;
        if (a < 1) {
            threads = ntables;
            a = 1;
        }

        int64_t b = 0;
        if (threads != 0) {
            b = ntables % threads;
        }

        for (uint64_t i = 0; i < g_queryInfo.superQueryInfo.sqlCount; i++) {
            uint64_t startFrom = 0;
            for (int j = 0; j < threads; j++) {
                uint64_t seq = i * threads + j;
                threadInfo *t_info = infosOfStable + seq;
                t_info->threadID = seq;
                t_info->querySeq = i;

                t_info->start_table_from = startFrom;
                t_info->ntables = j<b?a+1:a;
                t_info->end_table_to = j<b?startFrom+a:startFrom+a-1;
                startFrom = t_info->end_table_to + 1;
                t_info->taos = NULL; // TODO: workaround to use separate taos connection;
                pthread_create(pidsOfStable + seq,
                        NULL, superSubscribe, t_info);
            }
        }

        g_queryInfo.superQueryInfo.threadCnt = threads;

        for (int i = 0; i < g_queryInfo.superQueryInfo.sqlCount; i++) {
            for (int j = 0; j < threads; j++) {
                uint64_t seq = i * threads + j;
                pthread_join(pidsOfStable[seq], NULL);
            }
        }
    }
  }

  for (int i = 0; i < g_queryInfo.specifiedQueryInfo.sqlCount; i++) {
    for (int j = 0; j < g_queryInfo.specifiedQueryInfo.concurrent; j++) {
        uint64_t seq = i * g_queryInfo.specifiedQueryInfo.concurrent + j;
        pthread_join(pids[seq], NULL);
    }
  }

  tmfree((char*)pids);
  tmfree((char*)infos);

  tmfree((char*)pidsOfStable);
  tmfree((char*)infosOfStable);
//   taos_close(taos);
  return 0;
}

static void initOfInsertMeta() {
  memset(&g_Dbs, 0, sizeof(SDbs));

  // set default values
  tstrncpy(g_Dbs.host, "127.0.0.1", MAX_HOSTNAME_SIZE);
  g_Dbs.port = 6030;
  tstrncpy(g_Dbs.user, TSDB_DEFAULT_USER, MAX_USERNAME_SIZE);
  tstrncpy(g_Dbs.password, TSDB_DEFAULT_PASS, MAX_PASSWORD_SIZE);
  g_Dbs.threadCount = 2;

  g_Dbs.use_metric = g_args.use_metric;
}

static void initOfQueryMeta() {
  memset(&g_queryInfo, 0, sizeof(SQueryMetaInfo));

  // set default values
  tstrncpy(g_queryInfo.host, "127.0.0.1", MAX_HOSTNAME_SIZE);
  g_queryInfo.port = 6030;
  tstrncpy(g_queryInfo.user, TSDB_DEFAULT_USER, MAX_USERNAME_SIZE);
  tstrncpy(g_queryInfo.password, TSDB_DEFAULT_PASS, MAX_PASSWORD_SIZE);
}

static void setParaFromArg(){
  if (g_args.host) {
    tstrncpy(g_Dbs.host, g_args.host, MAX_HOSTNAME_SIZE);
  } else {
    tstrncpy(g_Dbs.host, "127.0.0.1", MAX_HOSTNAME_SIZE);
  }

  if (g_args.user) {
    tstrncpy(g_Dbs.user, g_args.user, MAX_USERNAME_SIZE);
  }

  if (g_args.password) {
    tstrncpy(g_Dbs.password, g_args.password, MAX_PASSWORD_SIZE);
  }

  if (g_args.port) {
    g_Dbs.port = g_args.port;
  }

  g_Dbs.threadCount = g_args.num_of_threads;
  g_Dbs.threadCountByCreateTbl = g_args.num_of_threads;

  g_Dbs.dbCount = 1;
  g_Dbs.db[0].drop = 1;

  tstrncpy(g_Dbs.db[0].dbName, g_args.database, MAX_DB_NAME_SIZE);
  g_Dbs.db[0].dbCfg.replica = g_args.replica;
  tstrncpy(g_Dbs.db[0].dbCfg.precision, "ms", MAX_DB_NAME_SIZE);

  tstrncpy(g_Dbs.resultFile, g_args.output_file, MAX_FILE_NAME_LEN);

  g_Dbs.use_metric = g_args.use_metric;
  g_Dbs.insert_only = g_args.insert_only;

  g_Dbs.do_aggreFunc = true;

  char dataString[STRING_LEN];
  char **data_type = g_args.datatype;

  memset(dataString, 0, STRING_LEN);

  if (strcasecmp(data_type[0], "BINARY") == 0
          || strcasecmp(data_type[0], "BOOL") == 0
          || strcasecmp(data_type[0], "NCHAR") == 0 ) {
    g_Dbs.do_aggreFunc = false;
  }

  if (g_args.use_metric) {
    g_Dbs.db[0].superTblCount = 1;
    tstrncpy(g_Dbs.db[0].superTbls[0].sTblName, "meters", MAX_TB_NAME_SIZE);
    g_Dbs.db[0].superTbls[0].childTblCount = g_args.num_of_tables;
    g_Dbs.threadCount = g_args.num_of_threads;
    g_Dbs.threadCountByCreateTbl = g_args.num_of_threads;
    g_Dbs.asyncMode = g_args.async_mode;

    g_Dbs.db[0].superTbls[0].autoCreateTable = PRE_CREATE_SUBTBL;
    g_Dbs.db[0].superTbls[0].childTblExists = TBL_NO_EXISTS;
    g_Dbs.db[0].superTbls[0].disorderRange = g_args.disorderRange;
    g_Dbs.db[0].superTbls[0].disorderRatio = g_args.disorderRatio;
    tstrncpy(g_Dbs.db[0].superTbls[0].childTblPrefix,
            g_args.tb_prefix, MAX_TB_NAME_SIZE);
    tstrncpy(g_Dbs.db[0].superTbls[0].dataSource, "rand", MAX_TB_NAME_SIZE);
    g_Dbs.db[0].superTbls[0].insertMode = g_args.iface;
    tstrncpy(g_Dbs.db[0].superTbls[0].startTimestamp,
            "2017-07-14 10:40:00.000", MAX_TB_NAME_SIZE);
    g_Dbs.db[0].superTbls[0].timeStampStep = DEFAULT_TIMESTAMP_STEP;

    g_Dbs.db[0].superTbls[0].insertRows = g_args.num_of_DPT;
    g_Dbs.db[0].superTbls[0].maxSqlLen = g_args.max_sql_len;

    g_Dbs.db[0].superTbls[0].columnCount = 0;
    for (int i = 0; i < MAX_NUM_DATATYPE; i++) {
      if (data_type[i] == NULL) {
        break;
      }

      tstrncpy(g_Dbs.db[0].superTbls[0].columns[i].dataType,
              data_type[i], MAX_TB_NAME_SIZE);
      g_Dbs.db[0].superTbls[0].columns[i].dataLen = g_args.len_of_binary;
      g_Dbs.db[0].superTbls[0].columnCount++;
    }

    if (g_Dbs.db[0].superTbls[0].columnCount > g_args.num_of_CPR) {
      g_Dbs.db[0].superTbls[0].columnCount = g_args.num_of_CPR;
    } else {
      for (int i = g_Dbs.db[0].superTbls[0].columnCount; i < g_args.num_of_CPR; i++) {
        tstrncpy(g_Dbs.db[0].superTbls[0].columns[i].dataType, "INT", MAX_TB_NAME_SIZE);
        g_Dbs.db[0].superTbls[0].columns[i].dataLen = 0;
        g_Dbs.db[0].superTbls[0].columnCount++;
      }
    }

    tstrncpy(g_Dbs.db[0].superTbls[0].tags[0].dataType, "INT", MAX_TB_NAME_SIZE);
    g_Dbs.db[0].superTbls[0].tags[0].dataLen = 0;

    tstrncpy(g_Dbs.db[0].superTbls[0].tags[1].dataType, "BINARY", MAX_TB_NAME_SIZE);
    g_Dbs.db[0].superTbls[0].tags[1].dataLen = g_args.len_of_binary;
    g_Dbs.db[0].superTbls[0].tagCount = 2;
  } else {
    g_Dbs.threadCountByCreateTbl = g_args.num_of_threads;
    g_Dbs.db[0].superTbls[0].tagCount = 0;
  }
}

/* Function to do regular expression check */
static int regexMatch(const char *s, const char *reg, int cflags) {
  regex_t regex;
  char    msgbuf[100] = {0};

  /* Compile regular expression */
  if (regcomp(&regex, reg, cflags) != 0) {
    printf("Fail to compile regex\n");
    exit(-1);
  }

  /* Execute regular expression */
  int reti = regexec(&regex, s, 0, NULL, 0);
  if (!reti) {
    regfree(&regex);
    return 1;
  } else if (reti == REG_NOMATCH) {
    regfree(&regex);
    return 0;
  } else {
    regerror(reti, &regex, msgbuf, sizeof(msgbuf));
    printf("Regex match failed: %s\n", msgbuf);
    regfree(&regex);
    exit(-1);
  }

  return 0;
}

static int isCommentLine(char *line) {
  if (line == NULL) return 1;

  return regexMatch(line, "^\\s*#.*", REG_EXTENDED);
}

static void querySqlFile(TAOS* taos, char* sqlFile)
{
  FILE *fp = fopen(sqlFile, "r");
  if (fp == NULL) {
    printf("failed to open file %s, reason:%s\n", sqlFile, strerror(errno));
    return;
  }

  int       read_len = 0;
  char *    cmd = calloc(1, MAX_SQL_SIZE);
  size_t    cmd_len = 0;
  char *    line = NULL;
  size_t    line_len = 0;

  double t = taosGetTimestampMs();

  while((read_len = tgetline(&line, &line_len, fp)) != -1) {
    if (read_len >= MAX_SQL_SIZE) continue;
    line[--read_len] = '\0';

    if (read_len == 0 || isCommentLine(line)) {  // line starts with #
      continue;
    }

    if (line[read_len - 1] == '\\') {
      line[read_len - 1] = ' ';
      memcpy(cmd + cmd_len, line, read_len);
      cmd_len += read_len;
      continue;
    }

    memcpy(cmd + cmd_len, line, read_len);
    verbosePrint("%s() LN%d cmd: %s\n", __func__, __LINE__, cmd);
    if (0 != queryDbExec(taos, cmd, NO_INSERT_TYPE, false)) {
        errorPrint("%s() LN%d, queryDbExec %s failed!\n",
               __func__, __LINE__, cmd);
        tmfree(cmd);
        tmfree(line);
        tmfclose(fp);
        return;
    }
    memset(cmd, 0, MAX_SQL_SIZE);
    cmd_len = 0;
  }

  t = taosGetTimestampMs() - t;
  printf("run %s took %.6f second(s)\n\n", sqlFile, t);

  tmfree(cmd);
  tmfree(line);
  tmfclose(fp);
  return;
}

static void testMetaFile() {
    if (INSERT_TEST == g_args.test_mode) {
      if (g_Dbs.cfgDir[0])
          taos_options(TSDB_OPTION_CONFIGDIR, g_Dbs.cfgDir);

      insertTestProcess();

    } else if (QUERY_TEST == g_args.test_mode) {
      if (g_queryInfo.cfgDir[0])
          taos_options(TSDB_OPTION_CONFIGDIR, g_queryInfo.cfgDir);

      queryTestProcess();

    } else if (SUBSCRIBE_TEST == g_args.test_mode) {
      if (g_queryInfo.cfgDir[0])
          taos_options(TSDB_OPTION_CONFIGDIR, g_queryInfo.cfgDir);

      subscribeTestProcess();

    }  else {
      ;
    }
}

static void queryResult() {
  // query data

  pthread_t read_id;
  threadInfo *rInfo = malloc(sizeof(threadInfo));
  assert(rInfo);
  rInfo->start_time = 1500000000000;  // 2017-07-14 10:40:00.000
  rInfo->start_table_from = 0;

  //rInfo->do_aggreFunc = g_Dbs.do_aggreFunc;
  if (g_args.use_metric) {
    rInfo->ntables = g_Dbs.db[0].superTbls[0].childTblCount;
    rInfo->end_table_to = g_Dbs.db[0].superTbls[0].childTblCount - 1;
    rInfo->superTblInfo = &g_Dbs.db[0].superTbls[0];
    tstrncpy(rInfo->tb_prefix,
          g_Dbs.db[0].superTbls[0].childTblPrefix, MAX_TB_NAME_SIZE);
  } else {
    rInfo->ntables = g_args.num_of_tables;
    rInfo->end_table_to = g_args.num_of_tables -1;
    tstrncpy(rInfo->tb_prefix, g_args.tb_prefix, MAX_TB_NAME_SIZE);
  }

  rInfo->taos = taos_connect(
          g_Dbs.host,
          g_Dbs.user,
          g_Dbs.password,
          g_Dbs.db[0].dbName,
          g_Dbs.port);
  if (rInfo->taos == NULL) {
    errorPrint( "Failed to connect to TDengine, reason:%s\n",
            taos_errstr(NULL));
    free(rInfo);
    exit(-1);
  }

  tstrncpy(rInfo->fp, g_Dbs.resultFile, MAX_FILE_NAME_LEN);

  if (!g_Dbs.use_metric) {
    pthread_create(&read_id, NULL, readTable, rInfo);
  } else {
    pthread_create(&read_id, NULL, readMetric, rInfo);
  }
  pthread_join(read_id, NULL);
  taos_close(rInfo->taos);
  free(rInfo);
}

static void testCmdLine() {

  if (strlen(configDir)) {
    wordexp_t full_path;
    if (wordexp(configDir, &full_path, 0) != 0) {
      errorPrint( "Invalid path %s\n", configDir);
      return;
    }
    taos_options(TSDB_OPTION_CONFIGDIR, full_path.we_wordv[0]);
    wordfree(&full_path);
  }

  g_args.test_mode = INSERT_TEST;
  insertTestProcess();

  if (false == g_Dbs.insert_only)
    queryResult();
}

int main(int argc, char *argv[]) {
  parse_args(argc, argv, &g_args);

  debugPrint("meta file: %s\n", g_args.metaFile);

  if (g_args.metaFile) {
    initOfInsertMeta();
    initOfQueryMeta();

    if (false == getInfoFromJsonFile(g_args.metaFile)) {
      printf("Failed to read %s\n", g_args.metaFile);
      return 1;
    }

    testMetaFile();
  } else {
    memset(&g_Dbs, 0, sizeof(SDbs));
    setParaFromArg();

    if (NULL != g_args.sqlFile) {
      TAOS* qtaos = taos_connect(
          g_Dbs.host,
          g_Dbs.user,
          g_Dbs.password,
          g_Dbs.db[0].dbName,
          g_Dbs.port);
      querySqlFile(qtaos, g_args.sqlFile);
      taos_close(qtaos);

    } else {
      testCmdLine();
    }

    if (g_dupstr)
        free(g_dupstr);
  }

  return 0;
}
<|MERGE_RESOLUTION|>--- conflicted
+++ resolved
@@ -6179,11 +6179,7 @@
 static void prompt()
 {
   if (!g_args.answer_yes) {
-<<<<<<< HEAD
-    printf("        press Enter key to continue or Ctrl-C to stop.");
-=======
     printf("         Press enter key to continue or Ctrl-C to stop\n\n");
->>>>>>> d05fa5c8
     (void)getchar();
   }
 }
