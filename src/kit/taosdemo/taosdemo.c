﻿/*
 * Copyright (c) 2019 TAOS Data, Inc. <jhtao@taosdata.com>
 *
 * This program is free software: you can use, redistribute, and/or modify
 * it under the terms of the GNU Affero General Public License, version 3
 * or later ("AGPL"), as published by the Free Software Foundation.
 *
 * This program is distributed in the hope that it will be useful, but WITHOUT
 * ANY WARRANTY; without even the implied warranty of MERCHANTABILITY or
 * FITNESS FOR A PARTICULAR PURPOSE.
 *
 * You should have received a copy of the GNU Affero General Public License
 * along with this program. If not, see <http://www.gnu.org/licenses/>.
 */


/*
   when in some thread query return error, thread don't exit, but return, otherwise coredump in other thread.
*/

#include <stdint.h>
#define _GNU_SOURCE
#define CURL_STATICLIB

#ifdef LINUX
  #include <argp.h>
  #include <inttypes.h>
  #ifndef _ALPINE
    #include <error.h>
  #endif
  #include <pthread.h>
  #include <semaphore.h>
  #include <stdbool.h>
  #include <stdio.h>
  #include <string.h>
  #include <sys/time.h>
  #include <time.h>
  #include <unistd.h>
  #include <wordexp.h>
  #include <regex.h>
#else
  #include <regex.h>
  #include <stdio.h>
#endif

#include <assert.h>
#include <stdlib.h>
#include "cJSON.h"

#include "os.h"
#include "taos.h"
#include "taoserror.h"
#include "tutil.h"

#define REQ_EXTRA_BUF_LEN   1024
#define RESP_BUF_LEN        4096

extern char configDir[];

#define INSERT_JSON_NAME      "insert.json"
#define QUERY_JSON_NAME       "query.json"
#define SUBSCRIBE_JSON_NAME   "subscribe.json"

enum TEST_MODE {
    INSERT_TEST,            // 0
    QUERY_TEST,             // 1
    SUBSCRIBE_TEST,         // 2
    INVAID_TEST
};

#define MAX_RECORDS_PER_REQ     32766

#define MAX_SQL_SIZE       65536
#define BUFFER_SIZE        (65536*2)
#define COND_BUF_LEN        BUFFER_SIZE - 30
#define MAX_USERNAME_SIZE  64
#define MAX_PASSWORD_SIZE  64
#define MAX_DB_NAME_SIZE   64
#define MAX_HOSTNAME_SIZE  64
#define MAX_TB_NAME_SIZE   64
#define MAX_DATA_SIZE      (16*1024)+20     // max record len: 16*1024, timestamp string and ,('') need extra space
#define MAX_NUM_DATATYPE   10
#define OPT_ABORT          1 /* –abort */
#define STRING_LEN         60000
#define MAX_PREPARED_RAND  1000000
#define MAX_FILE_NAME_LEN  256

#define   MAX_SAMPLES_ONCE_FROM_FILE   10000
#define   MAX_NUM_DATATYPE 10

#define   MAX_DB_COUNT           8
#define   MAX_SUPER_TABLE_COUNT  200
#define   MAX_COLUMN_COUNT       1024
#define   MAX_TAG_COUNT          128

#define   MAX_QUERY_SQL_COUNT    100
#define   MAX_QUERY_SQL_LENGTH   1024

#define   MAX_DATABASE_COUNT     256
#define INPUT_BUF_LEN   256

#define DEFAULT_TIMESTAMP_STEP  1


typedef enum CREATE_SUB_TALBE_MOD_EN {
  PRE_CREATE_SUBTBL,
  AUTO_CREATE_SUBTBL,
  NO_CREATE_SUBTBL
} CREATE_SUB_TALBE_MOD_EN;

typedef enum TALBE_EXISTS_EN {
  TBL_NO_EXISTS,
  TBL_ALREADY_EXISTS,
  TBL_EXISTS_BUTT
} TALBE_EXISTS_EN;

enum MODE {
  SYNC_MODE,
  ASYNC_MODE,
  MODE_BUT
};

typedef enum enum_INSERT_MODE {
    PROGRESSIVE_INSERT_MODE,
    INTERLACE_INSERT_MODE,
    INVALID_INSERT_MODE
} INSERT_MODE;

typedef enum enumQUERY_TYPE {
  NO_INSERT_TYPE,
  INSERT_TYPE,
  QUERY_TYPE_BUT
} QUERY_TYPE;

enum _show_db_index {
  TSDB_SHOW_DB_NAME_INDEX,
  TSDB_SHOW_DB_CREATED_TIME_INDEX,
  TSDB_SHOW_DB_NTABLES_INDEX,
  TSDB_SHOW_DB_VGROUPS_INDEX,
  TSDB_SHOW_DB_REPLICA_INDEX,
  TSDB_SHOW_DB_QUORUM_INDEX,
  TSDB_SHOW_DB_DAYS_INDEX,
  TSDB_SHOW_DB_KEEP_INDEX,
  TSDB_SHOW_DB_CACHE_INDEX,
  TSDB_SHOW_DB_BLOCKS_INDEX,
  TSDB_SHOW_DB_MINROWS_INDEX,
  TSDB_SHOW_DB_MAXROWS_INDEX,
  TSDB_SHOW_DB_WALLEVEL_INDEX,
  TSDB_SHOW_DB_FSYNC_INDEX,
  TSDB_SHOW_DB_COMP_INDEX,
  TSDB_SHOW_DB_CACHELAST_INDEX,
  TSDB_SHOW_DB_PRECISION_INDEX,
  TSDB_SHOW_DB_UPDATE_INDEX,
  TSDB_SHOW_DB_STATUS_INDEX,
  TSDB_MAX_SHOW_DB
};

// -----------------------------------------SHOW TABLES CONFIGURE -------------------------------------
enum _show_stables_index {
  TSDB_SHOW_STABLES_NAME_INDEX,
  TSDB_SHOW_STABLES_CREATED_TIME_INDEX,
  TSDB_SHOW_STABLES_COLUMNS_INDEX,
  TSDB_SHOW_STABLES_METRIC_INDEX,
  TSDB_SHOW_STABLES_UID_INDEX,
  TSDB_SHOW_STABLES_TID_INDEX,
  TSDB_SHOW_STABLES_VGID_INDEX,
  TSDB_MAX_SHOW_STABLES
};

enum _describe_table_index {
  TSDB_DESCRIBE_METRIC_FIELD_INDEX,
  TSDB_DESCRIBE_METRIC_TYPE_INDEX,
  TSDB_DESCRIBE_METRIC_LENGTH_INDEX,
  TSDB_DESCRIBE_METRIC_NOTE_INDEX,
  TSDB_MAX_DESCRIBE_METRIC
};

typedef struct {
  char field[TSDB_COL_NAME_LEN + 1];
  char type[16];
  int length;
  char note[128];
} SColDes;

/* Used by main to communicate with parse_opt. */
typedef struct SArguments_S {
  char *   metaFile;
  uint32_t test_mode;
  char *   host;
  uint16_t port;
  char *   user;
  char *   password;
  char *   database;
  int      replica;
  char *   tb_prefix;
  char *   sqlFile;
  bool     use_metric;
  bool     drop_database;
  bool     insert_only;
  bool     answer_yes;
  bool     debug_print;
  bool     verbose_print;
  bool     performance_print;
  char *   output_file;
  bool     async_mode;
  char *   datatype[MAX_NUM_DATATYPE + 1];
  uint32_t len_of_binary;
  uint32_t num_of_CPR;
  uint32_t num_of_threads;
  uint64_t insert_interval;
  int64_t  query_times;
  uint64_t interlace_rows;
  uint64_t num_of_RPR;                  // num_of_records_per_req
  uint64_t max_sql_len;
  uint64_t num_of_tables;
  uint64_t num_of_DPT;
  int      abort;
  int      disorderRatio;               // 0: no disorder, >0: x%
  int      disorderRange;               // ms or us by database precision
  uint32_t method_of_delete;
  char **  arg_list;
  uint64_t totalInsertRows;
  uint64_t totalAffectedRows;
} SArguments;

typedef struct SColumn_S {
  char      field[TSDB_COL_NAME_LEN + 1];
  char      dataType[MAX_TB_NAME_SIZE];
  uint32_t  dataLen;
  char  note[128];
} StrColumn;

typedef struct SSuperTable_S {
  char         sTblName[MAX_TB_NAME_SIZE+1];
  int64_t      childTblCount;
  bool         childTblExists;          // 0: no, 1: yes
  uint64_t     batchCreateTableNum;     // 0: no batch,  > 0: batch table number in one sql
  uint8_t      autoCreateTable;         // 0: create sub table, 1: auto create sub table
  char         childTblPrefix[MAX_TB_NAME_SIZE];
  char         dataSource[MAX_TB_NAME_SIZE+1];  // rand_gen or sample
  char         insertMode[MAX_TB_NAME_SIZE];    // taosc, rest
  int64_t      childTblLimit;
  uint64_t      childTblOffset;

//  int          multiThreadWriteOneTbl;  // 0: no, 1: yes
  uint64_t     interlaceRows;           //
  int          disorderRatio;           // 0: no disorder, >0: x%
  int          disorderRange;           // ms or us by database precision
  uint64_t     maxSqlLen;               //

  uint64_t     insertInterval;          // insert interval, will override global insert interval
  uint64_t     insertRows;
  int64_t      timeStampStep;
  char         startTimestamp[MAX_TB_NAME_SIZE];
  char         sampleFormat[MAX_TB_NAME_SIZE];  // csv, json
  char         sampleFile[MAX_FILE_NAME_LEN+1];
  char         tagsFile[MAX_FILE_NAME_LEN+1];

  uint32_t     columnCount;
  StrColumn    columns[MAX_COLUMN_COUNT];
  uint32_t          tagCount;
  StrColumn    tags[MAX_TAG_COUNT];

  char*        childTblName;
  char*        colsOfCreateChildTable;
  uint64_t     lenOfOneRow;
  uint64_t     lenOfTagOfOneRow;

  char*        sampleDataBuf;
  //int          sampleRowCount;
  //int          sampleUsePos;

  uint32_t     tagSource;    // 0: rand, 1: tag sample
  char*        tagDataBuf;
  uint32_t     tagSampleCount;
  uint32_t     tagUsePos;

  // statistics
  uint64_t     totalInsertRows;
  uint64_t     totalAffectedRows;
} SSuperTable;

typedef struct {
  char     name[TSDB_DB_NAME_LEN + 1];
  char     create_time[32];
  int32_t  ntables;
  int32_t  vgroups;
  int16_t  replica;
  int16_t  quorum;
  int16_t  days;
  char     keeplist[32];
  int32_t  cache; //MB
  int32_t  blocks;
  int32_t  minrows;
  int32_t  maxrows;
  int8_t   wallevel;
  int32_t  fsync;
  int8_t   comp;
  int8_t   cachelast;
  char     precision[8];   // time resolution
  int8_t   update;
  char     status[16];
} SDbInfo;

typedef struct SDbCfg_S {
//  int       maxtablesPerVnode;
  uint32_t  minRows;        // 0 means default
  uint32_t  maxRows;        // 0 means default
  int       comp;
  int       walLevel;
  int       cacheLast;
  int       fsync;
  int       replica;
  int       update;
  int       keep;
  int       days;
  int       cache;
  int       blocks;
  int       quorum;
  char      precision[MAX_TB_NAME_SIZE];
} SDbCfg;

typedef struct SDataBase_S {
  char         dbName[MAX_DB_NAME_SIZE];
  bool         drop;  // 0: use exists, 1: if exists, drop then new create
  SDbCfg       dbCfg;
  uint64_t     superTblCount;
  SSuperTable  superTbls[MAX_SUPER_TABLE_COUNT];
} SDataBase;

typedef struct SDbs_S {
  char         cfgDir[MAX_FILE_NAME_LEN+1];
  char         host[MAX_HOSTNAME_SIZE];
  struct sockaddr_in serv_addr;

  uint16_t     port;
  char         user[MAX_USERNAME_SIZE];
  char         password[MAX_PASSWORD_SIZE];
  char         resultFile[MAX_FILE_NAME_LEN+1];
  bool         use_metric;
  bool         insert_only;
  bool         do_aggreFunc;
  bool         asyncMode;

  uint32_t     threadCount;
  uint32_t     threadCountByCreateTbl;
  uint32_t     dbCount;
  SDataBase    db[MAX_DB_COUNT];

  // statistics
  uint64_t     totalInsertRows;
  uint64_t     totalAffectedRows;

} SDbs;

typedef struct SpecifiedQueryInfo_S {
  uint64_t     queryInterval;  // 0: unlimit  > 0   loop/s
  uint64_t     concurrent;
  uint64_t     sqlCount;
  uint32_t     asyncMode; // 0: sync, 1: async
  uint64_t     subscribeInterval; // ms
  uint64_t     queryTimes;
  int          subscribeRestart;
  int          subscribeKeepProgress;
  char         sql[MAX_QUERY_SQL_COUNT][MAX_QUERY_SQL_LENGTH+1];
  char         result[MAX_QUERY_SQL_COUNT][MAX_FILE_NAME_LEN+1];
  TAOS_SUB*    tsub[MAX_QUERY_SQL_COUNT];
  uint64_t     totalQueried;
} SpecifiedQueryInfo;

typedef struct SuperQueryInfo_S {
  char         sTblName[MAX_TB_NAME_SIZE+1];
  uint64_t     queryInterval;  // 0: unlimit  > 0   loop/s
  uint32_t     threadCnt;
  uint32_t     asyncMode; // 0: sync, 1: async
  uint64_t     subscribeInterval; // ms
  int          subscribeRestart;
  int          subscribeKeepProgress;
  uint64_t     queryTimes;
  uint64_t     childTblCount;
  char         childTblPrefix[MAX_TB_NAME_SIZE];
  uint64_t     sqlCount;
  char         sql[MAX_QUERY_SQL_COUNT][MAX_QUERY_SQL_LENGTH+1];
  char         result[MAX_QUERY_SQL_COUNT][MAX_FILE_NAME_LEN+1];
  TAOS_SUB*    tsub[MAX_QUERY_SQL_COUNT];

  char*        childTblName;
  uint64_t     totalQueried;
} SuperQueryInfo;

typedef struct SQueryMetaInfo_S {
  char         cfgDir[MAX_FILE_NAME_LEN+1];
  char         host[MAX_HOSTNAME_SIZE];
  uint16_t     port;
  struct       sockaddr_in serv_addr;
  char         user[MAX_USERNAME_SIZE];
  char         password[MAX_PASSWORD_SIZE];
  char         dbName[MAX_DB_NAME_SIZE+1];
  char         queryMode[MAX_TB_NAME_SIZE];  // taosc, rest

  SpecifiedQueryInfo  specifiedQueryInfo;
  SuperQueryInfo    superQueryInfo;
  uint64_t     totalQueried;
} SQueryMetaInfo;

typedef struct SThreadInfo_S {
  TAOS *    taos;
  int       threadID;
  char      db_name[MAX_DB_NAME_SIZE+1];
  uint32_t  time_precision;
  char      fp[4096];
  char      tb_prefix[MAX_TB_NAME_SIZE];
  uint64_t  start_table_from;
  uint64_t  end_table_to;
  uint64_t  ntables;
  uint64_t  data_of_rate;
  int64_t   start_time;
  char*     cols;
  bool      use_metric;
  SSuperTable* superTblInfo;

  // for async insert
  tsem_t    lock_sem;
  int64_t   counter;
  uint64_t  st;
  uint64_t  et;
  uint64_t  lastTs;

  // sample data
  int64_t   samplePos;
  // statistics
  uint64_t  totalInsertRows;
  uint64_t  totalAffectedRows;

  // insert delay statistics
  uint64_t  cntDelay;
  uint64_t  totalDelay;
  uint64_t  avgDelay;
  uint64_t  maxDelay;
  uint64_t  minDelay;

  // query
  uint64_t  querySeq;   // sequence number of sql command
} threadInfo;

#ifdef WINDOWS
#define _CRT_RAND_S

#include <windows.h>
#include <winsock2.h>

typedef unsigned __int32 uint32_t;

#pragma comment ( lib, "ws2_32.lib" )
// Some old MinGW/CYGWIN distributions don't define this:
#ifndef ENABLE_VIRTUAL_TERMINAL_PROCESSING
  #define ENABLE_VIRTUAL_TERMINAL_PROCESSING  0x0004
#endif // ENABLE_VIRTUAL_TERMINAL_PROCESSING

static HANDLE g_stdoutHandle;
static DWORD g_consoleMode;

static void setupForAnsiEscape(void) {
  DWORD mode = 0;
  g_stdoutHandle = GetStdHandle(STD_OUTPUT_HANDLE);

  if(g_stdoutHandle == INVALID_HANDLE_VALUE) {
    exit(GetLastError());
  }

  if(!GetConsoleMode(g_stdoutHandle, &mode)) {
    exit(GetLastError());
  }

  g_consoleMode = mode;

  // Enable ANSI escape codes
  mode |= ENABLE_VIRTUAL_TERMINAL_PROCESSING;

  if(!SetConsoleMode(g_stdoutHandle, mode)) {
    exit(GetLastError());
  }
}

static void resetAfterAnsiEscape(void) {
  // Reset colors
  printf("\x1b[0m");

  // Reset console mode
  if(!SetConsoleMode(g_stdoutHandle, g_consoleMode)) {
    exit(GetLastError());
  }
}

static int taosRandom()
{
    int number;
    rand_s(&number);

    return number;
}
#else   // Not windows
static void setupForAnsiEscape(void) {}

static void resetAfterAnsiEscape(void) {
  // Reset colors
  printf("\x1b[0m");
}

#include <time.h>

static int taosRandom()
{
  return rand();
}

#endif // ifdef Windows

static int createDatabasesAndStables();
static void createChildTables();
static int queryDbExec(TAOS *taos, char *command, QUERY_TYPE type, bool quiet);
static int postProceSql(char *host, struct sockaddr_in *pServAddr, uint16_t port,
        char* sqlstr, char *resultFile);

/* ************ Global variables ************  */

int32_t  randint[MAX_PREPARED_RAND];
int64_t  randbigint[MAX_PREPARED_RAND];
float    randfloat[MAX_PREPARED_RAND];
double   randdouble[MAX_PREPARED_RAND];
char *aggreFunc[] = {"*", "count(*)", "avg(col0)", "sum(col0)",
    "max(col0)", "min(col0)", "first(col0)", "last(col0)"};

SArguments g_args = {
                     NULL,            // metaFile
                     0,               // test_mode
                     "127.0.0.1",     // host
                     6030,            // port
                     "root",          // user
                     #ifdef _TD_POWER_
                     "powerdb",      // password
                     #else
                     "taosdata",      // password
                     #endif
                     "test",          // database
                     1,               // replica
                     "t",             // tb_prefix
                     NULL,            // sqlFile
                     true,            // use_metric
                     true,            // drop_database
                     true,            // insert_only
                     false,           // debug_print
                     false,           // verbose_print
                     false,           // performance statistic print
                     false,           // answer_yes;
                     "./output.txt",  // output_file
                     0,               // mode : sync or async
                     {
                     "INT",           // datatype
                     "INT",           // datatype
                     "INT",           // datatype
                     "INT",           // datatype
                     },
                     16,              // len_of_binary
                     4,               // num_of_CPR
                     10,              // num_of_connections/thread
                     0,               // insert_interval
                     1,               // query_times
                     0,               // interlace_rows;
                     30000,           // num_of_RPR
                     (1024*1024),         // max_sql_len
                     10000,           // num_of_tables
                     10000,           // num_of_DPT
                     0,               // abort
                     0,               // disorderRatio
                     1000,            // disorderRange
                     1,               // method_of_delete
                     NULL             // arg_list
};



static SDbs            g_Dbs;
static int             g_totalChildTables = 0;
static SQueryMetaInfo  g_queryInfo;
static FILE *          g_fpOfInsertResult = NULL;

#define debugPrint(fmt, ...) \
    do { if (g_args.debug_print || g_args.verbose_print) \
      fprintf(stderr, "DEBG: "fmt, __VA_ARGS__); } while(0)

#define verbosePrint(fmt, ...) \
    do { if (g_args.verbose_print) \
        fprintf(stderr, "VERB: "fmt, __VA_ARGS__); } while(0)

#define performancePrint(fmt, ...) \
    do { if (g_args.performance_print) \
        fprintf(stderr, "VERB: "fmt, __VA_ARGS__); } while(0)

#define errorPrint(fmt, ...) \
    do { fprintf(stderr, "ERROR: "fmt, __VA_ARGS__); } while(0)


///////////////////////////////////////////////////

static void ERROR_EXIT(const char *msg) { perror(msg); exit(-1); }

#ifndef TAOSDEMO_COMMIT_SHA1
#define TAOSDEMO_COMMIT_SHA1 "unknown"
#endif

#ifndef TD_VERNUMBER
#define TD_VERNUMBER    "unknown"
#endif

#ifndef TAOSDEMO_STATUS
#define TAOSDEMO_STATUS "unknown"
#endif

static void printVersion() {
    char tdengine_ver[] = TD_VERNUMBER;
    char taosdemo_ver[] = TAOSDEMO_COMMIT_SHA1;
    char taosdemo_status[] = TAOSDEMO_STATUS;

    if (strlen(taosdemo_status) == 0) {
        printf("taosdemo verison %s-%s\n",
                tdengine_ver, taosdemo_ver);
    } else {
        printf("taosdemo verison %s-%s, status:%s\n",
                tdengine_ver, taosdemo_ver, taosdemo_status);
    }
}

static void printHelp() {
  char indent[10] = "        ";
  printf("%s%s%s%s\n", indent, "-f", indent,
          "The meta file to the execution procedure. Default is './meta.json'.");
  printf("%s%s%s%s\n", indent, "-u", indent,
          "The TDengine user name to use when connecting to the server. Default is 'root'.");
#ifdef _TD_POWER_
  printf("%s%s%s%s\n", indent, "-P", indent,
          "The password to use when connecting to the server. Default is 'powerdb'.");
  printf("%s%s%s%s\n", indent, "-c", indent,
          "Configuration directory. Default is '/etc/power/'.");
#else
  printf("%s%s%s%s\n", indent, "-P", indent,
          "The password to use when connecting to the server. Default is 'taosdata'.");
  printf("%s%s%s%s\n", indent, "-c", indent,
          "Configuration directory. Default is '/etc/taos/'.");
#endif
  printf("%s%s%s%s\n", indent, "-h", indent,
          "The host to connect to TDengine. Default is localhost.");
  printf("%s%s%s%s\n", indent, "-p", indent,
          "The TCP/IP port number to use for the connection. Default is 0.");
  printf("%s%s%s%s\n", indent, "-d", indent,
          "Destination database. Default is 'test'.");
  printf("%s%s%s%s\n", indent, "-a", indent,
          "Set the replica parameters of the database, Default 1, min: 1, max: 3.");
  printf("%s%s%s%s\n", indent, "-m", indent,
          "Table prefix name. Default is 't'.");
  printf("%s%s%s%s\n", indent, "-s", indent, "The select sql file.");
  printf("%s%s%s%s\n", indent, "-N", indent, "Use normal table flag.");
  printf("%s%s%s%s\n", indent, "-o", indent,
          "Direct output to the named file. Default is './output.txt'.");
  printf("%s%s%s%s\n", indent, "-q", indent,
          "Query mode -- 0: SYNC, 1: ASYNC. Default is SYNC.");
  printf("%s%s%s%s\n", indent, "-b", indent,
          "The data_type of columns, default: INT,INT,INT,INT.");
  printf("%s%s%s%s\n", indent, "-w", indent,
          "The length of data_type 'BINARY' or 'NCHAR'. Default is 16");
  printf("%s%s%s%s\n", indent, "-l", indent,
          "The number of columns per record. Default is 4.");
  printf("%s%s%s%s\n", indent, "-T", indent,
          "The number of threads. Default is 10.");
  printf("%s%s%s%s\n", indent, "-i", indent,
          "The sleep time (ms) between insertion. Default is 0.");
  printf("%s%s%s%s\n", indent, "-r", indent,
          "The number of records per request. Default is 30000.");
  printf("%s%s%s%s\n", indent, "-t", indent,
          "The number of tables. Default is 10000.");
  printf("%s%s%s%s\n", indent, "-n", indent,
          "The number of records per table. Default is 10000.");
  printf("%s%s%s%s\n", indent, "-x", indent, "Not insert only flag.");
  printf("%s%s%s%s\n", indent, "-y", indent, "Default input yes for prompt.");
  printf("%s%s%s%s\n", indent, "-O", indent,
          "Insert mode--0: In order, 1 ~ 50: disorder ratio. Default is in order.");
  printf("%s%s%s%s\n", indent, "-R", indent,
          "Out of order data's range, ms, default is 1000.");
  printf("%s%s%s%s\n", indent, "-g", indent,
          "Print debug info.");
  printf("%s%s%s\n", indent, "-V, --version\t",
          "Print version info.");
  printf("%s%s%s%s\n", indent, "--help\t", indent,
          "Print command line arguments list info.");
/*    printf("%s%s%s%s\n", indent, "-D", indent,
          "if elete database if exists. 0: no, 1: yes, default is 1");
          */
}

static bool isStringNumber(char *input)
{
  int len = strlen(input);
  if (0 == len) {
    return false;
  }

  for (int i = 0; i < len; i++) {
    if (!isdigit(input[i]))
      return false;
  }

  return true;
}

static void parse_args(int argc, char *argv[], SArguments *arguments) {
  char **sptr;

  for (int i = 1; i < argc; i++) {
    if (strcmp(argv[i], "-f") == 0) {
      arguments->metaFile = argv[++i];
    } else if (strcmp(argv[i], "-c") == 0) {
      if (argc == i+1) {
        printHelp();
        errorPrint("%s", "\n\t-c need a valid path following!\n");
        exit(EXIT_FAILURE);
      }
      tstrncpy(configDir, argv[++i], TSDB_FILENAME_LEN);
    } else if (strcmp(argv[i], "-h") == 0) {
      if (argc == i+1) {
        printHelp();
        errorPrint("%s", "\n\t-h need a valid string following!\n");
        exit(EXIT_FAILURE);
      }
      arguments->host = argv[++i];
    } else if (strcmp(argv[i], "-p") == 0) {
      if ((argc == i+1) ||
        (!isStringNumber(argv[i+1]))) {
        printHelp();
        errorPrint("%s", "\n\t-p need a number following!\n");
        exit(EXIT_FAILURE);
      }
      arguments->port = atoi(argv[++i]);
    } else if (strcmp(argv[i], "-u") == 0) {
      if (argc == i+1) {
        printHelp();
        errorPrint("%s", "\n\t-u need a valid string following!\n");
        exit(EXIT_FAILURE);
      }
      arguments->user = argv[++i];
    } else if (strcmp(argv[i], "-P") == 0) {
      if (argc == i+1) {
        printHelp();
        errorPrint("%s", "\n\t-P need a valid string following!\n");
        exit(EXIT_FAILURE);
      }
      arguments->password = argv[++i];
    } else if (strcmp(argv[i], "-o") == 0) {
      if (argc == i+1) {
        printHelp();
        errorPrint("%s", "\n\t-o need a valid string following!\n");
        exit(EXIT_FAILURE);
      }
      arguments->output_file = argv[++i];
    } else if (strcmp(argv[i], "-s") == 0) {
      if (argc == i+1) {
        printHelp();
        errorPrint("%s", "\n\t-s need a valid string following!\n");
        exit(EXIT_FAILURE);
      }
      arguments->sqlFile = argv[++i];
    } else if (strcmp(argv[i], "-q") == 0) {
      if ((argc == i+1)
              || (!isStringNumber(argv[i+1]))) {
        printHelp();
        errorPrint("%s", "\n\t-q need a number following!\nQuery mode -- 0: SYNC, 1: ASYNC. Default is SYNC.\n");
        exit(EXIT_FAILURE);
      }
      arguments->async_mode = atoi(argv[++i]);
    } else if (strcmp(argv[i], "-T") == 0) {
      if ((argc == i+1)
              || (!isStringNumber(argv[i+1]))) {
        printHelp();
        errorPrint("%s", "\n\t-T need a number following!\n");
        exit(EXIT_FAILURE);
      }
      arguments->num_of_threads = atoi(argv[++i]);
    } else if (strcmp(argv[i], "-i") == 0) {
      if ((argc == i+1) ||
        (!isStringNumber(argv[i+1]))) {
        printHelp();
        errorPrint("%s", "\n\t-i need a number following!\n");
        exit(EXIT_FAILURE);
      }
      arguments->insert_interval = atoi(argv[++i]);
    } else if (strcmp(argv[i], "-qt") == 0) {
      if ((argc == i+1)
              || (!isStringNumber(argv[i+1]))) {
        printHelp();
        errorPrint("%s", "\n\t-qt need a number following!\n");
        exit(EXIT_FAILURE);
      }
      arguments->query_times = atoi(argv[++i]);
    } else if (strcmp(argv[i], "-B") == 0) {
      if ((argc == i+1)
              || (!isStringNumber(argv[i+1]))) {
        printHelp();
        errorPrint("%s", "\n\t-B need a number following!\n");
        exit(EXIT_FAILURE);
      }
      arguments->interlace_rows = atoi(argv[++i]);
    } else if (strcmp(argv[i], "-r") == 0) {
      if ((argc == i+1)
              || (!isStringNumber(argv[i+1]))) {
        printHelp();
        errorPrint("%s", "\n\t-r need a number following!\n");
        exit(EXIT_FAILURE);
      }
      arguments->num_of_RPR = atoi(argv[++i]);
    } else if (strcmp(argv[i], "-t") == 0) {
      if ((argc == i+1) ||
        (!isStringNumber(argv[i+1]))) {
        printHelp();
        errorPrint("%s", "\n\t-t need a number following!\n");
        exit(EXIT_FAILURE);
      }
      arguments->num_of_tables = atoi(argv[++i]);
    } else if (strcmp(argv[i], "-n") == 0) {
      if ((argc == i+1) ||
        (!isStringNumber(argv[i+1]))) {
        printHelp();
        errorPrint("%s", "\n\t-n need a number following!\n");
        exit(EXIT_FAILURE);
      }
      arguments->num_of_DPT = atoi(argv[++i]);
    } else if (strcmp(argv[i], "-d") == 0) {
      if (argc == i+1) {
        printHelp();
        errorPrint("%s", "\n\t-d need a valid string following!\n");
        exit(EXIT_FAILURE);
      }
      arguments->database = argv[++i];
    } else if (strcmp(argv[i], "-l") == 0) {
      if ((argc == i+1) ||
        (!isStringNumber(argv[i+1]))) {
        printHelp();
        errorPrint("%s", "\n\t-l need a number following!\n");
        exit(EXIT_FAILURE);
      }
      arguments->num_of_CPR = atoi(argv[++i]);
    } else if (strcmp(argv[i], "-b") == 0) {
      if (argc == i+1) {
        printHelp();
        errorPrint("%s", "\n\t-b need valid string following!\n");
        exit(EXIT_FAILURE);
      }
      sptr = arguments->datatype;
      ++i;
      if (strstr(argv[i], ",") == NULL) {
        // only one col
        if (strcasecmp(argv[i], "INT")
                && strcasecmp(argv[i], "FLOAT")
                && strcasecmp(argv[i], "TINYINT")
                && strcasecmp(argv[i], "BOOL")
                && strcasecmp(argv[i], "SMALLINT")
                && strcasecmp(argv[i], "BIGINT")
                && strcasecmp(argv[i], "DOUBLE")
                && strcasecmp(argv[i], "BINARY")
                && strcasecmp(argv[i], "NCHAR")) {
          printHelp();
          errorPrint("%s", "-b: Invalid data_type!\n");
          exit(EXIT_FAILURE);
        }
        sptr[0] = argv[i];
      } else {
        // more than one col
        int index = 0;
        char *dupstr = strdup(argv[i]);
        char *running = dupstr;
        char *token = strsep(&running, ",");
        while(token != NULL) {
          if (strcasecmp(token, "INT")
                  && strcasecmp(token, "FLOAT")
                  && strcasecmp(token, "TINYINT")
                  && strcasecmp(token, "BOOL")
                  && strcasecmp(token, "SMALLINT")
                  && strcasecmp(token, "BIGINT")
                  && strcasecmp(token, "DOUBLE")
                  && strcasecmp(token, "BINARY")
                  && strcasecmp(token, "NCHAR")) {
            printHelp();
            free(dupstr);
            errorPrint("%s", "-b: Invalid data_type!\n");
            exit(EXIT_FAILURE);
          }
          sptr[index++] = token;
          token = strsep(&running, ",");
          if (index >= MAX_NUM_DATATYPE) break;
        }
        free(dupstr);
        sptr[index] = NULL;
      }
    } else if (strcmp(argv[i], "-w") == 0) {
      if ((argc == i+1) ||
        (!isStringNumber(argv[i+1]))) {
        printHelp();
        errorPrint("%s", "\n\t-w need a number following!\n");
        exit(EXIT_FAILURE);
      }
      arguments->len_of_binary = atoi(argv[++i]);
    } else if (strcmp(argv[i], "-m") == 0) {
      if ((argc == i+1) ||
        (!isStringNumber(argv[i+1]))) {
        printHelp();
        errorPrint("%s", "\n\t-m need a number following!\n");
        exit(EXIT_FAILURE);
      }
      arguments->tb_prefix = argv[++i];
    } else if (strcmp(argv[i], "-N") == 0) {
      arguments->use_metric = false;
    } else if (strcmp(argv[i], "-x") == 0) {
      arguments->insert_only = false;
    } else if (strcmp(argv[i], "-y") == 0) {
      arguments->answer_yes = true;
    } else if (strcmp(argv[i], "-g") == 0) {
      arguments->debug_print = true;
    } else if (strcmp(argv[i], "-gg") == 0) {
      arguments->verbose_print = true;
    } else if (strcmp(argv[i], "-pp") == 0) {
      arguments->performance_print = true;
    } else if (strcmp(argv[i], "-O") == 0) {
      if ((argc == i+1) ||
        (!isStringNumber(argv[i+1]))) {
        printHelp();
        errorPrint("%s", "\n\t-O need a number following!\n");
        exit(EXIT_FAILURE);
      }

      arguments->disorderRatio = atoi(argv[++i]);

      if (arguments->disorderRatio > 50) {
        arguments->disorderRatio = 50;
      }

      if (arguments->disorderRatio < 0) {
        arguments->disorderRatio = 0;
      }

    } else if (strcmp(argv[i], "-R") == 0) {
      if ((argc == i+1) ||
        (!isStringNumber(argv[i+1]))) {
        printHelp();
        errorPrint("%s", "\n\t-R need a number following!\n");
        exit(EXIT_FAILURE);
      }

      arguments->disorderRange = atoi(argv[++i]);
      if (arguments->disorderRange < 0)
        arguments->disorderRange = 1000;

    } else if (strcmp(argv[i], "-a") == 0) {
      if ((argc == i+1) ||
        (!isStringNumber(argv[i+1]))) {
        printHelp();
        errorPrint("%s", "\n\t-a need a number following!\n");
        exit(EXIT_FAILURE);
      }
      arguments->replica = atoi(argv[++i]);
      if (arguments->replica > 3 || arguments->replica < 1) {
          arguments->replica = 1;
      }
    } else if (strcmp(argv[i], "-D") == 0) {
      arguments->method_of_delete = atoi(argv[++i]);
      if (arguments->method_of_delete > 3) {
        errorPrint("%s", "\n\t-D need a valud (0~3) number following!\n");
        exit(EXIT_FAILURE);
      }
    } else if ((strcmp(argv[i], "--version") == 0) ||
        (strcmp(argv[i], "-V") == 0)){
      printVersion();
      exit(0);
    } else if (strcmp(argv[i], "--help") == 0) {
      printHelp();
      exit(0);
    } else {
      printHelp();
      errorPrint("%s", "ERROR: wrong options\n");
      exit(EXIT_FAILURE);
    }
  }

  if (((arguments->debug_print) && (arguments->metaFile == NULL))
          || arguments->verbose_print) {
    printf("###################################################################\n");
    printf("# meta file:                         %s\n", arguments->metaFile);
    printf("# Server IP:                         %s:%hu\n",
            arguments->host == NULL ? "localhost" : arguments->host,
            arguments->port );
    printf("# User:                              %s\n", arguments->user);
    printf("# Password:                          %s\n", arguments->password);
    printf("# Use metric:                        %s\n", arguments->use_metric ? "true" : "false");
    if (*(arguments->datatype)) {
        printf("# Specified data type:               ");
        for (int i = 0; i < MAX_NUM_DATATYPE; i++)
            if (arguments->datatype[i])
               printf("%s,", arguments->datatype[i]);
            else
                break;
        printf("\n");
    }
    printf("# Insertion interval:                %"PRIu64"\n",
            arguments->insert_interval);
    printf("# Number of records per req:         %"PRIu64"\n",
            arguments->num_of_RPR);
    printf("# Max SQL length:                    %"PRIu64"\n",
            arguments->max_sql_len);
    printf("# Length of Binary:                  %d\n", arguments->len_of_binary);
    printf("# Number of Threads:                 %d\n", arguments->num_of_threads);
    printf("# Number of Tables:                  %"PRIu64"\n",
            arguments->num_of_tables);
    printf("# Number of Data per Table:          %"PRIu64"\n",
            arguments->num_of_DPT);
    printf("# Database name:                     %s\n", arguments->database);
    printf("# Table prefix:                      %s\n", arguments->tb_prefix);
    if (arguments->disorderRatio) {
      printf("# Data order:                        %d\n", arguments->disorderRatio);
      printf("# Data out of order rate:            %d\n", arguments->disorderRange);

    }
    printf("# Delete method:                     %d\n", arguments->method_of_delete);
    printf("# Answer yes when prompt:            %d\n", arguments->answer_yes);
    printf("# Print debug info:                  %d\n", arguments->debug_print);
    printf("# Print verbose info:                %d\n", arguments->verbose_print);
    printf("###################################################################\n");
    if (!arguments->answer_yes) {
        printf("Press enter key to continue\n\n");
        (void) getchar();
    }
  }
}

static bool getInfoFromJsonFile(char* file);
//static int generateOneRowDataForStb(SSuperTable* stbInfo);
//static int getDataIntoMemForStb(SSuperTable* stbInfo);
static void init_rand_data();
static void tmfclose(FILE *fp) {
  if (NULL != fp) {
    fclose(fp);
  }
}

static void tmfree(char *buf) {
  if (NULL != buf) {
    free(buf);
  }
}

static int queryDbExec(TAOS *taos, char *command, QUERY_TYPE type, bool quiet) {
  int i;
  TAOS_RES *res = NULL;
  int32_t   code = -1;

  for (i = 0; i < 5; i++) {
    if (NULL != res) {
      taos_free_result(res);
      res = NULL;
    }

    res = taos_query(taos, command);
    code = taos_errno(res);
    if (0 == code) {
      break;
    }
  }

  if (code != 0) {
    if (!quiet) {
      debugPrint("%s() LN%d - command: %s\n", __func__, __LINE__, command);
      errorPrint("Failed to execute %s, reason: %s\n", command, taos_errstr(res));
    }
    taos_free_result(res);
    //taos_close(taos);
    return -1;
  }

  if (INSERT_TYPE == type) {
    int affectedRows = taos_affected_rows(res);
    taos_free_result(res);
    return affectedRows;
  }

  taos_free_result(res);
  return 0;
}

static void appendResultBufToFile(char *resultBuf, char *resultFile)
{
  FILE *fp = NULL;
  if (resultFile[0] != 0) {
    fp = fopen(resultFile, "at");
    if (fp == NULL) {
      errorPrint(
              "%s() LN%d, failed to open result file: %s, result will not save to file\n",
              __func__, __LINE__, resultFile);
      return;
    }
  }


  fprintf(fp, "%s", resultBuf);
  tmfclose(fp);
}

static void appendResultToFile(TAOS_RES *res, char* resultFile) {
  TAOS_ROW    row = NULL;
  int         num_rows = 0;
  int         num_fields = taos_field_count(res);
  TAOS_FIELD *fields     = taos_fetch_fields(res);

  char* databuf = (char*) calloc(1, 100*1024*1024);
  if (databuf == NULL) {
    errorPrint("%s() LN%d, failed to malloc, warning: save result to file slowly!\n",
            __func__, __LINE__);
    return ;
  }

  int   totalLen = 0;
  char  temp[16000];

  // fetch the records row by row
  while((row = taos_fetch_row(res))) {
    if (totalLen >= 100*1024*1024 - 32000) {
      appendResultBufToFile(databuf, resultFile);
      totalLen = 0;
      memset(databuf, 0, 100*1024*1024);
    }
    num_rows++;
    int len = taos_print_row(temp, row, fields, num_fields);
    len += sprintf(temp + len, "\n");
    //printf("query result:%s\n", temp);
    memcpy(databuf + totalLen, temp, len);
    totalLen += len;
  }

  verbosePrint("%s() LN%d, databuf=%s resultFile=%s\n", __func__, __LINE__, databuf, resultFile);
  appendResultBufToFile(databuf, resultFile);
  free(databuf);
}

static void selectAndGetResult(threadInfo *pThreadInfo, char *command, char* resultFile)
{
  if (0 == strncasecmp(g_queryInfo.queryMode, "taosc", strlen("taosc"))) {
    TAOS_RES *res = taos_query(pThreadInfo->taos, command);
    if (res == NULL || taos_errno(res) != 0) {
        errorPrint("%s() LN%d, failed to execute sql:%s, reason:%s\n",
            __func__, __LINE__, command, taos_errstr(res));
        taos_free_result(res);
        return;
    }

    if ((resultFile) && (strlen(resultFile))) {
      appendResultToFile(res, resultFile);
    }
    taos_free_result(res);

  } else if (0 == strncasecmp(g_queryInfo.queryMode, "rest", strlen("rest"))) {
      int retCode = postProceSql(
              g_queryInfo.host, &(g_queryInfo.serv_addr), g_queryInfo.port,
              command,
              resultFile);
      if (0 != retCode) {
        printf("====restful return fail, threadID[%d]\n", pThreadInfo->threadID);
      }

  } else {
      errorPrint("%s() LN%d, unknown query mode: %s\n",
        __func__, __LINE__, g_queryInfo.queryMode);
  }
}

static int32_t rand_bool(){
  static int cursor;
  cursor++;
  cursor = cursor % MAX_PREPARED_RAND;
  return randint[cursor] % 2;
}

static int32_t rand_tinyint(){
  static int cursor;
  cursor++;
  cursor = cursor % MAX_PREPARED_RAND;
  return randint[cursor] % 128;
}

static int32_t rand_smallint(){
  static int cursor;
  cursor++;
  cursor = cursor % MAX_PREPARED_RAND;
  return randint[cursor] % 32767;
}

static int32_t rand_int(){
  static int cursor;
  cursor++;
  cursor = cursor % MAX_PREPARED_RAND;
  return randint[cursor];
}

static int64_t rand_bigint(){
  static int cursor;
  cursor++;
  cursor = cursor % MAX_PREPARED_RAND;
  return randbigint[cursor];
}

static float rand_float(){
  static int cursor;
  cursor++;
  cursor = cursor % MAX_PREPARED_RAND;
  return randfloat[cursor];
}

#if 0
static const char charNum[] = "0123456789";

static void nonrand_string(char *, int) __attribute__ ((unused));   // reserve for debugging purpose
static void nonrand_string(char *str, int size)
{
  str[0] = 0;
  if (size > 0) {
    int n;
    for (n = 0; n < size; n++) {
      str[n] = charNum[n % 10];
    }
    str[n] = 0;
  }
}
#endif

static const char charset[] = "abcdefghijklmnopqrstuvwxyzABCDEFGHIJKLMNOPQRSTUVWXYZ1234567890";

static void rand_string(char *str, int size) {
  str[0] = 0;
  if (size > 0) {
    //--size;
    int n;
    for (n = 0; n < size; n++) {
      int key = abs(rand_tinyint()) % (int)(sizeof(charset) - 1);
      str[n] = charset[key];
    }
    str[n] = 0;
  }
}

static double rand_double() {
  static int cursor;
  cursor++;
  cursor = cursor % MAX_PREPARED_RAND;
  return randdouble[cursor];

}

static void init_rand_data() {
  for (int i = 0; i < MAX_PREPARED_RAND; i++){
    randint[i] = (int)(taosRandom() % 65535);
    randbigint[i] = (int64_t)(taosRandom() % 2147483648);
    randfloat[i] = (float)(taosRandom() / 1000.0);
    randdouble[i] = (double)(taosRandom() / 1000000.0);
  }
}

#define SHOW_PARSE_RESULT_START()   \
    do { if (g_args.metaFile)  \
        printf("\033[1m\033[40;32m================ %s parse result START ================\033[0m\n", \
                g_args.metaFile); } while(0)

#define SHOW_PARSE_RESULT_END() \
    do { if (g_args.metaFile)   \
        printf("\033[1m\033[40;32m================ %s parse result END================\033[0m\n", \
                g_args.metaFile); } while(0)

#define SHOW_PARSE_RESULT_START_TO_FILE(fp)   \
    do { if (g_args.metaFile)  \
        fprintf(fp, "\033[1m\033[40;32m================ %s parse result START ================\033[0m\n", \
                g_args.metaFile); } while(0)

#define SHOW_PARSE_RESULT_END_TO_FILE(fp) \
    do { if (g_args.metaFile)   \
        fprintf(fp, "\033[1m\033[40;32m================ %s parse result END================\033[0m\n", \
                g_args.metaFile); } while(0)

static int printfInsertMeta() {
    SHOW_PARSE_RESULT_START();

  printf("host:                       \033[33m%s:%u\033[0m\n", g_Dbs.host, g_Dbs.port);
  printf("user:                       \033[33m%s\033[0m\n", g_Dbs.user);
  printf("password:                   \033[33m%s\033[0m\n", g_Dbs.password);
  printf("configDir:                  \033[33m%s\033[0m\n", configDir);
  printf("resultFile:                 \033[33m%s\033[0m\n", g_Dbs.resultFile);
  printf("thread num of insert data:  \033[33m%d\033[0m\n", g_Dbs.threadCount);
  printf("thread num of create table: \033[33m%d\033[0m\n", g_Dbs.threadCountByCreateTbl);
  printf("top insert interval:        \033[33m%"PRIu64"\033[0m\n",
          g_args.insert_interval);
  printf("number of records per req:  \033[33m%"PRIu64"\033[0m\n",
          g_args.num_of_RPR);
  printf("max sql length:             \033[33m%"PRIu64"\033[0m\n",
          g_args.max_sql_len);

  printf("database count:             \033[33m%d\033[0m\n", g_Dbs.dbCount);

  for (int i = 0; i < g_Dbs.dbCount; i++) {
    printf("database[\033[33m%d\033[0m]:\n", i);
    printf("  database[%d] name:      \033[33m%s\033[0m\n", i, g_Dbs.db[i].dbName);
    if (0 == g_Dbs.db[i].drop) {
      printf("  drop:                  \033[33mno\033[0m\n");
    } else {
      printf("  drop:                  \033[33myes\033[0m\n");
    }

    if (g_Dbs.db[i].dbCfg.blocks > 0) {
      printf("  blocks:                \033[33m%d\033[0m\n", g_Dbs.db[i].dbCfg.blocks);
    }
    if (g_Dbs.db[i].dbCfg.cache > 0) {
      printf("  cache:                 \033[33m%d\033[0m\n", g_Dbs.db[i].dbCfg.cache);
    }
    if (g_Dbs.db[i].dbCfg.days > 0) {
      printf("  days:                  \033[33m%d\033[0m\n", g_Dbs.db[i].dbCfg.days);
    }
    if (g_Dbs.db[i].dbCfg.keep > 0) {
      printf("  keep:                  \033[33m%d\033[0m\n", g_Dbs.db[i].dbCfg.keep);
    }
    if (g_Dbs.db[i].dbCfg.replica > 0) {
      printf("  replica:               \033[33m%d\033[0m\n", g_Dbs.db[i].dbCfg.replica);
    }
    if (g_Dbs.db[i].dbCfg.update > 0) {
      printf("  update:                \033[33m%d\033[0m\n", g_Dbs.db[i].dbCfg.update);
    }
    if (g_Dbs.db[i].dbCfg.minRows > 0) {
      printf("  minRows:               \033[33m%d\033[0m\n", g_Dbs.db[i].dbCfg.minRows);
    }
    if (g_Dbs.db[i].dbCfg.maxRows > 0) {
      printf("  maxRows:               \033[33m%d\033[0m\n", g_Dbs.db[i].dbCfg.maxRows);
    }
    if (g_Dbs.db[i].dbCfg.comp > 0) {
      printf("  comp:                  \033[33m%d\033[0m\n", g_Dbs.db[i].dbCfg.comp);
    }
    if (g_Dbs.db[i].dbCfg.walLevel > 0) {
      printf("  walLevel:              \033[33m%d\033[0m\n", g_Dbs.db[i].dbCfg.walLevel);
    }
    if (g_Dbs.db[i].dbCfg.fsync > 0) {
      printf("  fsync:                 \033[33m%d\033[0m\n", g_Dbs.db[i].dbCfg.fsync);
    }
    if (g_Dbs.db[i].dbCfg.quorum > 0) {
      printf("  quorum:                \033[33m%d\033[0m\n", g_Dbs.db[i].dbCfg.quorum);
    }
    if (g_Dbs.db[i].dbCfg.precision[0] != 0) {
      if ((0 == strncasecmp(g_Dbs.db[i].dbCfg.precision, "ms", 2))
              || (0 == strncasecmp(g_Dbs.db[i].dbCfg.precision, "us", 2))) {
        printf("  precision:             \033[33m%s\033[0m\n",
            g_Dbs.db[i].dbCfg.precision);
      } else {
        printf("\033[1m\033[40;31m  precision error:       %s\033[0m\n",
                g_Dbs.db[i].dbCfg.precision);
        return -1;
      }
    }

    printf("  super table count:     \033[33m%"PRIu64"\033[0m\n",
        g_Dbs.db[i].superTblCount);
    for (uint64_t j = 0; j < g_Dbs.db[i].superTblCount; j++) {
      printf("  super table[\033[33m%"PRIu64"\033[0m]:\n", j);

      printf("      stbName:           \033[33m%s\033[0m\n",
          g_Dbs.db[i].superTbls[j].sTblName);

      if (PRE_CREATE_SUBTBL == g_Dbs.db[i].superTbls[j].autoCreateTable) {
        printf("      autoCreateTable:   \033[33m%s\033[0m\n",  "no");
      } else if (AUTO_CREATE_SUBTBL == g_Dbs.db[i].superTbls[j].autoCreateTable) {
        printf("      autoCreateTable:   \033[33m%s\033[0m\n",  "yes");
      } else {
        printf("      autoCreateTable:   \033[33m%s\033[0m\n",  "error");
      }

      if (TBL_NO_EXISTS == g_Dbs.db[i].superTbls[j].childTblExists) {
        printf("      childTblExists:    \033[33m%s\033[0m\n",  "no");
      } else if (TBL_ALREADY_EXISTS == g_Dbs.db[i].superTbls[j].childTblExists) {
        printf("      childTblExists:    \033[33m%s\033[0m\n",  "yes");
      } else {
        printf("      childTblExists:    \033[33m%s\033[0m\n",  "error");
      }

      printf("      childTblCount:     \033[33m%"PRIu64"\033[0m\n",
              g_Dbs.db[i].superTbls[j].childTblCount);
      printf("      childTblPrefix:    \033[33m%s\033[0m\n",
              g_Dbs.db[i].superTbls[j].childTblPrefix);
      printf("      dataSource:        \033[33m%s\033[0m\n",
              g_Dbs.db[i].superTbls[j].dataSource);
      printf("      insertMode:        \033[33m%s\033[0m\n",
              g_Dbs.db[i].superTbls[j].insertMode);
      if (g_Dbs.db[i].superTbls[j].childTblLimit > 0) {
        printf("      childTblLimit:     \033[33m%"PRId64"\033[0m\n",
                g_Dbs.db[i].superTbls[j].childTblLimit);
      }
      if (g_Dbs.db[i].superTbls[j].childTblOffset > 0) {
        printf("      childTblOffset:    \033[33m%"PRIu64"\033[0m\n",
                g_Dbs.db[i].superTbls[j].childTblOffset);
      }
      printf("      insertRows:        \033[33m%"PRIu64"\033[0m\n",
              g_Dbs.db[i].superTbls[j].insertRows);
/*
      if (0 == g_Dbs.db[i].superTbls[j].multiThreadWriteOneTbl) {
        printf("      multiThreadWriteOneTbl:  \033[33mno\033[0m\n");
      }else {
        printf("      multiThreadWriteOneTbl:  \033[33myes\033[0m\n");
      }
      */
      printf("      interlaceRows:     \033[33m%"PRIu64"\033[0m\n",
              g_Dbs.db[i].superTbls[j].interlaceRows);

      if (g_Dbs.db[i].superTbls[j].interlaceRows > 0) {
        printf("      stable insert interval:   \033[33m%"PRIu64"\033[0m\n",
            g_Dbs.db[i].superTbls[j].insertInterval);
      }

      printf("      disorderRange:     \033[33m%d\033[0m\n",
              g_Dbs.db[i].superTbls[j].disorderRange);
      printf("      disorderRatio:     \033[33m%d\033[0m\n",
              g_Dbs.db[i].superTbls[j].disorderRatio);
      printf("      maxSqlLen:         \033[33m%"PRIu64"\033[0m\n",
              g_Dbs.db[i].superTbls[j].maxSqlLen);
      printf("      timeStampStep:     \033[33m%"PRId64"\033[0m\n",
              g_Dbs.db[i].superTbls[j].timeStampStep);
      printf("      startTimestamp:    \033[33m%s\033[0m\n",
              g_Dbs.db[i].superTbls[j].startTimestamp);
      printf("      sampleFormat:      \033[33m%s\033[0m\n",
              g_Dbs.db[i].superTbls[j].sampleFormat);
      printf("      sampleFile:        \033[33m%s\033[0m\n",
              g_Dbs.db[i].superTbls[j].sampleFile);
      printf("      tagsFile:          \033[33m%s\033[0m\n",
              g_Dbs.db[i].superTbls[j].tagsFile);
      printf("      columnCount:       \033[33m%d\033[0m\n",
              g_Dbs.db[i].superTbls[j].columnCount);
      for (int k = 0; k < g_Dbs.db[i].superTbls[j].columnCount; k++) {
        //printf("dataType:%s, dataLen:%d\t", g_Dbs.db[i].superTbls[j].columns[k].dataType, g_Dbs.db[i].superTbls[j].columns[k].dataLen);
        if ((0 == strncasecmp(g_Dbs.db[i].superTbls[j].columns[k].dataType,
                       "binary", 6))
                || (0 == strncasecmp(g_Dbs.db[i].superTbls[j].columns[k].dataType,
                       "nchar", 5))) {
          printf("column[\033[33m%d\033[0m]:\033[33m%s(%d)\033[0m ", k,
                  g_Dbs.db[i].superTbls[j].columns[k].dataType,
                  g_Dbs.db[i].superTbls[j].columns[k].dataLen);
        } else {
          printf("column[%d]:\033[33m%s\033[0m ", k,
                  g_Dbs.db[i].superTbls[j].columns[k].dataType);
        }
      }
      printf("\n");

      printf("      tagCount:            \033[33m%d\033[0m\n        ",
              g_Dbs.db[i].superTbls[j].tagCount);
      for (int k = 0; k < g_Dbs.db[i].superTbls[j].tagCount; k++) {
        //printf("dataType:%s, dataLen:%d\t", g_Dbs.db[i].superTbls[j].tags[k].dataType, g_Dbs.db[i].superTbls[j].tags[k].dataLen);
        if ((0 == strncasecmp(g_Dbs.db[i].superTbls[j].tags[k].dataType,
                        "binary", strlen("binary")))
                || (0 == strncasecmp(g_Dbs.db[i].superTbls[j].tags[k].dataType,
                        "nchar", strlen("nchar")))) {
          printf("tag[%d]:\033[33m%s(%d)\033[0m ", k,
                  g_Dbs.db[i].superTbls[j].tags[k].dataType,
                  g_Dbs.db[i].superTbls[j].tags[k].dataLen);
        } else {
          printf("tag[%d]:\033[33m%s\033[0m ", k,
                  g_Dbs.db[i].superTbls[j].tags[k].dataType);
        }
      }
      printf("\n");
    }
    printf("\n");
  }

  SHOW_PARSE_RESULT_END();

  return 0;
}

static void printfInsertMetaToFile(FILE* fp) {

  SHOW_PARSE_RESULT_START_TO_FILE(fp);

  fprintf(fp, "host:                       %s:%u\n", g_Dbs.host, g_Dbs.port);
  fprintf(fp, "user:                       %s\n", g_Dbs.user);
  fprintf(fp, "configDir:                  %s\n", configDir);
  fprintf(fp, "resultFile:                 %s\n", g_Dbs.resultFile);
  fprintf(fp, "thread num of insert data:  %d\n", g_Dbs.threadCount);
  fprintf(fp, "thread num of create table: %d\n", g_Dbs.threadCountByCreateTbl);
  fprintf(fp, "number of records per req:  %"PRIu64"\n", g_args.num_of_RPR);
  fprintf(fp, "max sql length:             %"PRIu64"\n", g_args.max_sql_len);
  fprintf(fp, "database count:          %d\n", g_Dbs.dbCount);

  for (int i = 0; i < g_Dbs.dbCount; i++) {
    fprintf(fp, "database[%d]:\n", i);
    fprintf(fp, "  database[%d] name:       %s\n", i, g_Dbs.db[i].dbName);
    if (0 == g_Dbs.db[i].drop) {
      fprintf(fp, "  drop:                  no\n");
    }else {
      fprintf(fp, "  drop:                  yes\n");
    }

    if (g_Dbs.db[i].dbCfg.blocks > 0) {
      fprintf(fp, "  blocks:                %d\n", g_Dbs.db[i].dbCfg.blocks);
    }
    if (g_Dbs.db[i].dbCfg.cache > 0) {
      fprintf(fp, "  cache:                 %d\n", g_Dbs.db[i].dbCfg.cache);
    }
    if (g_Dbs.db[i].dbCfg.days > 0) {
      fprintf(fp, "  days:                  %d\n", g_Dbs.db[i].dbCfg.days);
    }
    if (g_Dbs.db[i].dbCfg.keep > 0) {
      fprintf(fp, "  keep:                  %d\n", g_Dbs.db[i].dbCfg.keep);
    }
    if (g_Dbs.db[i].dbCfg.replica > 0) {
      fprintf(fp, "  replica:               %d\n", g_Dbs.db[i].dbCfg.replica);
    }
    if (g_Dbs.db[i].dbCfg.update > 0) {
      fprintf(fp, "  update:                %d\n", g_Dbs.db[i].dbCfg.update);
    }
    if (g_Dbs.db[i].dbCfg.minRows > 0) {
      fprintf(fp, "  minRows:               %d\n", g_Dbs.db[i].dbCfg.minRows);
    }
    if (g_Dbs.db[i].dbCfg.maxRows > 0) {
      fprintf(fp, "  maxRows:               %d\n", g_Dbs.db[i].dbCfg.maxRows);
    }
    if (g_Dbs.db[i].dbCfg.comp > 0) {
      fprintf(fp, "  comp:                  %d\n", g_Dbs.db[i].dbCfg.comp);
    }
    if (g_Dbs.db[i].dbCfg.walLevel > 0) {
      fprintf(fp, "  walLevel:              %d\n", g_Dbs.db[i].dbCfg.walLevel);
    }
    if (g_Dbs.db[i].dbCfg.fsync > 0) {
      fprintf(fp, "  fsync:                 %d\n", g_Dbs.db[i].dbCfg.fsync);
    }
    if (g_Dbs.db[i].dbCfg.quorum > 0) {
      fprintf(fp, "  quorum:                %d\n", g_Dbs.db[i].dbCfg.quorum);
    }
    if (g_Dbs.db[i].dbCfg.precision[0] != 0) {
      if ((0 == strncasecmp(g_Dbs.db[i].dbCfg.precision, "ms", 2))
              || (0 == strncasecmp(g_Dbs.db[i].dbCfg.precision, "us", 2))) {
        fprintf(fp, "  precision:             %s\n", g_Dbs.db[i].dbCfg.precision);
      } else {
        fprintf(fp, "  precision error:       %s\n", g_Dbs.db[i].dbCfg.precision);
      }
    }

    fprintf(fp, "  super table count:     %"PRIu64"\n", g_Dbs.db[i].superTblCount);
    for (int j = 0; j < g_Dbs.db[i].superTblCount; j++) {
      fprintf(fp, "  super table[%d]:\n", j);

      fprintf(fp, "      stbName:           %s\n",  g_Dbs.db[i].superTbls[j].sTblName);

      if (PRE_CREATE_SUBTBL == g_Dbs.db[i].superTbls[j].autoCreateTable) {
        fprintf(fp, "      autoCreateTable:   %s\n",  "no");
      } else if (AUTO_CREATE_SUBTBL == g_Dbs.db[i].superTbls[j].autoCreateTable) {
        fprintf(fp, "      autoCreateTable:   %s\n",  "yes");
      } else {
        fprintf(fp, "      autoCreateTable:   %s\n",  "error");
      }

      if (TBL_NO_EXISTS == g_Dbs.db[i].superTbls[j].childTblExists) {
        fprintf(fp, "      childTblExists:    %s\n",  "no");
      } else if (TBL_ALREADY_EXISTS == g_Dbs.db[i].superTbls[j].childTblExists) {
        fprintf(fp, "      childTblExists:    %s\n",  "yes");
      } else {
        fprintf(fp, "      childTblExists:    %s\n",  "error");
      }

      fprintf(fp, "      childTblCount:     %"PRIu64"\n",
              g_Dbs.db[i].superTbls[j].childTblCount);
      fprintf(fp, "      childTblPrefix:    %s\n",
              g_Dbs.db[i].superTbls[j].childTblPrefix);
      fprintf(fp, "      dataSource:        %s\n",
              g_Dbs.db[i].superTbls[j].dataSource);
      fprintf(fp, "      insertMode:        %s\n",
              g_Dbs.db[i].superTbls[j].insertMode);
      fprintf(fp, "      insertRows:        %"PRIu64"\n",
              g_Dbs.db[i].superTbls[j].insertRows);
      fprintf(fp, "      interlace rows:    %"PRIu64"\n",
              g_Dbs.db[i].superTbls[j].interlaceRows);
      if (g_Dbs.db[i].superTbls[j].interlaceRows > 0) {
        fprintf(fp, "      stable insert interval:   %"PRIu64"\n",
                g_Dbs.db[i].superTbls[j].insertInterval);
      }
/*
      if (0 == g_Dbs.db[i].superTbls[j].multiThreadWriteOneTbl) {
        fprintf(fp, "      multiThreadWriteOneTbl:  no\n");
      }else {
        fprintf(fp, "      multiThreadWriteOneTbl:  yes\n");
      }
      */
      fprintf(fp, "      interlaceRows:     %"PRIu64"\n",
              g_Dbs.db[i].superTbls[j].interlaceRows);
      fprintf(fp, "      disorderRange:     %d\n",  g_Dbs.db[i].superTbls[j].disorderRange);
      fprintf(fp, "      disorderRatio:     %d\n",  g_Dbs.db[i].superTbls[j].disorderRatio);
      fprintf(fp, "      maxSqlLen:         %"PRIu64"\n",
              g_Dbs.db[i].superTbls[j].maxSqlLen);

      fprintf(fp, "      timeStampStep:     %"PRId64"\n",
              g_Dbs.db[i].superTbls[j].timeStampStep);
      fprintf(fp, "      startTimestamp:    %s\n",
              g_Dbs.db[i].superTbls[j].startTimestamp);
      fprintf(fp, "      sampleFormat:      %s\n",  g_Dbs.db[i].superTbls[j].sampleFormat);
      fprintf(fp, "      sampleFile:        %s\n",  g_Dbs.db[i].superTbls[j].sampleFile);
      fprintf(fp, "      tagsFile:          %s\n",  g_Dbs.db[i].superTbls[j].tagsFile);

      fprintf(fp, "      columnCount:       %d\n        ",  g_Dbs.db[i].superTbls[j].columnCount);
      for (int k = 0; k < g_Dbs.db[i].superTbls[j].columnCount; k++) {
        //printf("dataType:%s, dataLen:%d\t", g_Dbs.db[i].superTbls[j].columns[k].dataType, g_Dbs.db[i].superTbls[j].columns[k].dataLen);
        if ((0 == strncasecmp(
                        g_Dbs.db[i].superTbls[j].columns[k].dataType,
                        "binary", strlen("binary")))
                || (0 == strncasecmp(g_Dbs.db[i].superTbls[j].columns[k].dataType,
                        "nchar", strlen("nchar")))) {
          fprintf(fp, "column[%d]:%s(%d) ", k,
                  g_Dbs.db[i].superTbls[j].columns[k].dataType,
                  g_Dbs.db[i].superTbls[j].columns[k].dataLen);
        } else {
          fprintf(fp, "column[%d]:%s ", k, g_Dbs.db[i].superTbls[j].columns[k].dataType);
        }
      }
      fprintf(fp, "\n");

      fprintf(fp, "      tagCount:            %d\n        ",
              g_Dbs.db[i].superTbls[j].tagCount);
      for (int k = 0; k < g_Dbs.db[i].superTbls[j].tagCount; k++) {
        //printf("dataType:%s, dataLen:%d\t", g_Dbs.db[i].superTbls[j].tags[k].dataType, g_Dbs.db[i].superTbls[j].tags[k].dataLen);
        if ((0 == strncasecmp(g_Dbs.db[i].superTbls[j].tags[k].dataType,
                        "binary", strlen("binary")))
                || (0 == strncasecmp(g_Dbs.db[i].superTbls[j].tags[k].dataType,
                        "nchar", strlen("nchar")))) {
          fprintf(fp, "tag[%d]:%s(%d) ", k, g_Dbs.db[i].superTbls[j].tags[k].dataType,
                  g_Dbs.db[i].superTbls[j].tags[k].dataLen);
        } else {
          fprintf(fp, "tag[%d]:%s ", k, g_Dbs.db[i].superTbls[j].tags[k].dataType);
        }
      }
      fprintf(fp, "\n");
    }
    fprintf(fp, "\n");
  }

  SHOW_PARSE_RESULT_END_TO_FILE(fp);
}

static void printfQueryMeta() {

  SHOW_PARSE_RESULT_START();

  printf("host:                    \033[33m%s:%u\033[0m\n",
          g_queryInfo.host, g_queryInfo.port);
  printf("user:                    \033[33m%s\033[0m\n", g_queryInfo.user);
  printf("database name:           \033[33m%s\033[0m\n", g_queryInfo.dbName);

  printf("\n");

  if ((SUBSCRIBE_TEST == g_args.test_mode) || (QUERY_TEST == g_args.test_mode)) {
    printf("specified table query info:                   \n");
    printf("sqlCount:       \033[33m%"PRIu64"\033[0m\n",
      g_queryInfo.specifiedQueryInfo.sqlCount);
    if (g_queryInfo.specifiedQueryInfo.sqlCount > 0) {
      printf("specified tbl query times:\n");
      printf("                \033[33m%"PRIu64"\033[0m\n",
      g_queryInfo.specifiedQueryInfo.queryTimes);
      printf("query interval: \033[33m%"PRIu64" ms\033[0m\n",
        g_queryInfo.specifiedQueryInfo.queryInterval);
      printf("top query times:\033[33m%"PRIu64"\033[0m\n", g_args.query_times);
      printf("concurrent:     \033[33m%"PRIu64"\033[0m\n",
      g_queryInfo.specifiedQueryInfo.concurrent);
      printf("mod:            \033[33m%s\033[0m\n",
        (g_queryInfo.specifiedQueryInfo.asyncMode)?"async":"sync");
      printf("interval:       \033[33m%"PRIu64"\033[0m\n",
        g_queryInfo.specifiedQueryInfo.subscribeInterval);
      printf("restart:        \033[33m%d\033[0m\n",
        g_queryInfo.specifiedQueryInfo.subscribeRestart);
      printf("keepProgress:   \033[33m%d\033[0m\n",
        g_queryInfo.specifiedQueryInfo.subscribeKeepProgress);

      for (uint64_t i = 0; i < g_queryInfo.specifiedQueryInfo.sqlCount; i++) {
        printf("  sql[%"PRIu64"]: \033[33m%s\033[0m\n",
            i, g_queryInfo.specifiedQueryInfo.sql[i]);
      }
      printf("\n");
    }

    printf("super table query info:\n");
    printf("sqlCount:       \033[33m%"PRIu64"\033[0m\n",
      g_queryInfo.superQueryInfo.sqlCount);

    if (g_queryInfo.superQueryInfo.sqlCount > 0) {
      printf("query interval: \033[33m%"PRIu64"\033[0m\n",
        g_queryInfo.superQueryInfo.queryInterval);
      printf("threadCnt:      \033[33m%d\033[0m\n",
        g_queryInfo.superQueryInfo.threadCnt);
      printf("childTblCount:  \033[33m%"PRIu64"\033[0m\n",
        g_queryInfo.superQueryInfo.childTblCount);
      printf("stable name:    \033[33m%s\033[0m\n",
        g_queryInfo.superQueryInfo.sTblName);
      printf("stb query times:\033[33m%"PRIu64"\033[0m\n",
        g_queryInfo.superQueryInfo.queryTimes);

      printf("mod:            \033[33m%s\033[0m\n",
        (g_queryInfo.superQueryInfo.asyncMode)?"async":"sync");
      printf("interval:       \033[33m%"PRIu64"\033[0m\n",
        g_queryInfo.superQueryInfo.subscribeInterval);
      printf("restart:        \033[33m%d\033[0m\n",
        g_queryInfo.superQueryInfo.subscribeRestart);
      printf("keepProgress:   \033[33m%d\033[0m\n",
        g_queryInfo.superQueryInfo.subscribeKeepProgress);

      for (int i = 0; i < g_queryInfo.superQueryInfo.sqlCount; i++) {
        printf("  sql[%d]: \033[33m%s\033[0m\n",
            i, g_queryInfo.superQueryInfo.sql[i]);
      }
      printf("\n");
    }
  }

  SHOW_PARSE_RESULT_END();
}

static char* formatTimestamp(char* buf, int64_t val, int precision) {
  time_t tt;
  if (precision == TSDB_TIME_PRECISION_MICRO) {
    tt = (time_t)(val / 1000000);
  } else {
    tt = (time_t)(val / 1000);
  }

/* comment out as it make testcases like select_with_tags.sim fail.
  but in windows, this may cause the call to localtime crash if tt < 0,
  need to find a better solution.
  if (tt < 0) {
    tt = 0;
  }
  */

#ifdef WINDOWS
  if (tt < 0) tt = 0;
#endif

  struct tm* ptm = localtime(&tt);
  size_t pos = strftime(buf, 32, "%Y-%m-%d %H:%M:%S", ptm);

  if (precision == TSDB_TIME_PRECISION_MICRO) {
    sprintf(buf + pos, ".%06d", (int)(val % 1000000));
  } else {
    sprintf(buf + pos, ".%03d", (int)(val % 1000));
  }

  return buf;
}

static void xDumpFieldToFile(FILE* fp, const char* val,
        TAOS_FIELD* field, int32_t length, int precision) {

  if (val == NULL) {
    fprintf(fp, "%s", TSDB_DATA_NULL_STR);
    return;
  }

  char buf[TSDB_MAX_BYTES_PER_ROW];
  switch (field->type) {
    case TSDB_DATA_TYPE_BOOL:
      fprintf(fp, "%d", ((((int32_t)(*((char *)val))) == 1) ? 1 : 0));
      break;
    case TSDB_DATA_TYPE_TINYINT:
      fprintf(fp, "%d", *((int8_t *)val));
      break;
    case TSDB_DATA_TYPE_SMALLINT:
      fprintf(fp, "%d", *((int16_t *)val));
      break;
    case TSDB_DATA_TYPE_INT:
      fprintf(fp, "%d", *((int32_t *)val));
      break;
    case TSDB_DATA_TYPE_BIGINT:
      fprintf(fp, "%" PRId64, *((int64_t *)val));
      break;
    case TSDB_DATA_TYPE_FLOAT:
      fprintf(fp, "%.5f", GET_FLOAT_VAL(val));
      break;
    case TSDB_DATA_TYPE_DOUBLE:
      fprintf(fp, "%.9f", GET_DOUBLE_VAL(val));
      break;
    case TSDB_DATA_TYPE_BINARY:
    case TSDB_DATA_TYPE_NCHAR:
      memcpy(buf, val, length);
      buf[length] = 0;
      fprintf(fp, "\'%s\'", buf);
      break;
    case TSDB_DATA_TYPE_TIMESTAMP:
      formatTimestamp(buf, *(int64_t*)val, precision);
      fprintf(fp, "'%s'", buf);
      break;
    default:
      break;
  }
}

static int xDumpResultToFile(const char* fname, TAOS_RES* tres) {
  TAOS_ROW row = taos_fetch_row(tres);
  if (row == NULL) {
    return 0;
  }

  FILE* fp = fopen(fname, "at");
  if (fp == NULL) {
    errorPrint("%s() LN%d, failed to open file: %s\n", __func__, __LINE__, fname);
    return -1;
  }

  int num_fields = taos_num_fields(tres);
  TAOS_FIELD *fields = taos_fetch_fields(tres);
  int precision = taos_result_precision(tres);

  for (int col = 0; col < num_fields; col++) {
    if (col > 0) {
      fprintf(fp, ",");
    }
    fprintf(fp, "%s", fields[col].name);
  }
  fputc('\n', fp);

  int numOfRows = 0;
  do {
    int32_t* length = taos_fetch_lengths(tres);
    for (int i = 0; i < num_fields; i++) {
      if (i > 0) {
        fputc(',', fp);
      }
      xDumpFieldToFile(fp, (const char*)row[i], fields +i, length[i], precision);
    }
    fputc('\n', fp);

    numOfRows++;
    row = taos_fetch_row(tres);
  } while( row != NULL);

  fclose(fp);

  return numOfRows;
}

static int getDbFromServer(TAOS * taos, SDbInfo** dbInfos) {
  TAOS_RES * res;
  TAOS_ROW row = NULL;
  int count = 0;

  res = taos_query(taos, "show databases;");
  int32_t code = taos_errno(res);

  if (code != 0) {
    errorPrint( "failed to run <show databases>, reason: %s\n", taos_errstr(res));
    return -1;
  }

  TAOS_FIELD *fields = taos_fetch_fields(res);

  while((row = taos_fetch_row(res)) != NULL) {
    // sys database name : 'log'
    if (strncasecmp(row[TSDB_SHOW_DB_NAME_INDEX], "log",
                fields[TSDB_SHOW_DB_NAME_INDEX].bytes) == 0) {
      continue;
    }

    dbInfos[count] = (SDbInfo *)calloc(1, sizeof(SDbInfo));
    if (dbInfos[count] == NULL) {
      errorPrint( "failed to allocate memory for some dbInfo[%d]\n", count);
      return -1;
    }

    tstrncpy(dbInfos[count]->name, (char *)row[TSDB_SHOW_DB_NAME_INDEX],
            fields[TSDB_SHOW_DB_NAME_INDEX].bytes);
    formatTimestamp(dbInfos[count]->create_time,
            *(int64_t*)row[TSDB_SHOW_DB_CREATED_TIME_INDEX],
            TSDB_TIME_PRECISION_MILLI);
    dbInfos[count]->ntables = *((int32_t *)row[TSDB_SHOW_DB_NTABLES_INDEX]);
    dbInfos[count]->vgroups = *((int32_t *)row[TSDB_SHOW_DB_VGROUPS_INDEX]);
    dbInfos[count]->replica = *((int16_t *)row[TSDB_SHOW_DB_REPLICA_INDEX]);
    dbInfos[count]->quorum = *((int16_t *)row[TSDB_SHOW_DB_QUORUM_INDEX]);
    dbInfos[count]->days = *((int16_t *)row[TSDB_SHOW_DB_DAYS_INDEX]);

    tstrncpy(dbInfos[count]->keeplist, (char *)row[TSDB_SHOW_DB_KEEP_INDEX],
            fields[TSDB_SHOW_DB_KEEP_INDEX].bytes);
    dbInfos[count]->cache = *((int32_t *)row[TSDB_SHOW_DB_CACHE_INDEX]);
    dbInfos[count]->blocks = *((int32_t *)row[TSDB_SHOW_DB_BLOCKS_INDEX]);
    dbInfos[count]->minrows = *((int32_t *)row[TSDB_SHOW_DB_MINROWS_INDEX]);
    dbInfos[count]->maxrows = *((int32_t *)row[TSDB_SHOW_DB_MAXROWS_INDEX]);
    dbInfos[count]->wallevel = *((int8_t *)row[TSDB_SHOW_DB_WALLEVEL_INDEX]);
    dbInfos[count]->fsync = *((int32_t *)row[TSDB_SHOW_DB_FSYNC_INDEX]);
    dbInfos[count]->comp = (int8_t)(*((int8_t *)row[TSDB_SHOW_DB_COMP_INDEX]));
    dbInfos[count]->cachelast =
      (int8_t)(*((int8_t *)row[TSDB_SHOW_DB_CACHELAST_INDEX]));

    tstrncpy(dbInfos[count]->precision,
            (char *)row[TSDB_SHOW_DB_PRECISION_INDEX],
            fields[TSDB_SHOW_DB_PRECISION_INDEX].bytes);
    dbInfos[count]->update = *((int8_t *)row[TSDB_SHOW_DB_UPDATE_INDEX]);
    tstrncpy(dbInfos[count]->status, (char *)row[TSDB_SHOW_DB_STATUS_INDEX],
            fields[TSDB_SHOW_DB_STATUS_INDEX].bytes);

    count++;
    if (count > MAX_DATABASE_COUNT) {
      errorPrint("%s() LN%d, The database count overflow than %d\n",
         __func__, __LINE__, MAX_DATABASE_COUNT);
      break;
    }
  }

  return count;
}

static void printfDbInfoForQueryToFile(
        char* filename, SDbInfo* dbInfos, int index) {

  if (filename[0] == 0)
      return;

  FILE *fp = fopen(filename, "at");
  if (fp == NULL) {
    errorPrint( "failed to open file: %s\n", filename);
    return;
  }

  fprintf(fp, "================ database[%d] ================\n", index);
  fprintf(fp, "name: %s\n", dbInfos->name);
  fprintf(fp, "created_time: %s\n", dbInfos->create_time);
  fprintf(fp, "ntables: %d\n", dbInfos->ntables);
  fprintf(fp, "vgroups: %d\n", dbInfos->vgroups);
  fprintf(fp, "replica: %d\n", dbInfos->replica);
  fprintf(fp, "quorum: %d\n", dbInfos->quorum);
  fprintf(fp, "days: %d\n", dbInfos->days);
  fprintf(fp, "keep0,keep1,keep(D): %s\n", dbInfos->keeplist);
  fprintf(fp, "cache(MB): %d\n", dbInfos->cache);
  fprintf(fp, "blocks: %d\n", dbInfos->blocks);
  fprintf(fp, "minrows: %d\n", dbInfos->minrows);
  fprintf(fp, "maxrows: %d\n", dbInfos->maxrows);
  fprintf(fp, "wallevel: %d\n", dbInfos->wallevel);
  fprintf(fp, "fsync: %d\n", dbInfos->fsync);
  fprintf(fp, "comp: %d\n", dbInfos->comp);
  fprintf(fp, "cachelast: %d\n", dbInfos->cachelast);
  fprintf(fp, "precision: %s\n", dbInfos->precision);
  fprintf(fp, "update: %d\n", dbInfos->update);
  fprintf(fp, "status: %s\n", dbInfos->status);
  fprintf(fp, "\n");

  fclose(fp);
}

static void printfQuerySystemInfo(TAOS * taos) {
  char filename[MAX_QUERY_SQL_LENGTH+1] = {0};
  char buffer[MAX_QUERY_SQL_LENGTH+1] = {0};
  TAOS_RES* res;

  time_t t;
  struct tm* lt;
  time(&t);
  lt = localtime(&t);
  snprintf(filename, MAX_QUERY_SQL_LENGTH, "querySystemInfo-%d-%d-%d %d:%d:%d",
          lt->tm_year+1900, lt->tm_mon, lt->tm_mday, lt->tm_hour, lt->tm_min,
          lt->tm_sec);

  // show variables
  res = taos_query(taos, "show variables;");
  //appendResultToFile(res, filename);
  xDumpResultToFile(filename, res);

  // show dnodes
  res = taos_query(taos, "show dnodes;");
  xDumpResultToFile(filename, res);
  //appendResultToFile(res, filename);

  // show databases
  res = taos_query(taos, "show databases;");
  SDbInfo** dbInfos = (SDbInfo **)calloc(MAX_DATABASE_COUNT, sizeof(SDbInfo *));
  if (dbInfos == NULL) {
    errorPrint("%s() LN%d, failed to allocate memory\n", __func__, __LINE__);
    return;
  }
  int dbCount = getDbFromServer(taos, dbInfos);
  if (dbCount <= 0) {
      free(dbInfos);
      return;
  }

  for (int i = 0; i < dbCount; i++) {
    // printf database info
    printfDbInfoForQueryToFile(filename, dbInfos[i], i);

    // show db.vgroups
    snprintf(buffer, MAX_QUERY_SQL_LENGTH, "show %s.vgroups;", dbInfos[i]->name);
    res = taos_query(taos, buffer);
    xDumpResultToFile(filename, res);

    // show db.stables
    snprintf(buffer, MAX_QUERY_SQL_LENGTH, "show %s.stables;", dbInfos[i]->name);
    res = taos_query(taos, buffer);
    xDumpResultToFile(filename, res);

    free(dbInfos[i]);
  }

  free(dbInfos);
}

static int postProceSql(char *host, struct sockaddr_in *pServAddr, uint16_t port,
        char* sqlstr, char *resultFile)
{
    char *req_fmt = "POST %s HTTP/1.1\r\nHost: %s:%d\r\nAccept: */*\r\nAuthorization: Basic %s\r\nContent-Length: %d\r\nContent-Type: application/x-www-form-urlencoded\r\n\r\n%s";

    char *url = "/rest/sql";

    int bytes, sent, received, req_str_len, resp_len;
    char *request_buf;
    char response_buf[RESP_BUF_LEN];
    uint16_t rest_port = port + TSDB_PORT_HTTP;

    int req_buf_len = strlen(sqlstr) + REQ_EXTRA_BUF_LEN;

    request_buf = malloc(req_buf_len);
    if (NULL == request_buf) {
      errorPrint("%s", "ERROR, cannot allocate memory.\n");
      exit(EXIT_FAILURE);
    }

    char userpass_buf[INPUT_BUF_LEN];
    int mod_table[] = {0, 2, 1};

    static char base64[] = {'A', 'B', 'C', 'D', 'E', 'F', 'G', 'H',
      'I', 'J', 'K', 'L', 'M', 'N', 'O', 'P',
      'Q', 'R', 'S', 'T', 'U', 'V', 'W', 'X',
      'Y', 'Z', 'a', 'b', 'c', 'd', 'e', 'f',
      'g', 'h', 'i', 'j', 'k', 'l', 'm', 'n',
      'o', 'p', 'q', 'r', 's', 't', 'u', 'v',
      'w', 'x', 'y', 'z', '0', '1', '2', '3',
      '4', '5', '6', '7', '8', '9', '+', '/'};

    snprintf(userpass_buf, INPUT_BUF_LEN, "%s:%s",
        g_Dbs.user, g_Dbs.password);
    size_t userpass_buf_len = strlen(userpass_buf);
    size_t encoded_len = 4 * ((userpass_buf_len +2) / 3);

    char base64_buf[INPUT_BUF_LEN];
#ifdef WINDOWS
    WSADATA wsaData;
    WSAStartup(MAKEWORD(2, 2), &wsaData);
    SOCKET sockfd;
#else
    int sockfd;
#endif
    sockfd = socket(AF_INET, SOCK_STREAM, 0);
    if (sockfd < 0) {
#ifdef WINDOWS
        errorPrint( "Could not create socket : %d" , WSAGetLastError());
#endif
        debugPrint("%s() LN%d, sockfd=%d\n", __func__, __LINE__, sockfd);
        free(request_buf);
        ERROR_EXIT("ERROR opening socket");
    }

    int retConn = connect(sockfd, (struct sockaddr *)pServAddr, sizeof(struct sockaddr));
    debugPrint("%s() LN%d connect() return %d\n", __func__, __LINE__, retConn);
    if (retConn < 0) {
        free(request_buf);
        ERROR_EXIT("ERROR connecting");
    }

    memset(base64_buf, 0, INPUT_BUF_LEN);

    for (int n = 0, m = 0; n < userpass_buf_len;) {
      uint32_t oct_a = n < userpass_buf_len ?
        (unsigned char) userpass_buf[n++]:0;
      uint32_t oct_b = n < userpass_buf_len ?
        (unsigned char) userpass_buf[n++]:0;
      uint32_t oct_c = n < userpass_buf_len ?
        (unsigned char) userpass_buf[n++]:0;
      uint32_t triple = (oct_a << 0x10) + (oct_b << 0x08) + oct_c;

      base64_buf[m++] = base64[(triple >> 3* 6) & 0x3f];
      base64_buf[m++] = base64[(triple >> 2* 6) & 0x3f];
      base64_buf[m++] = base64[(triple >> 1* 6) & 0x3f];
      base64_buf[m++] = base64[(triple >> 0* 6) & 0x3f];
    }

    for (int l = 0; l < mod_table[userpass_buf_len % 3]; l++)
      base64_buf[encoded_len - 1 - l] = '=';

    debugPrint("%s() LN%d: auth string base64 encoded: %s\n",
            __func__, __LINE__, base64_buf);
    char *auth = base64_buf;

    int r = snprintf(request_buf,
            req_buf_len,
            req_fmt, url, host, rest_port,
            auth, strlen(sqlstr), sqlstr);
    if (r >= req_buf_len) {
        free(request_buf);
        ERROR_EXIT("ERROR too long request");
    }
    verbosePrint("%s() LN%d: Request:\n%s\n", __func__, __LINE__, request_buf);

    req_str_len = strlen(request_buf);
    sent = 0;
    do {
#ifdef WINDOWS
        bytes = send(sockfd, request_buf + sent, req_str_len - sent, 0);
#else
        bytes = write(sockfd, request_buf + sent, req_str_len - sent);
#endif
        if (bytes < 0)
            ERROR_EXIT("ERROR writing message to socket");
        if (bytes == 0)
            break;
        sent+=bytes;
    } while(sent < req_str_len);

    memset(response_buf, 0, RESP_BUF_LEN);
    resp_len = sizeof(response_buf) - 1;
    received = 0;
    do {
#ifdef WINDOWS
        bytes = recv(sockfd, response_buf + received, resp_len - received, 0);
#else
        bytes = read(sockfd, response_buf + received, resp_len - received);
#endif
        if (bytes < 0) {
            free(request_buf);
            ERROR_EXIT("ERROR reading response from socket");
        }
        if (bytes == 0)
            break;
        received += bytes;
    } while(received < resp_len);

    if (received == resp_len) {
        free(request_buf);
        ERROR_EXIT("ERROR storing complete response from socket");
    }

    response_buf[RESP_BUF_LEN - 1] = '\0';
    printf("Response:\n%s\n", response_buf);

    if (resultFile) {
       appendResultBufToFile(response_buf, resultFile);
    }

    free(request_buf);
#ifdef WINDOWS
    closesocket(sockfd);
    WSACleanup();
#else
    close(sockfd);
#endif

    return 0;
}

static char* getTagValueFromTagSample(SSuperTable* stbInfo, int tagUsePos) {
  char*  dataBuf = (char*)calloc(TSDB_MAX_SQL_LEN+1, 1);
  if (NULL == dataBuf) {
    errorPrint("%s() LN%d, calloc failed! size:%d\n",
        __func__, __LINE__, TSDB_MAX_SQL_LEN+1);
    return NULL;
  }

  int    dataLen = 0;
  dataLen += snprintf(dataBuf + dataLen, TSDB_MAX_SQL_LEN - dataLen,
          "(%s)", stbInfo->tagDataBuf + stbInfo->lenOfTagOfOneRow * tagUsePos);

  return dataBuf;
}

static char* generateTagVaulesForStb(SSuperTable* stbInfo, int32_t tableSeq) {
  char*  dataBuf = (char*)calloc(TSDB_MAX_SQL_LEN+1, 1);
  if (NULL == dataBuf) {
    printf("calloc failed! size:%d\n", TSDB_MAX_SQL_LEN+1);
    return NULL;
  }

  int    dataLen = 0;
  dataLen += snprintf(dataBuf + dataLen, TSDB_MAX_SQL_LEN - dataLen, "(");
  for (int i = 0; i < stbInfo->tagCount; i++) {
    if ((0 == strncasecmp(stbInfo->tags[i].dataType, "binary", strlen("binary")))
            || (0 == strncasecmp(stbInfo->tags[i].dataType, "nchar", strlen("nchar")))) {
      if (stbInfo->tags[i].dataLen > TSDB_MAX_BINARY_LEN) {
        printf("binary or nchar length overflow, max size:%u\n",
                (uint32_t)TSDB_MAX_BINARY_LEN);
        tmfree(dataBuf);
        return NULL;
      }

      int tagBufLen = stbInfo->tags[i].dataLen + 1;
      char* buf = (char*)calloc(tagBufLen, 1);
      if (NULL == buf) {
        printf("calloc failed! size:%d\n", stbInfo->tags[i].dataLen);
        tmfree(dataBuf);
        return NULL;
      }

      if (tableSeq % 2) {
        tstrncpy(buf, "beijing", tagBufLen);
      } else {
        tstrncpy(buf, "shanghai", tagBufLen);
      }
      //rand_string(buf, stbInfo->tags[i].dataLen);
      dataLen += snprintf(dataBuf + dataLen, TSDB_MAX_SQL_LEN - dataLen,
              "\'%s\', ", buf);
      tmfree(buf);
    } else if (0 == strncasecmp(stbInfo->tags[i].dataType,
                "int", strlen("int"))) {
      dataLen += snprintf(dataBuf + dataLen, TSDB_MAX_SQL_LEN - dataLen,
              "%d, ", tableSeq);
    } else if (0 == strncasecmp(stbInfo->tags[i].dataType,
                "bigint", strlen("bigint"))) {
      dataLen += snprintf(dataBuf + dataLen, TSDB_MAX_SQL_LEN - dataLen,
              "%"PRId64", ", rand_bigint());
    }  else if (0 == strncasecmp(stbInfo->tags[i].dataType,
                "float", strlen("float"))) {
      dataLen += snprintf(dataBuf + dataLen, TSDB_MAX_SQL_LEN - dataLen,
              "%f, ", rand_float());
    }  else if (0 == strncasecmp(stbInfo->tags[i].dataType,
                "double", strlen("double"))) {
      dataLen += snprintf(dataBuf + dataLen, TSDB_MAX_SQL_LEN - dataLen,
              "%f, ", rand_double());
    }  else if (0 == strncasecmp(stbInfo->tags[i].dataType,
                "smallint", strlen("smallint"))) {
      dataLen += snprintf(dataBuf + dataLen, TSDB_MAX_SQL_LEN - dataLen,
              "%d, ", rand_smallint());
    }  else if (0 == strncasecmp(stbInfo->tags[i].dataType,
                "tinyint", strlen("tinyint"))) {
      dataLen += snprintf(dataBuf + dataLen, TSDB_MAX_SQL_LEN - dataLen,
              "%d, ", rand_tinyint());
    }  else if (0 == strncasecmp(stbInfo->tags[i].dataType,
                "bool", strlen("bool"))) {
      dataLen += snprintf(dataBuf + dataLen, TSDB_MAX_SQL_LEN - dataLen,
              "%d, ", rand_bool());
    }  else if (0 == strncasecmp(stbInfo->tags[i].dataType,
                "timestamp", strlen("timestamp"))) {
      dataLen += snprintf(dataBuf + dataLen, TSDB_MAX_SQL_LEN - dataLen,
              "%"PRId64", ", rand_bigint());
    }  else {
      printf("No support data type: %s\n", stbInfo->tags[i].dataType);
      tmfree(dataBuf);
      return NULL;
    }
  }

  dataLen -= 2;
  dataLen += snprintf(dataBuf + dataLen, TSDB_MAX_SQL_LEN - dataLen, ")");
  return dataBuf;
}

static int calcRowLen(SSuperTable*  superTbls) {
  int colIndex;
  int  lenOfOneRow = 0;

  for (colIndex = 0; colIndex < superTbls->columnCount; colIndex++) {
    char* dataType = superTbls->columns[colIndex].dataType;

    if (strcasecmp(dataType, "BINARY") == 0) {
      lenOfOneRow += superTbls->columns[colIndex].dataLen + 3;
    } else if (strcasecmp(dataType, "NCHAR") == 0) {
      lenOfOneRow += superTbls->columns[colIndex].dataLen + 3;
    } else if (strcasecmp(dataType, "INT") == 0)  {
      lenOfOneRow += 11;
    } else if (strcasecmp(dataType, "BIGINT") == 0)  {
      lenOfOneRow += 21;
    } else if (strcasecmp(dataType, "SMALLINT") == 0)  {
      lenOfOneRow += 6;
    } else if (strcasecmp(dataType, "TINYINT") == 0)  {
      lenOfOneRow += 4;
    } else if (strcasecmp(dataType, "BOOL") == 0)  {
      lenOfOneRow += 6;
    } else if (strcasecmp(dataType, "FLOAT") == 0) {
      lenOfOneRow += 22;
    } else if (strcasecmp(dataType, "DOUBLE") == 0) {
      lenOfOneRow += 42;
    }  else if (strcasecmp(dataType, "TIMESTAMP") == 0) {
      lenOfOneRow += 21;
    } else {
      printf("get error data type : %s\n", dataType);
      exit(-1);
    }
  }

  superTbls->lenOfOneRow = lenOfOneRow + 20; // timestamp

  int tagIndex;
  int lenOfTagOfOneRow = 0;
  for (tagIndex = 0; tagIndex < superTbls->tagCount; tagIndex++) {
    char* dataType = superTbls->tags[tagIndex].dataType;

    if (strcasecmp(dataType, "BINARY") == 0) {
      lenOfTagOfOneRow += superTbls->tags[tagIndex].dataLen + 3;
    } else if (strcasecmp(dataType, "NCHAR") == 0) {
      lenOfTagOfOneRow += superTbls->tags[tagIndex].dataLen + 3;
    } else if (strcasecmp(dataType, "INT") == 0)  {
      lenOfTagOfOneRow += superTbls->tags[tagIndex].dataLen + 11;
    } else if (strcasecmp(dataType, "BIGINT") == 0)  {
      lenOfTagOfOneRow += superTbls->tags[tagIndex].dataLen + 21;
    } else if (strcasecmp(dataType, "SMALLINT") == 0)  {
      lenOfTagOfOneRow += superTbls->tags[tagIndex].dataLen + 6;
    } else if (strcasecmp(dataType, "TINYINT") == 0)  {
      lenOfTagOfOneRow += superTbls->tags[tagIndex].dataLen + 4;
    } else if (strcasecmp(dataType, "BOOL") == 0)  {
      lenOfTagOfOneRow += superTbls->tags[tagIndex].dataLen + 6;
    } else if (strcasecmp(dataType, "FLOAT") == 0) {
      lenOfTagOfOneRow += superTbls->tags[tagIndex].dataLen + 22;
    } else if (strcasecmp(dataType, "DOUBLE") == 0) {
      lenOfTagOfOneRow += superTbls->tags[tagIndex].dataLen + 42;
    } else {
      printf("get error tag type : %s\n", dataType);
      exit(-1);
    }
  }

  superTbls->lenOfTagOfOneRow = lenOfTagOfOneRow;

  return 0;
}


static int getChildNameOfSuperTableWithLimitAndOffset(TAOS * taos,
        char* dbName, char* sTblName, char** childTblNameOfSuperTbl,
        uint64_t* childTblCountOfSuperTbl, int64_t limit, uint64_t offset) {

  char command[BUFFER_SIZE] = "\0";
  char limitBuf[100] = "\0";

  TAOS_RES * res;
  TAOS_ROW row = NULL;

  char* childTblName = *childTblNameOfSuperTbl;

  if (offset >= 0) {
    snprintf(limitBuf, 100, " limit %"PRId64" offset %"PRIu64"",
            limit, offset);
  }

  //get all child table name use cmd: select tbname from superTblName;
  snprintf(command, BUFFER_SIZE, "select tbname from %s.%s %s",
          dbName, sTblName, limitBuf);

  res = taos_query(taos, command);
  int32_t code = taos_errno(res);
  if (code != 0) {
    taos_free_result(res);
    taos_close(taos);
    errorPrint("%s() LN%d, failed to run command %s\n",
           __func__, __LINE__, command);
    exit(-1);
  }

  int childTblCount = (limit < 0)?10000:limit;
  int count = 0;
  if (childTblName == NULL) {
    childTblName = (char*)calloc(1, childTblCount * TSDB_TABLE_NAME_LEN);
    if (NULL ==  childTblName) {
    taos_free_result(res);
        taos_close(taos);
        errorPrint("%s() LN%d, failed to allocate memory!\n", __func__, __LINE__);
        exit(-1);
    }
  }

  char* pTblName = childTblName;
  while((row = taos_fetch_row(res)) != NULL) {
    int32_t* len = taos_fetch_lengths(res);
    tstrncpy(pTblName, (char *)row[0], len[0]+1);
    //printf("==== sub table name: %s\n", pTblName);
    count++;
    if (count >= childTblCount - 1) {
      char *tmp = realloc(childTblName,
              (size_t)childTblCount*1.5*TSDB_TABLE_NAME_LEN+1);
      if (tmp != NULL) {
        childTblName = tmp;
        childTblCount = (int)(childTblCount*1.5);
        memset(childTblName + count*TSDB_TABLE_NAME_LEN, 0,
                (size_t)((childTblCount-count)*TSDB_TABLE_NAME_LEN));
      } else {
        // exit, if allocate more memory failed
        errorPrint("%s() LN%d, realloc fail for save child table name of %s.%s\n",
               __func__, __LINE__, dbName, sTblName);
        tmfree(childTblName);
        taos_free_result(res);
        taos_close(taos);
        exit(-1);
      }
    }
    pTblName = childTblName + count * TSDB_TABLE_NAME_LEN;
  }

  *childTblCountOfSuperTbl = count;
  *childTblNameOfSuperTbl  = childTblName;

  taos_free_result(res);
  return 0;
}

static int getAllChildNameOfSuperTable(TAOS * taos, char* dbName,
        char* sTblName, char** childTblNameOfSuperTbl,
        uint64_t* childTblCountOfSuperTbl) {

    return getChildNameOfSuperTableWithLimitAndOffset(taos, dbName, sTblName,
            childTblNameOfSuperTbl, childTblCountOfSuperTbl,
            -1, 0);
}

static int getSuperTableFromServer(TAOS * taos, char* dbName,
        SSuperTable*  superTbls) {

  char command[BUFFER_SIZE] = "\0";
  TAOS_RES * res;
  TAOS_ROW row = NULL;
  int count = 0;

  //get schema use cmd: describe superTblName;
  snprintf(command, BUFFER_SIZE, "describe %s.%s", dbName, superTbls->sTblName);
  res = taos_query(taos, command);
  int32_t code = taos_errno(res);
  if (code != 0) {
    printf("failed to run command %s\n", command);
    taos_free_result(res);
    return -1;
  }

  int tagIndex = 0;
  int columnIndex = 0;
  TAOS_FIELD *fields = taos_fetch_fields(res);
  while((row = taos_fetch_row(res)) != NULL) {
    if (0 == count) {
      count++;
      continue;
    }

    if (strcmp((char *)row[TSDB_DESCRIBE_METRIC_NOTE_INDEX], "TAG") == 0) {
      tstrncpy(superTbls->tags[tagIndex].field,
              (char *)row[TSDB_DESCRIBE_METRIC_FIELD_INDEX],
              fields[TSDB_DESCRIBE_METRIC_FIELD_INDEX].bytes);
      tstrncpy(superTbls->tags[tagIndex].dataType,
              (char *)row[TSDB_DESCRIBE_METRIC_TYPE_INDEX],
              fields[TSDB_DESCRIBE_METRIC_TYPE_INDEX].bytes);
      superTbls->tags[tagIndex].dataLen =
          *((int *)row[TSDB_DESCRIBE_METRIC_LENGTH_INDEX]);
      tstrncpy(superTbls->tags[tagIndex].note,
              (char *)row[TSDB_DESCRIBE_METRIC_NOTE_INDEX],
              fields[TSDB_DESCRIBE_METRIC_NOTE_INDEX].bytes);
      tagIndex++;
    } else {
      tstrncpy(superTbls->columns[columnIndex].field,
              (char *)row[TSDB_DESCRIBE_METRIC_FIELD_INDEX],
              fields[TSDB_DESCRIBE_METRIC_FIELD_INDEX].bytes);
      tstrncpy(superTbls->columns[columnIndex].dataType,
              (char *)row[TSDB_DESCRIBE_METRIC_TYPE_INDEX],
              fields[TSDB_DESCRIBE_METRIC_TYPE_INDEX].bytes);
      superTbls->columns[columnIndex].dataLen =
          *((int *)row[TSDB_DESCRIBE_METRIC_LENGTH_INDEX]);
      tstrncpy(superTbls->columns[columnIndex].note,
              (char *)row[TSDB_DESCRIBE_METRIC_NOTE_INDEX],
              fields[TSDB_DESCRIBE_METRIC_NOTE_INDEX].bytes);
      columnIndex++;
    }
    count++;
  }

  superTbls->columnCount = columnIndex;
  superTbls->tagCount    = tagIndex;
  taos_free_result(res);

  calcRowLen(superTbls);

/*
  if (TBL_ALREADY_EXISTS == superTbls->childTblExists) {
    //get all child table name use cmd: select tbname from superTblName;
    int childTblCount = 10000;
    superTbls->childTblName = (char*)calloc(1, childTblCount * TSDB_TABLE_NAME_LEN);
    if (superTbls->childTblName == NULL) {
      errorPrint("%s() LN%d, alloc memory failed!\n", __func__, __LINE__);
      return -1;
    }
    getAllChildNameOfSuperTable(taos, dbName,
            superTbls->sTblName,
            &superTbls->childTblName,
            &superTbls->childTblCount);
  }
  */
  return 0;
}

static int createSuperTable(
        TAOS * taos, char* dbName,
        SSuperTable*  superTbl) {

  char command[BUFFER_SIZE] = "\0";

  char cols[STRING_LEN] = "\0";
  int colIndex;
  int len = 0;

  int  lenOfOneRow = 0;

  if (superTbl->columnCount == 0) {
    errorPrint("%s() LN%d, super table column count is %d\n",
            __func__, __LINE__, superTbl->columnCount);
    return -1;
  }

  for (colIndex = 0; colIndex < superTbl->columnCount; colIndex++) {
    char* dataType = superTbl->columns[colIndex].dataType;

    if (strcasecmp(dataType, "BINARY") == 0) {
      len += snprintf(cols + len, STRING_LEN - len,
          ", col%d %s(%d)", colIndex, "BINARY",
          superTbl->columns[colIndex].dataLen);
      lenOfOneRow += superTbl->columns[colIndex].dataLen + 3;
    } else if (strcasecmp(dataType, "NCHAR") == 0) {
      len += snprintf(cols + len, STRING_LEN - len,
          ", col%d %s(%d)", colIndex, "NCHAR",
          superTbl->columns[colIndex].dataLen);
      lenOfOneRow += superTbl->columns[colIndex].dataLen + 3;
    } else if (strcasecmp(dataType, "INT") == 0)  {
      len += snprintf(cols + len, STRING_LEN - len, ", col%d %s", colIndex, "INT");
      lenOfOneRow += 11;
    } else if (strcasecmp(dataType, "BIGINT") == 0)  {
      len += snprintf(cols + len, STRING_LEN - len, ", col%d %s", colIndex, "BIGINT");
      lenOfOneRow += 21;
    } else if (strcasecmp(dataType, "SMALLINT") == 0)  {
      len += snprintf(cols + len, STRING_LEN - len, ", col%d %s", colIndex, "SMALLINT");
      lenOfOneRow += 6;
    } else if (strcasecmp(dataType, "TINYINT") == 0)  {
      len += snprintf(cols + len, STRING_LEN - len, ", col%d %s", colIndex, "TINYINT");
      lenOfOneRow += 4;
    } else if (strcasecmp(dataType, "BOOL") == 0)  {
      len += snprintf(cols + len, STRING_LEN - len, ", col%d %s", colIndex, "BOOL");
      lenOfOneRow += 6;
    } else if (strcasecmp(dataType, "FLOAT") == 0) {
      len += snprintf(cols + len, STRING_LEN - len, ", col%d %s", colIndex, "FLOAT");
      lenOfOneRow += 22;
    } else if (strcasecmp(dataType, "DOUBLE") == 0) {
      len += snprintf(cols + len, STRING_LEN - len, ", col%d %s", colIndex, "DOUBLE");
      lenOfOneRow += 42;
    }  else if (strcasecmp(dataType, "TIMESTAMP") == 0) {
      len += snprintf(cols + len, STRING_LEN - len, ", col%d %s", colIndex, "TIMESTAMP");
      lenOfOneRow += 21;
    } else {
      taos_close(taos);
      errorPrint("%s() LN%d, config error data type : %s\n",
         __func__, __LINE__, dataType);
      exit(-1);
    }
  }

  superTbl->lenOfOneRow = lenOfOneRow + 20; // timestamp
  //printf("%s.%s column count:%d, column length:%d\n\n", g_Dbs.db[i].dbName, g_Dbs.db[i].superTbl[j].sTblName, g_Dbs.db[i].superTbl[j].columnCount, lenOfOneRow);

  // save for creating child table
  superTbl->colsOfCreateChildTable = (char*)calloc(len+20, 1);
  if (NULL == superTbl->colsOfCreateChildTable) {
    errorPrint("%s() LN%d, Failed when calloc, size:%d",
           __func__, __LINE__, len+1);
    taos_close(taos);
    exit(-1);
  }

  snprintf(superTbl->colsOfCreateChildTable, len+20, "(ts timestamp%s)", cols);
  verbosePrint("%s() LN%d: %s\n",
      __func__, __LINE__, superTbl->colsOfCreateChildTable);

  if (superTbl->tagCount == 0) {
    errorPrint("%s() LN%d, super table tag count is %d\n",
            __func__, __LINE__, superTbl->tagCount);
    return -1;
  }

  char tags[STRING_LEN] = "\0";
  int tagIndex;
  len = 0;

  int lenOfTagOfOneRow = 0;
  len += snprintf(tags + len, STRING_LEN - len, "(");
  for (tagIndex = 0; tagIndex < superTbl->tagCount; tagIndex++) {
    char* dataType = superTbl->tags[tagIndex].dataType;

    if (strcasecmp(dataType, "BINARY") == 0) {
      len += snprintf(tags + len, STRING_LEN - len, "t%d %s(%d), ", tagIndex,
              "BINARY", superTbl->tags[tagIndex].dataLen);
      lenOfTagOfOneRow += superTbl->tags[tagIndex].dataLen + 3;
    } else if (strcasecmp(dataType, "NCHAR") == 0) {
      len += snprintf(tags + len, STRING_LEN - len, "t%d %s(%d), ", tagIndex,
              "NCHAR", superTbl->tags[tagIndex].dataLen);
      lenOfTagOfOneRow += superTbl->tags[tagIndex].dataLen + 3;
    } else if (strcasecmp(dataType, "INT") == 0)  {
      len += snprintf(tags + len, STRING_LEN - len, "t%d %s, ", tagIndex,
              "INT");
      lenOfTagOfOneRow += superTbl->tags[tagIndex].dataLen + 11;
    } else if (strcasecmp(dataType, "BIGINT") == 0)  {
      len += snprintf(tags + len, STRING_LEN - len, "t%d %s, ", tagIndex,
              "BIGINT");
      lenOfTagOfOneRow += superTbl->tags[tagIndex].dataLen + 21;
    } else if (strcasecmp(dataType, "SMALLINT") == 0)  {
      len += snprintf(tags + len, STRING_LEN - len, "t%d %s, ", tagIndex,
              "SMALLINT");
      lenOfTagOfOneRow += superTbl->tags[tagIndex].dataLen + 6;
    } else if (strcasecmp(dataType, "TINYINT") == 0)  {
      len += snprintf(tags + len, STRING_LEN - len, "t%d %s, ", tagIndex,
              "TINYINT");
      lenOfTagOfOneRow += superTbl->tags[tagIndex].dataLen + 4;
    } else if (strcasecmp(dataType, "BOOL") == 0)  {
      len += snprintf(tags + len, STRING_LEN - len, "t%d %s, ", tagIndex,
              "BOOL");
      lenOfTagOfOneRow += superTbl->tags[tagIndex].dataLen + 6;
    } else if (strcasecmp(dataType, "FLOAT") == 0) {
      len += snprintf(tags + len, STRING_LEN - len, "t%d %s, ", tagIndex,
              "FLOAT");
      lenOfTagOfOneRow += superTbl->tags[tagIndex].dataLen + 22;
    } else if (strcasecmp(dataType, "DOUBLE") == 0) {
      len += snprintf(tags + len, STRING_LEN - len, "t%d %s, ", tagIndex,
              "DOUBLE");
      lenOfTagOfOneRow += superTbl->tags[tagIndex].dataLen + 42;
    } else {
      taos_close(taos);
      errorPrint("%s() LN%d, config error tag type : %s\n",
         __func__, __LINE__, dataType);
      exit(-1);
    }
  }

  len -= 2;
  len += snprintf(tags + len, STRING_LEN - len, ")");

  superTbl->lenOfTagOfOneRow = lenOfTagOfOneRow;

  snprintf(command, BUFFER_SIZE,
          "create table if not exists %s.%s (ts timestamp%s) tags %s",
          dbName, superTbl->sTblName, cols, tags);
  verbosePrint("%s() LN%d: %s\n", __func__, __LINE__, command);

  if (0 != queryDbExec(taos, command, NO_INSERT_TYPE, false)) {
      errorPrint( "create supertable %s failed!\n\n",
              superTbl->sTblName);
      return -1;
  }
  debugPrint("create supertable %s success!\n\n", superTbl->sTblName);
  return 0;
}

static int createDatabasesAndStables() {
  TAOS * taos = NULL;
  int    ret = 0;
  taos = taos_connect(g_Dbs.host, g_Dbs.user, g_Dbs.password, NULL, g_Dbs.port);
  if (taos == NULL) {
    errorPrint( "Failed to connect to TDengine, reason:%s\n", taos_errstr(NULL));
    return -1;
  }
  char command[BUFFER_SIZE] = "\0";

  for (int i = 0; i < g_Dbs.dbCount; i++) {
    if (g_Dbs.db[i].drop) {
      sprintf(command, "drop database if exists %s;", g_Dbs.db[i].dbName);
      verbosePrint("%s() %d command: %s\n", __func__, __LINE__, command);
      if (0 != queryDbExec(taos, command, NO_INSERT_TYPE, false)) {
        taos_close(taos);
        return -1;
      }

      int dataLen = 0;
      dataLen += snprintf(command + dataLen,
          BUFFER_SIZE - dataLen, "create database if not exists %s", g_Dbs.db[i].dbName);

      if (g_Dbs.db[i].dbCfg.blocks > 0) {
        dataLen += snprintf(command + dataLen,
            BUFFER_SIZE - dataLen, " blocks %d", g_Dbs.db[i].dbCfg.blocks);
      }
      if (g_Dbs.db[i].dbCfg.cache > 0) {
        dataLen += snprintf(command + dataLen,
            BUFFER_SIZE - dataLen, " cache %d", g_Dbs.db[i].dbCfg.cache);
      }
      if (g_Dbs.db[i].dbCfg.days > 0) {
        dataLen += snprintf(command + dataLen,
            BUFFER_SIZE - dataLen, " days %d", g_Dbs.db[i].dbCfg.days);
      }
      if (g_Dbs.db[i].dbCfg.keep > 0) {
        dataLen += snprintf(command + dataLen,
            BUFFER_SIZE - dataLen, " keep %d", g_Dbs.db[i].dbCfg.keep);
      }
      if (g_Dbs.db[i].dbCfg.quorum > 1) {
        dataLen += snprintf(command + dataLen,
            BUFFER_SIZE - dataLen, " quorum %d", g_Dbs.db[i].dbCfg.quorum);
      }
      if (g_Dbs.db[i].dbCfg.replica > 0) {
        dataLen += snprintf(command + dataLen,
            BUFFER_SIZE - dataLen, " replica %d", g_Dbs.db[i].dbCfg.replica);
      }
      if (g_Dbs.db[i].dbCfg.update > 0) {
        dataLen += snprintf(command + dataLen,
            BUFFER_SIZE - dataLen, " update %d", g_Dbs.db[i].dbCfg.update);
      }
      //if (g_Dbs.db[i].dbCfg.maxtablesPerVnode > 0) {
      //  dataLen += snprintf(command + dataLen,
      //  BUFFER_SIZE - dataLen, "tables %d ", g_Dbs.db[i].dbCfg.maxtablesPerVnode);
      //}
      if (g_Dbs.db[i].dbCfg.minRows > 0) {
        dataLen += snprintf(command + dataLen,
            BUFFER_SIZE - dataLen, " minrows %d", g_Dbs.db[i].dbCfg.minRows);
      }
      if (g_Dbs.db[i].dbCfg.maxRows > 0) {
        dataLen += snprintf(command + dataLen,
            BUFFER_SIZE - dataLen, " maxrows %d", g_Dbs.db[i].dbCfg.maxRows);
      }
      if (g_Dbs.db[i].dbCfg.comp > 0) {
        dataLen += snprintf(command + dataLen,
            BUFFER_SIZE - dataLen, " comp %d", g_Dbs.db[i].dbCfg.comp);
      }
      if (g_Dbs.db[i].dbCfg.walLevel > 0) {
        dataLen += snprintf(command + dataLen,
            BUFFER_SIZE - dataLen, " wal %d", g_Dbs.db[i].dbCfg.walLevel);
      }
      if (g_Dbs.db[i].dbCfg.cacheLast > 0) {
        dataLen += snprintf(command + dataLen,
            BUFFER_SIZE - dataLen, " cachelast %d", g_Dbs.db[i].dbCfg.cacheLast);
      }
      if (g_Dbs.db[i].dbCfg.fsync > 0) {
        dataLen += snprintf(command + dataLen, BUFFER_SIZE - dataLen,
                " fsync %d", g_Dbs.db[i].dbCfg.fsync);
      }
      if ((0 == strncasecmp(g_Dbs.db[i].dbCfg.precision, "ms", strlen("ms")))
              || (0 == strncasecmp(g_Dbs.db[i].dbCfg.precision,
                      "us", strlen("us")))) {
        dataLen += snprintf(command + dataLen, BUFFER_SIZE - dataLen,
                " precision \'%s\';", g_Dbs.db[i].dbCfg.precision);
      }

      debugPrint("%s() %d command: %s\n", __func__, __LINE__, command);
      if (0 != queryDbExec(taos, command, NO_INSERT_TYPE, false)) {
        taos_close(taos);
        errorPrint( "\ncreate database %s failed!\n\n", g_Dbs.db[i].dbName);
        return -1;
      }
      printf("\ncreate database %s success!\n\n", g_Dbs.db[i].dbName);
    }

    debugPrint("%s() LN%d supertbl count:%"PRIu64"\n",
            __func__, __LINE__, g_Dbs.db[i].superTblCount);

    int validStbCount = 0;

    for (int j = 0; j < g_Dbs.db[i].superTblCount; j++) {
      sprintf(command, "describe %s.%s;", g_Dbs.db[i].dbName,
              g_Dbs.db[i].superTbls[j].sTblName);
      verbosePrint("%s() %d command: %s\n", __func__, __LINE__, command);

      ret = queryDbExec(taos, command, NO_INSERT_TYPE, true);

      if ((ret != 0) || (g_Dbs.db[i].drop)) {
        ret = createSuperTable(taos, g_Dbs.db[i].dbName,
                &g_Dbs.db[i].superTbls[j]);

        if (0 != ret) {
          errorPrint("create super table %d failed!\n\n", j);
          continue;
        }
      }

      ret = getSuperTableFromServer(taos, g_Dbs.db[i].dbName,
                &g_Dbs.db[i].superTbls[j]);
      if (0 != ret) {
        errorPrint("\nget super table %s.%s info failed!\n\n",
                g_Dbs.db[i].dbName, g_Dbs.db[i].superTbls[j].sTblName);
        continue;
      }

      validStbCount ++;
    }

    g_Dbs.db[i].superTblCount = validStbCount;
  }

  taos_close(taos);
  return 0;
}

static void* createTable(void *sarg)
{
  threadInfo *pThreadInfo = (threadInfo *)sarg;
  SSuperTable* superTblInfo = pThreadInfo->superTblInfo;

  int64_t  lastPrintTime = taosGetTimestampMs();

  int buff_len;
  buff_len = BUFFER_SIZE / 8;

  char *buffer = calloc(buff_len, 1);
  if (buffer == NULL) {
    errorPrint("%s() LN%d, Memory allocated failed!\n", __func__, __LINE__);
    exit(-1);
  }

  int len = 0;
  int batchNum = 0;

  verbosePrint("%s() LN%d: Creating table from %"PRIu64" to %"PRIu64"\n",
          __func__, __LINE__,
          pThreadInfo->start_table_from, pThreadInfo->end_table_to);

  for (uint64_t i = pThreadInfo->start_table_from;
          i <= pThreadInfo->end_table_to; i++) {
    if (0 == g_Dbs.use_metric) {
      snprintf(buffer, buff_len,
              "create table if not exists %s.%s%"PRIu64" %s;",
              pThreadInfo->db_name,
              g_args.tb_prefix, i,
              pThreadInfo->cols);
    } else {
      if (superTblInfo == NULL) {
        errorPrint("%s() LN%d, use metric, but super table info is NULL\n",
                  __func__, __LINE__);
        free(buffer);
        exit(-1);
      } else {
        if (0 == len) {
          batchNum = 0;
          memset(buffer, 0, buff_len);
          len += snprintf(buffer + len,
                  buff_len - len, "create table ");
        }
        char* tagsValBuf = NULL;
        if (0 == superTblInfo->tagSource) {
          tagsValBuf = generateTagVaulesForStb(superTblInfo, i);
        } else {
          tagsValBuf = getTagValueFromTagSample(
                  superTblInfo,
                  i % superTblInfo->tagSampleCount);
        }
        if (NULL == tagsValBuf) {
          free(buffer);
          return NULL;
        }
        len += snprintf(buffer + len,
                buff_len - len,
                "if not exists %s.%s%"PRIu64" using %s.%s tags %s ",
                pThreadInfo->db_name, superTblInfo->childTblPrefix,
                i, pThreadInfo->db_name,
                superTblInfo->sTblName, tagsValBuf);
        free(tagsValBuf);
        batchNum++;
        if ((batchNum < superTblInfo->batchCreateTableNum)
                && ((buff_len - len)
                    >= (superTblInfo->lenOfTagOfOneRow + 256))) {
          continue;
        }
      }
    }

    len = 0;
    verbosePrint("%s() LN%d %s\n", __func__, __LINE__, buffer);
    if (0 != queryDbExec(pThreadInfo->taos, buffer, NO_INSERT_TYPE, false)){
      errorPrint( "queryDbExec() failed. buffer:\n%s\n", buffer);
      free(buffer);
      return NULL;
    }

    int64_t  currentPrintTime = taosGetTimestampMs();
    if (currentPrintTime - lastPrintTime > 30*1000) {
      printf("thread[%d] already create %"PRIu64" - %"PRIu64" tables\n",
              pThreadInfo->threadID, pThreadInfo->start_table_from, i);
      lastPrintTime = currentPrintTime;
    }
  }

  if (0 != len) {
    verbosePrint("%s() %d buffer: %s\n", __func__, __LINE__, buffer);
    if (0 != queryDbExec(pThreadInfo->taos, buffer, NO_INSERT_TYPE, false)) {
      errorPrint( "queryDbExec() failed. buffer:\n%s\n", buffer);
    }
  }

  free(buffer);
  return NULL;
}

static int startMultiThreadCreateChildTable(
        char* cols, int threads, uint64_t startFrom, uint64_t ntables,
        char* db_name, SSuperTable* superTblInfo) {

  pthread_t *pids = malloc(threads * sizeof(pthread_t));
  threadInfo *infos = malloc(threads * sizeof(threadInfo));

  if ((NULL == pids) || (NULL == infos)) {
    printf("malloc failed\n");
    exit(-1);
  }

  if (threads < 1) {
    threads = 1;
  }

  uint64_t a = ntables / threads;
  if (a < 1) {
    threads = ntables;
    a = 1;
  }

  uint64_t b = 0;
  b = ntables % threads;

  for (int64_t i = 0; i < threads; i++) {
    threadInfo *t_info = infos + i;
    t_info->threadID = i;
    tstrncpy(t_info->db_name, db_name, MAX_DB_NAME_SIZE);
    t_info->superTblInfo = superTblInfo;
    verbosePrint("%s() %d db_name: %s\n", __func__, __LINE__, db_name);
    t_info->taos = taos_connect(
            g_Dbs.host,
            g_Dbs.user,
            g_Dbs.password,
            db_name,
            g_Dbs.port);
    if (t_info->taos == NULL) {
      errorPrint( "%s() LN%d, Failed to connect to TDengine, reason:%s\n",
         __func__, __LINE__, taos_errstr(NULL));
      free(pids);
      free(infos);
      return -1;
    }

    t_info->start_table_from = startFrom;
    t_info->ntables = i<b?a+1:a;
    t_info->end_table_to = i < b ? startFrom + a : startFrom + a - 1;
    startFrom = t_info->end_table_to + 1;
    t_info->use_metric = true;
    t_info->cols = cols;
<<<<<<< HEAD
    t_info->minDelay = INT64_MAX;
=======
    t_info->minDelay = UINT64_MAX;
>>>>>>> 65c5e682
    pthread_create(pids + i, NULL, createTable, t_info);
  }

  for (int i = 0; i < threads; i++) {
    pthread_join(pids[i], NULL);
  }

  for (int i = 0; i < threads; i++) {
    threadInfo *t_info = infos + i;
    taos_close(t_info->taos);
  }

  free(pids);
  free(infos);

  return 0;
}

static void createChildTables() {
    char tblColsBuf[MAX_SQL_SIZE];
    int len;

  for (int i = 0; i < g_Dbs.dbCount; i++) {
    if (g_Dbs.use_metric) {
      if (g_Dbs.db[i].superTblCount > 0) {
          // with super table
        for (int j = 0; j < g_Dbs.db[i].superTblCount; j++) {
          if ((AUTO_CREATE_SUBTBL == g_Dbs.db[i].superTbls[j].autoCreateTable)
                || (TBL_ALREADY_EXISTS == g_Dbs.db[i].superTbls[j].childTblExists)) {
            continue;
          }

          verbosePrint("%s() LN%d: %s\n", __func__, __LINE__,
                  g_Dbs.db[i].superTbls[j].colsOfCreateChildTable);
          int startFrom = 0;
          g_totalChildTables += g_Dbs.db[i].superTbls[j].childTblCount;

          verbosePrint("%s() LN%d: create %d child tables from %d\n",
                  __func__, __LINE__, g_totalChildTables, startFrom);
          startMultiThreadCreateChildTable(
                g_Dbs.db[i].superTbls[j].colsOfCreateChildTable,
                g_Dbs.threadCountByCreateTbl,
                startFrom,
                g_Dbs.db[i].superTbls[j].childTblCount,
                g_Dbs.db[i].dbName, &(g_Dbs.db[i].superTbls[j]));
        }
      }
    } else {
      // normal table
      len = snprintf(tblColsBuf, MAX_SQL_SIZE, "(TS TIMESTAMP");
      for (int j = 0; j < g_args.num_of_CPR; j++) {
          if ((strncasecmp(g_args.datatype[j], "BINARY", strlen("BINARY")) == 0)
                  || (strncasecmp(g_args.datatype[j],
                      "NCHAR", strlen("NCHAR")) == 0)) {
              snprintf(tblColsBuf + len, MAX_SQL_SIZE - len,
                      ", COL%d %s(%d)", j, g_args.datatype[j], g_args.len_of_binary);
          } else {
              snprintf(tblColsBuf + len, MAX_SQL_SIZE - len,
                      ", COL%d %s", j, g_args.datatype[j]);
          }
          len = strlen(tblColsBuf);
      }

      snprintf(tblColsBuf + len, MAX_SQL_SIZE - len, ")");

      verbosePrint("%s() LN%d: dbName: %s num of tb: %"PRIu64" schema: %s\n",
              __func__, __LINE__,
              g_Dbs.db[i].dbName, g_args.num_of_tables, tblColsBuf);
      startMultiThreadCreateChildTable(
            tblColsBuf,
            g_Dbs.threadCountByCreateTbl,
            0,
            g_args.num_of_tables,
            g_Dbs.db[i].dbName,
            NULL);
    }
  }
}

/*
  Read 10000 lines at most. If more than 10000 lines, continue to read after using
*/
static int readTagFromCsvFileToMem(SSuperTable  * superTblInfo) {
  size_t  n = 0;
  ssize_t readLen = 0;
  char *  line = NULL;

  FILE *fp = fopen(superTblInfo->tagsFile, "r");
  if (fp == NULL) {
    printf("Failed to open tags file: %s, reason:%s\n",
            superTblInfo->tagsFile, strerror(errno));
    return -1;
  }

  if (superTblInfo->tagDataBuf) {
    free(superTblInfo->tagDataBuf);
    superTblInfo->tagDataBuf = NULL;
  }

  int tagCount = 10000;
  int count = 0;
  char* tagDataBuf = calloc(1, superTblInfo->lenOfTagOfOneRow * tagCount);
  if (tagDataBuf == NULL) {
    printf("Failed to calloc, reason:%s\n", strerror(errno));
    fclose(fp);
    return -1;
  }

  while((readLen = tgetline(&line, &n, fp)) != -1) {
    if (('\r' == line[readLen - 1]) || ('\n' == line[readLen - 1])) {
      line[--readLen] = 0;
    }

    if (readLen == 0) {
      continue;
    }

    memcpy(tagDataBuf + count * superTblInfo->lenOfTagOfOneRow, line, readLen);
    count++;

    if (count >= tagCount - 1) {
      char *tmp = realloc(tagDataBuf,
              (size_t)tagCount*1.5*superTblInfo->lenOfTagOfOneRow);
      if (tmp != NULL) {
        tagDataBuf = tmp;
        tagCount = (int)(tagCount*1.5);
        memset(tagDataBuf + count*superTblInfo->lenOfTagOfOneRow,
                0, (size_t)((tagCount-count)*superTblInfo->lenOfTagOfOneRow));
      } else {
        // exit, if allocate more memory failed
        printf("realloc fail for save tag val from %s\n", superTblInfo->tagsFile);
        tmfree(tagDataBuf);
        free(line);
        fclose(fp);
        return -1;
      }
    }
  }

  superTblInfo->tagDataBuf = tagDataBuf;
  superTblInfo->tagSampleCount = count;

  free(line);
  fclose(fp);
  return 0;
}

int readSampleFromJsonFileToMem(SSuperTable  * superTblInfo) {
  // TODO
  return 0;
}

/*
  Read 10000 lines at most. If more than 10000 lines, continue to read after using
*/
static int readSampleFromCsvFileToMem(
        SSuperTable* superTblInfo) {
  size_t  n = 0;
  ssize_t readLen = 0;
  char *  line = NULL;
  int getRows = 0;

  FILE*  fp = fopen(superTblInfo->sampleFile, "r");
  if (fp == NULL) {
      errorPrint( "Failed to open sample file: %s, reason:%s\n",
              superTblInfo->sampleFile, strerror(errno));
      return -1;
  }

  assert(superTblInfo->sampleDataBuf);
  memset(superTblInfo->sampleDataBuf, 0,
          MAX_SAMPLES_ONCE_FROM_FILE * superTblInfo->lenOfOneRow);
  while(1) {
    readLen = tgetline(&line, &n, fp);
    if (-1 == readLen) {
      if(0 != fseek(fp, 0, SEEK_SET)) {
        errorPrint( "Failed to fseek file: %s, reason:%s\n",
                superTblInfo->sampleFile, strerror(errno));
        fclose(fp);
        return -1;
      }
      continue;
    }

    if (('\r' == line[readLen - 1]) || ('\n' == line[readLen - 1])) {
      line[--readLen] = 0;
    }

    if (readLen == 0) {
      continue;
    }

    if (readLen > superTblInfo->lenOfOneRow) {
      printf("sample row len[%d] overflow define schema len[%"PRIu64"], so discard this row\n",
              (int32_t)readLen, superTblInfo->lenOfOneRow);
      continue;
    }

    memcpy(superTblInfo->sampleDataBuf + getRows * superTblInfo->lenOfOneRow,
          line, readLen);
    getRows++;

    if (getRows == MAX_SAMPLES_ONCE_FROM_FILE) {
      break;
    }
  }

  fclose(fp);
  tmfree(line);
  return 0;
}

static bool getColumnAndTagTypeFromInsertJsonFile(
        cJSON* stbInfo, SSuperTable* superTbls) {
  bool  ret = false;

  // columns
  cJSON *columns = cJSON_GetObjectItem(stbInfo, "columns");
  if (columns && columns->type != cJSON_Array) {
    printf("ERROR: failed to read json, columns not found\n");
    goto PARSE_OVER;
  } else if (NULL == columns) {
    superTbls->columnCount = 0;
    superTbls->tagCount    = 0;
    return true;
  }

  int columnSize = cJSON_GetArraySize(columns);
  if ((columnSize + 1/* ts */) > MAX_COLUMN_COUNT) {
    errorPrint("%s() LN%d, failed to read json, column size overflow, max column size is %d\n",
            __func__, __LINE__, MAX_COLUMN_COUNT);
    goto PARSE_OVER;
  }

  int count = 1;
  int index = 0;
  StrColumn    columnCase;

  //superTbls->columnCount = columnSize;
  for (int k = 0; k < columnSize; ++k) {
    cJSON* column = cJSON_GetArrayItem(columns, k);
    if (column == NULL) continue;

    count = 1;
    cJSON* countObj = cJSON_GetObjectItem(column, "count");
    if (countObj && countObj->type == cJSON_Number) {
      count = countObj->valueint;
    } else if (countObj && countObj->type != cJSON_Number) {
      errorPrint("%s() LN%d, failed to read json, column count not found\n",
          __func__, __LINE__);
      goto PARSE_OVER;
    } else {
      count = 1;
    }

    // column info
    memset(&columnCase, 0, sizeof(StrColumn));
    cJSON *dataType = cJSON_GetObjectItem(column, "type");
    if (!dataType || dataType->type != cJSON_String
        || dataType->valuestring == NULL) {
      errorPrint("%s() LN%d: failed to read json, column type not found\n",
          __func__, __LINE__);
      goto PARSE_OVER;
    }
    //tstrncpy(superTbls->columns[k].dataType, dataType->valuestring, MAX_TB_NAME_SIZE);
    tstrncpy(columnCase.dataType, dataType->valuestring, MAX_TB_NAME_SIZE);

    cJSON* dataLen = cJSON_GetObjectItem(column, "len");
    if (dataLen && dataLen->type == cJSON_Number) {
      columnCase.dataLen = dataLen->valueint;
    } else if (dataLen && dataLen->type != cJSON_Number) {
      debugPrint("%s() LN%d: failed to read json, column len not found\n",
          __func__, __LINE__);
      goto PARSE_OVER;
    } else {
      columnCase.dataLen = 8;
    }

    for (int n = 0; n < count; ++n) {
      tstrncpy(superTbls->columns[index].dataType,
              columnCase.dataType, MAX_TB_NAME_SIZE);
      superTbls->columns[index].dataLen = columnCase.dataLen;
      index++;
    }
  }

  if ((index + 1 /* ts */) > MAX_COLUMN_COUNT) {
    errorPrint("%s() LN%d, failed to read json, column size overflow, allowed max column size is %d\n",
            __func__, __LINE__, MAX_COLUMN_COUNT);
    goto PARSE_OVER;
  }

  superTbls->columnCount = index;

  count = 1;
  index = 0;
  // tags
  cJSON *tags = cJSON_GetObjectItem(stbInfo, "tags");
  if (!tags || tags->type != cJSON_Array) {
    errorPrint("%s() LN%d, failed to read json, tags not found\n",
        __func__, __LINE__);
    goto PARSE_OVER;
  }

  int tagSize = cJSON_GetArraySize(tags);
  if (tagSize > MAX_TAG_COUNT) {
    errorPrint("%s() LN%d, failed to read json, tags size overflow, max tag size is %d\n",
        __func__, __LINE__, MAX_TAG_COUNT);
    goto PARSE_OVER;
  }

  //superTbls->tagCount = tagSize;
  for (int k = 0; k < tagSize; ++k) {
    cJSON* tag = cJSON_GetArrayItem(tags, k);
    if (tag == NULL) continue;

    count = 1;
    cJSON* countObj = cJSON_GetObjectItem(tag, "count");
    if (countObj && countObj->type == cJSON_Number) {
      count = countObj->valueint;
    } else if (countObj && countObj->type != cJSON_Number) {
      printf("ERROR: failed to read json, column count not found\n");
      goto PARSE_OVER;
    } else {
      count = 1;
    }

    // column info
    memset(&columnCase, 0, sizeof(StrColumn));
    cJSON *dataType = cJSON_GetObjectItem(tag, "type");
    if (!dataType || dataType->type != cJSON_String
        || dataType->valuestring == NULL) {
      errorPrint("%s() LN%d, failed to read json, tag type not found\n",
          __func__, __LINE__);
      goto PARSE_OVER;
    }
    tstrncpy(columnCase.dataType, dataType->valuestring, MAX_TB_NAME_SIZE);

    cJSON* dataLen = cJSON_GetObjectItem(tag, "len");
    if (dataLen && dataLen->type == cJSON_Number) {
      columnCase.dataLen = dataLen->valueint;
    } else if (dataLen && dataLen->type != cJSON_Number) {
      errorPrint("%s() LN%d, failed to read json, column len not found\n",
          __func__, __LINE__);
      goto PARSE_OVER;
    } else {
      columnCase.dataLen = 0;
    }

    for (int n = 0; n < count; ++n) {
      tstrncpy(superTbls->tags[index].dataType, columnCase.dataType,
          MAX_TB_NAME_SIZE);
      superTbls->tags[index].dataLen = columnCase.dataLen;
      index++;
    }
  }

  if (index > MAX_TAG_COUNT) {
    errorPrint("%s() LN%d, failed to read json, tags size overflow, allowed max tag count is %d\n",
        __func__, __LINE__, MAX_TAG_COUNT);
    goto PARSE_OVER;
  }

  superTbls->tagCount = index;

  if ((superTbls->columnCount + superTbls->tagCount + 1 /* ts */) > MAX_COLUMN_COUNT) {
    errorPrint("%s() LN%d, columns + tags is more than allowed max columns count: %d\n",
        __func__, __LINE__, MAX_COLUMN_COUNT);
    goto PARSE_OVER;
  }
  ret = true;

PARSE_OVER:
  return ret;
}

static bool getMetaFromInsertJsonFile(cJSON* root) {
  bool  ret = false;

  cJSON* cfgdir = cJSON_GetObjectItem(root, "cfgdir");
  if (cfgdir && cfgdir->type == cJSON_String && cfgdir->valuestring != NULL) {
    tstrncpy(g_Dbs.cfgDir, cfgdir->valuestring, MAX_FILE_NAME_LEN);
  }

  cJSON* host = cJSON_GetObjectItem(root, "host");
  if (host && host->type == cJSON_String && host->valuestring != NULL) {
    tstrncpy(g_Dbs.host, host->valuestring, MAX_HOSTNAME_SIZE);
  } else if (!host) {
    tstrncpy(g_Dbs.host, "127.0.0.1", MAX_HOSTNAME_SIZE);
  } else {
    printf("ERROR: failed to read json, host not found\n");
    goto PARSE_OVER;
  }

  cJSON* port = cJSON_GetObjectItem(root, "port");
  if (port && port->type == cJSON_Number) {
    g_Dbs.port = port->valueint;
  } else if (!port) {
    g_Dbs.port = 6030;
  }

  cJSON* user = cJSON_GetObjectItem(root, "user");
  if (user && user->type == cJSON_String && user->valuestring != NULL) {
    tstrncpy(g_Dbs.user, user->valuestring, MAX_USERNAME_SIZE);
  } else if (!user) {
    tstrncpy(g_Dbs.user, "root", MAX_USERNAME_SIZE);
  }

  cJSON* password = cJSON_GetObjectItem(root, "password");
  if (password && password->type == cJSON_String && password->valuestring != NULL) {
    tstrncpy(g_Dbs.password, password->valuestring, MAX_PASSWORD_SIZE);
  } else if (!password) {
    tstrncpy(g_Dbs.password, "taosdata", MAX_PASSWORD_SIZE);
  }

  cJSON* resultfile = cJSON_GetObjectItem(root, "result_file");
  if (resultfile && resultfile->type == cJSON_String && resultfile->valuestring != NULL) {
    tstrncpy(g_Dbs.resultFile, resultfile->valuestring, MAX_FILE_NAME_LEN);
  } else if (!resultfile) {
    tstrncpy(g_Dbs.resultFile, "./insert_res.txt", MAX_FILE_NAME_LEN);
  }

  cJSON* threads = cJSON_GetObjectItem(root, "thread_count");
  if (threads && threads->type == cJSON_Number) {
    g_Dbs.threadCount = threads->valueint;
  } else if (!threads) {
    g_Dbs.threadCount = 1;
  } else {
    printf("ERROR: failed to read json, threads not found\n");
    goto PARSE_OVER;
  }

  cJSON* threads2 = cJSON_GetObjectItem(root, "thread_count_create_tbl");
  if (threads2 && threads2->type == cJSON_Number) {
    g_Dbs.threadCountByCreateTbl = threads2->valueint;
  } else if (!threads2) {
    g_Dbs.threadCountByCreateTbl = 1;
  } else {
    errorPrint("%s() LN%d, failed to read json, threads2 not found\n",
            __func__, __LINE__);
    goto PARSE_OVER;
  }

  cJSON* gInsertInterval = cJSON_GetObjectItem(root, "insert_interval");
  if (gInsertInterval && gInsertInterval->type == cJSON_Number) {
    if (gInsertInterval->valueint <0) {
      errorPrint("%s() LN%d, failed to read json, insert interval input mistake\n",
            __func__, __LINE__);
      goto PARSE_OVER;
    }
    g_args.insert_interval = gInsertInterval->valueint;
  } else if (!gInsertInterval) {
    g_args.insert_interval = 0;
  } else {
    errorPrint("%s() LN%d, failed to read json, insert_interval input mistake\n",
        __func__, __LINE__);
    goto PARSE_OVER;
  }

  cJSON* interlaceRows = cJSON_GetObjectItem(root, "interlace_rows");
  if (interlaceRows && interlaceRows->type == cJSON_Number) {
    if (interlaceRows->valueint < 0) {
      errorPrint("%s() LN%d, failed to read json, interlace_rows input mistake\n",
        __func__, __LINE__);
      goto PARSE_OVER;

    }
    g_args.interlace_rows = interlaceRows->valueint;

    // rows per table need be less than insert batch
    if (g_args.interlace_rows > g_args.num_of_RPR) {
      printf("NOTICE: interlace rows value %"PRIu64" > num_of_records_per_req %"PRIu64"\n\n",
              g_args.interlace_rows, g_args.num_of_RPR);
      printf("        interlace rows value will be set to num_of_records_per_req %"PRIu64"\n\n",
              g_args.num_of_RPR);
      if (!g_args.answer_yes) {
        printf("        press Enter key to continue or Ctrl-C to stop.");
        (void)getchar();
      }
      g_args.interlace_rows = g_args.num_of_RPR;
    }
  } else if (!interlaceRows) {
    g_args.interlace_rows = 0; // 0 means progressive mode, > 0 mean interlace mode. max value is less or equ num_of_records_per_req
  } else {
    errorPrint("%s() LN%d, failed to read json, interlace_rows input mistake\n",
        __func__, __LINE__);
    goto PARSE_OVER;
  }

  cJSON* maxSqlLen = cJSON_GetObjectItem(root, "max_sql_len");
  if (maxSqlLen && maxSqlLen->type == cJSON_Number) {
    if (maxSqlLen->valueint < 0) {
      errorPrint("%s() LN%d, failed to read json, max_sql_len input mistake\n",
        __func__, __LINE__);
      goto PARSE_OVER;
    }
    g_args.max_sql_len = maxSqlLen->valueint;
  } else if (!maxSqlLen) {
    g_args.max_sql_len = (1024*1024);
  } else {
    errorPrint("%s() LN%d, failed to read json, max_sql_len input mistake\n",
        __func__, __LINE__);
    goto PARSE_OVER;
  }

  cJSON* numRecPerReq = cJSON_GetObjectItem(root, "num_of_records_per_req");
  if (numRecPerReq && numRecPerReq->type == cJSON_Number) {
    if (numRecPerReq->valueint <= 0) {
      errorPrint("%s() LN%d, failed to read json, num_of_records_per_req input mistake\n",
        __func__, __LINE__);
      goto PARSE_OVER;
    } else if (numRecPerReq->valueint > MAX_RECORDS_PER_REQ) {
      numRecPerReq->valueint = MAX_RECORDS_PER_REQ;
    }
    g_args.num_of_RPR = numRecPerReq->valueint;
  } else if (!numRecPerReq) {
    g_args.num_of_RPR = MAX_RECORDS_PER_REQ;
  } else {
    errorPrint("%s() LN%d, failed to read json, num_of_records_per_req not found\n",
        __func__, __LINE__);
    goto PARSE_OVER;
  }

  cJSON *answerPrompt = cJSON_GetObjectItem(root, "confirm_parameter_prompt"); // yes, no,
  if (answerPrompt
          && answerPrompt->type == cJSON_String
          && answerPrompt->valuestring != NULL) {
    if (0 == strncasecmp(answerPrompt->valuestring, "yes", 3)) {
      g_args.answer_yes = false;
    } else if (0 == strncasecmp(answerPrompt->valuestring, "no", 2)) {
      g_args.answer_yes = true;
    } else {
      g_args.answer_yes = false;
    }
  } else if (!answerPrompt) {
    g_args.answer_yes = false;
  } else {
    printf("ERROR: failed to read json, confirm_parameter_prompt not found\n");
    goto PARSE_OVER;
  }

  cJSON* dbs = cJSON_GetObjectItem(root, "databases");
  if (!dbs || dbs->type != cJSON_Array) {
    printf("ERROR: failed to read json, databases not found\n");
    goto PARSE_OVER;
  }

  int dbSize = cJSON_GetArraySize(dbs);
  if (dbSize > MAX_DB_COUNT) {
    errorPrint(
            "ERROR: failed to read json, databases size overflow, max database is %d\n",
            MAX_DB_COUNT);
    goto PARSE_OVER;
  }

  g_Dbs.dbCount = dbSize;
  for (int i = 0; i < dbSize; ++i) {
    cJSON* dbinfos = cJSON_GetArrayItem(dbs, i);
    if (dbinfos == NULL) continue;

    // dbinfo
    cJSON *dbinfo = cJSON_GetObjectItem(dbinfos, "dbinfo");
    if (!dbinfo || dbinfo->type != cJSON_Object) {
      printf("ERROR: failed to read json, dbinfo not found\n");
      goto PARSE_OVER;
    }

    cJSON *dbName = cJSON_GetObjectItem(dbinfo, "name");
    if (!dbName || dbName->type != cJSON_String || dbName->valuestring == NULL) {
      printf("ERROR: failed to read json, db name not found\n");
      goto PARSE_OVER;
    }
    tstrncpy(g_Dbs.db[i].dbName, dbName->valuestring, MAX_DB_NAME_SIZE);

    cJSON *drop = cJSON_GetObjectItem(dbinfo, "drop");
    if (drop && drop->type == cJSON_String && drop->valuestring != NULL) {
      if (0 == strncasecmp(drop->valuestring, "yes", strlen("yes"))) {
        g_Dbs.db[i].drop = true;
      } else {
        g_Dbs.db[i].drop = false;
      }
    } else if (!drop) {
      g_Dbs.db[i].drop = g_args.drop_database;
    } else {
      errorPrint("%s() LN%d, failed to read json, drop input mistake\n",
              __func__, __LINE__);
      goto PARSE_OVER;
    }

    cJSON *precision = cJSON_GetObjectItem(dbinfo, "precision");
    if (precision && precision->type == cJSON_String
            && precision->valuestring != NULL) {
      tstrncpy(g_Dbs.db[i].dbCfg.precision, precision->valuestring,
              MAX_DB_NAME_SIZE);
    } else if (!precision) {
      //tstrncpy(g_Dbs.db[i].dbCfg.precision, "ms", MAX_DB_NAME_SIZE);
      memset(g_Dbs.db[i].dbCfg.precision, 0, MAX_DB_NAME_SIZE);
    } else {
      printf("ERROR: failed to read json, precision not found\n");
      goto PARSE_OVER;
    }

    cJSON* update = cJSON_GetObjectItem(dbinfo, "update");
    if (update && update->type == cJSON_Number) {
      g_Dbs.db[i].dbCfg.update = update->valueint;
    } else if (!update) {
      g_Dbs.db[i].dbCfg.update = -1;
    } else {
      printf("ERROR: failed to read json, update not found\n");
      goto PARSE_OVER;
    }

    cJSON* replica = cJSON_GetObjectItem(dbinfo, "replica");
    if (replica && replica->type == cJSON_Number) {
      g_Dbs.db[i].dbCfg.replica = replica->valueint;
    } else if (!replica) {
      g_Dbs.db[i].dbCfg.replica = -1;
    } else {
      printf("ERROR: failed to read json, replica not found\n");
      goto PARSE_OVER;
    }

    cJSON* keep = cJSON_GetObjectItem(dbinfo, "keep");
    if (keep && keep->type == cJSON_Number) {
      g_Dbs.db[i].dbCfg.keep = keep->valueint;
    } else if (!keep) {
      g_Dbs.db[i].dbCfg.keep = -1;
    } else {
     printf("ERROR: failed to read json, keep not found\n");
     goto PARSE_OVER;
    }

    cJSON* days = cJSON_GetObjectItem(dbinfo, "days");
    if (days && days->type == cJSON_Number) {
      g_Dbs.db[i].dbCfg.days = days->valueint;
    } else if (!days) {
      g_Dbs.db[i].dbCfg.days = -1;
    } else {
     printf("ERROR: failed to read json, days not found\n");
     goto PARSE_OVER;
    }

    cJSON* cache = cJSON_GetObjectItem(dbinfo, "cache");
    if (cache && cache->type == cJSON_Number) {
      g_Dbs.db[i].dbCfg.cache = cache->valueint;
    } else if (!cache) {
      g_Dbs.db[i].dbCfg.cache = -1;
    } else {
     printf("ERROR: failed to read json, cache not found\n");
     goto PARSE_OVER;
    }

    cJSON* blocks= cJSON_GetObjectItem(dbinfo, "blocks");
    if (blocks && blocks->type == cJSON_Number) {
      g_Dbs.db[i].dbCfg.blocks = blocks->valueint;
    } else if (!blocks) {
      g_Dbs.db[i].dbCfg.blocks = -1;
    } else {
     printf("ERROR: failed to read json, block not found\n");
     goto PARSE_OVER;
    }

    //cJSON* maxtablesPerVnode= cJSON_GetObjectItem(dbinfo, "maxtablesPerVnode");
    //if (maxtablesPerVnode && maxtablesPerVnode->type == cJSON_Number) {
    //  g_Dbs.db[i].dbCfg.maxtablesPerVnode = maxtablesPerVnode->valueint;
    //} else if (!maxtablesPerVnode) {
    //  g_Dbs.db[i].dbCfg.maxtablesPerVnode = TSDB_DEFAULT_TABLES;
    //} else {
    // printf("failed to read json, maxtablesPerVnode not found");
    // goto PARSE_OVER;
    //}

    cJSON* minRows= cJSON_GetObjectItem(dbinfo, "minRows");
    if (minRows && minRows->type == cJSON_Number) {
      g_Dbs.db[i].dbCfg.minRows = minRows->valueint;
    } else if (!minRows) {
      g_Dbs.db[i].dbCfg.minRows = 0;    // 0 means default
    } else {
     printf("ERROR: failed to read json, minRows not found\n");
     goto PARSE_OVER;
    }

    cJSON* maxRows= cJSON_GetObjectItem(dbinfo, "maxRows");
    if (maxRows && maxRows->type == cJSON_Number) {
      g_Dbs.db[i].dbCfg.maxRows = maxRows->valueint;
    } else if (!maxRows) {
      g_Dbs.db[i].dbCfg.maxRows = 0;    // 0 means default
    } else {
     printf("ERROR: failed to read json, maxRows not found\n");
     goto PARSE_OVER;
    }

    cJSON* comp= cJSON_GetObjectItem(dbinfo, "comp");
    if (comp && comp->type == cJSON_Number) {
      g_Dbs.db[i].dbCfg.comp = comp->valueint;
    } else if (!comp) {
      g_Dbs.db[i].dbCfg.comp = -1;
    } else {
     printf("ERROR: failed to read json, comp not found\n");
     goto PARSE_OVER;
    }

    cJSON* walLevel= cJSON_GetObjectItem(dbinfo, "walLevel");
    if (walLevel && walLevel->type == cJSON_Number) {
      g_Dbs.db[i].dbCfg.walLevel = walLevel->valueint;
    } else if (!walLevel) {
      g_Dbs.db[i].dbCfg.walLevel = -1;
    } else {
     printf("ERROR: failed to read json, walLevel not found\n");
     goto PARSE_OVER;
    }

    cJSON* cacheLast= cJSON_GetObjectItem(dbinfo, "cachelast");
    if (cacheLast && cacheLast->type == cJSON_Number) {
      g_Dbs.db[i].dbCfg.cacheLast = cacheLast->valueint;
    } else if (!cacheLast) {
      g_Dbs.db[i].dbCfg.cacheLast = -1;
    } else {
     printf("ERROR: failed to read json, cacheLast not found\n");
     goto PARSE_OVER;
    }

    cJSON* quorum= cJSON_GetObjectItem(dbinfo, "quorum");
    if (quorum && quorum->type == cJSON_Number) {
      g_Dbs.db[i].dbCfg.quorum = quorum->valueint;
    } else if (!quorum) {
      g_Dbs.db[i].dbCfg.quorum = 1;
    } else {
     printf("failed to read json, quorum input mistake");
     goto PARSE_OVER;
    }

    cJSON* fsync= cJSON_GetObjectItem(dbinfo, "fsync");
    if (fsync && fsync->type == cJSON_Number) {
      g_Dbs.db[i].dbCfg.fsync = fsync->valueint;
    } else if (!fsync) {
      g_Dbs.db[i].dbCfg.fsync = -1;
    } else {
      errorPrint("%s() LN%d, failed to read json, fsync input mistake\n",
              __func__, __LINE__);
      goto PARSE_OVER;
    }

    // super_talbes
    cJSON *stables = cJSON_GetObjectItem(dbinfos, "super_tables");
    if (!stables || stables->type != cJSON_Array) {
      errorPrint("%s() LN%d, failed to read json, super_tables not found\n",
              __func__, __LINE__);
      goto PARSE_OVER;
    }

    int stbSize = cJSON_GetArraySize(stables);
    if (stbSize > MAX_SUPER_TABLE_COUNT) {
      errorPrint(
              "%s() LN%d, failed to read json, supertable size overflow, max supertable is %d\n",
              __func__, __LINE__, MAX_SUPER_TABLE_COUNT);
      goto PARSE_OVER;
    }

    g_Dbs.db[i].superTblCount = stbSize;
    for (int j = 0; j < stbSize; ++j) {
      cJSON* stbInfo = cJSON_GetArrayItem(stables, j);
      if (stbInfo == NULL) continue;

      // dbinfo
      cJSON *stbName = cJSON_GetObjectItem(stbInfo, "name");
      if (!stbName || stbName->type != cJSON_String || stbName->valuestring == NULL) {
        errorPrint("%s() LN%d, failed to read json, stb name not found\n",
                __func__, __LINE__);
        goto PARSE_OVER;
      }
      tstrncpy(g_Dbs.db[i].superTbls[j].sTblName, stbName->valuestring, MAX_TB_NAME_SIZE);

      cJSON *prefix = cJSON_GetObjectItem(stbInfo, "childtable_prefix");
      if (!prefix || prefix->type != cJSON_String || prefix->valuestring == NULL) {
        printf("ERROR: failed to read json, childtable_prefix not found\n");
        goto PARSE_OVER;
      }
      tstrncpy(g_Dbs.db[i].superTbls[j].childTblPrefix, prefix->valuestring, MAX_DB_NAME_SIZE);

      cJSON *autoCreateTbl = cJSON_GetObjectItem(stbInfo, "auto_create_table"); // yes, no, null
      if (autoCreateTbl
              && autoCreateTbl->type == cJSON_String
              && autoCreateTbl->valuestring != NULL) {
        if (0 == strncasecmp(autoCreateTbl->valuestring, "yes", 3)) {
          g_Dbs.db[i].superTbls[j].autoCreateTable = AUTO_CREATE_SUBTBL;
        } else if (0 == strncasecmp(autoCreateTbl->valuestring, "no", 2)) {
          g_Dbs.db[i].superTbls[j].autoCreateTable = PRE_CREATE_SUBTBL;
        } else {
          g_Dbs.db[i].superTbls[j].autoCreateTable = PRE_CREATE_SUBTBL;
        }
      } else if (!autoCreateTbl) {
        g_Dbs.db[i].superTbls[j].autoCreateTable = PRE_CREATE_SUBTBL;
      } else {
        printf("ERROR: failed to read json, auto_create_table not found\n");
        goto PARSE_OVER;
      }

      cJSON* batchCreateTbl = cJSON_GetObjectItem(stbInfo, "batch_create_tbl_num");
      if (batchCreateTbl && batchCreateTbl->type == cJSON_Number) {
        g_Dbs.db[i].superTbls[j].batchCreateTableNum = batchCreateTbl->valueint;
      } else if (!batchCreateTbl) {
        g_Dbs.db[i].superTbls[j].batchCreateTableNum = 1000;
      } else {
        printf("ERROR: failed to read json, batch_create_tbl_num not found\n");
        goto PARSE_OVER;
      }

      cJSON *childTblExists = cJSON_GetObjectItem(stbInfo, "child_table_exists"); // yes, no
      if (childTblExists
              && childTblExists->type == cJSON_String
              && childTblExists->valuestring != NULL) {
        if ((0 == strncasecmp(childTblExists->valuestring, "yes", 3))
            && (g_Dbs.db[i].drop == false)) {
          g_Dbs.db[i].superTbls[j].childTblExists = TBL_ALREADY_EXISTS;
        } else if ((0 == strncasecmp(childTblExists->valuestring, "no", 2)
              || (g_Dbs.db[i].drop == true))) {
          g_Dbs.db[i].superTbls[j].childTblExists = TBL_NO_EXISTS;
        } else {
          g_Dbs.db[i].superTbls[j].childTblExists = TBL_NO_EXISTS;
        }
      } else if (!childTblExists) {
        g_Dbs.db[i].superTbls[j].childTblExists = TBL_NO_EXISTS;
      } else {
        errorPrint("%s() LN%d, failed to read json, child_table_exists not found\n",
                __func__, __LINE__);
        goto PARSE_OVER;
      }

      cJSON* count = cJSON_GetObjectItem(stbInfo, "childtable_count");
      if (!count || count->type != cJSON_Number || 0 >= count->valueint) {
        errorPrint("%s() LN%d, failed to read json, childtable_count input mistake\n",
                __func__, __LINE__);
        goto PARSE_OVER;
      }
      g_Dbs.db[i].superTbls[j].childTblCount = count->valueint;

      cJSON *dataSource = cJSON_GetObjectItem(stbInfo, "data_source");
      if (dataSource && dataSource->type == cJSON_String
              && dataSource->valuestring != NULL) {
        tstrncpy(g_Dbs.db[i].superTbls[j].dataSource,
                dataSource->valuestring, MAX_DB_NAME_SIZE);
      } else if (!dataSource) {
        tstrncpy(g_Dbs.db[i].superTbls[j].dataSource, "rand", MAX_DB_NAME_SIZE);
      } else {
        errorPrint("%s() LN%d, failed to read json, data_source not found\n",
            __func__, __LINE__);
        goto PARSE_OVER;
      }

      cJSON *insertMode = cJSON_GetObjectItem(stbInfo, "insert_mode"); // taosc , rest
      if (insertMode && insertMode->type == cJSON_String
              && insertMode->valuestring != NULL) {
        tstrncpy(g_Dbs.db[i].superTbls[j].insertMode,
                insertMode->valuestring, MAX_DB_NAME_SIZE);
      } else if (!insertMode) {
        tstrncpy(g_Dbs.db[i].superTbls[j].insertMode, "taosc", MAX_DB_NAME_SIZE);
      } else {
        printf("ERROR: failed to read json, insert_mode not found\n");
        goto PARSE_OVER;
      }

      cJSON* childTbl_limit = cJSON_GetObjectItem(stbInfo, "childtable_limit");
      if ((childTbl_limit) && (g_Dbs.db[i].drop != true)
          && (g_Dbs.db[i].superTbls[j].childTblExists == TBL_ALREADY_EXISTS)) {
        if (childTbl_limit->type != cJSON_Number) {
            printf("ERROR: failed to read json, childtable_limit\n");
            goto PARSE_OVER;
        }
        g_Dbs.db[i].superTbls[j].childTblLimit = childTbl_limit->valueint;
      } else {
        g_Dbs.db[i].superTbls[j].childTblLimit = -1;    // select ... limit -1 means all query result, drop = yes mean all table need recreate, limit value is invalid.
      }

      cJSON* childTbl_offset = cJSON_GetObjectItem(stbInfo, "childtable_offset");
      if ((childTbl_offset) && (g_Dbs.db[i].drop != true)
          && (g_Dbs.db[i].superTbls[j].childTblExists == TBL_ALREADY_EXISTS)) {
        if (childTbl_offset->type != cJSON_Number || 0 > childTbl_offset->valueint) {
            printf("ERROR: failed to read json, childtable_offset\n");
            goto PARSE_OVER;
        }
        g_Dbs.db[i].superTbls[j].childTblOffset = childTbl_offset->valueint;
      } else {
        g_Dbs.db[i].superTbls[j].childTblOffset = 0;
      }

      cJSON *ts = cJSON_GetObjectItem(stbInfo, "start_timestamp");
      if (ts && ts->type == cJSON_String && ts->valuestring != NULL) {
        tstrncpy(g_Dbs.db[i].superTbls[j].startTimestamp,
                ts->valuestring, MAX_DB_NAME_SIZE);
      } else if (!ts) {
        tstrncpy(g_Dbs.db[i].superTbls[j].startTimestamp,
                "now", MAX_DB_NAME_SIZE);
      } else {
        printf("ERROR: failed to read json, start_timestamp not found\n");
        goto PARSE_OVER;
      }

      cJSON* timestampStep = cJSON_GetObjectItem(stbInfo, "timestamp_step");
      if (timestampStep && timestampStep->type == cJSON_Number) {
        g_Dbs.db[i].superTbls[j].timeStampStep = timestampStep->valueint;
      } else if (!timestampStep) {
        g_Dbs.db[i].superTbls[j].timeStampStep = DEFAULT_TIMESTAMP_STEP;
      } else {
        printf("ERROR: failed to read json, timestamp_step not found\n");
        goto PARSE_OVER;
      }

      cJSON *sampleFormat = cJSON_GetObjectItem(stbInfo, "sample_format");
      if (sampleFormat && sampleFormat->type
              == cJSON_String && sampleFormat->valuestring != NULL) {
        tstrncpy(g_Dbs.db[i].superTbls[j].sampleFormat,
                sampleFormat->valuestring, MAX_DB_NAME_SIZE);
      } else if (!sampleFormat) {
        tstrncpy(g_Dbs.db[i].superTbls[j].sampleFormat, "csv", MAX_DB_NAME_SIZE);
      } else {
        printf("ERROR: failed to read json, sample_format not found\n");
        goto PARSE_OVER;
      }

      cJSON *sampleFile = cJSON_GetObjectItem(stbInfo, "sample_file");
      if (sampleFile && sampleFile->type == cJSON_String
          && sampleFile->valuestring != NULL) {
        tstrncpy(g_Dbs.db[i].superTbls[j].sampleFile,
                sampleFile->valuestring, MAX_FILE_NAME_LEN);
      } else if (!sampleFile) {
        memset(g_Dbs.db[i].superTbls[j].sampleFile, 0, MAX_FILE_NAME_LEN);
      } else {
        printf("ERROR: failed to read json, sample_file not found\n");
        goto PARSE_OVER;
      }

      cJSON *tagsFile = cJSON_GetObjectItem(stbInfo, "tags_file");
      if (tagsFile && tagsFile->type == cJSON_String && tagsFile->valuestring != NULL) {
        tstrncpy(g_Dbs.db[i].superTbls[j].tagsFile,
                tagsFile->valuestring, MAX_FILE_NAME_LEN);
        if (0 == g_Dbs.db[i].superTbls[j].tagsFile[0]) {
          g_Dbs.db[i].superTbls[j].tagSource = 0;
        } else {
          g_Dbs.db[i].superTbls[j].tagSource = 1;
        }
      } else if (!tagsFile) {
        memset(g_Dbs.db[i].superTbls[j].tagsFile, 0, MAX_FILE_NAME_LEN);
        g_Dbs.db[i].superTbls[j].tagSource = 0;
      } else {
        printf("ERROR: failed to read json, tags_file not found\n");
        goto PARSE_OVER;
      }

      cJSON* maxSqlLen = cJSON_GetObjectItem(stbInfo, "max_sql_len");
      if (maxSqlLen && maxSqlLen->type == cJSON_Number) {
        int32_t len = maxSqlLen->valueint;
        if (len > TSDB_MAX_ALLOWED_SQL_LEN) {
          len = TSDB_MAX_ALLOWED_SQL_LEN;
        } else if (len < 5) {
          len = 5;
        }
        g_Dbs.db[i].superTbls[j].maxSqlLen = len;
      } else if (!maxSqlLen) {
        g_Dbs.db[i].superTbls[j].maxSqlLen = g_args.max_sql_len;
      } else {
        errorPrint("%s() LN%d, failed to read json, maxSqlLen input mistake\n",
            __func__, __LINE__);
        goto PARSE_OVER;
      }
/*
      cJSON *multiThreadWriteOneTbl =
          cJSON_GetObjectItem(stbInfo, "multi_thread_write_one_tbl"); // no , yes
      if (multiThreadWriteOneTbl
              && multiThreadWriteOneTbl->type == cJSON_String
              && multiThreadWriteOneTbl->valuestring != NULL) {
        if (0 == strncasecmp(multiThreadWriteOneTbl->valuestring, "yes", 3)) {
          g_Dbs.db[i].superTbls[j].multiThreadWriteOneTbl = 1;
        } else {
          g_Dbs.db[i].superTbls[j].multiThreadWriteOneTbl = 0;
        }
      } else if (!multiThreadWriteOneTbl) {
        g_Dbs.db[i].superTbls[j].multiThreadWriteOneTbl = 0;
      } else {
        printf("ERROR: failed to read json, multiThreadWriteOneTbl not found\n");
        goto PARSE_OVER;
      }
*/
      cJSON* interlaceRows = cJSON_GetObjectItem(stbInfo, "interlace_rows");
      if (interlaceRows && interlaceRows->type == cJSON_Number) {
        if (interlaceRows->valueint < 0) {
          errorPrint("%s() LN%d, failed to read json, interlace rows input mistake\n",
            __func__, __LINE__);
          goto PARSE_OVER;
        }
        g_Dbs.db[i].superTbls[j].interlaceRows = interlaceRows->valueint;
        // rows per table need be less than insert batch
        if (g_Dbs.db[i].superTbls[j].interlaceRows > g_args.num_of_RPR) {
          printf("NOTICE: db[%d].superTbl[%d]'s interlace rows value %"PRIu64" > num_of_records_per_req %"PRIu64"\n\n",
                  i, j, g_Dbs.db[i].superTbls[j].interlaceRows, g_args.num_of_RPR);
          printf("        interlace rows value will be set to num_of_records_per_req %"PRIu64"\n\n",
                  g_args.num_of_RPR);
          if (!g_args.answer_yes) {
            printf("        press Enter key to continue or Ctrl-C to stop.");
            (void)getchar();
          }
          g_Dbs.db[i].superTbls[j].interlaceRows = g_args.num_of_RPR;
        }
      } else if (!interlaceRows) {
        g_Dbs.db[i].superTbls[j].interlaceRows = 0; // 0 means progressive mode, > 0 mean interlace mode. max value is less or equ num_of_records_per_req
      } else {
        errorPrint(
                "%s() LN%d, failed to read json, interlace rows input mistake\n",
                __func__, __LINE__);
        goto PARSE_OVER;
      }

      cJSON* disorderRatio = cJSON_GetObjectItem(stbInfo, "disorder_ratio");
      if (disorderRatio && disorderRatio->type == cJSON_Number) {
        if (disorderRatio->valueint > 50)
          disorderRatio->valueint = 50;

        if (disorderRatio->valueint < 0)
          disorderRatio->valueint = 0;

        g_Dbs.db[i].superTbls[j].disorderRatio = disorderRatio->valueint;
      } else if (!disorderRatio) {
        g_Dbs.db[i].superTbls[j].disorderRatio = 0;
      } else {
        printf("ERROR: failed to read json, disorderRatio not found\n");
        goto PARSE_OVER;
      }

      cJSON* disorderRange = cJSON_GetObjectItem(stbInfo, "disorder_range");
      if (disorderRange && disorderRange->type == cJSON_Number) {
        g_Dbs.db[i].superTbls[j].disorderRange = disorderRange->valueint;
      } else if (!disorderRange) {
        g_Dbs.db[i].superTbls[j].disorderRange = 1000;
      } else {
        printf("ERROR: failed to read json, disorderRange not found\n");
        goto PARSE_OVER;
      }

      cJSON* insertRows = cJSON_GetObjectItem(stbInfo, "insert_rows");
      if (insertRows && insertRows->type == cJSON_Number) {
        if (insertRows->valueint < 0) {
          errorPrint("%s() LN%d, failed to read json, insert_rows input mistake\n",
                __func__, __LINE__);
          goto PARSE_OVER;
        }
        g_Dbs.db[i].superTbls[j].insertRows = insertRows->valueint;
      } else if (!insertRows) {
        g_Dbs.db[i].superTbls[j].insertRows = 0x7FFFFFFFFFFFFFFF;
      } else {
        errorPrint("%s() LN%d, failed to read json, insert_rows input mistake\n",
                __func__, __LINE__);
        goto PARSE_OVER;
      }

      cJSON* insertInterval = cJSON_GetObjectItem(stbInfo, "insert_interval");
      if (insertInterval && insertInterval->type == cJSON_Number) {
        g_Dbs.db[i].superTbls[j].insertInterval = insertInterval->valueint;
        if (insertInterval->valueint < 0) {
          errorPrint("%s() LN%d, failed to read json, insert_interval input mistake\n",
                __func__, __LINE__);
          goto PARSE_OVER;
        }
      } else if (!insertInterval) {
        verbosePrint("%s() LN%d: stable insert interval be overrided by global %"PRIu64".\n",
                __func__, __LINE__, g_args.insert_interval);
        g_Dbs.db[i].superTbls[j].insertInterval = g_args.insert_interval;
      } else {
        errorPrint("%s() LN%d, failed to read json, insert_interval input mistake\n",
                __func__, __LINE__);
        goto PARSE_OVER;
      }

      int retVal = getColumnAndTagTypeFromInsertJsonFile(
              stbInfo, &g_Dbs.db[i].superTbls[j]);
      if (false == retVal) {
        goto PARSE_OVER;
      }
    }
  }

  ret = true;

PARSE_OVER:
  return ret;
}

static bool getMetaFromQueryJsonFile(cJSON* root) {
  bool  ret = false;

  cJSON* cfgdir = cJSON_GetObjectItem(root, "cfgdir");
  if (cfgdir && cfgdir->type == cJSON_String && cfgdir->valuestring != NULL) {
    tstrncpy(g_queryInfo.cfgDir, cfgdir->valuestring, MAX_FILE_NAME_LEN);
  }

  cJSON* host = cJSON_GetObjectItem(root, "host");
  if (host && host->type == cJSON_String && host->valuestring != NULL) {
    tstrncpy(g_queryInfo.host, host->valuestring, MAX_HOSTNAME_SIZE);
  } else if (!host) {
    tstrncpy(g_queryInfo.host, "127.0.0.1", MAX_HOSTNAME_SIZE);
  } else {
    printf("ERROR: failed to read json, host not found\n");
    goto PARSE_OVER;
  }

  cJSON* port = cJSON_GetObjectItem(root, "port");
  if (port && port->type == cJSON_Number) {
    g_queryInfo.port = port->valueint;
  } else if (!port) {
    g_queryInfo.port = 6030;
  }

  cJSON* user = cJSON_GetObjectItem(root, "user");
  if (user && user->type == cJSON_String && user->valuestring != NULL) {
    tstrncpy(g_queryInfo.user, user->valuestring, MAX_USERNAME_SIZE);
  } else if (!user) {
    tstrncpy(g_queryInfo.user, "root", MAX_USERNAME_SIZE); ;
  }

  cJSON* password = cJSON_GetObjectItem(root, "password");
  if (password && password->type == cJSON_String && password->valuestring != NULL) {
    tstrncpy(g_queryInfo.password, password->valuestring, MAX_PASSWORD_SIZE);
  } else if (!password) {
    tstrncpy(g_queryInfo.password, "taosdata", MAX_PASSWORD_SIZE);;
  }

  cJSON *answerPrompt = cJSON_GetObjectItem(root, "confirm_parameter_prompt"); // yes, no,
  if (answerPrompt && answerPrompt->type == cJSON_String
          && answerPrompt->valuestring != NULL) {
    if (0 == strncasecmp(answerPrompt->valuestring, "yes", 3)) {
      g_args.answer_yes = false;
    } else if (0 == strncasecmp(answerPrompt->valuestring, "no", 2)) {
      g_args.answer_yes = true;
    } else {
      g_args.answer_yes = false;
    }
  } else if (!answerPrompt) {
    g_args.answer_yes = false;
  } else {
    printf("ERROR: failed to read json, confirm_parameter_prompt not found\n");
    goto PARSE_OVER;
  }

  cJSON* gQueryTimes = cJSON_GetObjectItem(root, "query_times");
  if (gQueryTimes && gQueryTimes->type == cJSON_Number) {
    if (gQueryTimes->valueint <= 0) {
      errorPrint("%s() LN%d, failed to read json, query_times input mistake\n",
        __func__, __LINE__);
      goto PARSE_OVER;
    }
    g_args.query_times = gQueryTimes->valueint;
  } else if (!gQueryTimes) {
    g_args.query_times = 1;
  } else {
    errorPrint("%s() LN%d, failed to read json, query_times input mistake\n",
        __func__, __LINE__);
    goto PARSE_OVER;
  }

  cJSON* dbs = cJSON_GetObjectItem(root, "databases");
  if (dbs && dbs->type == cJSON_String && dbs->valuestring != NULL) {
    tstrncpy(g_queryInfo.dbName, dbs->valuestring, MAX_DB_NAME_SIZE);
  } else if (!dbs) {
    printf("ERROR: failed to read json, databases not found\n");
    goto PARSE_OVER;
  }

  cJSON* queryMode = cJSON_GetObjectItem(root, "query_mode");
  if (queryMode && queryMode->type == cJSON_String && queryMode->valuestring != NULL) {
    tstrncpy(g_queryInfo.queryMode, queryMode->valuestring, MAX_TB_NAME_SIZE);
  } else if (!queryMode) {
    tstrncpy(g_queryInfo.queryMode, "taosc", MAX_TB_NAME_SIZE);
  } else {
    printf("ERROR: failed to read json, query_mode not found\n");
    goto PARSE_OVER;
  }

  // specified_table_query
  cJSON *specifiedQuery = cJSON_GetObjectItem(root, "specified_table_query");
  if (!specifiedQuery) {
    g_queryInfo.specifiedQueryInfo.concurrent = 1;
    g_queryInfo.specifiedQueryInfo.sqlCount = 0;
  } else if (specifiedQuery->type != cJSON_Object) {
    printf("ERROR: failed to read json, super_table_query not found\n");
    goto PARSE_OVER;
  } else {
    cJSON* queryInterval = cJSON_GetObjectItem(specifiedQuery, "query_interval");
    if (queryInterval && queryInterval->type == cJSON_Number) {
      g_queryInfo.specifiedQueryInfo.queryInterval = queryInterval->valueint;
    } else if (!queryInterval) {
      g_queryInfo.specifiedQueryInfo.queryInterval = 0;
    }

    cJSON* specifiedQueryTimes = cJSON_GetObjectItem(specifiedQuery,
        "query_times");
    if (specifiedQueryTimes && specifiedQueryTimes->type == cJSON_Number) {
      if (specifiedQueryTimes->valueint <= 0) {
        errorPrint("%s() LN%d, failed to read json, query_times: %"PRId64", need be a valid (>0) number\n",
          __func__, __LINE__, specifiedQueryTimes->valueint);
        goto PARSE_OVER;

      }
      g_queryInfo.specifiedQueryInfo.queryTimes = specifiedQueryTimes->valueint;
    } else if (!specifiedQueryTimes) {
      g_queryInfo.specifiedQueryInfo.queryTimes = g_args.query_times;
    } else {
      errorPrint("%s() LN%d, failed to read json, query_times input mistake\n",
          __func__, __LINE__);
      goto PARSE_OVER;
    }

    cJSON* concurrent = cJSON_GetObjectItem(specifiedQuery, "concurrent");
    if (concurrent && concurrent->type == cJSON_Number) {
      if (concurrent->valueint <= 0) {
        errorPrint("%s() LN%d, query sqlCount %"PRIu64" or concurrent %"PRIu64" is not correct.\n",
              __func__, __LINE__,
              g_queryInfo.specifiedQueryInfo.sqlCount,
              g_queryInfo.specifiedQueryInfo.concurrent);
        goto PARSE_OVER;
      }
      g_queryInfo.specifiedQueryInfo.concurrent = concurrent->valueint;
    } else if (!concurrent) {
      g_queryInfo.specifiedQueryInfo.concurrent = 1;
    }

    cJSON* specifiedAsyncMode = cJSON_GetObjectItem(specifiedQuery, "mode");
    if (specifiedAsyncMode && specifiedAsyncMode->type == cJSON_String
        && specifiedAsyncMode->valuestring != NULL) {
      if (0 == strcmp("sync", specifiedAsyncMode->valuestring)) {
        g_queryInfo.specifiedQueryInfo.asyncMode = SYNC_MODE;
      } else if (0 == strcmp("async", specifiedAsyncMode->valuestring)) {
        g_queryInfo.specifiedQueryInfo.asyncMode = ASYNC_MODE;
      } else {
        errorPrint("%s() LN%d, failed to read json, async mode input error\n",
            __func__, __LINE__);
        goto PARSE_OVER;
      }
    } else {
      g_queryInfo.specifiedQueryInfo.asyncMode = SYNC_MODE;
    }

    cJSON* interval = cJSON_GetObjectItem(specifiedQuery, "interval");
    if (interval && interval->type == cJSON_Number) {
      g_queryInfo.specifiedQueryInfo.subscribeInterval = interval->valueint;
    } else if (!interval) {
      //printf("failed to read json, subscribe interval no found\n");
      //goto PARSE_OVER;
      g_queryInfo.specifiedQueryInfo.subscribeInterval = 10000;
    }

    cJSON* restart = cJSON_GetObjectItem(specifiedQuery, "restart");
    if (restart && restart->type == cJSON_String && restart->valuestring != NULL) {
      if (0 == strcmp("yes", restart->valuestring)) {
        g_queryInfo.specifiedQueryInfo.subscribeRestart = 1;
      } else if (0 == strcmp("no", restart->valuestring)) {
        g_queryInfo.specifiedQueryInfo.subscribeRestart = 0;
      } else {
        printf("ERROR: failed to read json, subscribe restart error\n");
        goto PARSE_OVER;
      }
    } else {
      g_queryInfo.specifiedQueryInfo.subscribeRestart = 1;
    }

    cJSON* keepProgress = cJSON_GetObjectItem(specifiedQuery, "keepProgress");
    if (keepProgress
            && keepProgress->type == cJSON_String
            && keepProgress->valuestring != NULL) {
      if (0 == strcmp("yes", keepProgress->valuestring)) {
        g_queryInfo.specifiedQueryInfo.subscribeKeepProgress = 1;
      } else if (0 == strcmp("no", keepProgress->valuestring)) {
        g_queryInfo.specifiedQueryInfo.subscribeKeepProgress = 0;
      } else {
        printf("ERROR: failed to read json, subscribe keepProgress error\n");
        goto PARSE_OVER;
      }
    } else {
      g_queryInfo.specifiedQueryInfo.subscribeKeepProgress = 0;
    }

    // sqls
    cJSON* superSqls = cJSON_GetObjectItem(specifiedQuery, "sqls");
    if (!superSqls) {
      g_queryInfo.specifiedQueryInfo.sqlCount = 0;
    } else if (superSqls->type != cJSON_Array) {
      errorPrint("%s() LN%d, failed to read json, super sqls not found\n",
          __func__, __LINE__);
      goto PARSE_OVER;
    } else {
      int superSqlSize = cJSON_GetArraySize(superSqls);
      if (superSqlSize > MAX_QUERY_SQL_COUNT) {
        errorPrint("%s() LN%d, failed to read json, query sql size overflow, max is %d\n",
           __func__, __LINE__, MAX_QUERY_SQL_COUNT);
        goto PARSE_OVER;
      }

      g_queryInfo.specifiedQueryInfo.sqlCount = superSqlSize;
      for (int j = 0; j < superSqlSize; ++j) {
        cJSON* sql = cJSON_GetArrayItem(superSqls, j);
        if (sql == NULL) continue;

        cJSON *sqlStr = cJSON_GetObjectItem(sql, "sql");
        if (!sqlStr || sqlStr->type != cJSON_String || sqlStr->valuestring == NULL) {
          printf("ERROR: failed to read json, sql not found\n");
          goto PARSE_OVER;
        }
        tstrncpy(g_queryInfo.specifiedQueryInfo.sql[j], sqlStr->valuestring, MAX_QUERY_SQL_LENGTH);

        cJSON *result = cJSON_GetObjectItem(sql, "result");
        if (NULL != result && result->type == cJSON_String && result->valuestring != NULL) {
          tstrncpy(g_queryInfo.specifiedQueryInfo.result[j], result->valuestring, MAX_FILE_NAME_LEN);
        } else if (NULL == result) {
          memset(g_queryInfo.specifiedQueryInfo.result[j], 0, MAX_FILE_NAME_LEN);
        } else {
          printf("ERROR: failed to read json, super query result file not found\n");
          goto PARSE_OVER;
        }
      }
    }
  }

  // super_table_query
  cJSON *superQuery = cJSON_GetObjectItem(root, "super_table_query");
  if (!superQuery) {
    g_queryInfo.superQueryInfo.threadCnt = 1;
    g_queryInfo.superQueryInfo.sqlCount = 0;
  } else if (superQuery->type != cJSON_Object) {
    printf("ERROR: failed to read json, sub_table_query not found\n");
    ret = true;
    goto PARSE_OVER;
  } else {
    cJSON* subrate = cJSON_GetObjectItem(superQuery, "query_interval");
    if (subrate && subrate->type == cJSON_Number) {
      g_queryInfo.superQueryInfo.queryInterval = subrate->valueint;
    } else if (!subrate) {
      g_queryInfo.superQueryInfo.queryInterval = 0;
    }

    cJSON* superQueryTimes = cJSON_GetObjectItem(superQuery, "query_times");
    if (superQueryTimes && superQueryTimes->type == cJSON_Number) {
      if (superQueryTimes->valueint <= 0) {
        errorPrint("%s() LN%d, failed to read json, query_times: %"PRId64", need be a valid (>0) number\n",
          __func__, __LINE__, superQueryTimes->valueint);
        goto PARSE_OVER;
      }
      g_queryInfo.superQueryInfo.queryTimes = superQueryTimes->valueint;
    } else if (!superQueryTimes) {
      g_queryInfo.superQueryInfo.queryTimes = g_args.query_times;
    } else {
      errorPrint("%s() LN%d, failed to read json, query_times input mistake\n",
          __func__, __LINE__);
      goto PARSE_OVER;
    }

    cJSON* threads = cJSON_GetObjectItem(superQuery, "threads");
    if (threads && threads->type == cJSON_Number) {
      if (threads->valueint <= 0) {
        errorPrint("%s() LN%d, failed to read json, threads input mistake\n",
          __func__, __LINE__);
        goto PARSE_OVER;

      }
      g_queryInfo.superQueryInfo.threadCnt = threads->valueint;
    } else if (!threads) {
      g_queryInfo.superQueryInfo.threadCnt = 1;
    }

    //cJSON* subTblCnt = cJSON_GetObjectItem(superQuery, "childtable_count");
    //if (subTblCnt && subTblCnt->type == cJSON_Number) {
    //  g_queryInfo.superQueryInfo.childTblCount = subTblCnt->valueint;
    //} else if (!subTblCnt) {
    //  g_queryInfo.superQueryInfo.childTblCount = 0;
    //}

    cJSON* stblname = cJSON_GetObjectItem(superQuery, "stblname");
    if (stblname && stblname->type == cJSON_String
        && stblname->valuestring != NULL) {
      tstrncpy(g_queryInfo.superQueryInfo.sTblName, stblname->valuestring,
          MAX_TB_NAME_SIZE);
    } else {
      errorPrint("%s() LN%d, failed to read json, super table name input error\n",
          __func__, __LINE__);
      goto PARSE_OVER;
    }

    cJSON* superAsyncMode = cJSON_GetObjectItem(superQuery, "mode");
    if (superAsyncMode && superAsyncMode->type == cJSON_String
        && superAsyncMode->valuestring != NULL) {
      if (0 == strcmp("sync", superAsyncMode->valuestring)) {
        g_queryInfo.superQueryInfo.asyncMode = SYNC_MODE;
      } else if (0 == strcmp("async", superAsyncMode->valuestring)) {
        g_queryInfo.superQueryInfo.asyncMode = ASYNC_MODE;
      } else {
        errorPrint("%s() LN%d, failed to read json, async mode input error\n",
            __func__, __LINE__);
        goto PARSE_OVER;
      }
    } else {
      g_queryInfo.superQueryInfo.asyncMode = SYNC_MODE;
    }

    cJSON* superInterval = cJSON_GetObjectItem(superQuery, "interval");
    if (superInterval && superInterval->type == cJSON_Number) {
      if (superInterval->valueint < 0) {
        errorPrint("%s() LN%d, failed to read json, interval input mistake\n",
            __func__, __LINE__);
        goto PARSE_OVER;
      }
      g_queryInfo.superQueryInfo.subscribeInterval = superInterval->valueint;
    } else if (!superInterval) {
      //printf("failed to read json, subscribe interval no found\n");
      //goto PARSE_OVER;
      g_queryInfo.superQueryInfo.subscribeInterval = 10000;
    }

    cJSON* subrestart = cJSON_GetObjectItem(superQuery, "restart");
    if (subrestart && subrestart->type == cJSON_String
        && subrestart->valuestring != NULL) {
      if (0 == strcmp("yes", subrestart->valuestring)) {
        g_queryInfo.superQueryInfo.subscribeRestart = 1;
      } else if (0 == strcmp("no", subrestart->valuestring)) {
        g_queryInfo.superQueryInfo.subscribeRestart = 0;
      } else {
        printf("ERROR: failed to read json, subscribe restart error\n");
        goto PARSE_OVER;
      }
    } else {
      g_queryInfo.superQueryInfo.subscribeRestart = 1;
    }

    cJSON* subkeepProgress = cJSON_GetObjectItem(superQuery, "keepProgress");
    if (subkeepProgress &&
            subkeepProgress->type == cJSON_String
            && subkeepProgress->valuestring != NULL) {
      if (0 == strcmp("yes", subkeepProgress->valuestring)) {
        g_queryInfo.superQueryInfo.subscribeKeepProgress = 1;
      } else if (0 == strcmp("no", subkeepProgress->valuestring)) {
        g_queryInfo.superQueryInfo.subscribeKeepProgress = 0;
      } else {
        printf("ERROR: failed to read json, subscribe keepProgress error\n");
        goto PARSE_OVER;
      }
    } else {
      g_queryInfo.superQueryInfo.subscribeKeepProgress = 0;
    }

    // sqls
    cJSON* subsqls = cJSON_GetObjectItem(superQuery, "sqls");
    if (!subsqls) {
      g_queryInfo.superQueryInfo.sqlCount = 0;
    } else if (subsqls->type != cJSON_Array) {
      errorPrint("%s() LN%d: failed to read json, super sqls not found\n",
          __func__, __LINE__);
      goto PARSE_OVER;
    } else {
      int superSqlSize = cJSON_GetArraySize(subsqls);
      if (superSqlSize > MAX_QUERY_SQL_COUNT) {
        errorPrint("%s() LN%d, failed to read json, query sql size overflow, max is %d\n",
           __func__, __LINE__, MAX_QUERY_SQL_COUNT);
        goto PARSE_OVER;
      }

      g_queryInfo.superQueryInfo.sqlCount = superSqlSize;
      for (int j = 0; j < superSqlSize; ++j) {
        cJSON* sql = cJSON_GetArrayItem(subsqls, j);
        if (sql == NULL) continue;

        cJSON *sqlStr = cJSON_GetObjectItem(sql, "sql");
        if (!sqlStr || sqlStr->type != cJSON_String
            || sqlStr->valuestring == NULL) {
          errorPrint("%s() LN%d, failed to read json, sql not found\n",
              __func__, __LINE__);
          goto PARSE_OVER;
        }
        tstrncpy(g_queryInfo.superQueryInfo.sql[j], sqlStr->valuestring,
            MAX_QUERY_SQL_LENGTH);

        cJSON *result = cJSON_GetObjectItem(sql, "result");
        if (result != NULL && result->type == cJSON_String
            && result->valuestring != NULL){
          tstrncpy(g_queryInfo.superQueryInfo.result[j],
              result->valuestring, MAX_FILE_NAME_LEN);
        } else if (NULL == result) {
          memset(g_queryInfo.superQueryInfo.result[j], 0, MAX_FILE_NAME_LEN);
        }  else {
          errorPrint("%s() LN%d, failed to read json, sub query result file not found\n",
              __func__, __LINE__);
          goto PARSE_OVER;
        }
      }
    }
  }

  ret = true;

PARSE_OVER:
  return ret;
}

static bool getInfoFromJsonFile(char* file) {
    debugPrint("%s %d %s\n", __func__, __LINE__, file);

  FILE *fp = fopen(file, "r");
  if (!fp) {
    printf("failed to read %s, reason:%s\n", file, strerror(errno));
    return false;
  }

  bool  ret = false;
  int   maxLen = 6400000;
  char *content = calloc(1, maxLen + 1);
  int   len = fread(content, 1, maxLen, fp);
  if (len <= 0) {
    free(content);
    fclose(fp);
    printf("failed to read %s, content is null", file);
    return false;
  }

  content[len] = 0;
  cJSON* root = cJSON_Parse(content);
  if (root == NULL) {
    printf("ERROR: failed to cjson parse %s, invalid json format\n", file);
    goto PARSE_OVER;
  }

  cJSON* filetype = cJSON_GetObjectItem(root, "filetype");
  if (filetype && filetype->type == cJSON_String && filetype->valuestring != NULL) {
    if (0 == strcasecmp("insert", filetype->valuestring)) {
      g_args.test_mode = INSERT_TEST;
    } else if (0 == strcasecmp("query", filetype->valuestring)) {
      g_args.test_mode = QUERY_TEST;
    } else if (0 == strcasecmp("subscribe", filetype->valuestring)) {
      g_args.test_mode = SUBSCRIBE_TEST;
    } else {
      printf("ERROR: failed to read json, filetype not support\n");
      goto PARSE_OVER;
    }
  } else if (!filetype) {
    g_args.test_mode = INSERT_TEST;
  } else {
    printf("ERROR: failed to read json, filetype not found\n");
    goto PARSE_OVER;
  }

  if (INSERT_TEST == g_args.test_mode) {
    ret = getMetaFromInsertJsonFile(root);
  } else if ((QUERY_TEST == g_args.test_mode)
          || (SUBSCRIBE_TEST == g_args.test_mode)) {
    ret = getMetaFromQueryJsonFile(root);
  } else {
    errorPrint("%s() LN%d, input json file type error! please input correct file type: insert or query or subscribe\n",
            __func__, __LINE__);
    goto PARSE_OVER;
  }

PARSE_OVER:
  free(content);
  cJSON_Delete(root);
  fclose(fp);
  return ret;
}

static void prepareSampleData() {
  for (int i = 0; i < g_Dbs.dbCount; i++) {
    for (int j = 0; j < g_Dbs.db[i].superTblCount; j++) {
      if (g_Dbs.db[i].superTbls[j].tagsFile[0] != 0) {
        (void)readTagFromCsvFileToMem(&g_Dbs.db[i].superTbls[j]);
      }
    }
  }
}

static void postFreeResource() {
  tmfclose(g_fpOfInsertResult);
  for (int i = 0; i < g_Dbs.dbCount; i++) {
    for (int j = 0; j < g_Dbs.db[i].superTblCount; j++) {
      if (0 != g_Dbs.db[i].superTbls[j].colsOfCreateChildTable) {
        free(g_Dbs.db[i].superTbls[j].colsOfCreateChildTable);
        g_Dbs.db[i].superTbls[j].colsOfCreateChildTable = NULL;
      }
      if (0 != g_Dbs.db[i].superTbls[j].sampleDataBuf) {
        free(g_Dbs.db[i].superTbls[j].sampleDataBuf);
        g_Dbs.db[i].superTbls[j].sampleDataBuf = NULL;
      }
      if (0 != g_Dbs.db[i].superTbls[j].tagDataBuf) {
        free(g_Dbs.db[i].superTbls[j].tagDataBuf);
        g_Dbs.db[i].superTbls[j].tagDataBuf = NULL;
      }
      if (0 != g_Dbs.db[i].superTbls[j].childTblName) {
        free(g_Dbs.db[i].superTbls[j].childTblName);
        g_Dbs.db[i].superTbls[j].childTblName = NULL;
      }
    }
  }
}

static int getRowDataFromSample(
        char* dataBuf, int64_t maxLen, int64_t timestamp,
      SSuperTable* superTblInfo, int64_t* sampleUsePos) {
  if ((*sampleUsePos) == MAX_SAMPLES_ONCE_FROM_FILE) {
/*    int ret = readSampleFromCsvFileToMem(superTblInfo);
    if (0 != ret) {
      tmfree(superTblInfo->sampleDataBuf);
      superTblInfo->sampleDataBuf = NULL;
      return -1;
    }
*/
    *sampleUsePos = 0;
  }

  int    dataLen = 0;

  dataLen += snprintf(dataBuf + dataLen, maxLen - dataLen,
          "(%" PRId64 ", ", timestamp);
  dataLen += snprintf(dataBuf + dataLen, maxLen - dataLen,
          "%s", superTblInfo->sampleDataBuf + superTblInfo->lenOfOneRow * (*sampleUsePos));
  dataLen += snprintf(dataBuf + dataLen, maxLen - dataLen, ")");

  (*sampleUsePos)++;

  return dataLen;
}

static int64_t generateRowData(char* recBuf, int64_t timestamp, SSuperTable* stbInfo) {
  int64_t   dataLen = 0;
  char  *pstr = recBuf;
  int64_t maxLen = MAX_DATA_SIZE;

  dataLen += snprintf(pstr + dataLen, maxLen - dataLen, "(%" PRId64 ",", timestamp);

  for (int i = 0; i < stbInfo->columnCount; i++) {
    if ((0 == strncasecmp(stbInfo->columns[i].dataType, "BINARY", strlen("BINARY")))
            || (0 == strncasecmp(stbInfo->columns[i].dataType, "NCHAR", strlen("NCHAR")))) {
      if (stbInfo->columns[i].dataLen > TSDB_MAX_BINARY_LEN) {
        errorPrint( "binary or nchar length overflow, max size:%u\n",
                (uint32_t)TSDB_MAX_BINARY_LEN);
        return -1;
      }

      char* buf = (char*)calloc(stbInfo->columns[i].dataLen+1, 1);
      if (NULL == buf) {
        errorPrint( "calloc failed! size:%d\n", stbInfo->columns[i].dataLen);
        return -1;
      }
      rand_string(buf, stbInfo->columns[i].dataLen);
      dataLen += snprintf(pstr + dataLen, maxLen - dataLen, "\'%s\',", buf);
      tmfree(buf);
    } else if (0 == strncasecmp(stbInfo->columns[i].dataType,
                "INT", 3)) {
      dataLen += snprintf(pstr + dataLen, maxLen - dataLen,
              "%d,", rand_int());
    } else if (0 == strncasecmp(stbInfo->columns[i].dataType,
                "BIGINT", 6)) {
      dataLen += snprintf(pstr + dataLen, maxLen - dataLen,
              "%"PRId64",", rand_bigint());
    }  else if (0 == strncasecmp(stbInfo->columns[i].dataType,
                "FLOAT", 5)) {
      dataLen += snprintf(pstr + dataLen, maxLen - dataLen,
              "%f,", rand_float());
    }  else if (0 == strncasecmp(stbInfo->columns[i].dataType,
                "DOUBLE", 6)) {
      dataLen += snprintf(pstr + dataLen, maxLen - dataLen,
              "%f,", rand_double());
    }  else if (0 == strncasecmp(stbInfo->columns[i].dataType,
                "SMALLINT", 8)) {
      dataLen += snprintf(pstr + dataLen, maxLen - dataLen,
          "%d,", rand_smallint());
    }  else if (0 == strncasecmp(stbInfo->columns[i].dataType,
          "TINYINT", strlen("TINYINT"))) {
      dataLen += snprintf(pstr + dataLen, maxLen - dataLen,
          "%d,", rand_tinyint());
    }  else if (0 == strncasecmp(stbInfo->columns[i].dataType,
          "BOOL", strlen("BOOL"))) {
      dataLen += snprintf(pstr + dataLen, maxLen - dataLen,
          "%d,", rand_bool());
    }  else if (0 == strncasecmp(stbInfo->columns[i].dataType,
          "TIMESTAMP", strlen("TIMESTAMP"))) {
      dataLen += snprintf(pstr + dataLen, maxLen - dataLen,
          "%"PRId64",", rand_bigint());
    }  else {
      errorPrint( "No support data type: %s\n", stbInfo->columns[i].dataType);
      return -1;
    }
  }

  dataLen -= 1;
  dataLen += snprintf(pstr + dataLen, maxLen - dataLen, ")");

  verbosePrint("%s() LN%d, recBuf:\n\t%s\n", __func__, __LINE__, recBuf);

  return strlen(recBuf);
}

static int64_t generateData(char *recBuf, char **data_type,
        int num_of_cols, int64_t timestamp, int lenOfBinary) {
  memset(recBuf, 0, MAX_DATA_SIZE);
  char *pstr = recBuf;
  pstr += sprintf(pstr, "(%" PRId64, timestamp);
  int c = 0;

  for (; c < MAX_NUM_DATATYPE; c++) {
    if (data_type[c] == NULL) {
      break;
    }
  }

  if (0 == c) {
    perror("data type error!");
    exit(-1);
  }

  for (int i = 0; i < c; i++) {
    if (strcasecmp(data_type[i % c], "TINYINT") == 0) {
      pstr += sprintf(pstr, ",%d", rand_tinyint() );
    } else if (strcasecmp(data_type[i % c], "SMALLINT") == 0) {
      pstr += sprintf(pstr, ",%d", rand_smallint());
    } else if (strcasecmp(data_type[i % c], "INT") == 0) {
      pstr += sprintf(pstr, ",%d", rand_int());
    } else if (strcasecmp(data_type[i % c], "BIGINT") == 0) {
      pstr += sprintf(pstr, ",%" PRId64, rand_bigint());
    } else if (strcasecmp(data_type[i % c], "FLOAT") == 0) {
      pstr += sprintf(pstr, ",%10.4f", rand_float());
    } else if (strcasecmp(data_type[i % c], "DOUBLE") == 0) {
      double t = rand_double();
      pstr += sprintf(pstr, ",%20.8f", t);
    } else if (strcasecmp(data_type[i % c], "BOOL") == 0) {
      bool b = rand_bool() & 1;
      pstr += sprintf(pstr, ",%s", b ? "true" : "false");
    } else if (strcasecmp(data_type[i % c], "BINARY") == 0) {
      char *s = malloc(lenOfBinary);
      rand_string(s, lenOfBinary);
      pstr += sprintf(pstr, ",\"%s\"", s);
      free(s);
    } else if (strcasecmp(data_type[i % c], "NCHAR") == 0) {
      char *s = malloc(lenOfBinary);
      rand_string(s, lenOfBinary);
      pstr += sprintf(pstr, ",\"%s\"", s);
      free(s);
    }

    if (strlen(recBuf) > MAX_DATA_SIZE) {
      perror("column length too long, abort");
      exit(-1);
    }
  }

  pstr += sprintf(pstr, ")");

  verbosePrint("%s() LN%d, recBuf:\n\t%s\n", __func__, __LINE__, recBuf);

  return (int32_t)strlen(recBuf);
}

static int prepareSampleDataForSTable(SSuperTable *superTblInfo) {
  char* sampleDataBuf = NULL;

  sampleDataBuf = calloc(
            superTblInfo->lenOfOneRow * MAX_SAMPLES_ONCE_FROM_FILE, 1);
  if (sampleDataBuf == NULL) {
      errorPrint("%s() LN%d, Failed to calloc %"PRIu64" Bytes, reason:%s\n",
              __func__, __LINE__,
              superTblInfo->lenOfOneRow * MAX_SAMPLES_ONCE_FROM_FILE,
              strerror(errno));
      return -1;
  }

  superTblInfo->sampleDataBuf = sampleDataBuf;
  int ret = readSampleFromCsvFileToMem(superTblInfo);

  if (0 != ret) {
      errorPrint("%s() LN%d, read sample from csv file failed.\n",
          __func__, __LINE__);
      tmfree(sampleDataBuf);
      superTblInfo->sampleDataBuf = NULL;
      return -1;
  }

  return 0;
}

static int64_t execInsert(threadInfo *pThreadInfo, char *buffer, uint64_t k)
{
  int affectedRows;
  SSuperTable* superTblInfo = pThreadInfo->superTblInfo;

  verbosePrint("[%d] %s() LN%d %s\n", pThreadInfo->threadID,
            __func__, __LINE__, buffer);
  if (superTblInfo) {
    if (0 == strncasecmp(superTblInfo->insertMode, "taosc", strlen("taosc"))) {
      affectedRows = queryDbExec(pThreadInfo->taos, buffer, INSERT_TYPE, false);
    } else if (0 == strncasecmp(superTblInfo->insertMode, "rest", strlen("rest"))) {
      if (0 != postProceSql(g_Dbs.host, &g_Dbs.serv_addr, g_Dbs.port,
                  buffer, NULL /* not set result file */)) {
        affectedRows = -1;
        printf("========restful return fail, threadID[%d]\n",
            pThreadInfo->threadID);
      } else {
        affectedRows = k;
      }
    } else {
      errorPrint("%s() LN%d: unknown insert mode: %s\n",
        __func__, __LINE__, superTblInfo->insertMode);
      affectedRows = 0;
    }
  } else {
    affectedRows = queryDbExec(pThreadInfo->taos, buffer, INSERT_TYPE, false);
  }

  return affectedRows;
}

static void getTableName(char *pTblName, threadInfo* pThreadInfo, uint64_t tableSeq)
{
  SSuperTable* superTblInfo = pThreadInfo->superTblInfo;
  if (superTblInfo) {
    if (superTblInfo->childTblLimit > 0) {
        snprintf(pTblName, TSDB_TABLE_NAME_LEN, "%s",
            superTblInfo->childTblName +
            (tableSeq - superTblInfo->childTblOffset) * TSDB_TABLE_NAME_LEN);
    } else {

        verbosePrint("[%d] %s() LN%d: from=%"PRIu64" count=%"PRIu64" seq=%"PRIu64"\n",
                pThreadInfo->threadID, __func__, __LINE__,
                pThreadInfo->start_table_from,
                pThreadInfo->ntables, tableSeq);
        snprintf(pTblName, TSDB_TABLE_NAME_LEN, "%s",
            superTblInfo->childTblName + tableSeq * TSDB_TABLE_NAME_LEN);
    }
  } else {
    snprintf(pTblName, TSDB_TABLE_NAME_LEN, "%s%"PRIu64"",
        g_args.tb_prefix, tableSeq);
  }
}

static int64_t generateDataTail(
        SSuperTable* superTblInfo,
        uint64_t batch, char* buffer, int64_t remainderBufLen, int64_t insertRows,
        int64_t startFrom, int64_t startTime, int64_t *pSamplePos, int64_t *dataLen) {
  uint64_t len = 0;
  uint32_t ncols_per_record = 1; // count first col ts

  char *pstr = buffer;

  if (superTblInfo == NULL) {
    uint32_t datatypeSeq = 0;
    while(g_args.datatype[datatypeSeq]) {
        datatypeSeq ++;
        ncols_per_record ++;
    }
  }

  verbosePrint("%s() LN%d batch=%"PRIu64"\n", __func__, __LINE__, batch);

  uint64_t k = 0;
  for (k = 0; k < batch;) {
    char data[MAX_DATA_SIZE];
    memset(data, 0, MAX_DATA_SIZE);

    int64_t retLen = 0;

    if (superTblInfo) {
      if (0 == strncasecmp(superTblInfo->dataSource,
                    "sample", strlen("sample"))) {
          retLen = getRowDataFromSample(
                    data,
                    remainderBufLen,
                    startTime + superTblInfo->timeStampStep * k,
                    superTblInfo,
                    pSamplePos);
      } else if (0 == strncasecmp(superTblInfo->dataSource,
                   "rand", strlen("rand"))) {

        int64_t randTail = superTblInfo->timeStampStep * k;
        if (superTblInfo->disorderRatio > 0) {
          int rand_num = taosRandom() % 100;
          if(rand_num < superTblInfo->disorderRatio) {
            randTail = (randTail + (taosRandom() % superTblInfo->disorderRange + 1)) * (-1);
            debugPrint("rand data generated, back %"PRId64"\n", randTail);
          }
        }

        int64_t d = startTime
                + randTail;
        retLen = generateRowData(
                      data,
                      d,
                      superTblInfo);
      }

      if (retLen > remainderBufLen) {
        break;
      }

      pstr += snprintf(pstr , retLen + 1, "%s", data);
      k++;
      len += retLen;
      remainderBufLen -= retLen;
    } else {
      char **data_type = g_args.datatype;
      int lenOfBinary = g_args.len_of_binary;

      int64_t randTail = DEFAULT_TIMESTAMP_STEP * k;

      if (g_args.disorderRatio != 0) {
        int rand_num = taosRandom() % 100;
        if (rand_num < g_args.disorderRatio) {
          randTail = (randTail + (taosRandom() % g_args.disorderRange + 1)) * (-1);

          debugPrint("rand data generated, back %"PRId64"\n", randTail);
        }
      } else {
        randTail = DEFAULT_TIMESTAMP_STEP * k;
      }

      retLen = generateData(data, data_type,
                  ncols_per_record,
                  startTime + randTail,
                  lenOfBinary);

      if (len > remainderBufLen)
        break;

      pstr += sprintf(pstr, "%s", data);
      k++;
      len += retLen;
      remainderBufLen -= retLen;
    }

    verbosePrint("%s() LN%d len=%"PRIu64" k=%"PRIu64" \nbuffer=%s\n",
            __func__, __LINE__, len, k, buffer);

    startFrom ++;

    if (startFrom >= insertRows) {
      break;
    }
  }

  *dataLen = len;
  return k;
}

static int generateSQLHead(char *tableName, int32_t tableSeq,
        threadInfo* pThreadInfo, SSuperTable* superTblInfo,
        char *buffer, int remainderBufLen)
{
  int len;

#define HEAD_BUFF_LEN    1024*24  // 16*1024 + (192+32)*2 + insert into ..
  char headBuf[HEAD_BUFF_LEN];

  if (superTblInfo) {
    if (AUTO_CREATE_SUBTBL == superTblInfo->autoCreateTable) {
      char* tagsValBuf = NULL;
      if (0 == superTblInfo->tagSource) {
            tagsValBuf = generateTagVaulesForStb(superTblInfo, tableSeq);
      } else {
            tagsValBuf = getTagValueFromTagSample(
                    superTblInfo,
                    tableSeq % superTblInfo->tagSampleCount);
      }
      if (NULL == tagsValBuf) {
        errorPrint("%s() LN%d, tag buf failed to allocate  memory\n",
            __func__, __LINE__);
        return -1;
      }

      len = snprintf(
          headBuf,
                  HEAD_BUFF_LEN,
                  "%s.%s using %s.%s tags %s values",
                  pThreadInfo->db_name,
                  tableName,
                  pThreadInfo->db_name,
                  superTblInfo->sTblName,
                  tagsValBuf);
      tmfree(tagsValBuf);
    } else if (TBL_ALREADY_EXISTS == superTblInfo->childTblExists) {
      len = snprintf(
          headBuf,
                  HEAD_BUFF_LEN,
                  "%s.%s values",
                  pThreadInfo->db_name,
                  tableName);
    } else {
      len = snprintf(
          headBuf,
                  HEAD_BUFF_LEN,
                  "%s.%s values",
                  pThreadInfo->db_name,
                  tableName);
    }
  } else {
      len = snprintf(
          headBuf,
                  HEAD_BUFF_LEN,
                  "%s.%s values",
                  pThreadInfo->db_name,
                  tableName);
  }

  if (len > remainderBufLen)
    return -1;

  tstrncpy(buffer, headBuf, len + 1);

  return len;
}

static int64_t generateInterlaceDataBuffer(
        char *tableName, uint64_t batchPerTbl, uint64_t i, uint64_t batchPerTblTimes,
        uint64_t tableSeq,
        threadInfo *pThreadInfo, char *buffer,
        uint64_t insertRows,
        int64_t startTime,
        uint64_t *pRemainderBufLen)
{
  assert(buffer);
  char *pstr = buffer;
  SSuperTable* superTblInfo = pThreadInfo->superTblInfo;

  int headLen = generateSQLHead(tableName, tableSeq, pThreadInfo,
            superTblInfo, pstr, *pRemainderBufLen);

  if (headLen <= 0) {
    return 0;
  }
  // generate data buffer
  verbosePrint("[%d] %s() LN%d i=%"PRIu64" buffer:\n%s\n",
            pThreadInfo->threadID, __func__, __LINE__, i, buffer);

  pstr += headLen;
  *pRemainderBufLen -= headLen;

  int64_t dataLen = 0;

  verbosePrint("[%d] %s() LN%d i=%"PRIu64" batchPerTblTimes=%"PRIu64" batchPerTbl = %"PRIu64"\n",
            pThreadInfo->threadID, __func__, __LINE__,
            i, batchPerTblTimes, batchPerTbl);

  if (superTblInfo) {
    if (0 == strncasecmp(superTblInfo->startTimestamp, "now", 3)) {
      startTime = taosGetTimestamp(pThreadInfo->time_precision);
    }
  } else {
      startTime = 1500000000000;
  }

  int64_t k = generateDataTail(
    superTblInfo,
    batchPerTbl, pstr, *pRemainderBufLen, insertRows, 0,
    startTime,
    &(pThreadInfo->samplePos), &dataLen);

  if (k == batchPerTbl) {
    pstr += dataLen;
    *pRemainderBufLen -= dataLen;
  } else {
    debugPrint("%s() LN%d, generated data tail: %"PRIu64", not equal batch per table: %"PRIu64"\n",
            __func__, __LINE__, k, batchPerTbl);
    pstr -= headLen;
    pstr[0] = '\0';
    k = 0;
  }

  return k;
}

static int64_t generateProgressiveDataBuffer(
        char *tableName,
        int64_t tableSeq,
        threadInfo *pThreadInfo, char *buffer,
        int64_t insertRows,
        int64_t startFrom, int64_t startTime, int64_t *pSamplePos,
        int64_t *pRemainderBufLen)
{
  SSuperTable* superTblInfo = pThreadInfo->superTblInfo;

  int ncols_per_record = 1; // count first col ts

  if (superTblInfo == NULL) {
    int datatypeSeq = 0;
    while(g_args.datatype[datatypeSeq]) {
        datatypeSeq ++;
        ncols_per_record ++;
    }
  }

  assert(buffer != NULL);
  char *pstr = buffer;

  int64_t k = 0;

  memset(buffer, 0, *pRemainderBufLen);

  int64_t headLen = generateSQLHead(tableName, tableSeq, pThreadInfo, superTblInfo,
          buffer, *pRemainderBufLen);

  if (headLen <= 0) {
    return 0;
  }
  pstr += headLen;
  *pRemainderBufLen -= headLen;

  int64_t dataLen;
  k = generateDataTail(superTblInfo,
          g_args.num_of_RPR, pstr, *pRemainderBufLen, insertRows, startFrom,
          startTime,
          pSamplePos, &dataLen);

  return k;
}

static void printStatPerThread(threadInfo *pThreadInfo)
{
  fprintf(stderr, "====thread[%d] completed total inserted rows: %"PRIu64 ", total affected rows: %"PRIu64". %.2f records/second====\n",
          pThreadInfo->threadID,
          pThreadInfo->totalInsertRows,
          pThreadInfo->totalAffectedRows,
          (double)(pThreadInfo->totalAffectedRows / (pThreadInfo->totalDelay/1000.0)));
}

static void* syncWriteInterlace(threadInfo *pThreadInfo) {
  debugPrint("[%d] %s() LN%d: ### interlace write\n",
         pThreadInfo->threadID, __func__, __LINE__);

  uint64_t insertRows;
  uint64_t interlaceRows;

  SSuperTable* superTblInfo = pThreadInfo->superTblInfo;

  if (superTblInfo) {
    insertRows = superTblInfo->insertRows;

    if ((superTblInfo->interlaceRows == 0)
        && (g_args.interlace_rows > 0)) {
      interlaceRows = g_args.interlace_rows;
    } else {
      interlaceRows = superTblInfo->interlaceRows;
    }
  } else {
    insertRows = g_args.num_of_DPT;
    interlaceRows = g_args.interlace_rows;
  }

  if (interlaceRows > insertRows)
    interlaceRows = insertRows;

  if (interlaceRows > g_args.num_of_RPR)
    interlaceRows = g_args.num_of_RPR;

  int insertMode;

  if (interlaceRows > 0) {
    insertMode = INTERLACE_INSERT_MODE;
  } else {
    insertMode = PROGRESSIVE_INSERT_MODE;
  }

  // TODO: prompt tbl count multple interlace rows and batch
  //

  uint64_t maxSqlLen = superTblInfo?superTblInfo->maxSqlLen:g_args.max_sql_len;
  char* buffer = calloc(maxSqlLen, 1);
  if (NULL == buffer) {
    errorPrint( "%s() LN%d, Failed to alloc %"PRIu64" Bytes, reason:%s\n",
              __func__, __LINE__, maxSqlLen, strerror(errno));
    return NULL;
  }

  char tableName[TSDB_TABLE_NAME_LEN];

  pThreadInfo->totalInsertRows = 0;
  pThreadInfo->totalAffectedRows = 0;

  int64_t nTimeStampStep = superTblInfo?superTblInfo->timeStampStep:DEFAULT_TIMESTAMP_STEP;

  uint64_t insert_interval =
      superTblInfo?superTblInfo->insertInterval:g_args.insert_interval;
  uint64_t st = 0;
  uint64_t et = UINT64_MAX;

  uint64_t lastPrintTime = taosGetTimestampMs();
  uint64_t startTs = taosGetTimestampMs();
  uint64_t endTs;

  uint64_t tableSeq = pThreadInfo->start_table_from;

  debugPrint("[%d] %s() LN%d: start_table_from=%"PRIu64" ntables=%"PRIu64" insertRows=%"PRIu64"\n",
          pThreadInfo->threadID, __func__, __LINE__, pThreadInfo->start_table_from,
          pThreadInfo->ntables, insertRows);

  int64_t startTime = pThreadInfo->start_time;

  assert(pThreadInfo->ntables > 0);

  uint64_t batchPerTbl = interlaceRows;
  uint64_t batchPerTblTimes;

  if ((interlaceRows > 0) && (pThreadInfo->ntables > 1)) {
    batchPerTblTimes =
        g_args.num_of_RPR / interlaceRows;
  } else {
    batchPerTblTimes = 1;
  }

  uint64_t generatedRecPerTbl = 0;
  bool flagSleep = true;
  uint64_t sleepTimeTotal = 0;

  char *strInsertInto = "insert into ";
  int nInsertBufLen = strlen(strInsertInto);

  while(pThreadInfo->totalInsertRows < pThreadInfo->ntables * insertRows) {
    if ((flagSleep) && (insert_interval)) {
        st = taosGetTimestampMs();
        flagSleep = false;
    }
    // generate data
    memset(buffer, 0, maxSqlLen);
    uint64_t remainderBufLen = maxSqlLen;

    char *pstr = buffer;

    int len = snprintf(pstr, nInsertBufLen + 1, "%s", strInsertInto);
    pstr += len;
    remainderBufLen -= len;

    uint64_t recOfBatch = 0;

    for (uint64_t i = 0; i < batchPerTblTimes; i ++) {
      getTableName(tableName, pThreadInfo, tableSeq);
      if (0 == strlen(tableName)) {
        errorPrint("[%d] %s() LN%d, getTableName return null\n",
            pThreadInfo->threadID, __func__, __LINE__);
        free(buffer);
        return NULL;
      }

      uint64_t oldRemainderLen = remainderBufLen;
      int64_t generated = generateInterlaceDataBuffer(
        tableName, batchPerTbl, i, batchPerTblTimes,
        tableSeq,
        pThreadInfo, pstr,
        insertRows,
        startTime,
        &remainderBufLen);

      debugPrint("[%d] %s() LN%d, generated records is %"PRId64"\n",
                  pThreadInfo->threadID, __func__, __LINE__, generated);
      if (generated < 0) {
        errorPrint("[%d] %s() LN%d, generated records is %"PRId64"\n",
                  pThreadInfo->threadID, __func__, __LINE__, generated);
        goto free_of_interlace;
      } else if (generated == 0) {
        break;
      }

      tableSeq ++;
      recOfBatch += batchPerTbl;
      pstr += (oldRemainderLen - remainderBufLen);
//      startTime += batchPerTbl * superTblInfo->timeStampStep;
      pThreadInfo->totalInsertRows += batchPerTbl;
      verbosePrint("[%d] %s() LN%d batchPerTbl=%"PRId64" recOfBatch=%"PRId64"\n",
                pThreadInfo->threadID, __func__, __LINE__,
                batchPerTbl, recOfBatch);

      if (insertMode == INTERLACE_INSERT_MODE) {
          if (tableSeq == pThreadInfo->start_table_from + pThreadInfo->ntables) {
            // turn to first table
            tableSeq = pThreadInfo->start_table_from;
            generatedRecPerTbl += batchPerTbl;

            startTime = pThreadInfo->start_time
              + generatedRecPerTbl * nTimeStampStep;

            flagSleep = true;
            if (generatedRecPerTbl >= insertRows)
              break;

            int remainRows = insertRows - generatedRecPerTbl;
            if ((remainRows > 0) && (batchPerTbl > remainRows))
              batchPerTbl = remainRows;

            if (pThreadInfo->ntables * batchPerTbl < g_args.num_of_RPR)
                break;
          }
      }

      verbosePrint("[%d] %s() LN%d generatedRecPerTbl=%"PRId64" insertRows=%"PRId64"\n",
                pThreadInfo->threadID, __func__, __LINE__,
                generatedRecPerTbl, insertRows);

      if ((g_args.num_of_RPR - recOfBatch) < batchPerTbl)
        break;
    }

    verbosePrint("[%d] %s() LN%d recOfBatch=%"PRIu64" totalInsertRows=%"PRIu64"\n",
              pThreadInfo->threadID, __func__, __LINE__, recOfBatch,
              pThreadInfo->totalInsertRows);
    verbosePrint("[%d] %s() LN%d, buffer=%s\n",
           pThreadInfo->threadID, __func__, __LINE__, buffer);

    startTs = taosGetTimestampMs();

    if (recOfBatch == 0) {
      errorPrint("[%d] %s() LN%d try inserting records of batch is %"PRIu64"\n",
              pThreadInfo->threadID, __func__, __LINE__,
              recOfBatch);
      errorPrint("%s\n", "\tPlease check if the batch or the buffer length is proper value!\n");
      goto free_of_interlace;
    }
    int64_t affectedRows = execInsert(pThreadInfo, buffer, recOfBatch);

    endTs = taosGetTimestampMs();
    uint64_t delay = endTs - startTs;
    performancePrint("%s() LN%d, insert execution time is %"PRIu64"ms\n",
            __func__, __LINE__, delay);
    verbosePrint("[%d] %s() LN%d affectedRows=%"PRId64"\n",
            pThreadInfo->threadID,
            __func__, __LINE__, affectedRows);

    if (delay > pThreadInfo->maxDelay) pThreadInfo->maxDelay = delay;
    if (delay < pThreadInfo->minDelay) pThreadInfo->minDelay = delay;
    pThreadInfo->cntDelay++;
    pThreadInfo->totalDelay += delay;

    if (recOfBatch != affectedRows) {
        errorPrint("[%d] %s() LN%d execInsert insert %"PRIu64", affected rows: %"PRId64"\n%s\n",
                pThreadInfo->threadID, __func__, __LINE__,
                recOfBatch, affectedRows, buffer);
        goto free_of_interlace;
    }

    pThreadInfo->totalAffectedRows += affectedRows;

    int64_t  currentPrintTime = taosGetTimestampMs();
    if (currentPrintTime - lastPrintTime > 30*1000) {
      printf("thread[%d] has currently inserted rows: %"PRIu64 ", affected rows: %"PRIu64 "\n",
                    pThreadInfo->threadID,
                    pThreadInfo->totalInsertRows,
                    pThreadInfo->totalAffectedRows);
      lastPrintTime = currentPrintTime;
    }

    if ((insert_interval) && flagSleep) {
      et = taosGetTimestampMs();

      if (insert_interval > (et - st) ) {
        int sleepTime = insert_interval - (et -st);
        performancePrint("%s() LN%d sleep: %d ms for insert interval\n",
                    __func__, __LINE__, sleepTime);
        taosMsleep(sleepTime); // ms
        sleepTimeTotal += insert_interval;
      }
    }
  }

free_of_interlace:
  tmfree(buffer);
  printStatPerThread(pThreadInfo);
  return NULL;
}

// sync insertion
/*
   1 thread: 100 tables * 2000  rows/s
   1 thread: 10  tables * 20000 rows/s
   6 thread: 300 tables * 2000  rows/s

   2 taosinsertdata , 1 thread:  10  tables * 20000 rows/s
*/
static void* syncWriteProgressive(threadInfo *pThreadInfo) {
  debugPrint("%s() LN%d: ### progressive write\n", __func__, __LINE__);

  SSuperTable* superTblInfo = pThreadInfo->superTblInfo;
  uint64_t maxSqlLen = superTblInfo?superTblInfo->maxSqlLen:g_args.max_sql_len;

  char* buffer = calloc(maxSqlLen, 1);
  if (NULL == buffer) {
    errorPrint( "Failed to alloc %"PRIu64" Bytes, reason:%s\n",
              maxSqlLen,
              strerror(errno));
    return NULL;
  }

  uint64_t lastPrintTime = taosGetTimestampMs();
  uint64_t startTs = taosGetTimestampMs();
  uint64_t endTs;

  int64_t timeStampStep =
      superTblInfo?superTblInfo->timeStampStep:DEFAULT_TIMESTAMP_STEP;
/*  int insert_interval =
      superTblInfo?superTblInfo->insertInterval:g_args.insert_interval;
  uint64_t st = 0;
  uint64_t et = 0xffffffff;
  */

  pThreadInfo->totalInsertRows = 0;
  pThreadInfo->totalAffectedRows = 0;

  pThreadInfo->samplePos = 0;

  for (uint64_t tableSeq =
          pThreadInfo->start_table_from; tableSeq <= pThreadInfo->end_table_to;
        tableSeq ++) {
    int64_t start_time = pThreadInfo->start_time;

    uint64_t insertRows = (superTblInfo)?superTblInfo->insertRows:g_args.num_of_DPT;
    verbosePrint("%s() LN%d insertRows=%"PRId64"\n", __func__, __LINE__, insertRows);

    for (uint64_t i = 0; i < insertRows;) {
        /*
      if (insert_interval) {
            st = taosGetTimestampMs();
      }
      */

      char tableName[TSDB_TABLE_NAME_LEN];
      getTableName(tableName, pThreadInfo, tableSeq);
      verbosePrint("%s() LN%d: tid=%d seq=%"PRId64" tableName=%s\n",
             __func__, __LINE__,
             pThreadInfo->threadID, tableSeq, tableName);

      int64_t remainderBufLen = maxSqlLen;
      char *pstr = buffer;
      int nInsertBufLen = strlen("insert into ");

      int len = snprintf(pstr, nInsertBufLen + 1, "%s", "insert into ");

      pstr += len;
      remainderBufLen -= len;

      int64_t generated = generateProgressiveDataBuffer(
              tableName, tableSeq, pThreadInfo, pstr, insertRows,
            i, start_time,
            &(pThreadInfo->samplePos),
            &remainderBufLen);
      if (generated > 0)
        i += generated;
      else
        goto free_of_progressive;

      start_time +=  generated * timeStampStep;
      pThreadInfo->totalInsertRows += generated;

      startTs = taosGetTimestampMs();

      int64_t affectedRows = execInsert(pThreadInfo, buffer, generated);

      endTs = taosGetTimestampMs();
      uint64_t delay = endTs - startTs;
      performancePrint("%s() LN%d, insert execution time is %"PRId64"ms\n",
              __func__, __LINE__, delay);
      verbosePrint("[%d] %s() LN%d affectedRows=%"PRId64"\n",
            pThreadInfo->threadID,
            __func__, __LINE__, affectedRows);

      if (delay > pThreadInfo->maxDelay) pThreadInfo->maxDelay = delay;
      if (delay < pThreadInfo->minDelay) pThreadInfo->minDelay = delay;
      pThreadInfo->cntDelay++;
      pThreadInfo->totalDelay += delay;

      if (affectedRows < 0) {
        errorPrint("%s() LN%d, affected rows: %"PRId64"\n",
                __func__, __LINE__, affectedRows);
        goto free_of_progressive;
      }

      pThreadInfo->totalAffectedRows += affectedRows;

      int64_t  currentPrintTime = taosGetTimestampMs();
      if (currentPrintTime - lastPrintTime > 30*1000) {
        printf("thread[%d] has currently inserted rows: %"PRId64 ", affected rows: %"PRId64 "\n",
                    pThreadInfo->threadID,
                    pThreadInfo->totalInsertRows,
                    pThreadInfo->totalAffectedRows);
        lastPrintTime = currentPrintTime;
      }

      if (i >= insertRows)
        break;
/*
      if (insert_interval) {
        et = taosGetTimestampMs();

        if (insert_interval > ((et - st)) ) {
            int sleep_time = insert_interval - (et -st);
            performancePrint("%s() LN%d sleep: %d ms for insert interval\n",
                    __func__, __LINE__, sleep_time);
            taosMsleep(sleep_time); // ms
        }
      }
      */
    }   // num_of_DPT

    if (g_args.verbose_print) {
      if ((tableSeq == pThreadInfo->ntables - 1) && superTblInfo &&
        (0 == strncasecmp(
                    superTblInfo->dataSource, "sample", strlen("sample")))) {
          verbosePrint("%s() LN%d samplePos=%"PRId64"\n",
                  __func__, __LINE__, pThreadInfo->samplePos);
      }
    }
  } // tableSeq

free_of_progressive:
  tmfree(buffer);
  printStatPerThread(pThreadInfo);
  return NULL;
}

static void* syncWrite(void *sarg) {

  threadInfo *pThreadInfo = (threadInfo *)sarg;
  SSuperTable* superTblInfo = pThreadInfo->superTblInfo;

  int interlaceRows;

  if (superTblInfo) {
    if ((superTblInfo->interlaceRows == 0)
        && (g_args.interlace_rows > 0)) {
      interlaceRows = g_args.interlace_rows;
    } else {
      interlaceRows = superTblInfo->interlaceRows;
    }
  } else {
    interlaceRows = g_args.interlace_rows;
  }

  if (interlaceRows > 0) {
    // interlace mode
    return syncWriteInterlace(pThreadInfo);
  } else {
    // progressive mode
    return syncWriteProgressive(pThreadInfo);
  }

}

static void callBack(void *param, TAOS_RES *res, int code) {
  threadInfo* pThreadInfo = (threadInfo*)param;
  SSuperTable* superTblInfo = pThreadInfo->superTblInfo;

  int insert_interval =
      superTblInfo?superTblInfo->insertInterval:g_args.insert_interval;
  if (insert_interval) {
    pThreadInfo->et = taosGetTimestampMs();
    if ((pThreadInfo->et - pThreadInfo->st) < insert_interval) {
      taosMsleep(insert_interval - (pThreadInfo->et - pThreadInfo->st)); // ms
    }
  }

  char *buffer = calloc(1, pThreadInfo->superTblInfo->maxSqlLen);
  char data[MAX_DATA_SIZE];
  char *pstr = buffer;
  pstr += sprintf(pstr, "insert into %s.%s%"PRId64" values",
          pThreadInfo->db_name, pThreadInfo->tb_prefix,
          pThreadInfo->start_table_from);
//  if (pThreadInfo->counter >= pThreadInfo->superTblInfo->insertRows) {
  if (pThreadInfo->counter >= g_args.num_of_RPR) {
    pThreadInfo->start_table_from++;
    pThreadInfo->counter = 0;
  }
  if (pThreadInfo->start_table_from > pThreadInfo->end_table_to) {
    tsem_post(&pThreadInfo->lock_sem);
    free(buffer);
    taos_free_result(res);
    return;
  }

  for (int i = 0; i < g_args.num_of_RPR; i++) {
    int rand_num = taosRandom() % 100;
    if (0 != pThreadInfo->superTblInfo->disorderRatio
            && rand_num < pThreadInfo->superTblInfo->disorderRatio) {
      int64_t d = pThreadInfo->lastTs - (taosRandom() % pThreadInfo->superTblInfo->disorderRange + 1);
      generateRowData(data, d, pThreadInfo->superTblInfo);
    } else {
      generateRowData(data, pThreadInfo->lastTs += 1000, pThreadInfo->superTblInfo);
    }
    pstr += sprintf(pstr, "%s", data);
    pThreadInfo->counter++;

    if (pThreadInfo->counter >= pThreadInfo->superTblInfo->insertRows) {
      break;
    }
  }

  if (insert_interval) {
    pThreadInfo->st = taosGetTimestampMs();
  }
  taos_query_a(pThreadInfo->taos, buffer, callBack, pThreadInfo);
  free(buffer);

  taos_free_result(res);
}

static void *asyncWrite(void *sarg) {
  threadInfo *pThreadInfo = (threadInfo *)sarg;
  SSuperTable* superTblInfo = pThreadInfo->superTblInfo;

  pThreadInfo->st = 0;
  pThreadInfo->et = 0;
  pThreadInfo->lastTs = pThreadInfo->start_time;

  int insert_interval =
      superTblInfo?superTblInfo->insertInterval:g_args.insert_interval;
  if (insert_interval) {
    pThreadInfo->st = taosGetTimestampMs();
  }
  taos_query_a(pThreadInfo->taos, "show databases", callBack, pThreadInfo);

  tsem_wait(&(pThreadInfo->lock_sem));

  return NULL;
}

static int convertHostToServAddr(char *host, uint16_t port, struct sockaddr_in *serv_addr)
{
  uint16_t rest_port = port + TSDB_PORT_HTTP;
  struct hostent *server = gethostbyname(host);
  if ((server == NULL) || (server->h_addr == NULL)) {
    errorPrint("%s", "ERROR, no such host");
    return -1;
  }

  debugPrint("h_name: %s\nh_addr=%p\nh_addretype: %s\nh_length: %d\n",
            server->h_name,
            server->h_addr,
            (server->h_addrtype == AF_INET)?"ipv4":"ipv6",
            server->h_length);

  memset(serv_addr, 0, sizeof(struct sockaddr_in));
  serv_addr->sin_family = AF_INET;
  serv_addr->sin_port = htons(rest_port);
#ifdef WINDOWS
  serv_addr->sin_addr.s_addr = inet_addr(host);
#else
  memcpy(&(serv_addr->sin_addr.s_addr), server->h_addr, server->h_length);
#endif
  return 0;
}

static void startMultiThreadInsertData(int threads, char* db_name,
        char* precision,SSuperTable* superTblInfo) {

  pthread_t *pids = malloc(threads * sizeof(pthread_t));
  assert(pids != NULL);

  threadInfo *infos = malloc(threads * sizeof(threadInfo));
  assert(infos != NULL);

  memset(pids, 0, threads * sizeof(pthread_t));
  memset(infos, 0, threads * sizeof(threadInfo));

  //TAOS* taos;
  //if (0 == strncasecmp(superTblInfo->insertMode, "taosc", 5)) {
  //  taos = taos_connect(g_Dbs.host, g_Dbs.user, g_Dbs.password, db_name, g_Dbs.port);
  //  if (NULL == taos) {
  //    printf("connect to server fail, reason: %s\n", taos_errstr(NULL));
  //    exit(-1);
  //  }
  //}

  int32_t timePrec = TSDB_TIME_PRECISION_MILLI;
  if (0 != precision[0]) {
    if (0 == strncasecmp(precision, "ms", 2)) {
      timePrec = TSDB_TIME_PRECISION_MILLI;
    }  else if (0 == strncasecmp(precision, "us", 2)) {
      timePrec = TSDB_TIME_PRECISION_MICRO;
    }  else {
      errorPrint("Not support precision: %s\n", precision);
      exit(-1);
    }
  }

  int64_t start_time;
  if (superTblInfo) {
    if (0 == strncasecmp(superTblInfo->startTimestamp, "now", 3)) {
        start_time = taosGetTimestamp(timePrec);
    } else {
      if (TSDB_CODE_SUCCESS != taosParseTime(
        superTblInfo->startTimestamp,
        &start_time,
        strlen(superTblInfo->startTimestamp),
        timePrec, 0)) {
          ERROR_EXIT("failed to parse time!\n");
      }
    }
  } else {
     start_time = 1500000000000;
  }

  int64_t start = taosGetTimestampMs();

  // read sample data from file first
  if ((superTblInfo) && (0 == strncasecmp(superTblInfo->dataSource,
              "sample", strlen("sample")))) {
    if (0 != prepareSampleDataForSTable(superTblInfo)) {
      errorPrint("%s() LN%d, prepare sample data for stable failed!\n",
              __func__, __LINE__);
      exit(-1);
    }
  }

  // read sample data from file first
  if ((superTblInfo) && (0 == strncasecmp(superTblInfo->dataSource,
              "sample", strlen("sample")))) {
    if (0 != prepareSampleDataForSTable(superTblInfo)) {
      errorPrint("%s() LN%d, prepare sample data for stable failed!\n",
              __func__, __LINE__);
      exit(-1);
    }
  }

  TAOS* taos = taos_connect(
              g_Dbs.host, g_Dbs.user,
              g_Dbs.password, db_name, g_Dbs.port);
  if (NULL == taos) {
    errorPrint("%s() LN%d, connect to server fail , reason: %s\n",
                __func__, __LINE__, taos_errstr(NULL));
    exit(-1);
  }

  int ntables = 0;
  int startFrom;

  if (superTblInfo) {
    int64_t limit;
    uint64_t offset;

    if ((NULL != g_args.sqlFile) && (superTblInfo->childTblExists == TBL_NO_EXISTS) &&
            ((superTblInfo->childTblOffset != 0) || (superTblInfo->childTblLimit >= 0))) {
      printf("WARNING: offset and limit will not be used since the child tables not exists!\n");
    }

    if (superTblInfo->childTblExists == TBL_ALREADY_EXISTS) {
      if ((superTblInfo->childTblLimit < 0)
          || ((superTblInfo->childTblOffset + superTblInfo->childTblLimit)
            > (superTblInfo->childTblCount))) {
        superTblInfo->childTblLimit =
            superTblInfo->childTblCount - superTblInfo->childTblOffset;
      }

      offset = superTblInfo->childTblOffset;
      limit = superTblInfo->childTblLimit;
    } else {
      limit = superTblInfo->childTblCount;
      offset = 0;
    }

    ntables = limit;
    startFrom = offset;

    if ((superTblInfo->childTblExists != TBL_NO_EXISTS)
        && ((superTblInfo->childTblOffset + superTblInfo->childTblLimit )
            > superTblInfo->childTblCount)) {
      printf("WARNING: specified offset + limit > child table count!\n");
      if (!g_args.answer_yes) {
        printf("         Press enter key to continue or Ctrl-C to stop\n\n");
        (void)getchar();
      }
    }

    if ((superTblInfo->childTblExists != TBL_NO_EXISTS)
            && (0 == superTblInfo->childTblLimit)) {
      printf("WARNING: specified limit = 0, which cannot find table name to insert or query! \n");
      if (!g_args.answer_yes) {
        printf("         Press enter key to continue or Ctrl-C to stop\n\n");
        (void)getchar();
      }
    }

    superTblInfo->childTblName = (char*)calloc(1,
        limit * TSDB_TABLE_NAME_LEN);
    if (superTblInfo->childTblName == NULL) {
      errorPrint("%s() LN%d, alloc memory failed!\n", __func__, __LINE__);
      taos_close(taos);
      exit(-1);
    }

    uint64_t childTblCount;
    getChildNameOfSuperTableWithLimitAndOffset(
        taos,
        db_name, superTblInfo->sTblName,
        &superTblInfo->childTblName, &childTblCount,
        limit,
        offset);
  } else {
    ntables = g_args.num_of_tables;
    startFrom = 0;
  }

  taos_close(taos);

  uint64_t a = ntables / threads;
  if (a < 1) {
    threads = ntables;
    a = 1;
  }

  uint64_t b = 0;
  if (threads != 0) {
    b = ntables % threads;
  }

  if ((superTblInfo)
      && (0 == strncasecmp(superTblInfo->insertMode, "rest", strlen("rest")))) {
    if (convertHostToServAddr(g_Dbs.host, g_Dbs.port, &(g_Dbs.serv_addr)) != 0)
      exit(-1);
  }

  for (int i = 0; i < threads; i++) {
    threadInfo *t_info = infos + i;
    t_info->threadID = i;
    tstrncpy(t_info->db_name, db_name, MAX_DB_NAME_SIZE);
    t_info->time_precision = timePrec;
    t_info->superTblInfo = superTblInfo;

    t_info->start_time = start_time;
<<<<<<< HEAD
    t_info->minDelay = INT64_MAX;
=======
    t_info->minDelay = UINT64_MAX;
>>>>>>> 65c5e682

    if ((NULL == superTblInfo) ||
            (0 == strncasecmp(superTblInfo->insertMode, "taosc", 5))) {
      //t_info->taos = taos;
      t_info->taos = taos_connect(
              g_Dbs.host, g_Dbs.user,
              g_Dbs.password, db_name, g_Dbs.port);
      if (NULL == t_info->taos) {
        errorPrint(
                "connect to server fail from insert sub thread, reason: %s\n",
                taos_errstr(NULL));
        exit(-1);
      }
    } else {
      t_info->taos = NULL;
    }

/*    if ((NULL == superTblInfo)
            || (0 == superTblInfo->multiThreadWriteOneTbl)) {
            */
      t_info->start_table_from = startFrom;
      t_info->ntables = i<b?a+1:a;
      t_info->end_table_to = i < b ? startFrom + a : startFrom + a - 1;
      startFrom = t_info->end_table_to + 1;
/*    } else {
      t_info->start_table_from = 0;
      t_info->ntables = superTblInfo->childTblCount;
      t_info->start_time = t_info->start_time + rand_int() % 10000 - rand_tinyint();
    }
*/
    tsem_init(&(t_info->lock_sem), 0, 0);
    if (ASYNC_MODE == g_Dbs.asyncMode) {
      pthread_create(pids + i, NULL, asyncWrite, t_info);
    } else {
      pthread_create(pids + i, NULL, syncWrite, t_info);
    }
  }

  for (int i = 0; i < threads; i++) {
    pthread_join(pids[i], NULL);
  }

<<<<<<< HEAD
  int64_t totalDelay = 0;
  int64_t maxDelay = 0;
  int64_t minDelay = INT64_MAX;
  int64_t cntDelay = 1;
=======
  uint64_t totalDelay = 0;
  uint64_t maxDelay = 0;
  uint64_t minDelay = UINT64_MAX;
  uint64_t cntDelay = 1;
>>>>>>> 65c5e682
  double  avgDelay = 0;

  for (int i = 0; i < threads; i++) {
    threadInfo *t_info = infos + i;

    tsem_destroy(&(t_info->lock_sem));
    taos_close(t_info->taos);

    debugPrint("%s() LN%d, [%d] totalInsert=%"PRIu64" totalAffected=%"PRIu64"\n",
            __func__, __LINE__,
            t_info->threadID, t_info->totalInsertRows,
            t_info->totalAffectedRows);
    if (superTblInfo) {
        superTblInfo->totalAffectedRows += t_info->totalAffectedRows;
        superTblInfo->totalInsertRows += t_info->totalInsertRows;
    } else {
        g_args.totalAffectedRows += t_info->totalAffectedRows;
        g_args.totalInsertRows += t_info->totalInsertRows;
    }

    totalDelay  += t_info->totalDelay;
    cntDelay   += t_info->cntDelay;
    if (t_info->maxDelay > maxDelay) maxDelay = t_info->maxDelay;
    if (t_info->minDelay < minDelay) minDelay = t_info->minDelay;
  }
  cntDelay -= 1;

  if (cntDelay == 0)    cntDelay = 1;
  avgDelay = (double)totalDelay / cntDelay;

  int64_t end = taosGetTimestampMs();
  int64_t t = end - start;

  if (superTblInfo) {
    fprintf(stderr, "Spent %.2f seconds to insert rows: %"PRIu64", affected rows: %"PRIu64" with %d thread(s) into %s.%s. %.2f records/second\n\n",
          t / 1000.0, superTblInfo->totalInsertRows,
          superTblInfo->totalAffectedRows,
          threads, db_name, superTblInfo->sTblName,
          (double)superTblInfo->totalInsertRows / (t / 1000.0));

    if (g_fpOfInsertResult) {
      fprintf(g_fpOfInsertResult,
          "Spent %.2f seconds to insert rows: %"PRIu64", affected rows: %"PRIu64" with %d thread(s) into %s.%s. %.2f records/second\n\n",
          t / 1000.0, superTblInfo->totalInsertRows,
          superTblInfo->totalAffectedRows,
          threads, db_name, superTblInfo->sTblName,
          (double)superTblInfo->totalInsertRows / (t / 1000.0));
    }
  } else {
    fprintf(stderr, "Spent %.2f seconds to insert rows: %"PRIu64", affected rows: %"PRIu64" with %d thread(s) into %s %.2f records/second\n\n",
          t / 1000.0, g_args.totalInsertRows,
          g_args.totalAffectedRows,
          threads, db_name,
          (double)g_args.totalInsertRows / (t / 1000.0));
    if (g_fpOfInsertResult) {
      fprintf(g_fpOfInsertResult,
          "Spent %.2f seconds to insert rows: %"PRIu64", affected rows: %"PRIu64" with %d thread(s) into %s %.2f records/second\n\n",
          t * 1000.0, g_args.totalInsertRows,
          g_args.totalAffectedRows,
          threads, db_name,
          (double)g_args.totalInsertRows / (t / 1000.0));
    }
  }

  fprintf(stderr, "insert delay, avg: %10.2fms, max: %"PRIu64"ms, min: %"PRIu64"ms\n\n",
          avgDelay, maxDelay, minDelay);
  if (g_fpOfInsertResult) {
    fprintf(g_fpOfInsertResult, "insert delay, avg:%10.2fms, max: %"PRIu64"ms, min: %"PRIu64"ms\n\n",
          avgDelay, maxDelay, minDelay);
  }

  //taos_close(taos);

  free(pids);
  free(infos);
}

static void *readTable(void *sarg) {
#if 1
  threadInfo *rinfo = (threadInfo *)sarg;
  TAOS *taos = rinfo->taos;
  char command[BUFFER_SIZE] = "\0";
  uint64_t sTime = rinfo->start_time;
  char *tb_prefix = rinfo->tb_prefix;
  FILE *fp = fopen(rinfo->fp, "a");
  if (NULL == fp) {
    errorPrint( "fopen %s fail, reason:%s.\n", rinfo->fp, strerror(errno));
    return NULL;
  }

    int num_of_DPT;
/*  if (rinfo->superTblInfo) {
    num_of_DPT = rinfo->superTblInfo->insertRows; //  nrecords_per_table;
  } else {
  */
      num_of_DPT = g_args.num_of_DPT;
//  }

  int num_of_tables = rinfo->ntables; // rinfo->end_table_to - rinfo->start_table_from + 1;
  int totalData = num_of_DPT * num_of_tables;
  bool do_aggreFunc = g_Dbs.do_aggreFunc;

  int n = do_aggreFunc ? (sizeof(aggreFunc) / sizeof(aggreFunc[0])) : 2;
  if (!do_aggreFunc) {
    printf("\nThe first field is either Binary or Bool. Aggregation functions are not supported.\n");
  }
  printf("%d records:\n", totalData);
  fprintf(fp, "| QFunctions |    QRecords    |   QSpeed(R/s)   |  QLatency(ms) |\n");

  for (uint64_t j = 0; j < n; j++) {
    double totalT = 0;
    uint64_t count = 0;
    for (uint64_t i = 0; i < num_of_tables; i++) {
      sprintf(command, "select %s from %s%"PRIu64" where ts>= %" PRIu64,
              aggreFunc[j], tb_prefix, i, sTime);

      double t = taosGetTimestampMs();
      TAOS_RES *pSql = taos_query(taos, command);
      int32_t code = taos_errno(pSql);

      if (code != 0) {
        errorPrint( "Failed to query:%s\n", taos_errstr(pSql));
        taos_free_result(pSql);
        taos_close(taos);
        fclose(fp);
        return NULL;
      }

      while(taos_fetch_row(pSql) != NULL) {
        count++;
      }

      t = taosGetTimestampMs() - t;
      totalT += t;

      taos_free_result(pSql);
    }

    fprintf(fp, "|%10s  |   %10d   |  %12.2f   |   %10.2f  |\n",
            aggreFunc[j][0] == '*' ? "   *   " : aggreFunc[j], totalData,
            (double)(num_of_tables * num_of_DPT) / totalT, totalT * 1000);
    printf("select %10s took %.6f second(s)\n", aggreFunc[j], totalT * 1000);
  }
  fprintf(fp, "\n");
  fclose(fp);
#endif
  return NULL;
}

static void *readMetric(void *sarg) {
#if 1
  threadInfo *rinfo = (threadInfo *)sarg;
  TAOS *taos = rinfo->taos;
  char command[BUFFER_SIZE] = "\0";
  FILE *fp = fopen(rinfo->fp, "a");
  if (NULL == fp) {
    printf("fopen %s fail, reason:%s.\n", rinfo->fp, strerror(errno));
    return NULL;
  }

  int num_of_DPT = rinfo->superTblInfo->insertRows;
  int num_of_tables = rinfo->ntables; // rinfo->end_table_to - rinfo->start_table_from + 1;
  int totalData = num_of_DPT * num_of_tables;
  bool do_aggreFunc = g_Dbs.do_aggreFunc;

  int n = do_aggreFunc ? (sizeof(aggreFunc) / sizeof(aggreFunc[0])) : 2;
  if (!do_aggreFunc) {
    printf("\nThe first field is either Binary or Bool. Aggregation functions are not supported.\n");
  }
  printf("%d records:\n", totalData);
  fprintf(fp, "Querying On %d records:\n", totalData);

  for (int j = 0; j < n; j++) {
    char condition[COND_BUF_LEN] = "\0";
    char tempS[64] = "\0";

    int m = 10 < num_of_tables ? 10 : num_of_tables;

    for (int i = 1; i <= m; i++) {
      if (i == 1) {
        sprintf(tempS, "t1 = %d", i);
      } else {
        sprintf(tempS, " or t1 = %d ", i);
      }
      strncat(condition, tempS, COND_BUF_LEN - 1);

      sprintf(command, "select %s from meters where %s", aggreFunc[j], condition);

      printf("Where condition: %s\n", condition);
      fprintf(fp, "%s\n", command);

      double t = taosGetTimestampMs();

      TAOS_RES *pSql = taos_query(taos, command);
      int32_t code = taos_errno(pSql);

      if (code != 0) {
        errorPrint( "Failed to query:%s\n", taos_errstr(pSql));
        taos_free_result(pSql);
        taos_close(taos);
        fclose(fp);
        return NULL;
      }
      int count = 0;
      while(taos_fetch_row(pSql) != NULL) {
        count++;
      }
      t = taosGetTimestampMs() - t;

      fprintf(fp, "| Speed: %12.2f(per s) | Latency: %.4f(ms) |\n",
              num_of_tables * num_of_DPT / (t * 1000.0), t);
      printf("select %10s took %.6f second(s)\n\n", aggreFunc[j], t * 1000.0);

      taos_free_result(pSql);
    }
    fprintf(fp, "\n");
  }
  fclose(fp);
#endif
  return NULL;
}


static int insertTestProcess() {

  setupForAnsiEscape();
  int ret = printfInsertMeta();
  resetAfterAnsiEscape();

  if (ret == -1)
    exit(EXIT_FAILURE);

  debugPrint("%d result file: %s\n", __LINE__, g_Dbs.resultFile);
  g_fpOfInsertResult = fopen(g_Dbs.resultFile, "a");
  if (NULL == g_fpOfInsertResult) {
    errorPrint( "Failed to open %s for save result\n", g_Dbs.resultFile);
    return -1;
  }

  if (g_fpOfInsertResult)
    printfInsertMetaToFile(g_fpOfInsertResult);

  if (!g_args.answer_yes) {
    printf("Press enter key to continue\n\n");
    (void)getchar();
  }

  init_rand_data();

  // create database and super tables
  if(createDatabasesAndStables() != 0) {
    if (g_fpOfInsertResult)
      fclose(g_fpOfInsertResult);
    return -1;
  }

  // pretreatement
  prepareSampleData();

  double start;
  double end;

  // create child tables
  start = taosGetTimestampMs();
  createChildTables();
  end = taosGetTimestampMs();

  if (g_totalChildTables > 0) {
    fprintf(stderr, "Spent %.4f seconds to create %d tables with %d thread(s)\n\n",
            (end - start)/1000.0, g_totalChildTables, g_Dbs.threadCountByCreateTbl);
    if (g_fpOfInsertResult) {
      fprintf(g_fpOfInsertResult,
            "Spent %.4f seconds to create %d tables with %d thread(s)\n\n",
            (end - start)/1000.0, g_totalChildTables, g_Dbs.threadCountByCreateTbl);
    }
  }

  taosMsleep(1000);
  // create sub threads for inserting data
  //start = taosGetTimestampMs();
  for (int i = 0; i < g_Dbs.dbCount; i++) {
    if (g_Dbs.use_metric) {
      if (g_Dbs.db[i].superTblCount > 0) {
        for (int j = 0; j < g_Dbs.db[i].superTblCount; j++) {

          SSuperTable* superTblInfo = &g_Dbs.db[i].superTbls[j];

          if (superTblInfo && (superTblInfo->insertRows > 0)) {
            startMultiThreadInsertData(
              g_Dbs.threadCount,
              g_Dbs.db[i].dbName,
              g_Dbs.db[i].dbCfg.precision,
              superTblInfo);
          }
        }
      }
    } else {
        startMultiThreadInsertData(
          g_Dbs.threadCount,
          g_Dbs.db[i].dbName,
          g_Dbs.db[i].dbCfg.precision,
          NULL);
    }
  }
  //end = taosGetTimestampMs();

  //int64_t    totalInsertRows = 0;
  //int64_t    totalAffectedRows = 0;
  //for (int i = 0; i < g_Dbs.dbCount; i++) {
  //  for (int j = 0; j < g_Dbs.db[i].superTblCount; j++) {
  //  totalInsertRows+= g_Dbs.db[i].superTbls[j].totalInsertRows;
  //  totalAffectedRows += g_Dbs.db[i].superTbls[j].totalAffectedRows;
  //}
  //printf("Spent %.4f seconds to insert rows: %"PRId64", affected rows: %"PRId64" with %d thread(s)\n\n", end - start, totalInsertRows, totalAffectedRows, g_Dbs.threadCount);
  postFreeResource();

  return 0;
}

static void *specifiedTableQuery(void *sarg) {
  threadInfo *pThreadInfo = (threadInfo *)sarg;

  if (pThreadInfo->taos == NULL) {
    TAOS * taos = NULL;
    taos = taos_connect(g_queryInfo.host,
          g_queryInfo.user,
          g_queryInfo.password,
          NULL,
          g_queryInfo.port);
    if (taos == NULL) {
      errorPrint("[%d] Failed to connect to TDengine, reason:%s\n",
            pThreadInfo->threadID, taos_errstr(NULL));
      return NULL;
    } else {
      pThreadInfo->taos = taos;
    }
  }

  char sqlStr[MAX_DB_NAME_SIZE + 5];
  sprintf(sqlStr, "use %s", g_queryInfo.dbName);
  if (0 != queryDbExec(pThreadInfo->taos, sqlStr, NO_INSERT_TYPE, false)) {
    taos_close(pThreadInfo->taos);
    errorPrint( "use database %s failed!\n\n",
                g_queryInfo.dbName);
    return NULL;
  }

  uint64_t st = 0;
  uint64_t et = 0;

  uint64_t queryTimes = g_queryInfo.specifiedQueryInfo.queryTimes;

  uint64_t totalQueried = 0;
  uint64_t lastPrintTime = taosGetTimestampMs();
  uint64_t startTs = taosGetTimestampMs();

  while(queryTimes --) {
    if (g_queryInfo.specifiedQueryInfo.queryInterval && (et - st) <
            (int64_t)g_queryInfo.specifiedQueryInfo.queryInterval) {
      taosMsleep(g_queryInfo.specifiedQueryInfo.queryInterval - (et - st)); // ms
    }

    char tmpFile[MAX_FILE_NAME_LEN*2] = {0};
    if (g_queryInfo.specifiedQueryInfo.result[pThreadInfo->querySeq][0] != 0) {
        sprintf(tmpFile, "%s-%d",
                g_queryInfo.specifiedQueryInfo.result[pThreadInfo->querySeq],
                pThreadInfo->threadID);
    }

    st = taosGetTimestampMs();

    selectAndGetResult(pThreadInfo,
          g_queryInfo.specifiedQueryInfo.sql[pThreadInfo->querySeq], tmpFile);

    et = taosGetTimestampMs();
    printf("=thread[%"PRId64"] use %s complete one sql, Spent %10.3f s\n",
              taosGetSelfPthreadId(), g_queryInfo.queryMode, (et - st)/1000.0);

    totalQueried ++;
    g_queryInfo.specifiedQueryInfo.totalQueried ++;

    uint64_t  currentPrintTime = taosGetTimestampMs();
    uint64_t  endTs = taosGetTimestampMs();
    if (currentPrintTime - lastPrintTime > 30*1000) {
      debugPrint("%s() LN%d, endTs=%"PRIu64"ms, startTs=%"PRIu64"ms\n",
          __func__, __LINE__, endTs, startTs);
      printf("thread[%d] has currently completed queries: %"PRIu64", QPS: %10.6f\n",
                    pThreadInfo->threadID,
                    totalQueried,
                    (double)(totalQueried/((endTs-startTs)/1000.0)));
      lastPrintTime = currentPrintTime;
    }
  }
  return NULL;
}

static void replaceChildTblName(char* inSql, char* outSql, int tblIndex) {
  char sourceString[32] = "xxxx";
  char subTblName[MAX_TB_NAME_SIZE*3];
  sprintf(subTblName, "%s.%s",
          g_queryInfo.dbName,
          g_queryInfo.superQueryInfo.childTblName + tblIndex*TSDB_TABLE_NAME_LEN);

  //printf("inSql: %s\n", inSql);

  char* pos = strstr(inSql, sourceString);
  if (0 == pos) {
    return;
  }

  tstrncpy(outSql, inSql, pos - inSql + 1);
  //printf("1: %s\n", outSql);
  strncat(outSql, subTblName, MAX_QUERY_SQL_LENGTH - 1);
  //printf("2: %s\n", outSql);
  strncat(outSql, pos+strlen(sourceString), MAX_QUERY_SQL_LENGTH - 1);
  //printf("3: %s\n", outSql);
}

static void *superTableQuery(void *sarg) {
  char sqlstr[MAX_QUERY_SQL_LENGTH];
  threadInfo *pThreadInfo = (threadInfo *)sarg;

  if (pThreadInfo->taos == NULL) {
    TAOS * taos = NULL;
    taos = taos_connect(g_queryInfo.host,
          g_queryInfo.user,
          g_queryInfo.password,
          NULL,
          g_queryInfo.port);
    if (taos == NULL) {
      errorPrint("[%d] Failed to connect to TDengine, reason:%s\n",
            pThreadInfo->threadID, taos_errstr(NULL));
      return NULL;
    } else {
      pThreadInfo->taos = taos;
    }
  }

  uint64_t st = 0;
  uint64_t et = (int64_t)g_queryInfo.superQueryInfo.queryInterval;

  uint64_t queryTimes = g_queryInfo.superQueryInfo.queryTimes;
  uint64_t totalQueried = 0;
  uint64_t  startTs = taosGetTimestampMs();

  uint64_t  lastPrintTime = taosGetTimestampMs();
  while(queryTimes --) {
    if (g_queryInfo.superQueryInfo.queryInterval
            && (et - st) < (int64_t)g_queryInfo.superQueryInfo.queryInterval) {
      taosMsleep(g_queryInfo.superQueryInfo.queryInterval - (et - st)); // ms
      //printf("========sleep duration:%"PRId64 "========inserted rows:%d, table range:%d - %d\n", (1000 - (et - st)), i, pThreadInfo->start_table_from, pThreadInfo->end_table_to);
    }

    st = taosGetTimestampMs();
    for (int i = pThreadInfo->start_table_from; i <= pThreadInfo->end_table_to; i++) {
      for (int j = 0; j < g_queryInfo.superQueryInfo.sqlCount; j++) {
        memset(sqlstr,0,sizeof(sqlstr));
        replaceChildTblName(g_queryInfo.superQueryInfo.sql[j], sqlstr, i);
        char tmpFile[MAX_FILE_NAME_LEN*2] = {0};
        if (g_queryInfo.superQueryInfo.result[j][0] != 0) {
          sprintf(tmpFile, "%s-%d",
                  g_queryInfo.superQueryInfo.result[j],
                  pThreadInfo->threadID);
        }
        selectAndGetResult(pThreadInfo, sqlstr, tmpFile);

        totalQueried++;
        g_queryInfo.superQueryInfo.totalQueried ++;

        int64_t  currentPrintTime = taosGetTimestampMs();
        int64_t  endTs = taosGetTimestampMs();
        if (currentPrintTime - lastPrintTime > 30*1000) {
          printf("thread[%d] has currently completed queries: %"PRIu64", QPS: %10.3f\n",
                    pThreadInfo->threadID,
                    totalQueried,
                    (double)(totalQueried/((endTs-startTs)/1000.0)));
          lastPrintTime = currentPrintTime;
        }
      }
    }
    et = taosGetTimestampMs();
    printf("####thread[%"PRId64"] complete all sqls to allocate all sub-tables[%"PRIu64" - %"PRIu64"] once queries duration:%.4fs\n\n",
            taosGetSelfPthreadId(),
            pThreadInfo->start_table_from,
            pThreadInfo->end_table_to,
            (double)(et - st)/1000.0);
  }

  return NULL;
}

static int queryTestProcess() {

  setupForAnsiEscape();
  printfQueryMeta();
  resetAfterAnsiEscape();

  TAOS * taos = NULL;
  taos = taos_connect(g_queryInfo.host,
          g_queryInfo.user,
          g_queryInfo.password,
          NULL,
          g_queryInfo.port);
  if (taos == NULL) {
    errorPrint( "Failed to connect to TDengine, reason:%s\n",
            taos_errstr(NULL));
    exit(-1);
  }

  if (0 != g_queryInfo.superQueryInfo.sqlCount) {
    getAllChildNameOfSuperTable(taos,
            g_queryInfo.dbName,
            g_queryInfo.superQueryInfo.sTblName,
            &g_queryInfo.superQueryInfo.childTblName,
            &g_queryInfo.superQueryInfo.childTblCount);
  }

  if (!g_args.answer_yes) {
    printf("Press enter key to continue\n\n");
    (void)getchar();
  }

  if (g_args.debug_print || g_args.verbose_print) {
    printfQuerySystemInfo(taos);
  }

  if (0 == strncasecmp(g_queryInfo.queryMode, "rest", strlen("rest"))) {
    if (convertHostToServAddr(
        g_queryInfo.host, g_queryInfo.port, &g_queryInfo.serv_addr) != 0)
      exit(-1);
  }

  pthread_t  *pids  = NULL;
  threadInfo *infos = NULL;
  //==== create sub threads for query from specify table
  int nConcurrent = g_queryInfo.specifiedQueryInfo.concurrent;
  int nSqlCount = g_queryInfo.specifiedQueryInfo.sqlCount;

  uint64_t startTs = taosGetTimestampMs();

  if ((nSqlCount > 0) && (nConcurrent > 0)) {

    pids  = malloc(nConcurrent * nSqlCount * sizeof(pthread_t));
    infos = malloc(nConcurrent * nSqlCount * sizeof(threadInfo));

    if ((NULL == pids) || (NULL == infos)) {
      taos_close(taos);
      ERROR_EXIT("memory allocation failed for create threads\n");
    }

    for (int i = 0; i < nConcurrent; i++) {
      for (int j = 0; j < nSqlCount; j++) {
        threadInfo *t_info = infos + i * nSqlCount + j;
        t_info->threadID = i * nSqlCount + j;
        t_info->querySeq = j;

        if (0 == strncasecmp(g_queryInfo.queryMode, "taosc", 5)) {

          char sqlStr[MAX_TB_NAME_SIZE*2];
          sprintf(sqlStr, "use %s", g_queryInfo.dbName);
          verbosePrint("%s() %d sqlStr: %s\n", __func__, __LINE__, sqlStr);
          if (0 != queryDbExec(taos, sqlStr, NO_INSERT_TYPE, false)) {
            taos_close(taos);
            free(infos);
            free(pids);
            errorPrint( "use database %s failed!\n\n",
                g_queryInfo.dbName);
            return -1;
          }
        }

        t_info->taos = NULL;// TODO: workaround to use separate taos connection;

        pthread_create(pids + i * nSqlCount + j, NULL, specifiedTableQuery,
            t_info);
      }
    }
  } else {
    g_queryInfo.specifiedQueryInfo.concurrent = 0;
  }

  taos_close(taos);

  pthread_t  *pidsOfSub  = NULL;
  threadInfo *infosOfSub = NULL;
  //==== create sub threads for query from all sub table of the super table
  if ((g_queryInfo.superQueryInfo.sqlCount > 0)
          && (g_queryInfo.superQueryInfo.threadCnt > 0)) {
    pidsOfSub  = malloc(g_queryInfo.superQueryInfo.threadCnt * sizeof(pthread_t));
    infosOfSub = malloc(g_queryInfo.superQueryInfo.threadCnt * sizeof(threadInfo));

    if ((NULL == pidsOfSub) || (NULL == infosOfSub)) {
      free(infos);
      free(pids);

      ERROR_EXIT("memory allocation failed for create threads\n");
    }

    uint64_t ntables = g_queryInfo.superQueryInfo.childTblCount;
    int threads = g_queryInfo.superQueryInfo.threadCnt;

    uint64_t a = ntables / threads;
    if (a < 1) {
      threads = ntables;
      a = 1;
    }

    uint64_t b = 0;
    if (threads != 0) {
      b = ntables % threads;
    }

    uint64_t startFrom = 0;
    for (int i = 0; i < threads; i++) {
      threadInfo *t_info = infosOfSub + i;
      t_info->threadID = i;

      t_info->start_table_from = startFrom;
      t_info->ntables = i<b?a+1:a;
      t_info->end_table_to = i < b ? startFrom + a : startFrom + a - 1;
      startFrom = t_info->end_table_to + 1;
      t_info->taos = NULL; // TODO: workaround to use separate taos connection;
      pthread_create(pidsOfSub + i, NULL, superTableQuery, t_info);
    }

    g_queryInfo.superQueryInfo.threadCnt = threads;
  } else {
    g_queryInfo.superQueryInfo.threadCnt = 0;
  }

  if ((nSqlCount > 0) && (nConcurrent > 0)) {
    for (int i = 0; i < nConcurrent; i++) {
      for (int j = 0; j < nSqlCount; j++) {
        pthread_join(pids[i * nSqlCount + j], NULL);
      }
    }
  }

  tmfree((char*)pids);
  tmfree((char*)infos);

  for (int i = 0; i < g_queryInfo.superQueryInfo.threadCnt; i++) {
    pthread_join(pidsOfSub[i], NULL);
  }

  tmfree((char*)pidsOfSub);
  tmfree((char*)infosOfSub);

//  taos_close(taos);// TODO: workaround to use separate taos connection;
  uint64_t endTs = taosGetTimestampMs();

  uint64_t totalQueried = g_queryInfo.specifiedQueryInfo.totalQueried +
    g_queryInfo.superQueryInfo.totalQueried;

  fprintf(stderr, "==== completed total queries: %"PRIu64", the QPS of all threads: %10.3f====\n",
          totalQueried,
          (double)(totalQueried/((endTs-startTs)/1000.0)));
  return 0;
}

static void subscribe_callback(TAOS_SUB* tsub, TAOS_RES *res, void* param, int code) {
  if (res == NULL || taos_errno(res) != 0) {
    errorPrint("%s() LN%d, failed to subscribe result, code:%d, reason:%s\n",
           __func__, __LINE__, code, taos_errstr(res));
    return;
  }

  if (param)
    appendResultToFile(res, (char*)param);
  // tao_unscribe() will free result.
}

static TAOS_SUB* subscribeImpl(
        TAOS *taos, char *sql, char* topic, char* resultFileName) {
  TAOS_SUB* tsub = NULL;

  if (ASYNC_MODE == g_queryInfo.specifiedQueryInfo.asyncMode) {
    tsub = taos_subscribe(taos,
            g_queryInfo.specifiedQueryInfo.subscribeRestart,
            topic, sql, subscribe_callback, (void*)resultFileName,
            g_queryInfo.specifiedQueryInfo.subscribeInterval);
  } else {
    tsub = taos_subscribe(taos,
            g_queryInfo.specifiedQueryInfo.subscribeRestart,
            topic, sql, NULL, NULL, 0);
  }

  if (tsub == NULL) {
    printf("failed to create subscription. topic:%s, sql:%s\n", topic, sql);
    return NULL;
  }

  return tsub;
}

static void *superSubscribe(void *sarg) {
  threadInfo *pThreadInfo = (threadInfo *)sarg;
  char subSqlstr[MAX_QUERY_SQL_LENGTH];
  TAOS_SUB*    tsub[MAX_QUERY_SQL_COUNT] = {0};

  if (g_queryInfo.superQueryInfo.sqlCount == 0)
    return NULL;

  if (pThreadInfo->taos == NULL) {
    TAOS * taos = NULL;
    taos = taos_connect(g_queryInfo.host,
          g_queryInfo.user,
          g_queryInfo.password,
          g_queryInfo.dbName,
          g_queryInfo.port);
    if (taos == NULL) {
      errorPrint("[%d] Failed to connect to TDengine, reason:%s\n",
            pThreadInfo->threadID, taos_errstr(NULL));
      return NULL;
    } else {
      pThreadInfo->taos = taos;
    }
  }

  char sqlStr[MAX_TB_NAME_SIZE*2];
  sprintf(sqlStr, "use %s", g_queryInfo.dbName);
  if (0 != queryDbExec(pThreadInfo->taos, sqlStr, NO_INSERT_TYPE, false)) {
    taos_close(pThreadInfo->taos);
    errorPrint( "use database %s failed!\n\n",
                g_queryInfo.dbName);
    return NULL;
  }

  char topic[32] = {0};
  for (uint64_t i = pThreadInfo->start_table_from;
          i <= pThreadInfo->end_table_to; i++) {
    for (int j = 0; j < g_queryInfo.superQueryInfo.sqlCount; j++) {
      sprintf(topic, "taosdemo-subscribe-%"PRIu64"-%d", i, j);
      memset(subSqlstr,0,sizeof(subSqlstr));
      replaceChildTblName(g_queryInfo.superQueryInfo.sql[j], subSqlstr, i);
      char tmpFile[MAX_FILE_NAME_LEN*2] = {0};
      if (g_queryInfo.superQueryInfo.result[j][0] != 0) {
        sprintf(tmpFile, "%s-%d",
                g_queryInfo.superQueryInfo.result[j], pThreadInfo->threadID);
      }

      uint64_t subSeq = i * g_queryInfo.superQueryInfo.sqlCount + j;
      debugPrint("%s() LN%d, subSeq=%"PRIu64" subSqlstr: %s\n",
              __func__, __LINE__, subSeq, subSqlstr);
      tsub[subSeq] = subscribeImpl(pThreadInfo->taos, subSqlstr, topic, tmpFile);
      if (NULL == tsub[subSeq]) {
        taos_close(pThreadInfo->taos);
        return NULL;
      }
    }
  }

  // start loop to consume result
  TAOS_RES* res = NULL;
  while(1) {
    for (uint64_t i = pThreadInfo->start_table_from; i <= pThreadInfo->end_table_to; i++) {
      for (int j = 0; j < g_queryInfo.superQueryInfo.sqlCount; j++) {
        if (ASYNC_MODE == g_queryInfo.superQueryInfo.asyncMode) {
            continue;
        }

        uint64_t subSeq = i * g_queryInfo.superQueryInfo.sqlCount + j;
        taosMsleep(100); // ms
        res = taos_consume(tsub[subSeq]);
        if (res) {
            char tmpFile[MAX_FILE_NAME_LEN*2] = {0};
            if (g_queryInfo.superQueryInfo.result[j][0] != 0) {
                sprintf(tmpFile, "%s-%d",
                  g_queryInfo.superQueryInfo.result[j],
                  pThreadInfo->threadID);
                appendResultToFile(res, tmpFile);
            }
        }
      }
    }
  }
  taos_free_result(res);

  for (uint64_t i = pThreadInfo->start_table_from;
          i <= pThreadInfo->end_table_to; i++) {
    for (int j = 0; j < g_queryInfo.superQueryInfo.sqlCount; j++) {
        uint64_t subSeq = i * g_queryInfo.superQueryInfo.sqlCount + j;
        taos_unsubscribe(tsub[subSeq],
                g_queryInfo.superQueryInfo.subscribeKeepProgress);
    }
  }

  taos_close(pThreadInfo->taos);
  return NULL;
}

static void *specifiedSubscribe(void *sarg) {
  threadInfo *pThreadInfo = (threadInfo *)sarg;
  TAOS_SUB*    tsub[MAX_QUERY_SQL_COUNT] = {0};

  if (g_queryInfo.specifiedQueryInfo.sqlCount == 0)
    return NULL;

  if (pThreadInfo->taos == NULL) {
    TAOS * taos = NULL;
    taos = taos_connect(g_queryInfo.host,
          g_queryInfo.user,
          g_queryInfo.password,
          g_queryInfo.dbName,
          g_queryInfo.port);
    if (taos == NULL) {
      errorPrint("[%d] Failed to connect to TDengine, reason:%s\n",
            pThreadInfo->threadID, taos_errstr(NULL));
      return NULL;
    } else {
      pThreadInfo->taos = taos;
    }
  }

  char sqlStr[MAX_TB_NAME_SIZE*2];
  sprintf(sqlStr, "use %s", g_queryInfo.dbName);
  debugPrint("%s() %d sqlStr: %s\n", __func__, __LINE__, sqlStr);
  if (0 != queryDbExec(pThreadInfo->taos, sqlStr, NO_INSERT_TYPE, false)) {
    taos_close(pThreadInfo->taos);
    return NULL;
  }

  char topic[32] = {0};
  for (int i = 0; i < g_queryInfo.specifiedQueryInfo.sqlCount; i++) {
      sprintf(topic, "taosdemo-subscribe-%d", i);
      char tmpFile[MAX_FILE_NAME_LEN*2] = {0};
      if (g_queryInfo.specifiedQueryInfo.result[i][0] != 0) {
        sprintf(tmpFile, "%s-%d",
                g_queryInfo.specifiedQueryInfo.result[i], pThreadInfo->threadID);
      }
      tsub[i] = subscribeImpl(pThreadInfo->taos,
          g_queryInfo.specifiedQueryInfo.sql[i], topic, tmpFile);
      if (NULL == tsub[i]) {
        taos_close(pThreadInfo->taos);
        return NULL;
      }
  }
  // start loop to consume result
  TAOS_RES* res = NULL;
  while(1) {
    for (int i = 0; i < g_queryInfo.specifiedQueryInfo.sqlCount; i++) {
      if (ASYNC_MODE == g_queryInfo.specifiedQueryInfo.asyncMode) {
        continue;
      }

      taosMsleep(1000); // ms
      res = taos_consume(tsub[i]);
      if (res) {
        char tmpFile[MAX_FILE_NAME_LEN*2] = {0};
        if (g_queryInfo.specifiedQueryInfo.result[i][0] != 0) {
          sprintf(tmpFile, "%s-%d",
                  g_queryInfo.specifiedQueryInfo.result[i], pThreadInfo->threadID);
          appendResultToFile(res, tmpFile);
        }
      }
    }
  }
  taos_free_result(res);

  for (int i = 0; i < g_queryInfo.specifiedQueryInfo.sqlCount; i++) {
    taos_unsubscribe(tsub[i],
        g_queryInfo.specifiedQueryInfo.subscribeKeepProgress);
  }

  taos_close(pThreadInfo->taos);
  return NULL;
}

static int subscribeTestProcess() {
  setupForAnsiEscape();
  printfQueryMeta();
  resetAfterAnsiEscape();

  if (!g_args.answer_yes) {
    printf("Press enter key to continue\n\n");
    (void) getchar();
  }

  TAOS * taos = NULL;
  taos = taos_connect(g_queryInfo.host,
          g_queryInfo.user,
          g_queryInfo.password,
          g_queryInfo.dbName,
          g_queryInfo.port);
  if (taos == NULL) {
    errorPrint( "Failed to connect to TDengine, reason:%s\n",
            taos_errstr(NULL));
    exit(-1);
  }

  if (0 != g_queryInfo.superQueryInfo.sqlCount) {
    getAllChildNameOfSuperTable(taos,
            g_queryInfo.dbName,
            g_queryInfo.superQueryInfo.sTblName,
            &g_queryInfo.superQueryInfo.childTblName,
            &g_queryInfo.superQueryInfo.childTblCount);
  }

  taos_close(taos); // TODO: workaround to use separate taos connection;

  pthread_t  *pids = NULL;
  threadInfo *infos = NULL;
  //==== create sub threads for query for specified table
  if (g_queryInfo.specifiedQueryInfo.sqlCount <= 0) {
    printf("%s() LN%d, sepcified query sqlCount %"PRIu64".\n",
              __func__, __LINE__,
              g_queryInfo.specifiedQueryInfo.sqlCount);
  } else {
    if (g_queryInfo.specifiedQueryInfo.concurrent <= 0) {
        errorPrint("%s() LN%d, sepcified query sqlCount %"PRIu64".\n",
              __func__, __LINE__,
              g_queryInfo.specifiedQueryInfo.sqlCount);
        exit(-1);
    }

    pids  = malloc(g_queryInfo.specifiedQueryInfo.concurrent * sizeof(pthread_t));
    infos = malloc(g_queryInfo.specifiedQueryInfo.concurrent * sizeof(threadInfo));
    if ((NULL == pids) || (NULL == infos)) {
        errorPrint("%s() LN%d, malloc failed for create threads\n", __func__, __LINE__);
        exit(-1);
    }

    for (int i = 0; i < g_queryInfo.specifiedQueryInfo.concurrent; i++) {
      threadInfo *t_info = infos + i;
      t_info->threadID = i;
      t_info->taos = NULL;  // TODO: workaround to use separate taos connection;
      pthread_create(pids + i, NULL, specifiedSubscribe, t_info);
    }
  }

  //==== create sub threads for super table query
  pthread_t  *pidsOfSub  = NULL;
  threadInfo *infosOfSub = NULL;
  if ((g_queryInfo.superQueryInfo.sqlCount > 0)
          && (g_queryInfo.superQueryInfo.threadCnt > 0)) {
    pidsOfSub  = malloc(g_queryInfo.superQueryInfo.threadCnt *
            sizeof(pthread_t));
    infosOfSub = malloc(g_queryInfo.superQueryInfo.threadCnt *
            sizeof(threadInfo));
    if ((NULL == pidsOfSub) || (NULL == infosOfSub)) {
      errorPrint("%s() LN%d, malloc failed for create threads\n",
              __func__, __LINE__);
      // taos_close(taos);
      exit(-1);
    }

    uint64_t ntables = g_queryInfo.superQueryInfo.childTblCount;
    int threads = g_queryInfo.superQueryInfo.threadCnt;

    uint64_t a = ntables / threads;
    if (a < 1) {
      threads = ntables;
      a = 1;
    }

    uint64_t b = 0;
    if (threads != 0) {
      b = ntables % threads;
    }

    uint64_t startFrom = 0;
    for (int i = 0; i < threads; i++) {
      threadInfo *t_info = infosOfSub + i;
      t_info->threadID = i;

      t_info->start_table_from = startFrom;
      t_info->ntables = i<b?a+1:a;
      t_info->end_table_to = i < b ? startFrom + a : startFrom + a - 1;
      startFrom = t_info->end_table_to + 1;
      t_info->taos = NULL; // TODO: workaround to use separate taos connection;
      pthread_create(pidsOfSub + i, NULL, superSubscribe, t_info);
    }

    g_queryInfo.superQueryInfo.threadCnt = threads;

    for (int i = 0; i < g_queryInfo.superQueryInfo.threadCnt; i++) {
      pthread_join(pidsOfSub[i], NULL);
    }
  }

  for (int i = 0; i < g_queryInfo.specifiedQueryInfo.concurrent; i++) {
    pthread_join(pids[i], NULL);
  }

  tmfree((char*)pids);
  tmfree((char*)infos);

  tmfree((char*)pidsOfSub);
  tmfree((char*)infosOfSub);
//   taos_close(taos);
  return 0;
}

static void initOfInsertMeta() {
  memset(&g_Dbs, 0, sizeof(SDbs));

  // set default values
  tstrncpy(g_Dbs.host, "127.0.0.1", MAX_HOSTNAME_SIZE);
  g_Dbs.port = 6030;
  tstrncpy(g_Dbs.user, TSDB_DEFAULT_USER, MAX_USERNAME_SIZE);
  tstrncpy(g_Dbs.password, TSDB_DEFAULT_PASS, MAX_PASSWORD_SIZE);
  g_Dbs.threadCount = 2;

  g_Dbs.use_metric = g_args.use_metric;
}

static void initOfQueryMeta() {
  memset(&g_queryInfo, 0, sizeof(SQueryMetaInfo));

  // set default values
  tstrncpy(g_queryInfo.host, "127.0.0.1", MAX_HOSTNAME_SIZE);
  g_queryInfo.port = 6030;
  tstrncpy(g_queryInfo.user, TSDB_DEFAULT_USER, MAX_USERNAME_SIZE);
  tstrncpy(g_queryInfo.password, TSDB_DEFAULT_PASS, MAX_PASSWORD_SIZE);
}

static void setParaFromArg(){
  if (g_args.host) {
    tstrncpy(g_Dbs.host, g_args.host, MAX_HOSTNAME_SIZE);
  } else {
    tstrncpy(g_Dbs.host, "127.0.0.1", MAX_HOSTNAME_SIZE);
  }

  if (g_args.user) {
    tstrncpy(g_Dbs.user, g_args.user, MAX_USERNAME_SIZE);
  }

  if (g_args.password) {
    tstrncpy(g_Dbs.password, g_args.password, MAX_PASSWORD_SIZE);
  }

  if (g_args.port) {
    g_Dbs.port = g_args.port;
  }

  g_Dbs.threadCount = g_args.num_of_threads;
  g_Dbs.threadCountByCreateTbl = g_args.num_of_threads;

  g_Dbs.dbCount = 1;
  g_Dbs.db[0].drop = 1;

  tstrncpy(g_Dbs.db[0].dbName, g_args.database, MAX_DB_NAME_SIZE);
  g_Dbs.db[0].dbCfg.replica = g_args.replica;
  tstrncpy(g_Dbs.db[0].dbCfg.precision, "ms", MAX_DB_NAME_SIZE);

  tstrncpy(g_Dbs.resultFile, g_args.output_file, MAX_FILE_NAME_LEN);

  g_Dbs.use_metric = g_args.use_metric;
  g_Dbs.insert_only = g_args.insert_only;

  g_Dbs.do_aggreFunc = true;

  char dataString[STRING_LEN];
  char **data_type = g_args.datatype;

  memset(dataString, 0, STRING_LEN);

  if (strcasecmp(data_type[0], "BINARY") == 0
          || strcasecmp(data_type[0], "BOOL") == 0
          || strcasecmp(data_type[0], "NCHAR") == 0 ) {
    g_Dbs.do_aggreFunc = false;
  }

  if (g_args.use_metric) {
    g_Dbs.db[0].superTblCount = 1;
    tstrncpy(g_Dbs.db[0].superTbls[0].sTblName, "meters", MAX_TB_NAME_SIZE);
    g_Dbs.db[0].superTbls[0].childTblCount = g_args.num_of_tables;
    g_Dbs.threadCount = g_args.num_of_threads;
    g_Dbs.threadCountByCreateTbl = g_args.num_of_threads;
    g_Dbs.asyncMode = g_args.async_mode;

    g_Dbs.db[0].superTbls[0].autoCreateTable = PRE_CREATE_SUBTBL;
    g_Dbs.db[0].superTbls[0].childTblExists = TBL_NO_EXISTS;
    g_Dbs.db[0].superTbls[0].disorderRange = g_args.disorderRange;
    g_Dbs.db[0].superTbls[0].disorderRatio = g_args.disorderRatio;
    tstrncpy(g_Dbs.db[0].superTbls[0].childTblPrefix,
            g_args.tb_prefix, MAX_TB_NAME_SIZE);
    tstrncpy(g_Dbs.db[0].superTbls[0].dataSource, "rand", MAX_TB_NAME_SIZE);
    tstrncpy(g_Dbs.db[0].superTbls[0].insertMode, "taosc", MAX_TB_NAME_SIZE);
    tstrncpy(g_Dbs.db[0].superTbls[0].startTimestamp,
            "2017-07-14 10:40:00.000", MAX_TB_NAME_SIZE);
    g_Dbs.db[0].superTbls[0].timeStampStep = DEFAULT_TIMESTAMP_STEP;

    g_Dbs.db[0].superTbls[0].insertRows = g_args.num_of_DPT;
    g_Dbs.db[0].superTbls[0].maxSqlLen = g_args.max_sql_len;

    g_Dbs.db[0].superTbls[0].columnCount = 0;
    for (int i = 0; i < MAX_NUM_DATATYPE; i++) {
      if (data_type[i] == NULL) {
        break;
      }

      tstrncpy(g_Dbs.db[0].superTbls[0].columns[i].dataType,
              data_type[i], MAX_TB_NAME_SIZE);
      g_Dbs.db[0].superTbls[0].columns[i].dataLen = g_args.len_of_binary;
      g_Dbs.db[0].superTbls[0].columnCount++;
    }

    if (g_Dbs.db[0].superTbls[0].columnCount > g_args.num_of_CPR) {
      g_Dbs.db[0].superTbls[0].columnCount = g_args.num_of_CPR;
    } else {
      for (int i = g_Dbs.db[0].superTbls[0].columnCount; i < g_args.num_of_CPR; i++) {
        tstrncpy(g_Dbs.db[0].superTbls[0].columns[i].dataType, "INT", MAX_TB_NAME_SIZE);
        g_Dbs.db[0].superTbls[0].columns[i].dataLen = 0;
        g_Dbs.db[0].superTbls[0].columnCount++;
      }
    }

    tstrncpy(g_Dbs.db[0].superTbls[0].tags[0].dataType, "INT", MAX_TB_NAME_SIZE);
    g_Dbs.db[0].superTbls[0].tags[0].dataLen = 0;

    tstrncpy(g_Dbs.db[0].superTbls[0].tags[1].dataType, "BINARY", MAX_TB_NAME_SIZE);
    g_Dbs.db[0].superTbls[0].tags[1].dataLen = g_args.len_of_binary;
    g_Dbs.db[0].superTbls[0].tagCount = 2;
  } else {
    g_Dbs.threadCountByCreateTbl = g_args.num_of_threads;
    g_Dbs.db[0].superTbls[0].tagCount = 0;
  }
}

/* Function to do regular expression check */
static int regexMatch(const char *s, const char *reg, int cflags) {
  regex_t regex;
  char    msgbuf[100] = {0};

  /* Compile regular expression */
  if (regcomp(&regex, reg, cflags) != 0) {
    printf("Fail to compile regex\n");
    exit(-1);
  }

  /* Execute regular expression */
  int reti = regexec(&regex, s, 0, NULL, 0);
  if (!reti) {
    regfree(&regex);
    return 1;
  } else if (reti == REG_NOMATCH) {
    regfree(&regex);
    return 0;
  } else {
    regerror(reti, &regex, msgbuf, sizeof(msgbuf));
    printf("Regex match failed: %s\n", msgbuf);
    regfree(&regex);
    exit(-1);
  }

  return 0;
}

static int isCommentLine(char *line) {
  if (line == NULL) return 1;

  return regexMatch(line, "^\\s*#.*", REG_EXTENDED);
}

static void querySqlFile(TAOS* taos, char* sqlFile)
{
  FILE *fp = fopen(sqlFile, "r");
  if (fp == NULL) {
    printf("failed to open file %s, reason:%s\n", sqlFile, strerror(errno));
    return;
  }

  int       read_len = 0;
  char *    cmd = calloc(1, MAX_SQL_SIZE);
  size_t    cmd_len = 0;
  char *    line = NULL;
  size_t    line_len = 0;

  double t = taosGetTimestampMs();

  while((read_len = tgetline(&line, &line_len, fp)) != -1) {
    if (read_len >= MAX_SQL_SIZE) continue;
    line[--read_len] = '\0';

    if (read_len == 0 || isCommentLine(line)) {  // line starts with #
      continue;
    }

    if (line[read_len - 1] == '\\') {
      line[read_len - 1] = ' ';
      memcpy(cmd + cmd_len, line, read_len);
      cmd_len += read_len;
      continue;
    }

    memcpy(cmd + cmd_len, line, read_len);
    verbosePrint("%s() LN%d cmd: %s\n", __func__, __LINE__, cmd);
    if (0 != queryDbExec(taos, cmd, NO_INSERT_TYPE, false)) {
        errorPrint("%s() LN%d, queryDbExec %s failed!\n",
               __func__, __LINE__, cmd);
        tmfree(cmd);
        tmfree(line);
        tmfclose(fp);
        return;
    }
    memset(cmd, 0, MAX_SQL_SIZE);
    cmd_len = 0;
  }

  t = taosGetTimestampMs() - t;
  printf("run %s took %.6f second(s)\n\n", sqlFile, t);

  tmfree(cmd);
  tmfree(line);
  tmfclose(fp);
  return;
}

static void testMetaFile() {
    if (INSERT_TEST == g_args.test_mode) {
      if (g_Dbs.cfgDir[0])
          taos_options(TSDB_OPTION_CONFIGDIR, g_Dbs.cfgDir);

      insertTestProcess();

    } else if (QUERY_TEST == g_args.test_mode) {
      if (g_queryInfo.cfgDir[0])
          taos_options(TSDB_OPTION_CONFIGDIR, g_queryInfo.cfgDir);

      queryTestProcess();

    } else if (SUBSCRIBE_TEST == g_args.test_mode) {
      if (g_queryInfo.cfgDir[0])
          taos_options(TSDB_OPTION_CONFIGDIR, g_queryInfo.cfgDir);

      subscribeTestProcess();

    }  else {
      ;
    }
}

static void queryResult() {
  // query data

  pthread_t read_id;
  threadInfo *rInfo = malloc(sizeof(threadInfo));
  assert(rInfo);
  rInfo->start_time = 1500000000000;  // 2017-07-14 10:40:00.000
  rInfo->start_table_from = 0;

  //rInfo->do_aggreFunc = g_Dbs.do_aggreFunc;
  if (g_args.use_metric) {
    rInfo->ntables = g_Dbs.db[0].superTbls[0].childTblCount;
    rInfo->end_table_to = g_Dbs.db[0].superTbls[0].childTblCount - 1;
    rInfo->superTblInfo = &g_Dbs.db[0].superTbls[0];
    tstrncpy(rInfo->tb_prefix,
          g_Dbs.db[0].superTbls[0].childTblPrefix, MAX_TB_NAME_SIZE);
  } else {
    rInfo->ntables = g_args.num_of_tables;
    rInfo->end_table_to = g_args.num_of_tables -1;
    tstrncpy(rInfo->tb_prefix, g_args.tb_prefix, MAX_TB_NAME_SIZE);
  }

  rInfo->taos = taos_connect(
          g_Dbs.host,
          g_Dbs.user,
          g_Dbs.password,
          g_Dbs.db[0].dbName,
          g_Dbs.port);
  if (rInfo->taos == NULL) {
    errorPrint( "Failed to connect to TDengine, reason:%s\n",
            taos_errstr(NULL));
    free(rInfo);
    exit(-1);
  }

  tstrncpy(rInfo->fp, g_Dbs.resultFile, MAX_FILE_NAME_LEN);

  if (!g_Dbs.use_metric) {
    pthread_create(&read_id, NULL, readTable, rInfo);
  } else {
    pthread_create(&read_id, NULL, readMetric, rInfo);
  }
  pthread_join(read_id, NULL);
  taos_close(rInfo->taos);
  free(rInfo);
}

static void testCmdLine() {

  if (strlen(configDir)) {
    wordexp_t full_path;
    if (wordexp(configDir, &full_path, 0) != 0) {
      errorPrint( "Invalid path %s\n", configDir);
      return;
    }
    taos_options(TSDB_OPTION_CONFIGDIR, full_path.we_wordv[0]);
    wordfree(&full_path);
  }

  g_args.test_mode = INSERT_TEST;
  insertTestProcess();

  if (false == g_Dbs.insert_only)
    queryResult();
}

int main(int argc, char *argv[]) {
  parse_args(argc, argv, &g_args);

  debugPrint("meta file: %s\n", g_args.metaFile);

  if (g_args.metaFile) {
    initOfInsertMeta();
    initOfQueryMeta();

    if (false == getInfoFromJsonFile(g_args.metaFile)) {
      printf("Failed to read %s\n", g_args.metaFile);
      return 1;
    }

    testMetaFile();
  } else {
    memset(&g_Dbs, 0, sizeof(SDbs));
    setParaFromArg();

    if (NULL != g_args.sqlFile) {
      TAOS* qtaos = taos_connect(
          g_Dbs.host,
          g_Dbs.user,
          g_Dbs.password,
          g_Dbs.db[0].dbName,
          g_Dbs.port);
      querySqlFile(qtaos, g_args.sqlFile);
      taos_close(qtaos);

    } else {
      testCmdLine();
    }
  }

  return 0;
}
<|MERGE_RESOLUTION|>--- conflicted
+++ resolved
@@ -283,7 +283,7 @@
 typedef struct {
   char     name[TSDB_DB_NAME_LEN + 1];
   char     create_time[32];
-  int32_t  ntables;
+  int64_t  ntables;
   int32_t  vgroups;
   int16_t  replica;
   int16_t  quorum;
@@ -412,7 +412,7 @@
   char      tb_prefix[MAX_TB_NAME_SIZE];
   uint64_t  start_table_from;
   uint64_t  end_table_to;
-  uint64_t  ntables;
+  int64_t   ntables;
   uint64_t  data_of_rate;
   int64_t   start_time;
   char*     cols;
@@ -581,7 +581,7 @@
 
 
 static SDbs            g_Dbs;
-static int             g_totalChildTables = 0;
+static uint64_t        g_totalChildTables = 0;
 static SQueryMetaInfo  g_queryInfo;
 static FILE *          g_fpOfInsertResult = NULL;
 
@@ -1879,7 +1879,7 @@
     formatTimestamp(dbInfos[count]->create_time,
             *(int64_t*)row[TSDB_SHOW_DB_CREATED_TIME_INDEX],
             TSDB_TIME_PRECISION_MILLI);
-    dbInfos[count]->ntables = *((int32_t *)row[TSDB_SHOW_DB_NTABLES_INDEX]);
+    dbInfos[count]->ntables = *((int64_t *)row[TSDB_SHOW_DB_NTABLES_INDEX]);
     dbInfos[count]->vgroups = *((int32_t *)row[TSDB_SHOW_DB_VGROUPS_INDEX]);
     dbInfos[count]->replica = *((int16_t *)row[TSDB_SHOW_DB_REPLICA_INDEX]);
     dbInfos[count]->quorum = *((int16_t *)row[TSDB_SHOW_DB_QUORUM_INDEX]);
@@ -1930,7 +1930,7 @@
   fprintf(fp, "================ database[%d] ================\n", index);
   fprintf(fp, "name: %s\n", dbInfos->name);
   fprintf(fp, "created_time: %s\n", dbInfos->create_time);
-  fprintf(fp, "ntables: %d\n", dbInfos->ntables);
+  fprintf(fp, "ntables: %"PRId64"\n", dbInfos->ntables);
   fprintf(fp, "vgroups: %d\n", dbInfos->vgroups);
   fprintf(fp, "replica: %d\n", dbInfos->replica);
   fprintf(fp, "quorum: %d\n", dbInfos->quorum);
@@ -2884,7 +2884,7 @@
 }
 
 static int startMultiThreadCreateChildTable(
-        char* cols, int threads, uint64_t startFrom, uint64_t ntables,
+        char* cols, int threads, uint64_t startFrom, int64_t ntables,
         char* db_name, SSuperTable* superTblInfo) {
 
   pthread_t *pids = malloc(threads * sizeof(pthread_t));
@@ -2899,13 +2899,13 @@
     threads = 1;
   }
 
-  uint64_t a = ntables / threads;
+  int64_t a = ntables / threads;
   if (a < 1) {
     threads = ntables;
     a = 1;
   }
 
-  uint64_t b = 0;
+  int64_t b = 0;
   b = ntables % threads;
 
   for (int64_t i = 0; i < threads; i++) {
@@ -2934,11 +2934,7 @@
     startFrom = t_info->end_table_to + 1;
     t_info->use_metric = true;
     t_info->cols = cols;
-<<<<<<< HEAD
-    t_info->minDelay = INT64_MAX;
-=======
     t_info->minDelay = UINT64_MAX;
->>>>>>> 65c5e682
     pthread_create(pids + i, NULL, createTable, t_info);
   }
 
@@ -2973,10 +2969,10 @@
 
           verbosePrint("%s() LN%d: %s\n", __func__, __LINE__,
                   g_Dbs.db[i].superTbls[j].colsOfCreateChildTable);
-          int startFrom = 0;
+          uint64_t startFrom = 0;
           g_totalChildTables += g_Dbs.db[i].superTbls[j].childTblCount;
 
-          verbosePrint("%s() LN%d: create %d child tables from %d\n",
+          verbosePrint("%s() LN%d: create %"PRId64" child tables from %"PRIu64"\n",
                   __func__, __LINE__, g_totalChildTables, startFrom);
           startMultiThreadCreateChildTable(
                 g_Dbs.db[i].superTbls[j].colsOfCreateChildTable,
@@ -4760,7 +4756,7 @@
             (tableSeq - superTblInfo->childTblOffset) * TSDB_TABLE_NAME_LEN);
     } else {
 
-        verbosePrint("[%d] %s() LN%d: from=%"PRIu64" count=%"PRIu64" seq=%"PRIu64"\n",
+        verbosePrint("[%d] %s() LN%d: from=%"PRIu64" count=%"PRId64" seq=%"PRIu64"\n",
                 pThreadInfo->threadID, __func__, __LINE__,
                 pThreadInfo->start_table_from,
                 pThreadInfo->ntables, tableSeq);
@@ -5127,13 +5123,11 @@
 
   uint64_t tableSeq = pThreadInfo->start_table_from;
 
-  debugPrint("[%d] %s() LN%d: start_table_from=%"PRIu64" ntables=%"PRIu64" insertRows=%"PRIu64"\n",
+  debugPrint("[%d] %s() LN%d: start_table_from=%"PRIu64" ntables=%"PRId64" insertRows=%"PRIu64"\n",
           pThreadInfo->threadID, __func__, __LINE__, pThreadInfo->start_table_from,
           pThreadInfo->ntables, insertRows);
 
   int64_t startTime = pThreadInfo->start_time;
-
-  assert(pThreadInfo->ntables > 0);
 
   uint64_t batchPerTbl = interlaceRows;
   uint64_t batchPerTblTimes;
@@ -5663,8 +5657,8 @@
     exit(-1);
   }
 
-  int ntables = 0;
-  int startFrom;
+  int64_t ntables = 0;
+  int64_t startFrom;
 
   if (superTblInfo) {
     int64_t limit;
@@ -5734,13 +5728,13 @@
 
   taos_close(taos);
 
-  uint64_t a = ntables / threads;
+  int64_t a = ntables / threads;
   if (a < 1) {
     threads = ntables;
     a = 1;
   }
 
-  uint64_t b = 0;
+  int64_t b = 0;
   if (threads != 0) {
     b = ntables % threads;
   }
@@ -5759,11 +5753,7 @@
     t_info->superTblInfo = superTblInfo;
 
     t_info->start_time = start_time;
-<<<<<<< HEAD
-    t_info->minDelay = INT64_MAX;
-=======
     t_info->minDelay = UINT64_MAX;
->>>>>>> 65c5e682
 
     if ((NULL == superTblInfo) ||
             (0 == strncasecmp(superTblInfo->insertMode, "taosc", 5))) {
@@ -5806,17 +5796,10 @@
     pthread_join(pids[i], NULL);
   }
 
-<<<<<<< HEAD
-  int64_t totalDelay = 0;
-  int64_t maxDelay = 0;
-  int64_t minDelay = INT64_MAX;
-  int64_t cntDelay = 1;
-=======
   uint64_t totalDelay = 0;
   uint64_t maxDelay = 0;
   uint64_t minDelay = UINT64_MAX;
   uint64_t cntDelay = 1;
->>>>>>> 65c5e682
   double  avgDelay = 0;
 
   for (int i = 0; i < threads; i++) {
@@ -5907,7 +5890,7 @@
     return NULL;
   }
 
-    int num_of_DPT;
+  uint64_t num_of_DPT;
 /*  if (rinfo->superTblInfo) {
     num_of_DPT = rinfo->superTblInfo->insertRows; //  nrecords_per_table;
   } else {
@@ -5915,15 +5898,15 @@
       num_of_DPT = g_args.num_of_DPT;
 //  }
 
-  int num_of_tables = rinfo->ntables; // rinfo->end_table_to - rinfo->start_table_from + 1;
-  int totalData = num_of_DPT * num_of_tables;
+  int64_t num_of_tables = rinfo->ntables; // rinfo->end_table_to - rinfo->start_table_from + 1;
+  int64_t totalData = num_of_DPT * num_of_tables;
   bool do_aggreFunc = g_Dbs.do_aggreFunc;
 
   int n = do_aggreFunc ? (sizeof(aggreFunc) / sizeof(aggreFunc[0])) : 2;
   if (!do_aggreFunc) {
     printf("\nThe first field is either Binary or Bool. Aggregation functions are not supported.\n");
   }
-  printf("%d records:\n", totalData);
+  printf("%"PRId64" records:\n", totalData);
   fprintf(fp, "| QFunctions |    QRecords    |   QSpeed(R/s)   |  QLatency(ms) |\n");
 
   for (uint64_t j = 0; j < n; j++) {
@@ -5955,7 +5938,7 @@
       taos_free_result(pSql);
     }
 
-    fprintf(fp, "|%10s  |   %10d   |  %12.2f   |   %10.2f  |\n",
+    fprintf(fp, "|%10s  |   %"PRId64"   |  %12.2f   |   %10.2f  |\n",
             aggreFunc[j][0] == '*' ? "   *   " : aggreFunc[j], totalData,
             (double)(num_of_tables * num_of_DPT) / totalT, totalT * 1000);
     printf("select %10s took %.6f second(s)\n", aggreFunc[j], totalT * 1000);
@@ -5977,17 +5960,17 @@
     return NULL;
   }
 
-  int num_of_DPT = rinfo->superTblInfo->insertRows;
-  int num_of_tables = rinfo->ntables; // rinfo->end_table_to - rinfo->start_table_from + 1;
-  int totalData = num_of_DPT * num_of_tables;
+  int64_t num_of_DPT = rinfo->superTblInfo->insertRows;
+  int64_t num_of_tables = rinfo->ntables; // rinfo->end_table_to - rinfo->start_table_from + 1;
+  int64_t totalData = num_of_DPT * num_of_tables;
   bool do_aggreFunc = g_Dbs.do_aggreFunc;
 
   int n = do_aggreFunc ? (sizeof(aggreFunc) / sizeof(aggreFunc[0])) : 2;
   if (!do_aggreFunc) {
     printf("\nThe first field is either Binary or Bool. Aggregation functions are not supported.\n");
   }
-  printf("%d records:\n", totalData);
-  fprintf(fp, "Querying On %d records:\n", totalData);
+  printf("%"PRId64" records:\n", totalData);
+  fprintf(fp, "Querying On %"PRId64" records:\n", totalData);
 
   for (int j = 0; j < n; j++) {
     char condition[COND_BUF_LEN] = "\0";
@@ -6085,11 +6068,11 @@
   end = taosGetTimestampMs();
 
   if (g_totalChildTables > 0) {
-    fprintf(stderr, "Spent %.4f seconds to create %d tables with %d thread(s)\n\n",
+    fprintf(stderr, "Spent %.4f seconds to create %"PRId64" tables with %d thread(s)\n\n",
             (end - start)/1000.0, g_totalChildTables, g_Dbs.threadCountByCreateTbl);
     if (g_fpOfInsertResult) {
       fprintf(g_fpOfInsertResult,
-            "Spent %.4f seconds to create %d tables with %d thread(s)\n\n",
+            "Spent %.4f seconds to create %"PRId64" tables with %d thread(s)\n\n",
             (end - start)/1000.0, g_totalChildTables, g_Dbs.threadCountByCreateTbl);
     }
   }
@@ -6415,16 +6398,16 @@
       ERROR_EXIT("memory allocation failed for create threads\n");
     }
 
-    uint64_t ntables = g_queryInfo.superQueryInfo.childTblCount;
+    int64_t ntables = g_queryInfo.superQueryInfo.childTblCount;
     int threads = g_queryInfo.superQueryInfo.threadCnt;
 
-    uint64_t a = ntables / threads;
+    int64_t a = ntables / threads;
     if (a < 1) {
       threads = ntables;
       a = 1;
     }
 
-    uint64_t b = 0;
+    int64_t b = 0;
     if (threads != 0) {
       b = ntables % threads;
     }
@@ -6763,16 +6746,16 @@
       exit(-1);
     }
 
-    uint64_t ntables = g_queryInfo.superQueryInfo.childTblCount;
+    int64_t ntables = g_queryInfo.superQueryInfo.childTblCount;
     int threads = g_queryInfo.superQueryInfo.threadCnt;
 
-    uint64_t a = ntables / threads;
+    int64_t a = ntables / threads;
     if (a < 1) {
       threads = ntables;
       a = 1;
     }
 
-    uint64_t b = 0;
+    int64_t b = 0;
     if (threads != 0) {
       b = ntables % threads;
     }
