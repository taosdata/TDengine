﻿/*
 * Copyright (c) 2019 TAOS Data, Inc. <jhtao@taosdata.com>
 *
 * This program is free software: you can use, redistribute, and/or modify
 * it under the terms of the GNU Affero General Public License, version 3
 * or later ("AGPL"), as published by the Free Software Foundation.
 *
 * This program is distributed in the hope that it will be useful, but WITHOUT
 * ANY WARRANTY; without even the implied warranty of MERCHANTABILITY or
 * FITNESS FOR A PARTICULAR PURPOSE.
 *
 * You should have received a copy of the GNU Affero General Public License
 * along with this program. If not, see <http://www.gnu.org/licenses/>.
 */


/*
   when in some thread query return error, thread don't exit, but return, otherwise coredump in other thread.
   */

#include <stdint.h>
#include <taos.h>
#define _GNU_SOURCE
#define CURL_STATICLIB

#ifdef LINUX
#include <argp.h>
#include <inttypes.h>
#ifndef _ALPINE
#include <error.h>
#endif
#include <pthread.h>
#include <semaphore.h>
#include <stdbool.h>
#include <stdio.h>
#include <string.h>
#include <sys/time.h>
#include <time.h>
#include <unistd.h>
#include <wordexp.h>
#include <regex.h>
#else
#include <regex.h>
#include <stdio.h>
#endif

#include <assert.h>
#include <stdlib.h>
#include "cJSON.h"

#include "os.h"
#include "taos.h"
#include "taoserror.h"
#include "tutil.h"

#define REQ_EXTRA_BUF_LEN   1024
#define RESP_BUF_LEN        4096

extern char configDir[];

#define STR_INSERT_INTO     "INSERT INTO "

#define MAX_RECORDS_PER_REQ     32766

#define HEAD_BUFF_LEN       TSDB_MAX_COLUMNS*24  // 16*MAX_COLUMNS + (192+32)*2 + insert into ..

#define BUFFER_SIZE         TSDB_MAX_ALLOWED_SQL_LEN
#define COND_BUF_LEN        (BUFFER_SIZE - 30)
#define COL_BUFFER_LEN      ((TSDB_COL_NAME_LEN + 15) * TSDB_MAX_COLUMNS)

#define MAX_USERNAME_SIZE  64
#define MAX_HOSTNAME_SIZE  253      // https://man7.org/linux/man-pages/man7/hostname.7.html
#define MAX_TB_NAME_SIZE   64
#define MAX_DATA_SIZE      (16*TSDB_MAX_COLUMNS)+20     // max record len: 16*MAX_COLUMNS, timestamp string and ,('') need extra space
#define OPT_ABORT          1 /* –abort */
#define MAX_FILE_NAME_LEN  256              // max file name length on linux is 255.

#define MAX_PREPARED_RAND  1000000
#define INT_BUFF_LEN            11
#define BIGINT_BUFF_LEN         21
#define SMALLINT_BUFF_LEN       6
#define TINYINT_BUFF_LEN        4
#define BOOL_BUFF_LEN           6
#define FLOAT_BUFF_LEN          22
#define DOUBLE_BUFF_LEN         42
#define TIMESTAMP_BUFF_LEN      21

#define MAX_SAMPLES_ONCE_FROM_FILE   10000
#define MAX_NUM_COLUMNS        (TSDB_MAX_COLUMNS - 1)      // exclude first column timestamp

#define MAX_DB_COUNT            8
#define MAX_SUPER_TABLE_COUNT   200

#define MAX_QUERY_SQL_COUNT     100

#define MAX_DATABASE_COUNT      256
#define INPUT_BUF_LEN           256

#define TBNAME_PREFIX_LEN       (TSDB_TABLE_NAME_LEN - 20) // 20 characters reserved for seq
#define SMALL_BUFF_LEN          8
#define DATATYPE_BUFF_LEN       (SMALL_BUFF_LEN*3)
#define NOTE_BUFF_LEN           (SMALL_BUFF_LEN*16)

#define DEFAULT_TIMESTAMP_STEP  1


enum TEST_MODE {
    INSERT_TEST,            // 0
    QUERY_TEST,             // 1
    SUBSCRIBE_TEST,         // 2
    INVAID_TEST
};

typedef enum CREATE_SUB_TALBE_MOD_EN {
    PRE_CREATE_SUBTBL,
    AUTO_CREATE_SUBTBL,
    NO_CREATE_SUBTBL
} CREATE_SUB_TALBE_MOD_EN;

typedef enum TALBE_EXISTS_EN {
    TBL_NO_EXISTS,
    TBL_ALREADY_EXISTS,
    TBL_EXISTS_BUTT
} TALBE_EXISTS_EN;

enum enumSYNC_MODE {
    SYNC_MODE,
    ASYNC_MODE,
    MODE_BUT
};

enum enum_TAOS_INTERFACE {
    TAOSC_IFACE,
    REST_IFACE,
    STMT_IFACE,
    INTERFACE_BUT
};

typedef enum enumQUERY_CLASS {
    SPECIFIED_CLASS,
    STABLE_CLASS,
    CLASS_BUT
} QUERY_CLASS;

typedef enum enum_PROGRESSIVE_OR_INTERLACE {
    PROGRESSIVE_INSERT_MODE,
    INTERLACE_INSERT_MODE,
    INVALID_INSERT_MODE
} PROG_OR_INTERLACE_MODE;

typedef enum enumQUERY_TYPE {
    NO_INSERT_TYPE,
    INSERT_TYPE,
    QUERY_TYPE_BUT
} QUERY_TYPE;

enum _show_db_index {
    TSDB_SHOW_DB_NAME_INDEX,
    TSDB_SHOW_DB_CREATED_TIME_INDEX,
    TSDB_SHOW_DB_NTABLES_INDEX,
    TSDB_SHOW_DB_VGROUPS_INDEX,
    TSDB_SHOW_DB_REPLICA_INDEX,
    TSDB_SHOW_DB_QUORUM_INDEX,
    TSDB_SHOW_DB_DAYS_INDEX,
    TSDB_SHOW_DB_KEEP_INDEX,
    TSDB_SHOW_DB_CACHE_INDEX,
    TSDB_SHOW_DB_BLOCKS_INDEX,
    TSDB_SHOW_DB_MINROWS_INDEX,
    TSDB_SHOW_DB_MAXROWS_INDEX,
    TSDB_SHOW_DB_WALLEVEL_INDEX,
    TSDB_SHOW_DB_FSYNC_INDEX,
    TSDB_SHOW_DB_COMP_INDEX,
    TSDB_SHOW_DB_CACHELAST_INDEX,
    TSDB_SHOW_DB_PRECISION_INDEX,
    TSDB_SHOW_DB_UPDATE_INDEX,
    TSDB_SHOW_DB_STATUS_INDEX,
    TSDB_MAX_SHOW_DB
};

// -----------------------------------------SHOW TABLES CONFIGURE -------------------------------------
enum _show_stables_index {
    TSDB_SHOW_STABLES_NAME_INDEX,
    TSDB_SHOW_STABLES_CREATED_TIME_INDEX,
    TSDB_SHOW_STABLES_COLUMNS_INDEX,
    TSDB_SHOW_STABLES_METRIC_INDEX,
    TSDB_SHOW_STABLES_UID_INDEX,
    TSDB_SHOW_STABLES_TID_INDEX,
    TSDB_SHOW_STABLES_VGID_INDEX,
    TSDB_MAX_SHOW_STABLES
};

enum _describe_table_index {
    TSDB_DESCRIBE_METRIC_FIELD_INDEX,
    TSDB_DESCRIBE_METRIC_TYPE_INDEX,
    TSDB_DESCRIBE_METRIC_LENGTH_INDEX,
    TSDB_DESCRIBE_METRIC_NOTE_INDEX,
    TSDB_MAX_DESCRIBE_METRIC
};

/* Used by main to communicate with parse_opt. */
static char *g_dupstr = NULL;

typedef struct SArguments_S {
    char *   metaFile;
    uint32_t test_mode;
    char *   host;
    uint16_t port;
    uint16_t iface;
    char *   user;
    char     password[SHELL_MAX_PASSWORD_LEN];
    char *   database;
    int      replica;
    char *   tb_prefix;
    char *   sqlFile;
    bool     use_metric;
    bool     drop_database;
    bool     insert_only;
    bool     answer_yes;
    bool     debug_print;
    bool     verbose_print;
    bool     performance_print;
    char *   output_file;
    bool     async_mode;
    char *   datatype[MAX_NUM_COLUMNS + 1];
    uint32_t len_of_binary;
    uint32_t num_of_CPR;
    uint32_t num_of_threads;
    uint64_t insert_interval;
    uint64_t timestamp_step;
    int64_t  query_times;
    uint32_t interlace_rows;
    uint32_t num_of_RPR;                  // num_of_records_per_req
    uint64_t max_sql_len;
    int64_t  num_of_tables;
    int64_t  num_of_DPT;
    int      abort;
    uint32_t disorderRatio;               // 0: no disorder, >0: x%
    int      disorderRange;               // ms, us or ns. accordig to database precision
    uint32_t method_of_delete;
    uint64_t totalInsertRows;
    uint64_t totalAffectedRows;
    bool     demo_mode;                  // use default column name and semi-random data
} SArguments;

typedef struct SColumn_S {
    char      field[TSDB_COL_NAME_LEN];
    char      dataType[DATATYPE_BUFF_LEN];
    uint32_t  dataLen;
    char      note[NOTE_BUFF_LEN];
} StrColumn;

typedef struct SSuperTable_S {
    char         sTblName[TSDB_TABLE_NAME_LEN];
    char         dataSource[SMALL_BUFF_LEN];  // rand_gen or sample
    char         childTblPrefix[TBNAME_PREFIX_LEN];
    uint16_t     childTblExists;
    int64_t      childTblCount;
    uint64_t     batchCreateTableNum;     // 0: no batch,  > 0: batch table number in one sql
    uint8_t      autoCreateTable;         // 0: create sub table, 1: auto create sub table
    uint16_t     iface;                   // 0: taosc, 1: rest, 2: stmt
    int64_t      childTblLimit;
    uint64_t     childTblOffset;

    //  int          multiThreadWriteOneTbl;  // 0: no, 1: yes
    uint32_t     interlaceRows;           //
    int          disorderRatio;           // 0: no disorder, >0: x%
    int          disorderRange;           // ms, us or ns. according to database precision
    uint64_t     maxSqlLen;               //

    uint64_t     insertInterval;          // insert interval, will override global insert interval
    int64_t      insertRows;
    int64_t      timeStampStep;
    char         startTimestamp[MAX_TB_NAME_SIZE];
    char         sampleFormat[SMALL_BUFF_LEN];  // csv, json
    char         sampleFile[MAX_FILE_NAME_LEN];
    char         tagsFile[MAX_FILE_NAME_LEN];

    uint32_t     columnCount;
    StrColumn    columns[TSDB_MAX_COLUMNS];
    uint32_t     tagCount;
    StrColumn    tags[TSDB_MAX_TAGS];

    char*        childTblName;
    char*        colsOfCreateChildTable;
    uint64_t     lenOfOneRow;
    uint64_t     lenOfTagOfOneRow;

    char*        sampleDataBuf;
    char*        sampleBindArray;
    //int          sampleRowCount;
    //int          sampleUsePos;

    uint32_t     tagSource;    // 0: rand, 1: tag sample
    char*        tagDataBuf;
    uint32_t     tagSampleCount;
    uint32_t     tagUsePos;

    // statistics
    uint64_t     totalInsertRows;
    uint64_t     totalAffectedRows;
} SSuperTable;

typedef struct {
    char     name[TSDB_DB_NAME_LEN];
    char     create_time[32];
    int64_t  ntables;
    int32_t  vgroups;
    int16_t  replica;
    int16_t  quorum;
    int16_t  days;
    char     keeplist[64];
    int32_t  cache; //MB
    int32_t  blocks;
    int32_t  minrows;
    int32_t  maxrows;
    int8_t   wallevel;
    int32_t  fsync;
    int8_t   comp;
    int8_t   cachelast;
    char     precision[SMALL_BUFF_LEN];   // time resolution
    int8_t   update;
    char     status[16];
} SDbInfo;

typedef struct SDbCfg_S {
    //  int       maxtablesPerVnode;
    uint32_t  minRows;        // 0 means default
    uint32_t  maxRows;        // 0 means default
    int       comp;
    int       walLevel;
    int       cacheLast;
    int       fsync;
    int       replica;
    int       update;
    int       keep;
    int       days;
    int       cache;
    int       blocks;
    int       quorum;
    char      precision[SMALL_BUFF_LEN];
} SDbCfg;

typedef struct SDataBase_S {
    char         dbName[TSDB_DB_NAME_LEN];
    bool         drop;  // 0: use exists, 1: if exists, drop then new create
    SDbCfg       dbCfg;
    uint64_t     superTblCount;
    SSuperTable  superTbls[MAX_SUPER_TABLE_COUNT];
} SDataBase;

typedef struct SDbs_S {
    char        cfgDir[MAX_FILE_NAME_LEN];
    char        host[MAX_HOSTNAME_SIZE];
    struct      sockaddr_in serv_addr;

    uint16_t    port;
    char        user[MAX_USERNAME_SIZE];
    char        password[SHELL_MAX_PASSWORD_LEN];
    char        resultFile[MAX_FILE_NAME_LEN];
    bool        use_metric;
    bool        insert_only;
    bool        do_aggreFunc;
    bool        asyncMode;

    uint32_t    threadCount;
    uint32_t    threadCountByCreateTbl;
    uint32_t    dbCount;
    SDataBase   db[MAX_DB_COUNT];

    // statistics
    uint64_t    totalInsertRows;
    uint64_t    totalAffectedRows;

} SDbs;

typedef struct SpecifiedQueryInfo_S {
    uint64_t     queryInterval;  // 0: unlimit  > 0   loop/s
    uint32_t     concurrent;
    int          sqlCount;
    uint32_t     asyncMode; // 0: sync, 1: async
    uint64_t     subscribeInterval; // ms
    uint64_t     queryTimes;
    bool         subscribeRestart;
    int          subscribeKeepProgress;
    char         sql[MAX_QUERY_SQL_COUNT][BUFFER_SIZE+1];
    char         result[MAX_QUERY_SQL_COUNT][MAX_FILE_NAME_LEN];
    int          resubAfterConsume[MAX_QUERY_SQL_COUNT];
    int          endAfterConsume[MAX_QUERY_SQL_COUNT];
    TAOS_SUB*    tsub[MAX_QUERY_SQL_COUNT];
    char         topic[MAX_QUERY_SQL_COUNT][32];
    int          consumed[MAX_QUERY_SQL_COUNT];
    TAOS_RES*    res[MAX_QUERY_SQL_COUNT];
    uint64_t     totalQueried;
} SpecifiedQueryInfo;

typedef struct SuperQueryInfo_S {
    char         sTblName[TSDB_TABLE_NAME_LEN];
    uint64_t     queryInterval;  // 0: unlimit  > 0   loop/s
    uint32_t     threadCnt;
    uint32_t     asyncMode; // 0: sync, 1: async
    uint64_t     subscribeInterval; // ms
    bool         subscribeRestart;
    int          subscribeKeepProgress;
    uint64_t     queryTimes;
    int64_t      childTblCount;
    char         childTblPrefix[TBNAME_PREFIX_LEN];    // 20 characters reserved for seq
    int          sqlCount;
    char         sql[MAX_QUERY_SQL_COUNT][BUFFER_SIZE+1];
    char         result[MAX_QUERY_SQL_COUNT][MAX_FILE_NAME_LEN];
    int          resubAfterConsume;
    int          endAfterConsume;
    TAOS_SUB*    tsub[MAX_QUERY_SQL_COUNT];

    char*        childTblName;
    uint64_t     totalQueried;
} SuperQueryInfo;

typedef struct SQueryMetaInfo_S {
    char         cfgDir[MAX_FILE_NAME_LEN];
    char         host[MAX_HOSTNAME_SIZE];
    uint16_t     port;
    struct       sockaddr_in serv_addr;
    char         user[MAX_USERNAME_SIZE];
    char         password[SHELL_MAX_PASSWORD_LEN];
    char         dbName[TSDB_DB_NAME_LEN];
    char         queryMode[SMALL_BUFF_LEN];  // taosc, rest

    SpecifiedQueryInfo  specifiedQueryInfo;
    SuperQueryInfo      superQueryInfo;
    uint64_t     totalQueried;
} SQueryMetaInfo;

typedef struct SThreadInfo_S {
    TAOS *    taos;
    TAOS_STMT *stmt;
    int64_t     *bind_ts;
    int       threadID;
    char      db_name[TSDB_DB_NAME_LEN];
    uint32_t  time_precision;
    char      filePath[4096];
    FILE      *fp;
    char      tb_prefix[TSDB_TABLE_NAME_LEN];
    uint64_t  start_table_from;
    uint64_t  end_table_to;
    int64_t   ntables;
    int64_t   tables_created;
    uint64_t  data_of_rate;
    int64_t   start_time;
    char*     cols;
    bool      use_metric;
    SSuperTable* stbInfo;
    char      *buffer;    // sql cmd buffer

    // for async insert
    tsem_t    lock_sem;
    int64_t   counter;
    uint64_t  st;
    uint64_t  et;
    uint64_t  lastTs;

    // sample data
    int64_t   samplePos;
    // statistics
    uint64_t  totalInsertRows;
    uint64_t  totalAffectedRows;

    // insert delay statistics
    uint64_t  cntDelay;
    uint64_t  totalDelay;
    uint64_t  avgDelay;
    uint64_t  maxDelay;
    uint64_t  minDelay;

    // seq of query or subscribe
    uint64_t  querySeq;   // sequence number of sql command
    TAOS_SUB*  tsub;

} threadInfo;

#ifdef WINDOWS
#define _CRT_RAND_S

#include <windows.h>
#include <winsock2.h>

typedef unsigned __int32 uint32_t;

#pragma comment ( lib, "ws2_32.lib" )
// Some old MinGW/CYGWIN distributions don't define this:
#ifndef ENABLE_VIRTUAL_TERMINAL_PROCESSING
#define ENABLE_VIRTUAL_TERMINAL_PROCESSING  0x0004
#endif // ENABLE_VIRTUAL_TERMINAL_PROCESSING

static HANDLE g_stdoutHandle;
static DWORD g_consoleMode;

static void setupForAnsiEscape(void) {
    DWORD mode = 0;
    g_stdoutHandle = GetStdHandle(STD_OUTPUT_HANDLE);

    if(g_stdoutHandle == INVALID_HANDLE_VALUE) {
        exit(GetLastError());
    }

    if(!GetConsoleMode(g_stdoutHandle, &mode)) {
        exit(GetLastError());
    }

    g_consoleMode = mode;

    // Enable ANSI escape codes
    mode |= ENABLE_VIRTUAL_TERMINAL_PROCESSING;

    if(!SetConsoleMode(g_stdoutHandle, mode)) {
        exit(GetLastError());
    }
}

static void resetAfterAnsiEscape(void) {
    // Reset colors
    printf("\x1b[0m");

    // Reset console mode
    if(!SetConsoleMode(g_stdoutHandle, g_consoleMode)) {
        exit(GetLastError());
    }
}

static int taosRandom()
{
    int number;
    rand_s(&number);

    return number;
}
#else   // Not windows
static void setupForAnsiEscape(void) {}

static void resetAfterAnsiEscape(void) {
    // Reset colors
    printf("\x1b[0m");
}

#include <time.h>

static int taosRandom()
{
    return rand();
}

#endif // ifdef Windows

static void prompt();
static int createDatabasesAndStables();
static void createChildTables();
static int queryDbExec(TAOS *taos, char *command, QUERY_TYPE type, bool quiet);
static int postProceSql(char *host, struct sockaddr_in *pServAddr,
        uint16_t port, char* sqlstr, threadInfo *pThreadInfo);
static int64_t getTSRandTail(int64_t timeStampStep, int32_t seq,
        int disorderRatio, int disorderRange);
static bool getInfoFromJsonFile(char* file);
static void init_rand_data();

/* ************ Global variables ************  */

int32_t  g_randint[MAX_PREPARED_RAND];
int64_t  g_randbigint[MAX_PREPARED_RAND];
float    g_randfloat[MAX_PREPARED_RAND];
double   g_randdouble[MAX_PREPARED_RAND];

char    *g_randbool_buff = NULL;
char    *g_randint_buff = NULL;
char    *g_rand_voltage_buff = NULL;
char    *g_randbigint_buff = NULL;
char    *g_randsmallint_buff = NULL;
char    *g_randtinyint_buff = NULL;
char    *g_randfloat_buff = NULL;
char    *g_rand_current_buff = NULL;
char    *g_rand_phase_buff = NULL;
char    *g_randdouble_buff = NULL;

char    *g_aggreFunc[] = {"*", "count(*)", "avg(col0)", "sum(col0)",
    "max(col0)", "min(col0)", "first(col0)", "last(col0)"};

#define DEFAULT_DATATYPE_NUM    3

SArguments g_args = {
    NULL,            // metaFile
    0,               // test_mode
    "127.0.0.1",     // host
    6030,            // port
    INTERFACE_BUT,   // iface
    "root",          // user
#ifdef _TD_POWER_
    "powerdb",      // password
#elif (_TD_TQ_ == true)
    "tqueue",      // password
#else
    "taosdata",      // password
#endif
    "test",          // database
    1,               // replica
    "d",             // tb_prefix
    NULL,            // sqlFile
    true,            // use_metric
    true,            // drop_database
    true,            // insert_only
    false,           // debug_print
    false,           // verbose_print
    false,           // performance statistic print
    false,           // answer_yes;
    "./output.txt",  // output_file
    0,               // mode : sync or async
    {
        "FLOAT",         // datatype
        "INT",           // datatype
        "FLOAT",         // datatype. DEFAULT_DATATYPE_NUM is 3
    },
    64,              // len_of_binary
    4,               // num_of_CPR
    10,              // num_of_connections/thread
    0,               // insert_interval
    DEFAULT_TIMESTAMP_STEP, // timestamp_step
    1,               // query_times
    0,               // interlace_rows;
    30000,           // num_of_RPR
    (1024*1024),     // max_sql_len
    10000,           // num_of_tables
    10000,           // num_of_DPT
    0,               // abort
    0,               // disorderRatio
    1000,            // disorderRange
    1,               // method_of_delete
    0,               // totalInsertRows;
    0,               // totalAffectedRows;
    true,            // demo_mode;
};



static SDbs            g_Dbs;
static int64_t         g_totalChildTables = 0;
static int64_t         g_actualChildTables = 0;
static SQueryMetaInfo  g_queryInfo;
static FILE *          g_fpOfInsertResult = NULL;

#if _MSC_VER <= 1900
#define __func__ __FUNCTION__
#endif

#define debugPrint(fmt, ...) \
    do { if (g_args.debug_print || g_args.verbose_print) \
        fprintf(stderr, "DEBG: "fmt, __VA_ARGS__); } while(0)

#define verbosePrint(fmt, ...) \
    do { if (g_args.verbose_print) \
        fprintf(stderr, "VERB: "fmt, __VA_ARGS__); } while(0)

#define performancePrint(fmt, ...) \
    do { if (g_args.performance_print) \
        fprintf(stderr, "PERF: "fmt, __VA_ARGS__); } while(0)

#define errorPrint(fmt, ...) \
    do {\
        fprintf(stderr, " \033[31m");\
        fprintf(stderr, "ERROR: "fmt, __VA_ARGS__);\
        fprintf(stderr, " \033[0m");\
    } while(0)

#define errorPrint2(fmt, ...) \
    do {\
        struct tm      Tm, *ptm;\
        struct timeval timeSecs; \
        time_t         curTime;\
        gettimeofday(&timeSecs, NULL); \
        curTime = timeSecs.tv_sec;\
        ptm = localtime_r(&curTime, &Tm);\
        fprintf(stderr, " \033[31m");\
        fprintf(stderr, "%02d/%02d %02d:%02d:%02d.%06d %08" PRId64 " ",\
                ptm->tm_mon + 1, ptm->tm_mday, ptm->tm_hour,\
                ptm->tm_min, ptm->tm_sec, (int32_t)timeSecs.tv_usec,\
                taosGetSelfPthreadId());\
        fprintf(stderr, " \033[0m");\
        errorPrint(fmt, __VA_ARGS__);\
    } while(0)

// for strncpy buffer overflow
#define min(a, b) (((a) < (b)) ? (a) : (b))


///////////////////////////////////////////////////

static void ERROR_EXIT(const char *msg) { errorPrint("%s", msg); exit(-1); }

#ifndef TAOSDEMO_COMMIT_SHA1
#define TAOSDEMO_COMMIT_SHA1 "unknown"
#endif

#ifndef TD_VERNUMBER
#define TD_VERNUMBER    "unknown"
#endif

#ifndef TAOSDEMO_STATUS
#define TAOSDEMO_STATUS "unknown"
#endif

static void printVersion() {
    char tdengine_ver[] = TD_VERNUMBER;
    char taosdemo_ver[] = TAOSDEMO_COMMIT_SHA1;
    char taosdemo_status[] = TAOSDEMO_STATUS;

    if (strlen(taosdemo_status) == 0) {
        printf("taosdemo verison %s-%s\n",
                tdengine_ver, taosdemo_ver);
    } else {
        printf("taosdemo verison %s-%s, status:%s\n",
                tdengine_ver, taosdemo_ver, taosdemo_status);
    }
}

static void printHelp() {
    char indent[10] = "        ";
    printf("%s%s%s%s\n", indent, "-f", indent,
            "The meta file to the execution procedure. Default is './meta.json'.");
    printf("%s%s%s%s\n", indent, "-u", indent,
            "The TDengine user name to use when connecting to the server. Default is 'root'.");
#ifdef _TD_POWER_
    printf("%s%s%s%s\n", indent, "-p", indent,
            "The password to use when connecting to the server. Default is 'powerdb'.");
    printf("%s%s%s%s\n", indent, "-c", indent,
            "Configuration directory. Default is '/etc/power/'.");
#elif (_TD_TQ_ == true)
    printf("%s%s%s%s\n", indent, "-p", indent,
            "The password to use when connecting to the server. Default is 'tqueue'.");
    printf("%s%s%s%s\n", indent, "-c", indent,
            "Configuration directory. Default is '/etc/tq/'.");
#else
    printf("%s%s%s%s\n", indent, "-p", indent,
            "The password to use when connecting to the server. Default is 'taosdata'.");
    printf("%s%s%s%s\n", indent, "-c", indent,
            "Configuration directory. Default is '/etc/taos/'.");
#endif
    printf("%s%s%s%s\n", indent, "-h", indent,
            "The host to connect to TDengine. Default is localhost.");
    printf("%s%s%s%s\n", indent, "-P", indent,
            "The TCP/IP port number to use for the connection. Default is 0.");
    printf("%s%s%s%s\n", indent, "-I", indent,
            "The interface (taosc, rest, and stmt) taosdemo uses. Default is 'taosc'.");
    printf("%s%s%s%s\n", indent, "-d", indent,
            "Destination database. Default is 'test'.");
    printf("%s%s%s%s\n", indent, "-a", indent,
            "Set the replica parameters of the database, Default 1, min: 1, max: 3.");
    printf("%s%s%s%s\n", indent, "-m", indent,
            "Table prefix name. Default is 'd'.");
    printf("%s%s%s%s\n", indent, "-s", indent, "The select sql file.");
    printf("%s%s%s%s\n", indent, "-N", indent, "Use normal table flag.");
    printf("%s%s%s%s\n", indent, "-o", indent,
            "Direct output to the named file. Default is './output.txt'.");
    printf("%s%s%s%s\n", indent, "-q", indent,
            "Query mode -- 0: SYNC, 1: ASYNC. Default is SYNC.");
    printf("%s%s%s%s\n", indent, "-b", indent,
            "The data_type of columns, default: FLOAT, INT, FLOAT.");
    printf("%s%s%s%s%d\n", indent, "-w", indent,
            "The length of data_type 'BINARY' or 'NCHAR'. Default is ",
            g_args.len_of_binary);
    printf("%s%s%s%s%d%s%d\n", indent, "-l", indent,
            "The number of columns per record. Demo mode by default is ",
            DEFAULT_DATATYPE_NUM,
            " (float, int, float). Max values is ",
            MAX_NUM_COLUMNS);
    printf("%s%s%s%s\n", indent, indent, indent,
            "All of the new column(s) type is INT. If use -b to specify column type, -l will be ignored.");
    printf("%s%s%s%s\n", indent, "-T", indent,
            "The number of threads. Default is 10.");
    printf("%s%s%s%s\n", indent, "-i", indent,
            "The sleep time (ms) between insertion. Default is 0.");
    printf("%s%s%s%s%d.\n", indent, "-S", indent,
            "The timestamp step between insertion. Default is ",
            DEFAULT_TIMESTAMP_STEP);
    printf("%s%s%s%s\n", indent, "-r", indent,
            "The number of records per request. Default is 30000.");
    printf("%s%s%s%s\n", indent, "-t", indent,
            "The number of tables. Default is 10000.");
    printf("%s%s%s%s\n", indent, "-n", indent,
            "The number of records per table. Default is 10000.");
    printf("%s%s%s%s\n", indent, "-M", indent,
            "The value of records generated are totally random.");
    printf("%s%s%s%s\n", indent, indent, indent,
            " The default is to simulate power equipment senario.");
    printf("%s%s%s%s\n", indent, "-x", indent, "Not insert only flag.");
    printf("%s%s%s%s\n", indent, "-y", indent, "Default input yes for prompt.");
    printf("%s%s%s%s\n", indent, "-O", indent,
            "Insert mode--0: In order, 1 ~ 50: disorder ratio. Default is in order.");
    printf("%s%s%s%s\n", indent, "-R", indent,
            "Out of order data's range, ms, default is 1000.");
    printf("%s%s%s%s\n", indent, "-g", indent,
            "Print debug info.");
    printf("%s%s%s\n", indent, "-V, --version\t",
            "Print version info.");
    printf("%s%s%s%s\n", indent, "--help\t", indent,
            "Print command line arguments list info.");
    /*    printf("%s%s%s%s\n", indent, "-D", indent,
          "Delete database if exists. 0: no, 1: yes, default is 1");
          */
}

static bool isStringNumber(char *input)
{
    int len = strlen(input);
    if (0 == len) {
        return false;
    }

    for (int i = 0; i < len; i++) {
        if (!isdigit(input[i]))
            return false;
    }

    return true;
}

static void parse_args(int argc, char *argv[], SArguments *arguments) {

    for (int i = 1; i < argc; i++) {
        if (strcmp(argv[i], "-f") == 0) {
            arguments->demo_mode = false;

            if (NULL == argv[i+1]) {
                printHelp();
                errorPrint("%s", "\n\t-f need a valid json file following!\n");
                exit(EXIT_FAILURE);
            }
            arguments->metaFile = argv[++i];
        } else if (strcmp(argv[i], "-c") == 0) {
            if (argc == i+1) {
                printHelp();
                errorPrint("%s", "\n\t-c need a valid path following!\n");
                exit(EXIT_FAILURE);
            }
            tstrncpy(configDir, argv[++i], TSDB_FILENAME_LEN);
        } else if (strcmp(argv[i], "-h") == 0) {
            if (argc == i+1) {
                printHelp();
                errorPrint("%s", "\n\t-h need a valid string following!\n");
                exit(EXIT_FAILURE);
            }
            arguments->host = argv[++i];
        } else if (strcmp(argv[i], "-P") == 0) {
            if ((argc == i+1) ||
                    (!isStringNumber(argv[i+1]))) {
                printHelp();
                errorPrint("%s", "\n\t-P need a number following!\n");
                exit(EXIT_FAILURE);
            }
            arguments->port = atoi(argv[++i]);
        } else if (strcmp(argv[i], "-I") == 0) {
            if (argc == i+1) {
                printHelp();
                errorPrint("%s", "\n\t-I need a valid string following!\n");
                exit(EXIT_FAILURE);
            }
            ++i;
            if (0 == strcasecmp(argv[i], "taosc")) {
                arguments->iface = TAOSC_IFACE;
            } else if (0 == strcasecmp(argv[i], "rest")) {
                arguments->iface = REST_IFACE;
            } else if (0 == strcasecmp(argv[i], "stmt")) {
                arguments->iface = STMT_IFACE;
            } else {
                errorPrint("%s", "\n\t-I need a valid string following!\n");
                exit(EXIT_FAILURE);
            }
        } else if (strcmp(argv[i], "-u") == 0) {
            if (argc == i+1) {
                printHelp();
                errorPrint("%s", "\n\t-u need a valid string following!\n");
                exit(EXIT_FAILURE);
            }
            arguments->user = argv[++i];
        } else if (strncmp(argv[i], "-p", 2) == 0) {
            if (strlen(argv[i]) == 2) {
                printf("Enter password: ");
                taosSetConsoleEcho(false);
                if (scanf("%s", arguments->password) > 1) {
                    fprintf(stderr, "password read error!\n");
                }
                taosSetConsoleEcho(true);
            } else {
                tstrncpy(arguments->password, (char *)(argv[i] + 2), SHELL_MAX_PASSWORD_LEN);
            }
        } else if (strcmp(argv[i], "-o") == 0) {
            if (argc == i+1) {
                printHelp();
                errorPrint("%s", "\n\t-o need a valid string following!\n");
                exit(EXIT_FAILURE);
            }
            arguments->output_file = argv[++i];
        } else if (strcmp(argv[i], "-s") == 0) {
            if (argc == i+1) {
                printHelp();
                errorPrint("%s", "\n\t-s need a valid string following!\n");
                exit(EXIT_FAILURE);
            }
            arguments->sqlFile = argv[++i];
        } else if (strcmp(argv[i], "-q") == 0) {
            if ((argc == i+1)
                    || (!isStringNumber(argv[i+1]))) {
                printHelp();
                errorPrint("%s", "\n\t-q need a number following!\nQuery mode -- 0: SYNC, not-0: ASYNC. Default is SYNC.\n");
                exit(EXIT_FAILURE);
            }
            arguments->async_mode = atoi(argv[++i]);
        } else if (strcmp(argv[i], "-T") == 0) {
            if ((argc == i+1)
                    || (!isStringNumber(argv[i+1]))) {
                printHelp();
                errorPrint("%s", "\n\t-T need a number following!\n");
                exit(EXIT_FAILURE);
            }
            arguments->num_of_threads = atoi(argv[++i]);
        } else if (strcmp(argv[i], "-i") == 0) {
            if ((argc == i+1) ||
                    (!isStringNumber(argv[i+1]))) {
                printHelp();
                errorPrint("%s", "\n\t-i need a number following!\n");
                exit(EXIT_FAILURE);
            }
            arguments->insert_interval = atoi(argv[++i]);
        } else if (strcmp(argv[i], "-S") == 0) {
            if ((argc == i+1) ||
                    (!isStringNumber(argv[i+1]))) {
                printHelp();
                errorPrint("\n\t%s%s", argv[i], " need a number following!\n");
                exit(EXIT_FAILURE);
            }
            arguments->timestamp_step = atoi(argv[++i]);
        } else if (strcmp(argv[i], "-qt") == 0) {
            if ((argc == i+1)
                    || (!isStringNumber(argv[i+1]))) {
                printHelp();
                errorPrint("%s", "\n\t-qt need a number following!\n");
                exit(EXIT_FAILURE);
            }
            arguments->query_times = atoi(argv[++i]);
        } else if (strcmp(argv[i], "-B") == 0) {
            if ((argc == i+1)
                    || (!isStringNumber(argv[i+1]))) {
                printHelp();
                errorPrint("%s", "\n\t-B need a number following!\n");
                exit(EXIT_FAILURE);
            }
            arguments->interlace_rows = atoi(argv[++i]);
        } else if (strcmp(argv[i], "-r") == 0) {
            if ((argc == i+1)
                    || (!isStringNumber(argv[i+1]))) {
                printHelp();
                errorPrint("%s", "\n\t-r need a number following!\n");
                exit(EXIT_FAILURE);
            }
            arguments->num_of_RPR = atoi(argv[++i]);
        } else if (strcmp(argv[i], "-t") == 0) {
            if ((argc == i+1) ||
                    (!isStringNumber(argv[i+1]))) {
                printHelp();
                errorPrint("%s", "\n\t-t need a number following!\n");
                exit(EXIT_FAILURE);
            }
            arguments->num_of_tables = atoi(argv[++i]);
            g_totalChildTables = arguments->num_of_tables;
        } else if (strcmp(argv[i], "-n") == 0) {
            if ((argc == i+1) ||
                    (!isStringNumber(argv[i+1]))) {
                printHelp();
                errorPrint("%s", "\n\t-n need a number following!\n");
                exit(EXIT_FAILURE);
            }
            arguments->num_of_DPT = atoi(argv[++i]);
        } else if (strcmp(argv[i], "-d") == 0) {
            if (argc == i+1) {
                printHelp();
                errorPrint("%s", "\n\t-d need a valid string following!\n");
                exit(EXIT_FAILURE);
            }
            arguments->database = argv[++i];
        } else if (strcmp(argv[i], "-l") == 0) {
            arguments->demo_mode = false;
            if (argc == i+1) {
                if (!isStringNumber(argv[i+1])) {
                    printHelp();
                    errorPrint("%s", "\n\t-l need a number following!\n");
                    exit(EXIT_FAILURE);
                }
            }
            arguments->num_of_CPR = atoi(argv[++i]);

            if (arguments->num_of_CPR > MAX_NUM_COLUMNS) {
                printf("WARNING: max acceptible columns count is %d\n", MAX_NUM_COLUMNS);
                prompt();
                arguments->num_of_CPR = MAX_NUM_COLUMNS;
            }

            for (int col = DEFAULT_DATATYPE_NUM; col < arguments->num_of_CPR; col ++) {
                arguments->datatype[col] = "INT";
            }
            for (int col = arguments->num_of_CPR; col < MAX_NUM_COLUMNS; col++) {
                arguments->datatype[col] = NULL;
            }
        } else if (strcmp(argv[i], "-b") == 0) {
            arguments->demo_mode = false;
            if (argc == i+1) {
                printHelp();
                errorPrint("%s", "\n\t-b need valid string following!\n");
                exit(EXIT_FAILURE);
            }
            ++i;
            if (strstr(argv[i], ",") == NULL) {
                // only one col
                if (strcasecmp(argv[i], "INT")
                        && strcasecmp(argv[i], "FLOAT")
                        && strcasecmp(argv[i], "TINYINT")
                        && strcasecmp(argv[i], "BOOL")
                        && strcasecmp(argv[i], "SMALLINT")
                        && strcasecmp(argv[i], "BIGINT")
                        && strcasecmp(argv[i], "DOUBLE")
                        && strcasecmp(argv[i], "BINARY")
                        && strcasecmp(argv[i], "TIMESTAMP")
                        && strcasecmp(argv[i], "NCHAR")) {
                    printHelp();
                    errorPrint("%s", "-b: Invalid data_type!\n");
                    exit(EXIT_FAILURE);
                }
                arguments->datatype[0] = argv[i];
                arguments->datatype[1] = NULL;
            } else {
                // more than one col
                int index = 0;
                g_dupstr = strdup(argv[i]);
                char *running = g_dupstr;
                char *token = strsep(&running, ",");
                while(token != NULL) {
                    if (strcasecmp(token, "INT")
                            && strcasecmp(token, "FLOAT")
                            && strcasecmp(token, "TINYINT")
                            && strcasecmp(token, "BOOL")
                            && strcasecmp(token, "SMALLINT")
                            && strcasecmp(token, "BIGINT")
                            && strcasecmp(token, "DOUBLE")
                            && strcasecmp(token, "BINARY")
                            && strcasecmp(token, "TIMESTAMP")
                            && strcasecmp(token, "NCHAR")) {
                        printHelp();
                        free(g_dupstr);
                        errorPrint("%s", "-b: Invalid data_type!\n");
                        exit(EXIT_FAILURE);
                    }
                    arguments->datatype[index++] = token;
                    token = strsep(&running, ",");
                    if (index >= MAX_NUM_COLUMNS) break;
                }
                arguments->datatype[index] = NULL;
            }
        } else if (strcmp(argv[i], "-w") == 0) {
            if ((argc == i+1) ||
                    (!isStringNumber(argv[i+1]))) {
                printHelp();
                errorPrint("%s", "\n\t-w need a number following!\n");
                exit(EXIT_FAILURE);
            }
            arguments->len_of_binary = atoi(argv[++i]);
        } else if (strcmp(argv[i], "-m") == 0) {
            if ((argc == i+1) ||
                    (isStringNumber(argv[i+1]))) {
                printHelp();
                errorPrint("%s", "\n\t-m need a letter-initial string following!\n");
                exit(EXIT_FAILURE);
            }
            arguments->tb_prefix = argv[++i];
        } else if (strcmp(argv[i], "-N") == 0) {
            arguments->use_metric = false;
        } else if (strcmp(argv[i], "-M") == 0) {
            arguments->demo_mode = false;
        } else if (strcmp(argv[i], "-x") == 0) {
            arguments->insert_only = false;
        } else if (strcmp(argv[i], "-y") == 0) {
            arguments->answer_yes = true;
        } else if (strcmp(argv[i], "-g") == 0) {
            arguments->debug_print = true;
        } else if (strcmp(argv[i], "-gg") == 0) {
            arguments->verbose_print = true;
        } else if (strcmp(argv[i], "-PP") == 0) {
            arguments->performance_print = true;
        } else if (strcmp(argv[i], "-O") == 0) {
            if ((argc == i+1) ||
                    (!isStringNumber(argv[i+1]))) {
                printHelp();
                errorPrint("%s", "\n\t-O need a number following!\n");
                exit(EXIT_FAILURE);
            }

            arguments->disorderRatio = atoi(argv[++i]);

            if (arguments->disorderRatio > 50) {
                arguments->disorderRatio = 50;
            }

            if (arguments->disorderRatio < 0) {
                arguments->disorderRatio = 0;
            }

        } else if (strcmp(argv[i], "-R") == 0) {
            if ((argc == i+1) ||
                    (!isStringNumber(argv[i+1]))) {
                printHelp();
                errorPrint("%s", "\n\t-R need a number following!\n");
                exit(EXIT_FAILURE);
            }

            arguments->disorderRange = atoi(argv[++i]);
            if (arguments->disorderRange < 0)
                arguments->disorderRange = 1000;

        } else if (strcmp(argv[i], "-a") == 0) {
            if ((argc == i+1) ||
                    (!isStringNumber(argv[i+1]))) {
                printHelp();
                errorPrint("%s", "\n\t-a need a number following!\n");
                exit(EXIT_FAILURE);
            }
            arguments->replica = atoi(argv[++i]);
            if (arguments->replica > 3 || arguments->replica < 1) {
                arguments->replica = 1;
            }
        } else if (strcmp(argv[i], "-D") == 0) {
            arguments->method_of_delete = atoi(argv[++i]);
            if (arguments->method_of_delete > 3) {
                errorPrint("%s", "\n\t-D need a valud (0~3) number following!\n");
                exit(EXIT_FAILURE);
            }
        } else if ((strcmp(argv[i], "--version") == 0) ||
                (strcmp(argv[i], "-V") == 0)) {
            printVersion();
            exit(0);
        } else if (strcmp(argv[i], "--help") == 0) {
            printHelp();
            exit(0);
        } else {
            printHelp();
            errorPrint("%s", "ERROR: wrong options\n");
            exit(EXIT_FAILURE);
        }
    }

    int columnCount;
    for (columnCount = 0; columnCount < MAX_NUM_COLUMNS; columnCount ++) {
        if (g_args.datatype[columnCount] == NULL) {
            break;
        }
    }

    if (0 == columnCount) {
        ERROR_EXIT("data type error!");
    }
    g_args.num_of_CPR = columnCount;

    if (((arguments->debug_print) && (arguments->metaFile == NULL))
            || arguments->verbose_print) {
        printf("###################################################################\n");
        printf("# meta file:                         %s\n", arguments->metaFile);
        printf("# Server IP:                         %s:%hu\n",
                arguments->host == NULL ? "localhost" : arguments->host,
                arguments->port );
        printf("# User:                              %s\n", arguments->user);
        printf("# Password:                          %s\n", arguments->password);
        printf("# Use metric:                        %s\n",
                arguments->use_metric ? "true" : "false");
        if (*(arguments->datatype)) {
            printf("# Specified data type:               ");
            for (int i = 0; i < MAX_NUM_COLUMNS; i++)
                if (arguments->datatype[i])
                    printf("%s,", arguments->datatype[i]);
                else
                    break;
            printf("\n");
        }
        printf("# Insertion interval:                %"PRIu64"\n",
                arguments->insert_interval);
        printf("# Number of records per req:         %u\n",
                arguments->num_of_RPR);
        printf("# Max SQL length:                    %"PRIu64"\n",
                arguments->max_sql_len);
        printf("# Length of Binary:                  %d\n", arguments->len_of_binary);
        printf("# Number of Threads:                 %d\n", arguments->num_of_threads);
        printf("# Number of Tables:                  %"PRId64"\n",
                arguments->num_of_tables);
        printf("# Number of Data per Table:          %"PRId64"\n",
                arguments->num_of_DPT);
        printf("# Database name:                     %s\n", arguments->database);
        printf("# Table prefix:                      %s\n", arguments->tb_prefix);
        if (arguments->disorderRatio) {
            printf("# Data order:                        %d\n", arguments->disorderRatio);
            printf("# Data out of order rate:            %d\n", arguments->disorderRange);
        }
        printf("# Delete method:                     %d\n", arguments->method_of_delete);
        printf("# Answer yes when prompt:            %d\n", arguments->answer_yes);
        printf("# Print debug info:                  %d\n", arguments->debug_print);
        printf("# Print verbose info:                %d\n", arguments->verbose_print);
        printf("###################################################################\n");

        prompt();
    }
}

static void tmfclose(FILE *fp) {
    if (NULL != fp) {
        fclose(fp);
    }
}

static void tmfree(char *buf) {
    if (NULL != buf) {
        free(buf);
    }
}

static int queryDbExec(TAOS *taos, char *command, QUERY_TYPE type, bool quiet) {
    int i;
    TAOS_RES *res = NULL;
    int32_t   code = -1;

    for (i = 0; i < 5 /* retry */; i++) {
        if (NULL != res) {
            taos_free_result(res);
            res = NULL;
        }

        res = taos_query(taos, command);
        code = taos_errno(res);
        if (0 == code) {
            break;
        }
    }

    verbosePrint("%s() LN%d - command: %s\n", __func__, __LINE__, command);
    if (code != 0) {
        if (!quiet) {
            errorPrint2("Failed to execute %s, reason: %s\n",
                    command, taos_errstr(res));
        }
        taos_free_result(res);
        //taos_close(taos);
        return -1;
    }

    if (INSERT_TYPE == type) {
        int affectedRows = taos_affected_rows(res);
        taos_free_result(res);
        return affectedRows;
    }

    taos_free_result(res);
    return 0;
}

static void appendResultBufToFile(char *resultBuf, threadInfo *pThreadInfo)
{
    pThreadInfo->fp = fopen(pThreadInfo->filePath, "at");
    if (pThreadInfo->fp == NULL) {
        errorPrint2(
                "%s() LN%d, failed to open result file: %s, result will not save to file\n",
                __func__, __LINE__, pThreadInfo->filePath);
        return;
    }

    fprintf(pThreadInfo->fp, "%s", resultBuf);
    tmfclose(pThreadInfo->fp);
    pThreadInfo->fp = NULL;
}

static void fetchResult(TAOS_RES *res, threadInfo* pThreadInfo) {
    TAOS_ROW    row = NULL;
    int         num_rows = 0;
    int         num_fields = taos_field_count(res);
    TAOS_FIELD *fields     = taos_fetch_fields(res);

    char* databuf = (char*) calloc(1, 100*1024*1024);
    if (databuf == NULL) {
        errorPrint2("%s() LN%d, failed to malloc, warning: save result to file slowly!\n",
                __func__, __LINE__);
        return ;
    }

    int64_t   totalLen = 0;

    // fetch the records row by row
    while((row = taos_fetch_row(res))) {
        if (totalLen >= (100*1024*1024 - HEAD_BUFF_LEN*2)) {
            if (strlen(pThreadInfo->filePath) > 0)
                appendResultBufToFile(databuf, pThreadInfo);
            totalLen = 0;
            memset(databuf, 0, 100*1024*1024);
        }
        num_rows++;
        char  temp[HEAD_BUFF_LEN] = {0};
        int len = taos_print_row(temp, row, fields, num_fields);
        len += sprintf(temp + len, "\n");
        //printf("query result:%s\n", temp);
        memcpy(databuf + totalLen, temp, len);
        totalLen += len;
        verbosePrint("%s() LN%d, totalLen: %"PRId64"\n",
                __func__, __LINE__, totalLen);
    }

    verbosePrint("%s() LN%d, databuf=%s resultFile=%s\n",
            __func__, __LINE__, databuf, pThreadInfo->filePath);
    if (strlen(pThreadInfo->filePath) > 0) {
        appendResultBufToFile(databuf, pThreadInfo);
    }
    free(databuf);
}

static void selectAndGetResult(
        threadInfo *pThreadInfo, char *command)
{
    if (0 == strncasecmp(g_queryInfo.queryMode, "taosc", strlen("taosc"))) {
        TAOS_RES *res = taos_query(pThreadInfo->taos, command);
        if (res == NULL || taos_errno(res) != 0) {
            errorPrint2("%s() LN%d, failed to execute sql:%s, reason:%s\n",
                    __func__, __LINE__, command, taos_errstr(res));
            taos_free_result(res);
            return;
        }

        fetchResult(res, pThreadInfo);
        taos_free_result(res);

    } else if (0 == strncasecmp(g_queryInfo.queryMode, "rest", strlen("rest"))) {
        int retCode = postProceSql(
                g_queryInfo.host, &(g_queryInfo.serv_addr), g_queryInfo.port,
                command,
                pThreadInfo);
        if (0 != retCode) {
            printf("====restful return fail, threadID[%d]\n", pThreadInfo->threadID);
        }

    } else {
        errorPrint2("%s() LN%d, unknown query mode: %s\n",
                __func__, __LINE__, g_queryInfo.queryMode);
    }
}

static char *rand_bool_str() {
    static int cursor;
    cursor++;
    if (cursor > (MAX_PREPARED_RAND - 1)) cursor = 0;
    return g_randbool_buff + ((cursor % MAX_PREPARED_RAND) * BOOL_BUFF_LEN);
}

static int32_t rand_bool() {
    static int cursor;
    cursor++;
    if (cursor > (MAX_PREPARED_RAND - 1)) cursor = 0;
    return g_randint[cursor % MAX_PREPARED_RAND] % 2;
}

static char *rand_tinyint_str()
{
    static int cursor;
    cursor++;
    if (cursor > (MAX_PREPARED_RAND - 1)) cursor = 0;
    return g_randtinyint_buff +
        ((cursor % MAX_PREPARED_RAND) * TINYINT_BUFF_LEN);
}

static int32_t rand_tinyint()
{
    static int cursor;
    cursor++;
    if (cursor > (MAX_PREPARED_RAND - 1)) cursor = 0;
    return g_randint[cursor % MAX_PREPARED_RAND] % 128;
}

static char *rand_smallint_str()
{
    static int cursor;
    cursor++;
    if (cursor > (MAX_PREPARED_RAND - 1)) cursor = 0;
    return g_randsmallint_buff +
        ((cursor % MAX_PREPARED_RAND) * SMALLINT_BUFF_LEN);
}

static int32_t rand_smallint()
{
    static int cursor;
    cursor++;
    if (cursor > (MAX_PREPARED_RAND - 1)) cursor = 0;
    return g_randint[cursor % MAX_PREPARED_RAND] % 32767;
}

static char *rand_int_str()
{
    static int cursor;
    cursor++;
    if (cursor > (MAX_PREPARED_RAND - 1)) cursor = 0;
    return g_randint_buff + ((cursor % MAX_PREPARED_RAND) * INT_BUFF_LEN);
}

static int32_t rand_int()
{
    static int cursor;
    cursor++;
    if (cursor > (MAX_PREPARED_RAND - 1)) cursor = 0;
    return g_randint[cursor % MAX_PREPARED_RAND];
}

static char *rand_bigint_str()
{
    static int cursor;
    cursor++;
    if (cursor > (MAX_PREPARED_RAND - 1)) cursor = 0;
    return g_randbigint_buff +
        ((cursor % MAX_PREPARED_RAND) * BIGINT_BUFF_LEN);
}

static int64_t rand_bigint()
{
    static int cursor;
    cursor++;
    if (cursor > (MAX_PREPARED_RAND - 1)) cursor = 0;
    return g_randbigint[cursor % MAX_PREPARED_RAND];
}

static char *rand_float_str()
{
    static int cursor;
    cursor++;
    if (cursor > (MAX_PREPARED_RAND - 1)) cursor = 0;
    return g_randfloat_buff + ((cursor % MAX_PREPARED_RAND) * FLOAT_BUFF_LEN);
}


static float rand_float()
{
    static int cursor;
    cursor++;
    if (cursor > (MAX_PREPARED_RAND - 1)) cursor = 0;
    return g_randfloat[cursor % MAX_PREPARED_RAND];
}

static char *demo_current_float_str()
{
    static int cursor;
    cursor++;
    if (cursor > (MAX_PREPARED_RAND - 1)) cursor = 0;
    return g_rand_current_buff +
        ((cursor % MAX_PREPARED_RAND) * FLOAT_BUFF_LEN);
}

static float UNUSED_FUNC demo_current_float()
{
    static int cursor;
    cursor++;
    if (cursor > (MAX_PREPARED_RAND - 1)) cursor = 0;
    return (float)(9.8 + 0.04 * (g_randint[cursor % MAX_PREPARED_RAND] % 10)
            + g_randfloat[cursor % MAX_PREPARED_RAND]/1000000000);
}

static char *demo_voltage_int_str()
{
    static int cursor;
    cursor++;
    if (cursor > (MAX_PREPARED_RAND - 1)) cursor = 0;
    return g_rand_voltage_buff +
        ((cursor % MAX_PREPARED_RAND) * INT_BUFF_LEN);
}

static int32_t UNUSED_FUNC demo_voltage_int()
{
    static int cursor;
    cursor++;
    if (cursor > (MAX_PREPARED_RAND - 1)) cursor = 0;
    return 215 + g_randint[cursor % MAX_PREPARED_RAND] % 10;
}

static char *demo_phase_float_str() {
    static int cursor;
    cursor++;
    if (cursor > (MAX_PREPARED_RAND - 1)) cursor = 0;
    return g_rand_phase_buff + ((cursor % MAX_PREPARED_RAND) * FLOAT_BUFF_LEN);
}

static float UNUSED_FUNC demo_phase_float() {
    static int cursor;
    cursor++;
    if (cursor > (MAX_PREPARED_RAND - 1)) cursor = 0;
    return (float)((115 + g_randint[cursor % MAX_PREPARED_RAND] % 10
                + g_randfloat[cursor % MAX_PREPARED_RAND]/1000000000)/360);
}

#if 0
static const char charNum[] = "0123456789";

static void nonrand_string(char *, int) __attribute__ ((unused));   // reserve for debugging purpose
static void nonrand_string(char *str, int size)
{
    str[0] = 0;
    if (size > 0) {
        int n;
        for (n = 0; n < size; n++) {
            str[n] = charNum[n % 10];
        }
        str[n] = 0;
    }
}
#endif

static const char charset[] = "abcdefghijklmnopqrstuvwxyzABCDEFGHIJKLMNOPQRSTUVWXYZ1234567890";

static void rand_string(char *str, int size) {
    str[0] = 0;
    if (size > 0) {
        //--size;
        int n;
        for (n = 0; n < size; n++) {
            int key = abs(rand_tinyint()) % (int)(sizeof(charset) - 1);
            str[n] = charset[key];
        }
        str[n] = 0;
    }
}

static char *rand_double_str()
{
    static int cursor;
    cursor++;
    if (cursor > (MAX_PREPARED_RAND - 1)) cursor = 0;
    return g_randdouble_buff + (cursor * DOUBLE_BUFF_LEN);
}

static double rand_double()
{
    static int cursor;
    cursor++;
    cursor = cursor % MAX_PREPARED_RAND;
    return g_randdouble[cursor];
}

static void init_rand_data() {

    g_randint_buff = calloc(1, INT_BUFF_LEN * MAX_PREPARED_RAND);
    assert(g_randint_buff);
    g_rand_voltage_buff = calloc(1, INT_BUFF_LEN * MAX_PREPARED_RAND);
    assert(g_rand_voltage_buff);
    g_randbigint_buff = calloc(1, BIGINT_BUFF_LEN * MAX_PREPARED_RAND);
    assert(g_randbigint_buff);
    g_randsmallint_buff = calloc(1, SMALLINT_BUFF_LEN * MAX_PREPARED_RAND);
    assert(g_randsmallint_buff);
    g_randtinyint_buff = calloc(1, TINYINT_BUFF_LEN * MAX_PREPARED_RAND);
    assert(g_randtinyint_buff);
    g_randbool_buff = calloc(1, BOOL_BUFF_LEN * MAX_PREPARED_RAND);
    assert(g_randbool_buff);
    g_randfloat_buff = calloc(1, FLOAT_BUFF_LEN * MAX_PREPARED_RAND);
    assert(g_randfloat_buff);
    g_rand_current_buff = calloc(1, FLOAT_BUFF_LEN * MAX_PREPARED_RAND);
    assert(g_rand_current_buff);
    g_rand_phase_buff = calloc(1, FLOAT_BUFF_LEN * MAX_PREPARED_RAND);
    assert(g_rand_phase_buff);
    g_randdouble_buff = calloc(1, DOUBLE_BUFF_LEN * MAX_PREPARED_RAND);
    assert(g_randdouble_buff);

    for (int i = 0; i < MAX_PREPARED_RAND; i++) {
        g_randint[i] = (int)(taosRandom() % 65535);
        sprintf(g_randint_buff + i * INT_BUFF_LEN, "%d",
                g_randint[i]);
        sprintf(g_rand_voltage_buff + i * INT_BUFF_LEN, "%d",
                215 + g_randint[i] % 10);

        sprintf(g_randbool_buff + i * BOOL_BUFF_LEN, "%s",
                ((g_randint[i] % 2) & 1)?"true":"false");
        sprintf(g_randsmallint_buff + i * SMALLINT_BUFF_LEN, "%d",
                g_randint[i] % 32767);
        sprintf(g_randtinyint_buff + i * TINYINT_BUFF_LEN, "%d",
                g_randint[i] % 128);

        g_randbigint[i] = (int64_t)(taosRandom() % 2147483648);
        sprintf(g_randbigint_buff + i * BIGINT_BUFF_LEN, "%"PRId64"",
                g_randbigint[i]);

        g_randfloat[i] = (float)(taosRandom() / 1000.0);
        sprintf(g_randfloat_buff + i * FLOAT_BUFF_LEN, "%f",
                g_randfloat[i]);
        sprintf(g_rand_current_buff + i * FLOAT_BUFF_LEN, "%f",
                (float)(9.8 + 0.04 * (g_randint[i] % 10)
                    + g_randfloat[i]/1000000000));
        sprintf(g_rand_phase_buff + i * FLOAT_BUFF_LEN, "%f",
                (float)((115 + g_randint[i] % 10
                        + g_randfloat[i]/1000000000)/360));

        g_randdouble[i] = (double)(taosRandom() / 1000000.0);
        sprintf(g_randdouble_buff + i * DOUBLE_BUFF_LEN, "%f",
                g_randdouble[i]);
    }
}

#define SHOW_PARSE_RESULT_START()   \
    do { if (g_args.metaFile)  \
        printf("\033[1m\033[40;32m================ %s parse result START ================\033[0m\n", \
                g_args.metaFile); } while(0)

#define SHOW_PARSE_RESULT_END() \
    do { if (g_args.metaFile)   \
        printf("\033[1m\033[40;32m================ %s parse result END================\033[0m\n", \
                g_args.metaFile); } while(0)

#define SHOW_PARSE_RESULT_START_TO_FILE(fp)   \
    do { if (g_args.metaFile)  \
        fprintf(fp, "\033[1m\033[40;32m================ %s parse result START ================\033[0m\n", \
                g_args.metaFile); } while(0)

#define SHOW_PARSE_RESULT_END_TO_FILE(fp) \
    do { if (g_args.metaFile)   \
        fprintf(fp, "\033[1m\033[40;32m================ %s parse result END================\033[0m\n", \
                g_args.metaFile); } while(0)

static int printfInsertMeta() {
    SHOW_PARSE_RESULT_START();

    if (g_args.demo_mode)
        printf("\ntaosdemo is simulating data generated by power equipments monitoring...\n\n");
    else
        printf("\ntaosdemo is simulating random data as you request..\n\n");

    if (g_args.iface != INTERFACE_BUT) {
        // first time if no iface specified
        printf("interface:                  \033[33m%s\033[0m\n",
                (g_args.iface==TAOSC_IFACE)?"taosc":
                (g_args.iface==REST_IFACE)?"rest":"stmt");
    }

    printf("host:                       \033[33m%s:%u\033[0m\n",
            g_Dbs.host, g_Dbs.port);
    printf("user:                       \033[33m%s\033[0m\n", g_Dbs.user);
    printf("password:                   \033[33m%s\033[0m\n", g_Dbs.password);
    printf("configDir:                  \033[33m%s\033[0m\n", configDir);
    printf("resultFile:                 \033[33m%s\033[0m\n", g_Dbs.resultFile);
    printf("thread num of insert data:  \033[33m%d\033[0m\n", g_Dbs.threadCount);
    printf("thread num of create table: \033[33m%d\033[0m\n",
            g_Dbs.threadCountByCreateTbl);
    printf("top insert interval:        \033[33m%"PRIu64"\033[0m\n",
            g_args.insert_interval);
    printf("number of records per req:  \033[33m%u\033[0m\n",
            g_args.num_of_RPR);
    printf("max sql length:             \033[33m%"PRIu64"\033[0m\n",
            g_args.max_sql_len);

    printf("database count:             \033[33m%d\033[0m\n", g_Dbs.dbCount);

    for (int i = 0; i < g_Dbs.dbCount; i++) {
        printf("database[\033[33m%d\033[0m]:\n", i);
        printf("  database[%d] name:      \033[33m%s\033[0m\n",
                i, g_Dbs.db[i].dbName);
        if (0 == g_Dbs.db[i].drop) {
            printf("  drop:                  \033[33mno\033[0m\n");
        } else {
            printf("  drop:                  \033[33myes\033[0m\n");
        }

        if (g_Dbs.db[i].dbCfg.blocks > 0) {
            printf("  blocks:                \033[33m%d\033[0m\n",
                    g_Dbs.db[i].dbCfg.blocks);
        }
        if (g_Dbs.db[i].dbCfg.cache > 0) {
            printf("  cache:                 \033[33m%d\033[0m\n",
                    g_Dbs.db[i].dbCfg.cache);
        }
        if (g_Dbs.db[i].dbCfg.days > 0) {
            printf("  days:                  \033[33m%d\033[0m\n",
                    g_Dbs.db[i].dbCfg.days);
        }
        if (g_Dbs.db[i].dbCfg.keep > 0) {
            printf("  keep:                  \033[33m%d\033[0m\n",
                    g_Dbs.db[i].dbCfg.keep);
        }
        if (g_Dbs.db[i].dbCfg.replica > 0) {
            printf("  replica:               \033[33m%d\033[0m\n",
                    g_Dbs.db[i].dbCfg.replica);
        }
        if (g_Dbs.db[i].dbCfg.update > 0) {
            printf("  update:                \033[33m%d\033[0m\n",
                    g_Dbs.db[i].dbCfg.update);
        }
        if (g_Dbs.db[i].dbCfg.minRows > 0) {
            printf("  minRows:               \033[33m%d\033[0m\n",
                    g_Dbs.db[i].dbCfg.minRows);
        }
        if (g_Dbs.db[i].dbCfg.maxRows > 0) {
            printf("  maxRows:               \033[33m%d\033[0m\n",
                    g_Dbs.db[i].dbCfg.maxRows);
        }
        if (g_Dbs.db[i].dbCfg.comp > 0) {
            printf("  comp:                  \033[33m%d\033[0m\n", g_Dbs.db[i].dbCfg.comp);
        }
        if (g_Dbs.db[i].dbCfg.walLevel > 0) {
            printf("  walLevel:              \033[33m%d\033[0m\n",
                    g_Dbs.db[i].dbCfg.walLevel);
        }
        if (g_Dbs.db[i].dbCfg.fsync > 0) {
            printf("  fsync:                 \033[33m%d\033[0m\n",
                    g_Dbs.db[i].dbCfg.fsync);
        }
        if (g_Dbs.db[i].dbCfg.quorum > 0) {
            printf("  quorum:                \033[33m%d\033[0m\n",
                    g_Dbs.db[i].dbCfg.quorum);
        }
        if (g_Dbs.db[i].dbCfg.precision[0] != 0) {
            if ((0 == strncasecmp(g_Dbs.db[i].dbCfg.precision, "ms", 2))
                    || (0 == strncasecmp(g_Dbs.db[i].dbCfg.precision, "us", 2))
                    || (0 == strncasecmp(g_Dbs.db[i].dbCfg.precision, "ns", 2))) {
                printf("  precision:             \033[33m%s\033[0m\n",
                        g_Dbs.db[i].dbCfg.precision);
            } else {
                printf("\033[1m\033[40;31m  precision error:       %s\033[0m\n",
                        g_Dbs.db[i].dbCfg.precision);
                return -1;
            }
        }

        printf("  super table count:     \033[33m%"PRIu64"\033[0m\n",
                g_Dbs.db[i].superTblCount);
        for (uint64_t j = 0; j < g_Dbs.db[i].superTblCount; j++) {
            printf("  super table[\033[33m%"PRIu64"\033[0m]:\n", j);

            printf("      stbName:           \033[33m%s\033[0m\n",
                    g_Dbs.db[i].superTbls[j].sTblName);

            if (PRE_CREATE_SUBTBL == g_Dbs.db[i].superTbls[j].autoCreateTable) {
                printf("      autoCreateTable:   \033[33m%s\033[0m\n",  "no");
            } else if (AUTO_CREATE_SUBTBL ==
                    g_Dbs.db[i].superTbls[j].autoCreateTable) {
                printf("      autoCreateTable:   \033[33m%s\033[0m\n",  "yes");
            } else {
                printf("      autoCreateTable:   \033[33m%s\033[0m\n",  "error");
            }

            if (TBL_NO_EXISTS == g_Dbs.db[i].superTbls[j].childTblExists) {
                printf("      childTblExists:    \033[33m%s\033[0m\n",  "no");
            } else if (TBL_ALREADY_EXISTS == g_Dbs.db[i].superTbls[j].childTblExists) {
                printf("      childTblExists:    \033[33m%s\033[0m\n",  "yes");
            } else {
                printf("      childTblExists:    \033[33m%s\033[0m\n",  "error");
            }

            printf("      childTblCount:     \033[33m%"PRId64"\033[0m\n",
                    g_Dbs.db[i].superTbls[j].childTblCount);
            printf("      childTblPrefix:    \033[33m%s\033[0m\n",
                    g_Dbs.db[i].superTbls[j].childTblPrefix);
            printf("      dataSource:        \033[33m%s\033[0m\n",
                    g_Dbs.db[i].superTbls[j].dataSource);
            printf("      iface:             \033[33m%s\033[0m\n",
                    (g_Dbs.db[i].superTbls[j].iface==TAOSC_IFACE)?"taosc":
                    (g_Dbs.db[i].superTbls[j].iface==REST_IFACE)?"rest":"stmt");
            if (g_Dbs.db[i].superTbls[j].childTblLimit > 0) {
                printf("      childTblLimit:     \033[33m%"PRId64"\033[0m\n",
                        g_Dbs.db[i].superTbls[j].childTblLimit);
            }
            if (g_Dbs.db[i].superTbls[j].childTblOffset > 0) {
                printf("      childTblOffset:    \033[33m%"PRIu64"\033[0m\n",
                        g_Dbs.db[i].superTbls[j].childTblOffset);
            }
            printf("      insertRows:        \033[33m%"PRId64"\033[0m\n",
                    g_Dbs.db[i].superTbls[j].insertRows);
            /*
               if (0 == g_Dbs.db[i].superTbls[j].multiThreadWriteOneTbl) {
               printf("      multiThreadWriteOneTbl:  \033[33mno\033[0m\n");
               }else {
               printf("      multiThreadWriteOneTbl:  \033[33myes\033[0m\n");
               }
               */
            printf("      interlaceRows:     \033[33m%u\033[0m\n",
                    g_Dbs.db[i].superTbls[j].interlaceRows);

            if (g_Dbs.db[i].superTbls[j].interlaceRows > 0) {
                printf("      stable insert interval:   \033[33m%"PRIu64"\033[0m\n",
                        g_Dbs.db[i].superTbls[j].insertInterval);
            }

            printf("      disorderRange:     \033[33m%d\033[0m\n",
                    g_Dbs.db[i].superTbls[j].disorderRange);
            printf("      disorderRatio:     \033[33m%d\033[0m\n",
                    g_Dbs.db[i].superTbls[j].disorderRatio);
            printf("      maxSqlLen:         \033[33m%"PRIu64"\033[0m\n",
                    g_Dbs.db[i].superTbls[j].maxSqlLen);
            printf("      timeStampStep:     \033[33m%"PRId64"\033[0m\n",
                    g_Dbs.db[i].superTbls[j].timeStampStep);
            printf("      startTimestamp:    \033[33m%s\033[0m\n",
                    g_Dbs.db[i].superTbls[j].startTimestamp);
            printf("      sampleFormat:      \033[33m%s\033[0m\n",
                    g_Dbs.db[i].superTbls[j].sampleFormat);
            printf("      sampleFile:        \033[33m%s\033[0m\n",
                    g_Dbs.db[i].superTbls[j].sampleFile);
            printf("      tagsFile:          \033[33m%s\033[0m\n",
                    g_Dbs.db[i].superTbls[j].tagsFile);
            printf("      columnCount:       \033[33m%d\033[0m\n",
                    g_Dbs.db[i].superTbls[j].columnCount);
            for (int k = 0; k < g_Dbs.db[i].superTbls[j].columnCount; k++) {
                //printf("dataType:%s, dataLen:%d\t", g_Dbs.db[i].superTbls[j].columns[k].dataType, g_Dbs.db[i].superTbls[j].columns[k].dataLen);
                if ((0 == strncasecmp(g_Dbs.db[i].superTbls[j].columns[k].dataType,
                                "binary", 6))
                        || (0 == strncasecmp(g_Dbs.db[i].superTbls[j].columns[k].dataType,
                                "nchar", 5))) {
                    printf("column[\033[33m%d\033[0m]:\033[33m%s(%d)\033[0m ", k,
                            g_Dbs.db[i].superTbls[j].columns[k].dataType,
                            g_Dbs.db[i].superTbls[j].columns[k].dataLen);
                } else {
                    printf("column[%d]:\033[33m%s\033[0m ", k,
                            g_Dbs.db[i].superTbls[j].columns[k].dataType);
                }
            }
            printf("\n");

            printf("      tagCount:            \033[33m%d\033[0m\n        ",
                    g_Dbs.db[i].superTbls[j].tagCount);
            for (int k = 0; k < g_Dbs.db[i].superTbls[j].tagCount; k++) {
                //printf("dataType:%s, dataLen:%d\t", g_Dbs.db[i].superTbls[j].tags[k].dataType, g_Dbs.db[i].superTbls[j].tags[k].dataLen);
                if ((0 == strncasecmp(g_Dbs.db[i].superTbls[j].tags[k].dataType,
                                "binary", strlen("binary")))
                        || (0 == strncasecmp(g_Dbs.db[i].superTbls[j].tags[k].dataType,
                                "nchar", strlen("nchar")))) {
                    printf("tag[%d]:\033[33m%s(%d)\033[0m ", k,
                            g_Dbs.db[i].superTbls[j].tags[k].dataType,
                            g_Dbs.db[i].superTbls[j].tags[k].dataLen);
                } else {
                    printf("tag[%d]:\033[33m%s\033[0m ", k,
                            g_Dbs.db[i].superTbls[j].tags[k].dataType);
                }
            }
            printf("\n");
        }
        printf("\n");
    }

    SHOW_PARSE_RESULT_END();

    return 0;
}

static void printfInsertMetaToFile(FILE* fp) {

    SHOW_PARSE_RESULT_START_TO_FILE(fp);

    fprintf(fp, "host:                       %s:%u\n", g_Dbs.host, g_Dbs.port);
    fprintf(fp, "user:                       %s\n", g_Dbs.user);
    fprintf(fp, "configDir:                  %s\n", configDir);
    fprintf(fp, "resultFile:                 %s\n", g_Dbs.resultFile);
    fprintf(fp, "thread num of insert data:  %d\n", g_Dbs.threadCount);
    fprintf(fp, "thread num of create table: %d\n", g_Dbs.threadCountByCreateTbl);
    fprintf(fp, "number of records per req:  %u\n", g_args.num_of_RPR);
    fprintf(fp, "max sql length:             %"PRIu64"\n", g_args.max_sql_len);
    fprintf(fp, "database count:          %d\n", g_Dbs.dbCount);

    for (int i = 0; i < g_Dbs.dbCount; i++) {
        fprintf(fp, "database[%d]:\n", i);
        fprintf(fp, "  database[%d] name:       %s\n", i, g_Dbs.db[i].dbName);
        if (0 == g_Dbs.db[i].drop) {
            fprintf(fp, "  drop:                  no\n");
        }else {
            fprintf(fp, "  drop:                  yes\n");
        }

        if (g_Dbs.db[i].dbCfg.blocks > 0) {
            fprintf(fp, "  blocks:                %d\n", g_Dbs.db[i].dbCfg.blocks);
        }
        if (g_Dbs.db[i].dbCfg.cache > 0) {
            fprintf(fp, "  cache:                 %d\n", g_Dbs.db[i].dbCfg.cache);
        }
        if (g_Dbs.db[i].dbCfg.days > 0) {
            fprintf(fp, "  days:                  %d\n", g_Dbs.db[i].dbCfg.days);
        }
        if (g_Dbs.db[i].dbCfg.keep > 0) {
            fprintf(fp, "  keep:                  %d\n", g_Dbs.db[i].dbCfg.keep);
        }
        if (g_Dbs.db[i].dbCfg.replica > 0) {
            fprintf(fp, "  replica:               %d\n", g_Dbs.db[i].dbCfg.replica);
        }
        if (g_Dbs.db[i].dbCfg.update > 0) {
            fprintf(fp, "  update:                %d\n", g_Dbs.db[i].dbCfg.update);
        }
        if (g_Dbs.db[i].dbCfg.minRows > 0) {
            fprintf(fp, "  minRows:               %d\n", g_Dbs.db[i].dbCfg.minRows);
        }
        if (g_Dbs.db[i].dbCfg.maxRows > 0) {
            fprintf(fp, "  maxRows:               %d\n", g_Dbs.db[i].dbCfg.maxRows);
        }
        if (g_Dbs.db[i].dbCfg.comp > 0) {
            fprintf(fp, "  comp:                  %d\n", g_Dbs.db[i].dbCfg.comp);
        }
        if (g_Dbs.db[i].dbCfg.walLevel > 0) {
            fprintf(fp, "  walLevel:              %d\n", g_Dbs.db[i].dbCfg.walLevel);
        }
        if (g_Dbs.db[i].dbCfg.fsync > 0) {
            fprintf(fp, "  fsync:                 %d\n", g_Dbs.db[i].dbCfg.fsync);
        }
        if (g_Dbs.db[i].dbCfg.quorum > 0) {
            fprintf(fp, "  quorum:                %d\n", g_Dbs.db[i].dbCfg.quorum);
        }
        if (g_Dbs.db[i].dbCfg.precision[0] != 0) {
            if ((0 == strncasecmp(g_Dbs.db[i].dbCfg.precision, "ms", 2))
                    || (0 == strncasecmp(g_Dbs.db[i].dbCfg.precision, "ns", 2))
                    || (0 == strncasecmp(g_Dbs.db[i].dbCfg.precision, "us", 2))) {
                fprintf(fp, "  precision:             %s\n",
                        g_Dbs.db[i].dbCfg.precision);
            } else {
                fprintf(fp, "  precision error:       %s\n",
                        g_Dbs.db[i].dbCfg.precision);
            }
        }

        fprintf(fp, "  super table count:     %"PRIu64"\n",
                g_Dbs.db[i].superTblCount);
        for (int j = 0; j < g_Dbs.db[i].superTblCount; j++) {
            fprintf(fp, "  super table[%d]:\n", j);

            fprintf(fp, "      stbName:           %s\n",
                    g_Dbs.db[i].superTbls[j].sTblName);

            if (PRE_CREATE_SUBTBL == g_Dbs.db[i].superTbls[j].autoCreateTable) {
                fprintf(fp, "      autoCreateTable:   %s\n",  "no");
            } else if (AUTO_CREATE_SUBTBL
                    == g_Dbs.db[i].superTbls[j].autoCreateTable) {
                fprintf(fp, "      autoCreateTable:   %s\n",  "yes");
            } else {
                fprintf(fp, "      autoCreateTable:   %s\n",  "error");
            }

            if (TBL_NO_EXISTS == g_Dbs.db[i].superTbls[j].childTblExists) {
                fprintf(fp, "      childTblExists:    %s\n",  "no");
            } else if (TBL_ALREADY_EXISTS
                    == g_Dbs.db[i].superTbls[j].childTblExists) {
                fprintf(fp, "      childTblExists:    %s\n",  "yes");
            } else {
                fprintf(fp, "      childTblExists:    %s\n",  "error");
            }

            fprintf(fp, "      childTblCount:     %"PRId64"\n",
                    g_Dbs.db[i].superTbls[j].childTblCount);
            fprintf(fp, "      childTblPrefix:    %s\n",
                    g_Dbs.db[i].superTbls[j].childTblPrefix);
            fprintf(fp, "      dataSource:        %s\n",
                    g_Dbs.db[i].superTbls[j].dataSource);
            fprintf(fp, "      iface:             %s\n",
                    (g_Dbs.db[i].superTbls[j].iface==TAOSC_IFACE)?"taosc":
                    (g_Dbs.db[i].superTbls[j].iface==REST_IFACE)?"rest":"stmt");
            fprintf(fp, "      insertRows:        %"PRId64"\n",
                    g_Dbs.db[i].superTbls[j].insertRows);
            fprintf(fp, "      interlace rows:    %u\n",
                    g_Dbs.db[i].superTbls[j].interlaceRows);
            if (g_Dbs.db[i].superTbls[j].interlaceRows > 0) {
                fprintf(fp, "      stable insert interval:   %"PRIu64"\n",
                        g_Dbs.db[i].superTbls[j].insertInterval);
            }
            /*
               if (0 == g_Dbs.db[i].superTbls[j].multiThreadWriteOneTbl) {
               fprintf(fp, "      multiThreadWriteOneTbl:  no\n");
               }else {
               fprintf(fp, "      multiThreadWriteOneTbl:  yes\n");
               }
               */
            fprintf(fp, "      interlaceRows:     %u\n",
                    g_Dbs.db[i].superTbls[j].interlaceRows);
            fprintf(fp, "      disorderRange:     %d\n",
                    g_Dbs.db[i].superTbls[j].disorderRange);
            fprintf(fp, "      disorderRatio:     %d\n",
                    g_Dbs.db[i].superTbls[j].disorderRatio);
            fprintf(fp, "      maxSqlLen:         %"PRIu64"\n",
                    g_Dbs.db[i].superTbls[j].maxSqlLen);

            fprintf(fp, "      timeStampStep:     %"PRId64"\n",
                    g_Dbs.db[i].superTbls[j].timeStampStep);
            fprintf(fp, "      startTimestamp:    %s\n",
                    g_Dbs.db[i].superTbls[j].startTimestamp);
            fprintf(fp, "      sampleFormat:      %s\n",
                    g_Dbs.db[i].superTbls[j].sampleFormat);
            fprintf(fp, "      sampleFile:        %s\n",
                    g_Dbs.db[i].superTbls[j].sampleFile);
            fprintf(fp, "      tagsFile:          %s\n",
                    g_Dbs.db[i].superTbls[j].tagsFile);

            fprintf(fp, "      columnCount:       %d\n        ",
                    g_Dbs.db[i].superTbls[j].columnCount);
            for (int k = 0; k < g_Dbs.db[i].superTbls[j].columnCount; k++) {
                //printf("dataType:%s, dataLen:%d\t", g_Dbs.db[i].superTbls[j].columns[k].dataType, g_Dbs.db[i].superTbls[j].columns[k].dataLen);
                if ((0 == strncasecmp(
                                g_Dbs.db[i].superTbls[j].columns[k].dataType,
                                "binary", strlen("binary")))
                        || (0 == strncasecmp(
                                g_Dbs.db[i].superTbls[j].columns[k].dataType,
                                "nchar", strlen("nchar")))) {
                    fprintf(fp, "column[%d]:%s(%d) ", k,
                            g_Dbs.db[i].superTbls[j].columns[k].dataType,
                            g_Dbs.db[i].superTbls[j].columns[k].dataLen);
                } else {
                    fprintf(fp, "column[%d]:%s ",
                            k, g_Dbs.db[i].superTbls[j].columns[k].dataType);
                }
            }
            fprintf(fp, "\n");

            fprintf(fp, "      tagCount:            %d\n        ",
                    g_Dbs.db[i].superTbls[j].tagCount);
            for (int k = 0; k < g_Dbs.db[i].superTbls[j].tagCount; k++) {
                //printf("dataType:%s, dataLen:%d\t", g_Dbs.db[i].superTbls[j].tags[k].dataType, g_Dbs.db[i].superTbls[j].tags[k].dataLen);
                if ((0 == strncasecmp(g_Dbs.db[i].superTbls[j].tags[k].dataType,
                                "binary", strlen("binary")))
                        || (0 == strncasecmp(g_Dbs.db[i].superTbls[j].tags[k].dataType,
                                "nchar", strlen("nchar")))) {
                    fprintf(fp, "tag[%d]:%s(%d) ",
                            k, g_Dbs.db[i].superTbls[j].tags[k].dataType,
                            g_Dbs.db[i].superTbls[j].tags[k].dataLen);
                } else {
                    fprintf(fp, "tag[%d]:%s ", k, g_Dbs.db[i].superTbls[j].tags[k].dataType);
                }
            }
            fprintf(fp, "\n");
        }
        fprintf(fp, "\n");
    }

    SHOW_PARSE_RESULT_END_TO_FILE(fp);
}

static void printfQueryMeta() {

    SHOW_PARSE_RESULT_START();

    printf("host:                    \033[33m%s:%u\033[0m\n",
            g_queryInfo.host, g_queryInfo.port);
    printf("user:                    \033[33m%s\033[0m\n", g_queryInfo.user);
    printf("database name:           \033[33m%s\033[0m\n", g_queryInfo.dbName);

    printf("\n");

    if ((SUBSCRIBE_TEST == g_args.test_mode) || (QUERY_TEST == g_args.test_mode)) {
        printf("specified table query info:                   \n");
        printf("sqlCount:       \033[33m%d\033[0m\n",
                g_queryInfo.specifiedQueryInfo.sqlCount);
        if (g_queryInfo.specifiedQueryInfo.sqlCount > 0) {
            printf("specified tbl query times:\n");
            printf("                \033[33m%"PRIu64"\033[0m\n",
                    g_queryInfo.specifiedQueryInfo.queryTimes);
            printf("query interval: \033[33m%"PRIu64" ms\033[0m\n",
                    g_queryInfo.specifiedQueryInfo.queryInterval);
            printf("top query times:\033[33m%"PRIu64"\033[0m\n", g_args.query_times);
            printf("concurrent:     \033[33m%d\033[0m\n",
                    g_queryInfo.specifiedQueryInfo.concurrent);
            printf("mod:            \033[33m%s\033[0m\n",
                    (g_queryInfo.specifiedQueryInfo.asyncMode)?"async":"sync");
            printf("interval:       \033[33m%"PRIu64"\033[0m\n",
                    g_queryInfo.specifiedQueryInfo.subscribeInterval);
            printf("restart:        \033[33m%d\033[0m\n",
                    g_queryInfo.specifiedQueryInfo.subscribeRestart);
            printf("keepProgress:   \033[33m%d\033[0m\n",
                    g_queryInfo.specifiedQueryInfo.subscribeKeepProgress);

            for (int i = 0; i < g_queryInfo.specifiedQueryInfo.sqlCount; i++) {
                printf("  sql[%d]: \033[33m%s\033[0m\n",
                        i, g_queryInfo.specifiedQueryInfo.sql[i]);
            }
            printf("\n");
        }

        printf("super table query info:\n");
        printf("sqlCount:       \033[33m%d\033[0m\n",
                g_queryInfo.superQueryInfo.sqlCount);

        if (g_queryInfo.superQueryInfo.sqlCount > 0) {
            printf("query interval: \033[33m%"PRIu64"\033[0m\n",
                    g_queryInfo.superQueryInfo.queryInterval);
            printf("threadCnt:      \033[33m%d\033[0m\n",
                    g_queryInfo.superQueryInfo.threadCnt);
            printf("childTblCount:  \033[33m%"PRId64"\033[0m\n",
                    g_queryInfo.superQueryInfo.childTblCount);
            printf("stable name:    \033[33m%s\033[0m\n",
                    g_queryInfo.superQueryInfo.sTblName);
            printf("stb query times:\033[33m%"PRIu64"\033[0m\n",
                    g_queryInfo.superQueryInfo.queryTimes);

            printf("mod:            \033[33m%s\033[0m\n",
                    (g_queryInfo.superQueryInfo.asyncMode)?"async":"sync");
            printf("interval:       \033[33m%"PRIu64"\033[0m\n",
                    g_queryInfo.superQueryInfo.subscribeInterval);
            printf("restart:        \033[33m%d\033[0m\n",
                    g_queryInfo.superQueryInfo.subscribeRestart);
            printf("keepProgress:   \033[33m%d\033[0m\n",
                    g_queryInfo.superQueryInfo.subscribeKeepProgress);

            for (int i = 0; i < g_queryInfo.superQueryInfo.sqlCount; i++) {
                printf("  sql[%d]: \033[33m%s\033[0m\n",
                        i, g_queryInfo.superQueryInfo.sql[i]);
            }
            printf("\n");
        }
    }

    SHOW_PARSE_RESULT_END();
}

static char* formatTimestamp(char* buf, int64_t val, int precision) {
    time_t tt;
    if (precision == TSDB_TIME_PRECISION_MICRO) {
        tt = (time_t)(val / 1000000);
    } if (precision == TSDB_TIME_PRECISION_NANO) {
        tt = (time_t)(val / 1000000000);
    } else {
        tt = (time_t)(val / 1000);
    }

    /* comment out as it make testcases like select_with_tags.sim fail.
       but in windows, this may cause the call to localtime crash if tt < 0,
       need to find a better solution.
       if (tt < 0) {
       tt = 0;
       }
       */

#ifdef WINDOWS
    if (tt < 0) tt = 0;
#endif

    struct tm* ptm = localtime(&tt);
    size_t pos = strftime(buf, 32, "%Y-%m-%d %H:%M:%S", ptm);

    if (precision == TSDB_TIME_PRECISION_MICRO) {
        sprintf(buf + pos, ".%06d", (int)(val % 1000000));
    } else if (precision == TSDB_TIME_PRECISION_NANO) {
        sprintf(buf + pos, ".%09d", (int)(val % 1000000000));
    } else {
        sprintf(buf + pos, ".%03d", (int)(val % 1000));
    }

    return buf;
}

static void xDumpFieldToFile(FILE* fp, const char* val,
        TAOS_FIELD* field, int32_t length, int precision) {

    if (val == NULL) {
        fprintf(fp, "%s", TSDB_DATA_NULL_STR);
        return;
    }

    char buf[TSDB_MAX_BYTES_PER_ROW];
    switch (field->type) {
        case TSDB_DATA_TYPE_BOOL:
            fprintf(fp, "%d", ((((int32_t)(*((char *)val))) == 1) ? 1 : 0));
            break;
        case TSDB_DATA_TYPE_TINYINT:
            fprintf(fp, "%d", *((int8_t *)val));
            break;
        case TSDB_DATA_TYPE_SMALLINT:
            fprintf(fp, "%d", *((int16_t *)val));
            break;
        case TSDB_DATA_TYPE_INT:
            fprintf(fp, "%d", *((int32_t *)val));
            break;
        case TSDB_DATA_TYPE_BIGINT:
            fprintf(fp, "%"PRId64"", *((int64_t *)val));
            break;
        case TSDB_DATA_TYPE_FLOAT:
            fprintf(fp, "%.5f", GET_FLOAT_VAL(val));
            break;
        case TSDB_DATA_TYPE_DOUBLE:
            fprintf(fp, "%.9f", GET_DOUBLE_VAL(val));
            break;
        case TSDB_DATA_TYPE_BINARY:
        case TSDB_DATA_TYPE_NCHAR:
            memcpy(buf, val, length);
            buf[length] = 0;
            fprintf(fp, "\'%s\'", buf);
            break;
        case TSDB_DATA_TYPE_TIMESTAMP:
            formatTimestamp(buf, *(int64_t*)val, precision);
            fprintf(fp, "'%s'", buf);
            break;
        default:
            break;
    }
}

static int xDumpResultToFile(const char* fname, TAOS_RES* tres) {
    TAOS_ROW row = taos_fetch_row(tres);
    if (row == NULL) {
        return 0;
    }

    FILE* fp = fopen(fname, "at");
    if (fp == NULL) {
        errorPrint2("%s() LN%d, failed to open file: %s\n",
                __func__, __LINE__, fname);
        return -1;
    }

    int num_fields = taos_num_fields(tres);
    TAOS_FIELD *fields = taos_fetch_fields(tres);
    int precision = taos_result_precision(tres);

    for (int col = 0; col < num_fields; col++) {
        if (col > 0) {
            fprintf(fp, ",");
        }
        fprintf(fp, "%s", fields[col].name);
    }
    fputc('\n', fp);

    int numOfRows = 0;
    do {
        int32_t* length = taos_fetch_lengths(tres);
        for (int i = 0; i < num_fields; i++) {
            if (i > 0) {
                fputc(',', fp);
            }
            xDumpFieldToFile(fp,
                    (const char*)row[i], fields +i, length[i], precision);
        }
        fputc('\n', fp);

        numOfRows++;
        row = taos_fetch_row(tres);
    } while( row != NULL);

    fclose(fp);

    return numOfRows;
}

static int getDbFromServer(TAOS * taos, SDbInfo** dbInfos) {
    TAOS_RES * res;
    TAOS_ROW row = NULL;
    int count = 0;

    res = taos_query(taos, "show databases;");
    int32_t code = taos_errno(res);

    if (code != 0) {
        errorPrint2("failed to run <show databases>, reason: %s\n",
                taos_errstr(res));
        return -1;
    }

    TAOS_FIELD *fields = taos_fetch_fields(res);

    while((row = taos_fetch_row(res)) != NULL) {
        // sys database name : 'log'
        if (strncasecmp(row[TSDB_SHOW_DB_NAME_INDEX], "log",
                    fields[TSDB_SHOW_DB_NAME_INDEX].bytes) == 0) {
            continue;
        }

        dbInfos[count] = (SDbInfo *)calloc(1, sizeof(SDbInfo));
        if (dbInfos[count] == NULL) {
            errorPrint2("failed to allocate memory for some dbInfo[%d]\n", count);
            return -1;
        }

        tstrncpy(dbInfos[count]->name, (char *)row[TSDB_SHOW_DB_NAME_INDEX],
                fields[TSDB_SHOW_DB_NAME_INDEX].bytes);
        formatTimestamp(dbInfos[count]->create_time,
                *(int64_t*)row[TSDB_SHOW_DB_CREATED_TIME_INDEX],
                TSDB_TIME_PRECISION_MILLI);
        dbInfos[count]->ntables = *((int64_t *)row[TSDB_SHOW_DB_NTABLES_INDEX]);
        dbInfos[count]->vgroups = *((int32_t *)row[TSDB_SHOW_DB_VGROUPS_INDEX]);
        dbInfos[count]->replica = *((int16_t *)row[TSDB_SHOW_DB_REPLICA_INDEX]);
        dbInfos[count]->quorum = *((int16_t *)row[TSDB_SHOW_DB_QUORUM_INDEX]);
        dbInfos[count]->days = *((int16_t *)row[TSDB_SHOW_DB_DAYS_INDEX]);

        tstrncpy(dbInfos[count]->keeplist, (char *)row[TSDB_SHOW_DB_KEEP_INDEX],
                fields[TSDB_SHOW_DB_KEEP_INDEX].bytes);
        dbInfos[count]->cache = *((int32_t *)row[TSDB_SHOW_DB_CACHE_INDEX]);
        dbInfos[count]->blocks = *((int32_t *)row[TSDB_SHOW_DB_BLOCKS_INDEX]);
        dbInfos[count]->minrows = *((int32_t *)row[TSDB_SHOW_DB_MINROWS_INDEX]);
        dbInfos[count]->maxrows = *((int32_t *)row[TSDB_SHOW_DB_MAXROWS_INDEX]);
        dbInfos[count]->wallevel = *((int8_t *)row[TSDB_SHOW_DB_WALLEVEL_INDEX]);
        dbInfos[count]->fsync = *((int32_t *)row[TSDB_SHOW_DB_FSYNC_INDEX]);
        dbInfos[count]->comp = (int8_t)(*((int8_t *)row[TSDB_SHOW_DB_COMP_INDEX]));
        dbInfos[count]->cachelast =
            (int8_t)(*((int8_t *)row[TSDB_SHOW_DB_CACHELAST_INDEX]));

        tstrncpy(dbInfos[count]->precision,
                (char *)row[TSDB_SHOW_DB_PRECISION_INDEX],
                fields[TSDB_SHOW_DB_PRECISION_INDEX].bytes);
        dbInfos[count]->update = *((int8_t *)row[TSDB_SHOW_DB_UPDATE_INDEX]);
        tstrncpy(dbInfos[count]->status, (char *)row[TSDB_SHOW_DB_STATUS_INDEX],
                fields[TSDB_SHOW_DB_STATUS_INDEX].bytes);

        count++;
        if (count > MAX_DATABASE_COUNT) {
            errorPrint("%s() LN%d, The database count overflow than %d\n",
                    __func__, __LINE__, MAX_DATABASE_COUNT);
            break;
        }
    }

    return count;
}

static void printfDbInfoForQueryToFile(
        char* filename, SDbInfo* dbInfos, int index) {

    if (filename[0] == 0)
        return;

    FILE *fp = fopen(filename, "at");
    if (fp == NULL) {
        errorPrint( "failed to open file: %s\n", filename);
        return;
    }

    fprintf(fp, "================ database[%d] ================\n", index);
    fprintf(fp, "name: %s\n", dbInfos->name);
    fprintf(fp, "created_time: %s\n", dbInfos->create_time);
    fprintf(fp, "ntables: %"PRId64"\n", dbInfos->ntables);
    fprintf(fp, "vgroups: %d\n", dbInfos->vgroups);
    fprintf(fp, "replica: %d\n", dbInfos->replica);
    fprintf(fp, "quorum: %d\n", dbInfos->quorum);
    fprintf(fp, "days: %d\n", dbInfos->days);
    fprintf(fp, "keep0,keep1,keep(D): %s\n", dbInfos->keeplist);
    fprintf(fp, "cache(MB): %d\n", dbInfos->cache);
    fprintf(fp, "blocks: %d\n", dbInfos->blocks);
    fprintf(fp, "minrows: %d\n", dbInfos->minrows);
    fprintf(fp, "maxrows: %d\n", dbInfos->maxrows);
    fprintf(fp, "wallevel: %d\n", dbInfos->wallevel);
    fprintf(fp, "fsync: %d\n", dbInfos->fsync);
    fprintf(fp, "comp: %d\n", dbInfos->comp);
    fprintf(fp, "cachelast: %d\n", dbInfos->cachelast);
    fprintf(fp, "precision: %s\n", dbInfos->precision);
    fprintf(fp, "update: %d\n", dbInfos->update);
    fprintf(fp, "status: %s\n", dbInfos->status);
    fprintf(fp, "\n");

    fclose(fp);
}

static void printfQuerySystemInfo(TAOS * taos) {
    char filename[MAX_FILE_NAME_LEN] = {0};
    char buffer[1024] = {0};
    TAOS_RES* res;

    time_t t;
    struct tm* lt;
    time(&t);
    lt = localtime(&t);
    snprintf(filename, MAX_FILE_NAME_LEN, "querySystemInfo-%d-%d-%d %d:%d:%d",
            lt->tm_year+1900, lt->tm_mon, lt->tm_mday, lt->tm_hour, lt->tm_min,
            lt->tm_sec);

    // show variables
    res = taos_query(taos, "show variables;");
    //fetchResult(res, filename);
    xDumpResultToFile(filename, res);

    // show dnodes
    res = taos_query(taos, "show dnodes;");
    xDumpResultToFile(filename, res);
    //fetchResult(res, filename);

    // show databases
    res = taos_query(taos, "show databases;");
    SDbInfo** dbInfos = (SDbInfo **)calloc(MAX_DATABASE_COUNT, sizeof(SDbInfo *));
    if (dbInfos == NULL) {
        errorPrint("%s() LN%d, failed to allocate memory\n", __func__, __LINE__);
        return;
    }
    int dbCount = getDbFromServer(taos, dbInfos);
    if (dbCount <= 0) {
        free(dbInfos);
        return;
    }

    for (int i = 0; i < dbCount; i++) {
        // printf database info
        printfDbInfoForQueryToFile(filename, dbInfos[i], i);

        // show db.vgroups
        snprintf(buffer, 1024, "show %s.vgroups;", dbInfos[i]->name);
        res = taos_query(taos, buffer);
        xDumpResultToFile(filename, res);

        // show db.stables
        snprintf(buffer, 1024, "show %s.stables;", dbInfos[i]->name);
        res = taos_query(taos, buffer);
        xDumpResultToFile(filename, res);
        free(dbInfos[i]);
    }

    free(dbInfos);
}

static int postProceSql(char *host, struct sockaddr_in *pServAddr, uint16_t port,
        char* sqlstr, threadInfo *pThreadInfo)
{
    char *req_fmt = "POST %s HTTP/1.1\r\nHost: %s:%d\r\nAccept: */*\r\nAuthorization: Basic %s\r\nContent-Length: %d\r\nContent-Type: application/x-www-form-urlencoded\r\n\r\n%s";

    char *url = "/rest/sql";

    int bytes, sent, received, req_str_len, resp_len;
    char *request_buf;
    char response_buf[RESP_BUF_LEN];
    uint16_t rest_port = port + TSDB_PORT_HTTP;

    int req_buf_len = strlen(sqlstr) + REQ_EXTRA_BUF_LEN;

    request_buf = malloc(req_buf_len);
    if (NULL == request_buf) {
        errorPrint("%s", "cannot allocate memory.\n");
        exit(EXIT_FAILURE);
    }

    char userpass_buf[INPUT_BUF_LEN];
    int mod_table[] = {0, 2, 1};

    static char base64[] = {'A', 'B', 'C', 'D', 'E', 'F', 'G', 'H',
        'I', 'J', 'K', 'L', 'M', 'N', 'O', 'P',
        'Q', 'R', 'S', 'T', 'U', 'V', 'W', 'X',
        'Y', 'Z', 'a', 'b', 'c', 'd', 'e', 'f',
        'g', 'h', 'i', 'j', 'k', 'l', 'm', 'n',
        'o', 'p', 'q', 'r', 's', 't', 'u', 'v',
        'w', 'x', 'y', 'z', '0', '1', '2', '3',
        '4', '5', '6', '7', '8', '9', '+', '/'};

    snprintf(userpass_buf, INPUT_BUF_LEN, "%s:%s",
            g_Dbs.user, g_Dbs.password);
    size_t userpass_buf_len = strlen(userpass_buf);
    size_t encoded_len = 4 * ((userpass_buf_len +2) / 3);

    char base64_buf[INPUT_BUF_LEN];
#ifdef WINDOWS
    WSADATA wsaData;
    WSAStartup(MAKEWORD(2, 2), &wsaData);
    SOCKET sockfd;
#else
    int sockfd;
#endif
    sockfd = socket(AF_INET, SOCK_STREAM, 0);
    if (sockfd < 0) {
#ifdef WINDOWS
        errorPrint( "Could not create socket : %d" , WSAGetLastError());
#endif
        debugPrint("%s() LN%d, sockfd=%d\n", __func__, __LINE__, sockfd);
        free(request_buf);
        ERROR_EXIT("opening socket");
    }

    int retConn = connect(sockfd, (struct sockaddr *)pServAddr, sizeof(struct sockaddr));
    debugPrint("%s() LN%d connect() return %d\n", __func__, __LINE__, retConn);
    if (retConn < 0) {
        free(request_buf);
        ERROR_EXIT("connecting");
    }

    memset(base64_buf, 0, INPUT_BUF_LEN);

    for (int n = 0, m = 0; n < userpass_buf_len;) {
        uint32_t oct_a = n < userpass_buf_len ?
            (unsigned char) userpass_buf[n++]:0;
        uint32_t oct_b = n < userpass_buf_len ?
            (unsigned char) userpass_buf[n++]:0;
        uint32_t oct_c = n < userpass_buf_len ?
            (unsigned char) userpass_buf[n++]:0;
        uint32_t triple = (oct_a << 0x10) + (oct_b << 0x08) + oct_c;

        base64_buf[m++] = base64[(triple >> 3* 6) & 0x3f];
        base64_buf[m++] = base64[(triple >> 2* 6) & 0x3f];
        base64_buf[m++] = base64[(triple >> 1* 6) & 0x3f];
        base64_buf[m++] = base64[(triple >> 0* 6) & 0x3f];
    }

    for (int l = 0; l < mod_table[userpass_buf_len % 3]; l++)
        base64_buf[encoded_len - 1 - l] = '=';

    debugPrint("%s() LN%d: auth string base64 encoded: %s\n",
            __func__, __LINE__, base64_buf);
    char *auth = base64_buf;

    int r = snprintf(request_buf,
            req_buf_len,
            req_fmt, url, host, rest_port,
            auth, strlen(sqlstr), sqlstr);
    if (r >= req_buf_len) {
        free(request_buf);
        ERROR_EXIT("too long request");
    }
    verbosePrint("%s() LN%d: Request:\n%s\n", __func__, __LINE__, request_buf);

    req_str_len = strlen(request_buf);
    sent = 0;
    do {
#ifdef WINDOWS
        bytes = send(sockfd, request_buf + sent, req_str_len - sent, 0);
#else
        bytes = write(sockfd, request_buf + sent, req_str_len - sent);
#endif
        if (bytes < 0)
            ERROR_EXIT("writing message to socket");
        if (bytes == 0)
            break;
        sent+=bytes;
    } while(sent < req_str_len);

    memset(response_buf, 0, RESP_BUF_LEN);
    resp_len = sizeof(response_buf) - 1;
    received = 0;
    do {
#ifdef WINDOWS
        bytes = recv(sockfd, response_buf + received, resp_len - received, 0);
#else
        bytes = read(sockfd, response_buf + received, resp_len - received);
#endif
        if (bytes < 0) {
            free(request_buf);
            ERROR_EXIT("reading response from socket");
        }
        if (bytes == 0)
            break;
        received += bytes;
    } while(received < resp_len);

    if (received == resp_len) {
        free(request_buf);
        ERROR_EXIT("storing complete response from socket");
    }

    response_buf[RESP_BUF_LEN - 1] = '\0';
    printf("Response:\n%s\n", response_buf);

    if (strlen(pThreadInfo->filePath) > 0) {
        appendResultBufToFile(response_buf, pThreadInfo);
    }

    free(request_buf);
#ifdef WINDOWS
    closesocket(sockfd);
    WSACleanup();
#else
    close(sockfd);
#endif

    return 0;
}

static char* getTagValueFromTagSample(SSuperTable* stbInfo, int tagUsePos) {
    char*  dataBuf = (char*)calloc(TSDB_MAX_SQL_LEN+1, 1);
    if (NULL == dataBuf) {
        errorPrint2("%s() LN%d, calloc failed! size:%d\n",
                __func__, __LINE__, TSDB_MAX_SQL_LEN+1);
        return NULL;
    }

    int    dataLen = 0;
    dataLen += snprintf(dataBuf + dataLen, TSDB_MAX_SQL_LEN - dataLen,
            "(%s)", stbInfo->tagDataBuf + stbInfo->lenOfTagOfOneRow * tagUsePos);

    return dataBuf;
}

static char *generateBinaryNCharTagValues(int64_t tableSeq, uint32_t len)
{
    char* buf = (char*)calloc(len, 1);
    if (NULL == buf) {
        printf("calloc failed! size:%d\n", len);
        return NULL;
    }

    if (tableSeq % 2) {
        tstrncpy(buf, "beijing", len);
    } else {
        tstrncpy(buf, "shanghai", len);
    }
    //rand_string(buf, stbInfo->tags[i].dataLen);

    return buf;
}

static char* generateTagValuesForStb(SSuperTable* stbInfo, int64_t tableSeq) {
    char*  dataBuf = (char*)calloc(TSDB_MAX_SQL_LEN+1, 1);
    if (NULL == dataBuf) {
        printf("calloc failed! size:%d\n", TSDB_MAX_SQL_LEN+1);
        return NULL;
    }

    int    dataLen = 0;
    dataLen += snprintf(dataBuf + dataLen, TSDB_MAX_SQL_LEN - dataLen, "(");
    for (int i = 0; i < stbInfo->tagCount; i++) {
        if ((0 == strncasecmp(stbInfo->tags[i].dataType,
                        "binary", strlen("binary")))
                || (0 == strncasecmp(stbInfo->tags[i].dataType,
                        "nchar", strlen("nchar")))) {
            if (stbInfo->tags[i].dataLen > TSDB_MAX_BINARY_LEN) {
                printf("binary or nchar length overflow, max size:%u\n",
                        (uint32_t)TSDB_MAX_BINARY_LEN);
                tmfree(dataBuf);
                return NULL;
            }

            int32_t tagBufLen = stbInfo->tags[i].dataLen + 1;
            char *buf = generateBinaryNCharTagValues(tableSeq, tagBufLen);
            if (NULL == buf) {
                tmfree(dataBuf);
                return NULL;
            }
            dataLen += snprintf(dataBuf + dataLen, TSDB_MAX_SQL_LEN - dataLen,
                    "\'%s\',", buf);
            tmfree(buf);
        } else if (0 == strncasecmp(stbInfo->tags[i].dataType,
                    "int", strlen("int"))) {
            if ((g_args.demo_mode) && (i == 0)) {
                dataLen += snprintf(dataBuf + dataLen,
                        TSDB_MAX_SQL_LEN - dataLen,
                        "%"PRId64",", (tableSeq % 10) + 1);
            } else {
                dataLen += snprintf(dataBuf + dataLen,
                        TSDB_MAX_SQL_LEN - dataLen,
                        "%"PRId64",", tableSeq);
            }
        } else if (0 == strncasecmp(stbInfo->tags[i].dataType,
                    "bigint", strlen("bigint"))) {
            dataLen += snprintf(dataBuf + dataLen, TSDB_MAX_SQL_LEN - dataLen,
                    "%"PRId64",", rand_bigint());
        }  else if (0 == strncasecmp(stbInfo->tags[i].dataType,
                    "float", strlen("float"))) {
            dataLen += snprintf(dataBuf + dataLen, TSDB_MAX_SQL_LEN - dataLen,
                    "%f,", rand_float());
        }  else if (0 == strncasecmp(stbInfo->tags[i].dataType,
                    "double", strlen("double"))) {
            dataLen += snprintf(dataBuf + dataLen, TSDB_MAX_SQL_LEN - dataLen,
                    "%f,", rand_double());
        }  else if (0 == strncasecmp(stbInfo->tags[i].dataType,
                    "smallint", strlen("smallint"))) {
            dataLen += snprintf(dataBuf + dataLen, TSDB_MAX_SQL_LEN - dataLen,
                    "%d,", rand_smallint());
        }  else if (0 == strncasecmp(stbInfo->tags[i].dataType,
                    "tinyint", strlen("tinyint"))) {
            dataLen += snprintf(dataBuf + dataLen, TSDB_MAX_SQL_LEN - dataLen,
                    "%d,", rand_tinyint());
        }  else if (0 == strncasecmp(stbInfo->tags[i].dataType,
                    "bool", strlen("bool"))) {
            dataLen += snprintf(dataBuf + dataLen, TSDB_MAX_SQL_LEN - dataLen,
                    "%d,", rand_bool());
        }  else if (0 == strncasecmp(stbInfo->tags[i].dataType,
                    "timestamp", strlen("timestamp"))) {
            dataLen += snprintf(dataBuf + dataLen, TSDB_MAX_SQL_LEN - dataLen,
                    "%"PRId64",", rand_bigint());
        }  else {
            errorPrint2("No support data type: %s\n", stbInfo->tags[i].dataType);
            tmfree(dataBuf);
            return NULL;
        }
    }

    dataLen -= 1;
    dataLen += snprintf(dataBuf + dataLen, TSDB_MAX_SQL_LEN - dataLen, ")");
    return dataBuf;
}

static int calcRowLen(SSuperTable*  superTbls) {
    int colIndex;
    int  lenOfOneRow = 0;

    for (colIndex = 0; colIndex < superTbls->columnCount; colIndex++) {
        char* dataType = superTbls->columns[colIndex].dataType;

        if (strcasecmp(dataType, "BINARY") == 0) {
            lenOfOneRow += superTbls->columns[colIndex].dataLen + 3;
        } else if (strcasecmp(dataType, "NCHAR") == 0) {
            lenOfOneRow += superTbls->columns[colIndex].dataLen + 3;
        } else if (strcasecmp(dataType, "INT") == 0)  {
            lenOfOneRow += INT_BUFF_LEN;
        } else if (strcasecmp(dataType, "BIGINT") == 0)  {
            lenOfOneRow += BIGINT_BUFF_LEN;
        } else if (strcasecmp(dataType, "SMALLINT") == 0)  {
            lenOfOneRow += SMALLINT_BUFF_LEN;
        } else if (strcasecmp(dataType, "TINYINT") == 0)  {
            lenOfOneRow += TINYINT_BUFF_LEN;
        } else if (strcasecmp(dataType, "BOOL") == 0)  {
            lenOfOneRow += BOOL_BUFF_LEN;
        } else if (strcasecmp(dataType, "FLOAT") == 0) {
            lenOfOneRow += FLOAT_BUFF_LEN;
        } else if (strcasecmp(dataType, "DOUBLE") == 0) {
            lenOfOneRow += DOUBLE_BUFF_LEN;
        }  else if (strcasecmp(dataType, "TIMESTAMP") == 0) {
            lenOfOneRow += TIMESTAMP_BUFF_LEN;
        } else {
            errorPrint2("get error data type : %s\n", dataType);
            exit(EXIT_FAILURE);
        }
    }

    superTbls->lenOfOneRow = lenOfOneRow + 20; // timestamp

    int tagIndex;
    int lenOfTagOfOneRow = 0;
    for (tagIndex = 0; tagIndex < superTbls->tagCount; tagIndex++) {
        char* dataType = superTbls->tags[tagIndex].dataType;

        if (strcasecmp(dataType, "BINARY") == 0) {
            lenOfTagOfOneRow += superTbls->tags[tagIndex].dataLen + 3;
        } else if (strcasecmp(dataType, "NCHAR") == 0) {
            lenOfTagOfOneRow += superTbls->tags[tagIndex].dataLen + 3;
        } else if (strcasecmp(dataType, "INT") == 0)  {
            lenOfTagOfOneRow += superTbls->tags[tagIndex].dataLen + INT_BUFF_LEN;
        } else if (strcasecmp(dataType, "BIGINT") == 0)  {
            lenOfTagOfOneRow += superTbls->tags[tagIndex].dataLen + BIGINT_BUFF_LEN;
        } else if (strcasecmp(dataType, "SMALLINT") == 0)  {
            lenOfTagOfOneRow += superTbls->tags[tagIndex].dataLen + SMALLINT_BUFF_LEN;
        } else if (strcasecmp(dataType, "TINYINT") == 0)  {
            lenOfTagOfOneRow += superTbls->tags[tagIndex].dataLen + TINYINT_BUFF_LEN;
        } else if (strcasecmp(dataType, "BOOL") == 0)  {
            lenOfTagOfOneRow += superTbls->tags[tagIndex].dataLen + BOOL_BUFF_LEN;
        } else if (strcasecmp(dataType, "FLOAT") == 0) {
            lenOfTagOfOneRow += superTbls->tags[tagIndex].dataLen + FLOAT_BUFF_LEN;
        } else if (strcasecmp(dataType, "DOUBLE") == 0) {
            lenOfTagOfOneRow += superTbls->tags[tagIndex].dataLen + DOUBLE_BUFF_LEN;
        } else {
            errorPrint2("get error tag type : %s\n", dataType);
            exit(EXIT_FAILURE);
        }
    }

    superTbls->lenOfTagOfOneRow = lenOfTagOfOneRow;

    return 0;
}


static int getChildNameOfSuperTableWithLimitAndOffset(TAOS * taos,
        char* dbName, char* sTblName, char** childTblNameOfSuperTbl,
        int64_t* childTblCountOfSuperTbl, int64_t limit, uint64_t offset) {

    char command[1024] = "\0";
    char limitBuf[100] = "\0";

    TAOS_RES * res;
    TAOS_ROW row = NULL;

    char* childTblName = *childTblNameOfSuperTbl;

    if (offset >= 0) {
        snprintf(limitBuf, 100, " limit %"PRId64" offset %"PRIu64"",
                limit, offset);
    }

    //get all child table name use cmd: select tbname from superTblName;
    snprintf(command, 1024, "select tbname from %s.%s %s",
            dbName, sTblName, limitBuf);

    res = taos_query(taos, command);
    int32_t code = taos_errno(res);
    if (code != 0) {
        taos_free_result(res);
        taos_close(taos);
        errorPrint2("%s() LN%d, failed to run command %s\n",
                __func__, __LINE__, command);
        exit(EXIT_FAILURE);
    }

    int64_t childTblCount = (limit < 0)?10000:limit;
    int64_t count = 0;
    if (childTblName == NULL) {
        childTblName = (char*)calloc(1, childTblCount * TSDB_TABLE_NAME_LEN);
        if (NULL ==  childTblName) {
            taos_free_result(res);
            taos_close(taos);
            errorPrint2("%s() LN%d, failed to allocate memory!\n", __func__, __LINE__);
            exit(EXIT_FAILURE);
        }
    }

    char* pTblName = childTblName;
    while((row = taos_fetch_row(res)) != NULL) {
        int32_t* len = taos_fetch_lengths(res);

        if (0 == strlen((char *)row[0])) {
            errorPrint2("%s() LN%d, No.%"PRId64" table return empty name\n",
                    __func__, __LINE__, count);
            exit(EXIT_FAILURE);
        }

        tstrncpy(pTblName, (char *)row[0], len[0]+1);
        //printf("==== sub table name: %s\n", pTblName);
        count++;
        if (count >= childTblCount - 1) {
            char *tmp = realloc(childTblName,
                    (size_t)childTblCount*1.5*TSDB_TABLE_NAME_LEN+1);
            if (tmp != NULL) {
                childTblName = tmp;
                childTblCount = (int)(childTblCount*1.5);
                memset(childTblName + count*TSDB_TABLE_NAME_LEN, 0,
                        (size_t)((childTblCount-count)*TSDB_TABLE_NAME_LEN));
            } else {
                // exit, if allocate more memory failed
                tmfree(childTblName);
                taos_free_result(res);
                taos_close(taos);
                errorPrint2("%s() LN%d, realloc fail for save child table name of %s.%s\n",
                        __func__, __LINE__, dbName, sTblName);
                exit(EXIT_FAILURE);
            }
        }
        pTblName = childTblName + count * TSDB_TABLE_NAME_LEN;
    }

    *childTblCountOfSuperTbl = count;
    *childTblNameOfSuperTbl  = childTblName;

    taos_free_result(res);
    return 0;
}

static int getAllChildNameOfSuperTable(TAOS * taos, char* dbName,
        char* sTblName, char** childTblNameOfSuperTbl,
        int64_t* childTblCountOfSuperTbl) {

    return getChildNameOfSuperTableWithLimitAndOffset(taos, dbName, sTblName,
            childTblNameOfSuperTbl, childTblCountOfSuperTbl,
            -1, 0);
}

static int getSuperTableFromServer(TAOS * taos, char* dbName,
        SSuperTable*  superTbls) {

    char command[1024] = "\0";
    TAOS_RES * res;
    TAOS_ROW row = NULL;
    int count = 0;

    //get schema use cmd: describe superTblName;
    snprintf(command, 1024, "describe %s.%s", dbName, superTbls->sTblName);
    res = taos_query(taos, command);
    int32_t code = taos_errno(res);
    if (code != 0) {
        printf("failed to run command %s\n", command);
        taos_free_result(res);
        return -1;
    }

    int tagIndex = 0;
    int columnIndex = 0;
    TAOS_FIELD *fields = taos_fetch_fields(res);
    while((row = taos_fetch_row(res)) != NULL) {
        if (0 == count) {
            count++;
            continue;
        }

        if (strcmp((char *)row[TSDB_DESCRIBE_METRIC_NOTE_INDEX], "TAG") == 0) {
            tstrncpy(superTbls->tags[tagIndex].field,
                    (char *)row[TSDB_DESCRIBE_METRIC_FIELD_INDEX],
                    fields[TSDB_DESCRIBE_METRIC_FIELD_INDEX].bytes);
            tstrncpy(superTbls->tags[tagIndex].dataType,
                    (char *)row[TSDB_DESCRIBE_METRIC_TYPE_INDEX],
                    min(DATATYPE_BUFF_LEN,
                        fields[TSDB_DESCRIBE_METRIC_TYPE_INDEX].bytes) + 1);
            superTbls->tags[tagIndex].dataLen =
                *((int *)row[TSDB_DESCRIBE_METRIC_LENGTH_INDEX]);
            tstrncpy(superTbls->tags[tagIndex].note,
                    (char *)row[TSDB_DESCRIBE_METRIC_NOTE_INDEX],
                    min(NOTE_BUFF_LEN,
                        fields[TSDB_DESCRIBE_METRIC_NOTE_INDEX].bytes) + 1);
            tagIndex++;
        } else {
            tstrncpy(superTbls->columns[columnIndex].field,
                    (char *)row[TSDB_DESCRIBE_METRIC_FIELD_INDEX],
                    fields[TSDB_DESCRIBE_METRIC_FIELD_INDEX].bytes);
            tstrncpy(superTbls->columns[columnIndex].dataType,
                    (char *)row[TSDB_DESCRIBE_METRIC_TYPE_INDEX],
                    min(DATATYPE_BUFF_LEN,
                        fields[TSDB_DESCRIBE_METRIC_TYPE_INDEX].bytes) + 1);
            superTbls->columns[columnIndex].dataLen =
                *((int *)row[TSDB_DESCRIBE_METRIC_LENGTH_INDEX]);
            tstrncpy(superTbls->columns[columnIndex].note,
                    (char *)row[TSDB_DESCRIBE_METRIC_NOTE_INDEX],
                    min(NOTE_BUFF_LEN,
                        fields[TSDB_DESCRIBE_METRIC_NOTE_INDEX].bytes) + 1);
            columnIndex++;
        }
        count++;
    }

    superTbls->columnCount = columnIndex;
    superTbls->tagCount    = tagIndex;
    taos_free_result(res);

    calcRowLen(superTbls);

    /*
       if (TBL_ALREADY_EXISTS == superTbls->childTblExists) {
    //get all child table name use cmd: select tbname from superTblName;
    int childTblCount = 10000;
    superTbls->childTblName = (char*)calloc(1, childTblCount * TSDB_TABLE_NAME_LEN);
    if (superTbls->childTblName == NULL) {
    errorPrint2("%s() LN%d, alloc memory failed!\n", __func__, __LINE__);
    return -1;
    }
    getAllChildNameOfSuperTable(taos, dbName,
    superTbls->sTblName,
    &superTbls->childTblName,
    &superTbls->childTblCount);
    }
    */
    return 0;
}

static int createSuperTable(
        TAOS * taos, char* dbName,
        SSuperTable*  superTbl) {

    char *command = calloc(1, BUFFER_SIZE);
    assert(command);

    char cols[COL_BUFFER_LEN] = "\0";
    int colIndex;
    int len = 0;

    int  lenOfOneRow = 0;

    if (superTbl->columnCount == 0) {
        errorPrint2("%s() LN%d, super table column count is %d\n",
                __func__, __LINE__, superTbl->columnCount);
        free(command);
        return -1;
    }

    for (colIndex = 0; colIndex < superTbl->columnCount; colIndex++) {
        char* dataType = superTbl->columns[colIndex].dataType;

        if (strcasecmp(dataType, "BINARY") == 0) {
            len += snprintf(cols + len, COL_BUFFER_LEN - len,
                    ",C%d %s(%d)", colIndex, "BINARY",
                    superTbl->columns[colIndex].dataLen);
            lenOfOneRow += superTbl->columns[colIndex].dataLen + 3;
        } else if (strcasecmp(dataType, "NCHAR") == 0) {
            len += snprintf(cols + len, COL_BUFFER_LEN - len,
                    ",C%d %s(%d)", colIndex, "NCHAR",
                    superTbl->columns[colIndex].dataLen);
            lenOfOneRow += superTbl->columns[colIndex].dataLen + 3;
        } else if (strcasecmp(dataType, "INT") == 0)  {
            if ((g_args.demo_mode) && (colIndex == 1)) {
                len += snprintf(cols + len, COL_BUFFER_LEN - len,
                        ", VOLTAGE INT");
            } else {
                len += snprintf(cols + len, COL_BUFFER_LEN - len, ",C%d %s", colIndex, "INT");
            }
            lenOfOneRow += INT_BUFF_LEN;
        } else if (strcasecmp(dataType, "BIGINT") == 0)  {
            len += snprintf(cols + len, COL_BUFFER_LEN - len, ",C%d %s",
                    colIndex, "BIGINT");
            lenOfOneRow += BIGINT_BUFF_LEN;
        } else if (strcasecmp(dataType, "SMALLINT") == 0)  {
            len += snprintf(cols + len, COL_BUFFER_LEN - len, ",C%d %s",
                    colIndex, "SMALLINT");
            lenOfOneRow += SMALLINT_BUFF_LEN;
        } else if (strcasecmp(dataType, "TINYINT") == 0)  {
            len += snprintf(cols + len, COL_BUFFER_LEN - len, ",C%d %s", colIndex, "TINYINT");
            lenOfOneRow += TINYINT_BUFF_LEN;
        } else if (strcasecmp(dataType, "BOOL") == 0)  {
            len += snprintf(cols + len, COL_BUFFER_LEN - len, ",C%d %s", colIndex, "BOOL");
            lenOfOneRow += BOOL_BUFF_LEN;
        } else if (strcasecmp(dataType, "FLOAT") == 0) {
            if (g_args.demo_mode) {
                if (colIndex == 0) {
                    len += snprintf(cols + len, COL_BUFFER_LEN - len, ", CURRENT FLOAT");
                } else if (colIndex == 2) {
                    len += snprintf(cols + len, COL_BUFFER_LEN - len, ", PHASE FLOAT");
                }
            } else {
                len += snprintf(cols + len, COL_BUFFER_LEN - len, ",C%d %s", colIndex, "FLOAT");
            }

            lenOfOneRow += FLOAT_BUFF_LEN;
        } else if (strcasecmp(dataType, "DOUBLE") == 0) {
            len += snprintf(cols + len, COL_BUFFER_LEN - len, ",C%d %s",
                    colIndex, "DOUBLE");
            lenOfOneRow += DOUBLE_BUFF_LEN;
        }  else if (strcasecmp(dataType, "TIMESTAMP") == 0) {
            len += snprintf(cols + len, COL_BUFFER_LEN - len, ",C%d %s",
                    colIndex, "TIMESTAMP");
            lenOfOneRow += TIMESTAMP_BUFF_LEN;
        } else {
            taos_close(taos);
            free(command);
            errorPrint2("%s() LN%d, config error data type : %s\n",
                    __func__, __LINE__, dataType);
            exit(EXIT_FAILURE);
        }
    }

    superTbl->lenOfOneRow = lenOfOneRow + 20; // timestamp

    // save for creating child table
    superTbl->colsOfCreateChildTable = (char*)calloc(len+20, 1);
    if (NULL == superTbl->colsOfCreateChildTable) {
        taos_close(taos);
        free(command);
        errorPrint2("%s() LN%d, Failed when calloc, size:%d",
                __func__, __LINE__, len+1);
        exit(EXIT_FAILURE);
    }

    snprintf(superTbl->colsOfCreateChildTable, len+20, "(ts timestamp%s)", cols);
    verbosePrint("%s() LN%d: %s\n",
            __func__, __LINE__, superTbl->colsOfCreateChildTable);

    if (superTbl->tagCount == 0) {
        errorPrint2("%s() LN%d, super table tag count is %d\n",
                __func__, __LINE__, superTbl->tagCount);
        free(command);
        return -1;
    }

    char tags[TSDB_MAX_TAGS_LEN] = "\0";
    int tagIndex;
    len = 0;

    int lenOfTagOfOneRow = 0;
    len += snprintf(tags + len, TSDB_MAX_TAGS_LEN - len, "(");
    for (tagIndex = 0; tagIndex < superTbl->tagCount; tagIndex++) {
        char* dataType = superTbl->tags[tagIndex].dataType;

        if (strcasecmp(dataType, "BINARY") == 0) {
            if ((g_args.demo_mode) && (tagIndex == 1)) {
                len += snprintf(tags + len, TSDB_MAX_TAGS_LEN - len,
                        "location BINARY(%d),",
                        superTbl->tags[tagIndex].dataLen);
            } else {
                len += snprintf(tags + len, TSDB_MAX_TAGS_LEN - len,
                        "T%d %s(%d),", tagIndex, "BINARY",
                        superTbl->tags[tagIndex].dataLen);
            }
            lenOfTagOfOneRow += superTbl->tags[tagIndex].dataLen + 3;
        } else if (strcasecmp(dataType, "NCHAR") == 0) {
            len += snprintf(tags + len, TSDB_MAX_TAGS_LEN - len,
                    "T%d %s(%d),", tagIndex,
                    "NCHAR", superTbl->tags[tagIndex].dataLen);
            lenOfTagOfOneRow += superTbl->tags[tagIndex].dataLen + 3;
        } else if (strcasecmp(dataType, "INT") == 0)  {
            if ((g_args.demo_mode) && (tagIndex == 0)) {
                len += snprintf(tags + len, TSDB_MAX_TAGS_LEN - len,
                        "groupId INT, ");
            } else {
                len += snprintf(tags + len, TSDB_MAX_TAGS_LEN - len,
                        "T%d %s,", tagIndex, "INT");
            }
            lenOfTagOfOneRow += superTbl->tags[tagIndex].dataLen + INT_BUFF_LEN;
        } else if (strcasecmp(dataType, "BIGINT") == 0)  {
            len += snprintf(tags + len, TSDB_MAX_TAGS_LEN - len,
                    "T%d %s,", tagIndex, "BIGINT");
            lenOfTagOfOneRow += superTbl->tags[tagIndex].dataLen + BIGINT_BUFF_LEN;
        } else if (strcasecmp(dataType, "SMALLINT") == 0)  {
            len += snprintf(tags + len, TSDB_MAX_TAGS_LEN - len,
                    "T%d %s,", tagIndex, "SMALLINT");
            lenOfTagOfOneRow += superTbl->tags[tagIndex].dataLen + SMALLINT_BUFF_LEN;
        } else if (strcasecmp(dataType, "TINYINT") == 0)  {
            len += snprintf(tags + len, TSDB_MAX_TAGS_LEN - len,
                    "T%d %s,", tagIndex, "TINYINT");
            lenOfTagOfOneRow += superTbl->tags[tagIndex].dataLen + TINYINT_BUFF_LEN;
        } else if (strcasecmp(dataType, "BOOL") == 0)  {
            len += snprintf(tags + len, TSDB_MAX_TAGS_LEN - len,
                    "T%d %s,", tagIndex, "BOOL");
            lenOfTagOfOneRow += superTbl->tags[tagIndex].dataLen + BOOL_BUFF_LEN;
        } else if (strcasecmp(dataType, "FLOAT") == 0) {
            len += snprintf(tags + len, TSDB_MAX_TAGS_LEN - len,
                    "T%d %s,", tagIndex, "FLOAT");
            lenOfTagOfOneRow += superTbl->tags[tagIndex].dataLen + FLOAT_BUFF_LEN;
        } else if (strcasecmp(dataType, "DOUBLE") == 0) {
            len += snprintf(tags + len, TSDB_MAX_TAGS_LEN - len,
                    "T%d %s,", tagIndex, "DOUBLE");
            lenOfTagOfOneRow += superTbl->tags[tagIndex].dataLen + DOUBLE_BUFF_LEN;
        } else {
            taos_close(taos);
            free(command);
            errorPrint2("%s() LN%d, config error tag type : %s\n",
                    __func__, __LINE__, dataType);
            exit(EXIT_FAILURE);
        }
    }

    len -= 1;
    len += snprintf(tags + len, TSDB_MAX_TAGS_LEN - len, ")");

    superTbl->lenOfTagOfOneRow = lenOfTagOfOneRow;

    snprintf(command, BUFFER_SIZE,
            "create table if not exists %s.%s (ts timestamp%s) tags %s",
            dbName, superTbl->sTblName, cols, tags);
    if (0 != queryDbExec(taos, command, NO_INSERT_TYPE, false)) {
        errorPrint2("create supertable %s failed!\n\n",
                superTbl->sTblName);
        free(command);
        return -1;
    }

    debugPrint("create supertable %s success!\n\n", superTbl->sTblName);
    free(command);
    return 0;
}

int createDatabasesAndStables(char *command) {
    TAOS * taos = NULL;
    int    ret = 0;
    taos = taos_connect(g_Dbs.host, g_Dbs.user, g_Dbs.password, NULL, g_Dbs.port);
    if (taos == NULL) {
        errorPrint2("Failed to connect to TDengine, reason:%s\n", taos_errstr(NULL));
        return -1;
    }

    for (int i = 0; i < g_Dbs.dbCount; i++) {
        if (g_Dbs.db[i].drop) {
            sprintf(command, "drop database if exists %s;", g_Dbs.db[i].dbName);
            if (0 != queryDbExec(taos, command, NO_INSERT_TYPE, false)) {
                taos_close(taos);
                return -1;
            }

            int dataLen = 0;
            dataLen += snprintf(command + dataLen,
                    BUFFER_SIZE - dataLen, "create database if not exists %s",
                    g_Dbs.db[i].dbName);

            if (g_Dbs.db[i].dbCfg.blocks > 0) {
                dataLen += snprintf(command + dataLen,
                        BUFFER_SIZE - dataLen, " blocks %d",
                        g_Dbs.db[i].dbCfg.blocks);
            }
            if (g_Dbs.db[i].dbCfg.cache > 0) {
                dataLen += snprintf(command + dataLen,
                        BUFFER_SIZE - dataLen, " cache %d",
                        g_Dbs.db[i].dbCfg.cache);
            }
            if (g_Dbs.db[i].dbCfg.days > 0) {
                dataLen += snprintf(command + dataLen,
                        BUFFER_SIZE - dataLen, " days %d",
                        g_Dbs.db[i].dbCfg.days);
            }
            if (g_Dbs.db[i].dbCfg.keep > 0) {
                dataLen += snprintf(command + dataLen,
                        BUFFER_SIZE - dataLen, " keep %d",
                        g_Dbs.db[i].dbCfg.keep);
            }
            if (g_Dbs.db[i].dbCfg.quorum > 1) {
                dataLen += snprintf(command + dataLen,
                        BUFFER_SIZE - dataLen, " quorum %d",
                        g_Dbs.db[i].dbCfg.quorum);
            }
            if (g_Dbs.db[i].dbCfg.replica > 0) {
                dataLen += snprintf(command + dataLen,
                        BUFFER_SIZE - dataLen, " replica %d",
                        g_Dbs.db[i].dbCfg.replica);
            }
            if (g_Dbs.db[i].dbCfg.update > 0) {
                dataLen += snprintf(command + dataLen,
                        BUFFER_SIZE - dataLen, " update %d",
                        g_Dbs.db[i].dbCfg.update);
            }
            //if (g_Dbs.db[i].dbCfg.maxtablesPerVnode > 0) {
            //  dataLen += snprintf(command + dataLen,
            //  BUFFER_SIZE - dataLen, "tables %d ", g_Dbs.db[i].dbCfg.maxtablesPerVnode);
            //}
            if (g_Dbs.db[i].dbCfg.minRows > 0) {
                dataLen += snprintf(command + dataLen,
                        BUFFER_SIZE - dataLen, " minrows %d",
                        g_Dbs.db[i].dbCfg.minRows);
            }
            if (g_Dbs.db[i].dbCfg.maxRows > 0) {
                dataLen += snprintf(command + dataLen,
                        BUFFER_SIZE - dataLen, " maxrows %d",
                        g_Dbs.db[i].dbCfg.maxRows);
            }
            if (g_Dbs.db[i].dbCfg.comp > 0) {
                dataLen += snprintf(command + dataLen,
                        BUFFER_SIZE - dataLen, " comp %d",
                        g_Dbs.db[i].dbCfg.comp);
            }
            if (g_Dbs.db[i].dbCfg.walLevel > 0) {
                dataLen += snprintf(command + dataLen,
                        BUFFER_SIZE - dataLen, " wal %d",
                        g_Dbs.db[i].dbCfg.walLevel);
            }
            if (g_Dbs.db[i].dbCfg.cacheLast > 0) {
                dataLen += snprintf(command + dataLen,
                        BUFFER_SIZE - dataLen, " cachelast %d",
                        g_Dbs.db[i].dbCfg.cacheLast);
            }
            if (g_Dbs.db[i].dbCfg.fsync > 0) {
                dataLen += snprintf(command + dataLen, BUFFER_SIZE - dataLen,
                        " fsync %d", g_Dbs.db[i].dbCfg.fsync);
            }
            if ((0 == strncasecmp(g_Dbs.db[i].dbCfg.precision, "ms", 2))
                    || (0 == strncasecmp(g_Dbs.db[i].dbCfg.precision,
                            "ns", 2))
                    || (0 == strncasecmp(g_Dbs.db[i].dbCfg.precision,
                            "us", 2))) {
                dataLen += snprintf(command + dataLen, BUFFER_SIZE - dataLen,
                        " precision \'%s\';", g_Dbs.db[i].dbCfg.precision);
            }

            if (0 != queryDbExec(taos, command, NO_INSERT_TYPE, false)) {
                taos_close(taos);
                errorPrint("\ncreate database %s failed!\n\n",
                        g_Dbs.db[i].dbName);
                return -1;
            }
            printf("\ncreate database %s success!\n\n", g_Dbs.db[i].dbName);
        }

        debugPrint("%s() LN%d supertbl count:%"PRIu64"\n",
                __func__, __LINE__, g_Dbs.db[i].superTblCount);

        int validStbCount = 0;

        for (uint64_t j = 0; j < g_Dbs.db[i].superTblCount; j++) {
            sprintf(command, "describe %s.%s;", g_Dbs.db[i].dbName,
                    g_Dbs.db[i].superTbls[j].sTblName);
            ret = queryDbExec(taos, command, NO_INSERT_TYPE, true);

            if ((ret != 0) || (g_Dbs.db[i].drop)) {
                ret = createSuperTable(taos, g_Dbs.db[i].dbName,
                        &g_Dbs.db[i].superTbls[j]);

                if (0 != ret) {
                    errorPrint("create super table %"PRIu64" failed!\n\n", j);
                    continue;
                }
            }

            ret = getSuperTableFromServer(taos, g_Dbs.db[i].dbName,
                    &g_Dbs.db[i].superTbls[j]);
            if (0 != ret) {
                errorPrint2("\nget super table %s.%s info failed!\n\n",
                        g_Dbs.db[i].dbName, g_Dbs.db[i].superTbls[j].sTblName);
                continue;
            }

            validStbCount ++;
        }

        g_Dbs.db[i].superTblCount = validStbCount;
    }

    taos_close(taos);
    return 0;
}

static void* createTable(void *sarg)
{
    threadInfo *pThreadInfo = (threadInfo *)sarg;
    SSuperTable* stbInfo = pThreadInfo->stbInfo;

    setThreadName("createTable");

    uint64_t  lastPrintTime = taosGetTimestampMs();

    int buff_len = BUFFER_SIZE;

    pThreadInfo->buffer = calloc(buff_len, 1);
    if (pThreadInfo->buffer == NULL) {
        errorPrint2("%s() LN%d, Memory allocated failed!\n", __func__, __LINE__);
        exit(EXIT_FAILURE);
    }

    int len = 0;
    int batchNum = 0;

    verbosePrint("%s() LN%d: Creating table from %"PRIu64" to %"PRIu64"\n",
            __func__, __LINE__,
            pThreadInfo->start_table_from, pThreadInfo->end_table_to);

    for (uint64_t i = pThreadInfo->start_table_from;
            i <= pThreadInfo->end_table_to; i++) {
        if (0 == g_Dbs.use_metric) {
            snprintf(pThreadInfo->buffer, buff_len,
                    "create table if not exists %s.%s%"PRIu64" %s;",
                    pThreadInfo->db_name,
                    g_args.tb_prefix, i,
                    pThreadInfo->cols);
            batchNum ++;
        } else {
            if (stbInfo == NULL) {
                free(pThreadInfo->buffer);
                errorPrint2("%s() LN%d, use metric, but super table info is NULL\n",
                        __func__, __LINE__);
                exit(EXIT_FAILURE);
            } else {
                if (0 == len) {
                    batchNum = 0;
                    memset(pThreadInfo->buffer, 0, buff_len);
                    len += snprintf(pThreadInfo->buffer + len,
                            buff_len - len, "create table ");
                }

                char* tagsValBuf = NULL;
                if (0 == stbInfo->tagSource) {
                    tagsValBuf = generateTagValuesForStb(stbInfo, i);
                } else {
                    if (0 == stbInfo->tagSampleCount) {
                        free(pThreadInfo->buffer);
                        ERROR_EXIT("use sample file for tag, but has no content!\n");
                    }
                    tagsValBuf = getTagValueFromTagSample(
                            stbInfo,
                            i % stbInfo->tagSampleCount);
                }

                if (NULL == tagsValBuf) {
                    free(pThreadInfo->buffer);
                    ERROR_EXIT("use metric, but tag buffer is NULL\n");
                }
                len += snprintf(pThreadInfo->buffer + len,
                        buff_len - len,
                        "if not exists %s.%s%"PRIu64" using %s.%s tags %s ",
                        pThreadInfo->db_name, stbInfo->childTblPrefix,
                        i, pThreadInfo->db_name,
                        stbInfo->sTblName, tagsValBuf);
                free(tagsValBuf);
                batchNum++;
                if ((batchNum < stbInfo->batchCreateTableNum)
                        && ((buff_len - len)
                            >= (stbInfo->lenOfTagOfOneRow + 256))) {
                    continue;
                }
            }
        }

        len = 0;
<<<<<<< HEAD
        if (0 != queryDbExec(pThreadInfo->taos, pThreadInfo->buffer, NO_INSERT_TYPE, false)) {
=======
        if (0 != queryDbExec(pThreadInfo->taos, pThreadInfo->buffer,
                    NO_INSERT_TYPE, false)) {
>>>>>>> 459eb331
            errorPrint2("queryDbExec() failed. buffer:\n%s\n", pThreadInfo->buffer);
            free(pThreadInfo->buffer);
            return NULL;
        }
        pThreadInfo->tables_created += batchNum;

        uint64_t currentPrintTime = taosGetTimestampMs();
        if (currentPrintTime - lastPrintTime > 30*1000) {
            printf("thread[%d] already create %"PRIu64" - %"PRIu64" tables\n",
                    pThreadInfo->threadID, pThreadInfo->start_table_from, i);
            lastPrintTime = currentPrintTime;
        }
    }

    if (0 != len) {
        if (0 != queryDbExec(pThreadInfo->taos, pThreadInfo->buffer,
                    NO_INSERT_TYPE, false)) {
            errorPrint2("queryDbExec() failed. buffer:\n%s\n", pThreadInfo->buffer);
        }
    }

    free(pThreadInfo->buffer);
    return NULL;
}

static int startMultiThreadCreateChildTable(
        char* cols, int threads, uint64_t tableFrom, int64_t ntables,
        char* db_name, SSuperTable* stbInfo) {

    pthread_t *pids = calloc(1, threads * sizeof(pthread_t));
    threadInfo *infos = calloc(1, threads * sizeof(threadInfo));

    if ((NULL == pids) || (NULL == infos)) {
        ERROR_EXIT("createChildTable malloc failed\n");
    }

    if (threads < 1) {
        threads = 1;
    }

    int64_t a = ntables / threads;
    if (a < 1) {
        threads = ntables;
        a = 1;
    }

    int64_t b = 0;
    b = ntables % threads;

    for (int64_t i = 0; i < threads; i++) {
        threadInfo *pThreadInfo = infos + i;
        pThreadInfo->threadID = i;
        tstrncpy(pThreadInfo->db_name, db_name, TSDB_DB_NAME_LEN);
        pThreadInfo->stbInfo = stbInfo;
        verbosePrint("%s() %d db_name: %s\n", __func__, __LINE__, db_name);
        pThreadInfo->taos = taos_connect(
                g_Dbs.host,
                g_Dbs.user,
                g_Dbs.password,
                db_name,
                g_Dbs.port);
        if (pThreadInfo->taos == NULL) {
            errorPrint2("%s() LN%d, Failed to connect to TDengine, reason:%s\n",
                    __func__, __LINE__, taos_errstr(NULL));
            free(pids);
            free(infos);
            return -1;
        }

        pThreadInfo->start_table_from = tableFrom;
        pThreadInfo->ntables = i<b?a+1:a;
        pThreadInfo->end_table_to = i < b ? tableFrom + a : tableFrom + a - 1;
        tableFrom = pThreadInfo->end_table_to + 1;
        pThreadInfo->use_metric = true;
        pThreadInfo->cols = cols;
        pThreadInfo->minDelay = UINT64_MAX;
        pThreadInfo->tables_created = 0;
        pthread_create(pids + i, NULL, createTable, pThreadInfo);
    }

    for (int i = 0; i < threads; i++) {
        pthread_join(pids[i], NULL);
    }

    for (int i = 0; i < threads; i++) {
        threadInfo *pThreadInfo = infos + i;
        taos_close(pThreadInfo->taos);

        g_actualChildTables += pThreadInfo->tables_created;
    }

    free(pids);
    free(infos);

    return 0;
}

static void createChildTables() {
    char tblColsBuf[TSDB_MAX_BYTES_PER_ROW];
    int len;

    for (int i = 0; i < g_Dbs.dbCount; i++) {
        if (g_Dbs.use_metric) {
            if (g_Dbs.db[i].superTblCount > 0) {
                // with super table
                for (int j = 0; j < g_Dbs.db[i].superTblCount; j++) {
                    if ((AUTO_CREATE_SUBTBL
                                == g_Dbs.db[i].superTbls[j].autoCreateTable)
                            || (TBL_ALREADY_EXISTS
                                == g_Dbs.db[i].superTbls[j].childTblExists)) {
                        continue;
                    }
                    verbosePrint("%s() LN%d: %s\n", __func__, __LINE__,
                            g_Dbs.db[i].superTbls[j].colsOfCreateChildTable);
                    uint64_t startFrom = 0;

                    verbosePrint("%s() LN%d: create %"PRId64" child tables from %"PRIu64"\n",
                            __func__, __LINE__, g_totalChildTables, startFrom);

                    startMultiThreadCreateChildTable(
                            g_Dbs.db[i].superTbls[j].colsOfCreateChildTable,
                            g_Dbs.threadCountByCreateTbl,
                            startFrom,
                            g_Dbs.db[i].superTbls[j].childTblCount,
                            g_Dbs.db[i].dbName, &(g_Dbs.db[i].superTbls[j]));
                }
            }
        } else {
            // normal table
            len = snprintf(tblColsBuf, TSDB_MAX_BYTES_PER_ROW, "(TS TIMESTAMP");
            for (int j = 0; j < g_args.num_of_CPR; j++) {
                if ((strncasecmp(g_args.datatype[j], "BINARY", strlen("BINARY")) == 0)
                        || (strncasecmp(g_args.datatype[j],
                                "NCHAR", strlen("NCHAR")) == 0)) {
                    snprintf(tblColsBuf + len, TSDB_MAX_BYTES_PER_ROW - len,
                            ",C%d %s(%d)", j, g_args.datatype[j], g_args.len_of_binary);
                } else {
                    snprintf(tblColsBuf + len, TSDB_MAX_BYTES_PER_ROW - len,
                            ",C%d %s", j, g_args.datatype[j]);
                }
                len = strlen(tblColsBuf);
            }

            snprintf(tblColsBuf + len, TSDB_MAX_BYTES_PER_ROW - len, ")");

            verbosePrint("%s() LN%d: dbName: %s num of tb: %"PRId64" schema: %s\n",
                    __func__, __LINE__,
                    g_Dbs.db[i].dbName, g_args.num_of_tables, tblColsBuf);
            startMultiThreadCreateChildTable(
                    tblColsBuf,
                    g_Dbs.threadCountByCreateTbl,
                    0,
                    g_args.num_of_tables,
                    g_Dbs.db[i].dbName,
                    NULL);
        }
    }
}

/*
   Read 10000 lines at most. If more than 10000 lines, continue to read after using
   */
static int readTagFromCsvFileToMem(SSuperTable  * stbInfo) {
    size_t  n = 0;
    ssize_t readLen = 0;
    char *  line = NULL;

    FILE *fp = fopen(stbInfo->tagsFile, "r");
    if (fp == NULL) {
        printf("Failed to open tags file: %s, reason:%s\n",
                stbInfo->tagsFile, strerror(errno));
        return -1;
    }

    if (stbInfo->tagDataBuf) {
        free(stbInfo->tagDataBuf);
        stbInfo->tagDataBuf = NULL;
    }

    int tagCount = 10000;
    int count = 0;
    char* tagDataBuf = calloc(1, stbInfo->lenOfTagOfOneRow * tagCount);
    if (tagDataBuf == NULL) {
        printf("Failed to calloc, reason:%s\n", strerror(errno));
        fclose(fp);
        return -1;
    }

    while((readLen = tgetline(&line, &n, fp)) != -1) {
        if (('\r' == line[readLen - 1]) || ('\n' == line[readLen - 1])) {
            line[--readLen] = 0;
        }

        if (readLen == 0) {
            continue;
        }

        memcpy(tagDataBuf + count * stbInfo->lenOfTagOfOneRow, line, readLen);
        count++;

        if (count >= tagCount - 1) {
            char *tmp = realloc(tagDataBuf,
                    (size_t)tagCount*1.5*stbInfo->lenOfTagOfOneRow);
            if (tmp != NULL) {
                tagDataBuf = tmp;
                tagCount = (int)(tagCount*1.5);
                memset(tagDataBuf + count*stbInfo->lenOfTagOfOneRow,
                        0, (size_t)((tagCount-count)*stbInfo->lenOfTagOfOneRow));
            } else {
                // exit, if allocate more memory failed
                printf("realloc fail for save tag val from %s\n", stbInfo->tagsFile);
                tmfree(tagDataBuf);
                free(line);
                fclose(fp);
                return -1;
            }
        }
    }

    stbInfo->tagDataBuf = tagDataBuf;
    stbInfo->tagSampleCount = count;

    free(line);
    fclose(fp);
    return 0;
}

/*
   Read 10000 lines at most. If more than 10000 lines, continue to read after using
   */
static int readSampleFromCsvFileToMem(
        SSuperTable* stbInfo) {
    size_t  n = 0;
    ssize_t readLen = 0;
    char *  line = NULL;
    int getRows = 0;

    FILE*  fp = fopen(stbInfo->sampleFile, "r");
    if (fp == NULL) {
        errorPrint("Failed to open sample file: %s, reason:%s\n",
                stbInfo->sampleFile, strerror(errno));
        return -1;
    }

    assert(stbInfo->sampleDataBuf);
    memset(stbInfo->sampleDataBuf, 0,
            MAX_SAMPLES_ONCE_FROM_FILE * stbInfo->lenOfOneRow);
    while(1) {
        readLen = tgetline(&line, &n, fp);
        if (-1 == readLen) {
            if(0 != fseek(fp, 0, SEEK_SET)) {
                errorPrint("Failed to fseek file: %s, reason:%s\n",
                        stbInfo->sampleFile, strerror(errno));
                fclose(fp);
                return -1;
            }
            continue;
        }

        if (('\r' == line[readLen - 1]) || ('\n' == line[readLen - 1])) {
            line[--readLen] = 0;
        }

        if (readLen == 0) {
            continue;
        }

        if (readLen > stbInfo->lenOfOneRow) {
            printf("sample row len[%d] overflow define schema len[%"PRIu64"], so discard this row\n",
                    (int32_t)readLen, stbInfo->lenOfOneRow);
            continue;
        }

        memcpy(stbInfo->sampleDataBuf + getRows * stbInfo->lenOfOneRow,
                line, readLen);
        getRows++;

        if (getRows == MAX_SAMPLES_ONCE_FROM_FILE) {
            break;
        }
    }

    fclose(fp);
    tmfree(line);
    return 0;
}

static bool getColumnAndTagTypeFromInsertJsonFile(
        cJSON* stbInfo, SSuperTable* superTbls) {
    bool  ret = false;

    // columns
    cJSON *columns = cJSON_GetObjectItem(stbInfo, "columns");
    if (columns && columns->type != cJSON_Array) {
        errorPrint("%s", "failed to read json, columns not found\n");
        goto PARSE_OVER;
    } else if (NULL == columns) {
        superTbls->columnCount = 0;
        superTbls->tagCount    = 0;
        return true;
    }

    int columnSize = cJSON_GetArraySize(columns);
    if ((columnSize + 1/* ts */) > TSDB_MAX_COLUMNS) {
        errorPrint("failed to read json, column size overflow, max column size is %d\n",
                TSDB_MAX_COLUMNS);
        goto PARSE_OVER;
    }

    int count = 1;
    int index = 0;
    StrColumn    columnCase;

    //superTbls->columnCount = columnSize;
    for (int k = 0; k < columnSize; ++k) {
        cJSON* column = cJSON_GetArrayItem(columns, k);
        if (column == NULL) continue;

        count = 1;
        cJSON* countObj = cJSON_GetObjectItem(column, "count");
        if (countObj && countObj->type == cJSON_Number) {
            count = countObj->valueint;
        } else if (countObj && countObj->type != cJSON_Number) {
            errorPrint("%s", "failed to read json, column count not found\n");
            goto PARSE_OVER;
        } else {
            count = 1;
        }

        // column info
        memset(&columnCase, 0, sizeof(StrColumn));
        cJSON *dataType = cJSON_GetObjectItem(column, "type");
        if (!dataType || dataType->type != cJSON_String
                || dataType->valuestring == NULL) {
            errorPrint("%s", "failed to read json, column type not found\n");
            goto PARSE_OVER;
        }
        //tstrncpy(superTbls->columns[k].dataType, dataType->valuestring, DATATYPE_BUFF_LEN);
        tstrncpy(columnCase.dataType, dataType->valuestring,
                min(DATATYPE_BUFF_LEN, strlen(dataType->valuestring) + 1));

        cJSON* dataLen = cJSON_GetObjectItem(column, "len");
        if (dataLen && dataLen->type == cJSON_Number) {
            columnCase.dataLen = dataLen->valueint;
        } else if (dataLen && dataLen->type != cJSON_Number) {
            debugPrint("%s() LN%d: failed to read json, column len not found\n",
                    __func__, __LINE__);
            goto PARSE_OVER;
        } else {
            columnCase.dataLen = SMALL_BUFF_LEN;
        }

        for (int n = 0; n < count; ++n) {
            tstrncpy(superTbls->columns[index].dataType,
                    columnCase.dataType,
                    min(DATATYPE_BUFF_LEN, strlen(columnCase.dataType) + 1));
            superTbls->columns[index].dataLen = columnCase.dataLen;
            index++;
        }
    }

    if ((index + 1 /* ts */) > MAX_NUM_COLUMNS) {
        errorPrint("failed to read json, column size overflow, allowed max column size is %d\n",
                MAX_NUM_COLUMNS);
        goto PARSE_OVER;
    }

    superTbls->columnCount = index;

    count = 1;
    index = 0;
    // tags
    cJSON *tags = cJSON_GetObjectItem(stbInfo, "tags");
    if (!tags || tags->type != cJSON_Array) {
        errorPrint("%s", "failed to read json, tags not found\n");
        goto PARSE_OVER;
    }

    int tagSize = cJSON_GetArraySize(tags);
    if (tagSize > TSDB_MAX_TAGS) {
        errorPrint("failed to read json, tags size overflow, max tag size is %d\n",
                TSDB_MAX_TAGS);
        goto PARSE_OVER;
    }

    //superTbls->tagCount = tagSize;
    for (int k = 0; k < tagSize; ++k) {
        cJSON* tag = cJSON_GetArrayItem(tags, k);
        if (tag == NULL) continue;

        count = 1;
        cJSON* countObj = cJSON_GetObjectItem(tag, "count");
        if (countObj && countObj->type == cJSON_Number) {
            count = countObj->valueint;
        } else if (countObj && countObj->type != cJSON_Number) {
            errorPrint("%s", "failed to read json, column count not found\n");
            goto PARSE_OVER;
        } else {
            count = 1;
        }

        // column info
        memset(&columnCase, 0, sizeof(StrColumn));
        cJSON *dataType = cJSON_GetObjectItem(tag, "type");
        if (!dataType || dataType->type != cJSON_String
                || dataType->valuestring == NULL) {
            errorPrint("%s", "failed to read json, tag type not found\n");
            goto PARSE_OVER;
        }
        tstrncpy(columnCase.dataType, dataType->valuestring,
                min(DATATYPE_BUFF_LEN, strlen(dataType->valuestring) + 1));

        cJSON* dataLen = cJSON_GetObjectItem(tag, "len");
        if (dataLen && dataLen->type == cJSON_Number) {
            columnCase.dataLen = dataLen->valueint;
        } else if (dataLen && dataLen->type != cJSON_Number) {
            errorPrint("%s", "failed to read json, column len not found\n");
            goto PARSE_OVER;
        } else {
            columnCase.dataLen = 0;
        }

        for (int n = 0; n < count; ++n) {
            tstrncpy(superTbls->tags[index].dataType, columnCase.dataType,
                    min(DATATYPE_BUFF_LEN, strlen(columnCase.dataType) + 1));
            superTbls->tags[index].dataLen = columnCase.dataLen;
            index++;
        }
    }

    if (index > TSDB_MAX_TAGS) {
        errorPrint("failed to read json, tags size overflow, allowed max tag count is %d\n",
                TSDB_MAX_TAGS);
        goto PARSE_OVER;
    }

    superTbls->tagCount = index;

    if ((superTbls->columnCount + superTbls->tagCount + 1 /* ts */) > TSDB_MAX_COLUMNS) {
        errorPrint("columns + tags is more than allowed max columns count: %d\n",
                TSDB_MAX_COLUMNS);
        goto PARSE_OVER;
    }
    ret = true;

PARSE_OVER:
    return ret;
}

static bool getMetaFromInsertJsonFile(cJSON* root) {
    bool  ret = false;

    cJSON* cfgdir = cJSON_GetObjectItem(root, "cfgdir");
    if (cfgdir && cfgdir->type == cJSON_String && cfgdir->valuestring != NULL) {
        tstrncpy(g_Dbs.cfgDir, cfgdir->valuestring, MAX_FILE_NAME_LEN);
    }

    cJSON* host = cJSON_GetObjectItem(root, "host");
    if (host && host->type == cJSON_String && host->valuestring != NULL) {
        tstrncpy(g_Dbs.host, host->valuestring, MAX_HOSTNAME_SIZE);
    } else if (!host) {
        tstrncpy(g_Dbs.host, "127.0.0.1", MAX_HOSTNAME_SIZE);
    } else {
        errorPrint("%s", "failed to read json, host not found\n");
        goto PARSE_OVER;
    }

    cJSON* port = cJSON_GetObjectItem(root, "port");
    if (port && port->type == cJSON_Number) {
        g_Dbs.port = port->valueint;
    } else if (!port) {
        g_Dbs.port = 6030;
    }

    cJSON* user = cJSON_GetObjectItem(root, "user");
    if (user && user->type == cJSON_String && user->valuestring != NULL) {
        tstrncpy(g_Dbs.user, user->valuestring, MAX_USERNAME_SIZE);
    } else if (!user) {
        tstrncpy(g_Dbs.user, "root", MAX_USERNAME_SIZE);
    }

    cJSON* password = cJSON_GetObjectItem(root, "password");
    if (password && password->type == cJSON_String && password->valuestring != NULL) {
        tstrncpy(g_Dbs.password, password->valuestring, SHELL_MAX_PASSWORD_LEN);
    } else if (!password) {
        tstrncpy(g_Dbs.password, "taosdata", SHELL_MAX_PASSWORD_LEN);
    }

    cJSON* resultfile = cJSON_GetObjectItem(root, "result_file");
    if (resultfile && resultfile->type == cJSON_String && resultfile->valuestring != NULL) {
        tstrncpy(g_Dbs.resultFile, resultfile->valuestring, MAX_FILE_NAME_LEN);
    } else if (!resultfile) {
        tstrncpy(g_Dbs.resultFile, "./insert_res.txt", MAX_FILE_NAME_LEN);
    }

    cJSON* threads = cJSON_GetObjectItem(root, "thread_count");
    if (threads && threads->type == cJSON_Number) {
        g_Dbs.threadCount = threads->valueint;
    } else if (!threads) {
        g_Dbs.threadCount = 1;
    } else {
        errorPrint("%s", "failed to read json, threads not found\n");
        goto PARSE_OVER;
    }

    cJSON* threads2 = cJSON_GetObjectItem(root, "thread_count_create_tbl");
    if (threads2 && threads2->type == cJSON_Number) {
        g_Dbs.threadCountByCreateTbl = threads2->valueint;
    } else if (!threads2) {
        g_Dbs.threadCountByCreateTbl = 1;
    } else {
        errorPrint("%s", "failed to read json, threads2 not found\n");
        goto PARSE_OVER;
    }

    cJSON* gInsertInterval = cJSON_GetObjectItem(root, "insert_interval");
    if (gInsertInterval && gInsertInterval->type == cJSON_Number) {
        if (gInsertInterval->valueint <0) {
            errorPrint("%s", "failed to read json, insert interval input mistake\n");
            goto PARSE_OVER;
        }
        g_args.insert_interval = gInsertInterval->valueint;
    } else if (!gInsertInterval) {
        g_args.insert_interval = 0;
    } else {
        errorPrint("%s", "failed to read json, insert_interval input mistake\n");
        goto PARSE_OVER;
    }

    cJSON* interlaceRows = cJSON_GetObjectItem(root, "interlace_rows");
    if (interlaceRows && interlaceRows->type == cJSON_Number) {
        if (interlaceRows->valueint < 0) {
            errorPrint("%s", "failed to read json, interlace_rows input mistake\n");
            goto PARSE_OVER;

        }
        g_args.interlace_rows = interlaceRows->valueint;
    } else if (!interlaceRows) {
        g_args.interlace_rows = 0; // 0 means progressive mode, > 0 mean interlace mode. max value is less or equ num_of_records_per_req
    } else {
        errorPrint("%s", "failed to read json, interlace_rows input mistake\n");
        goto PARSE_OVER;
    }

    cJSON* maxSqlLen = cJSON_GetObjectItem(root, "max_sql_len");
    if (maxSqlLen && maxSqlLen->type == cJSON_Number) {
        if (maxSqlLen->valueint < 0) {
            errorPrint("%s() LN%d, failed to read json, max_sql_len input mistake\n",
                    __func__, __LINE__);
            goto PARSE_OVER;
        }
        g_args.max_sql_len = maxSqlLen->valueint;
    } else if (!maxSqlLen) {
        g_args.max_sql_len = (1024*1024);
    } else {
        errorPrint("%s() LN%d, failed to read json, max_sql_len input mistake\n",
                __func__, __LINE__);
        goto PARSE_OVER;
    }

    cJSON* numRecPerReq = cJSON_GetObjectItem(root, "num_of_records_per_req");
    if (numRecPerReq && numRecPerReq->type == cJSON_Number) {
        if (numRecPerReq->valueint <= 0) {
            errorPrint("%s() LN%d, failed to read json, num_of_records_per_req input mistake\n",
                    __func__, __LINE__);
            goto PARSE_OVER;
        } else if (numRecPerReq->valueint > MAX_RECORDS_PER_REQ) {
            printf("NOTICE: number of records per request value %"PRIu64" > %d\n\n",
                    numRecPerReq->valueint, MAX_RECORDS_PER_REQ);
            printf("        number of records per request value will be set to %d\n\n",
                    MAX_RECORDS_PER_REQ);
            prompt();
            numRecPerReq->valueint = MAX_RECORDS_PER_REQ;
        }
        g_args.num_of_RPR = numRecPerReq->valueint;
    } else if (!numRecPerReq) {
        g_args.num_of_RPR = MAX_RECORDS_PER_REQ;
    } else {
        errorPrint("%s() LN%d, failed to read json, num_of_records_per_req not found\n",
                __func__, __LINE__);
        goto PARSE_OVER;
    }

    cJSON *answerPrompt = cJSON_GetObjectItem(root, "confirm_parameter_prompt"); // yes, no,
    if (answerPrompt
            && answerPrompt->type == cJSON_String
            && answerPrompt->valuestring != NULL) {
        if (0 == strncasecmp(answerPrompt->valuestring, "yes", 3)) {
            g_args.answer_yes = false;
        } else if (0 == strncasecmp(answerPrompt->valuestring, "no", 2)) {
            g_args.answer_yes = true;
        } else {
            g_args.answer_yes = false;
        }
    } else if (!answerPrompt) {
        g_args.answer_yes = true;   // default is no, mean answer_yes.
    } else {
        errorPrint("%s", "failed to read json, confirm_parameter_prompt input mistake\n");
        goto PARSE_OVER;
    }

    // rows per table need be less than insert batch
    if (g_args.interlace_rows > g_args.num_of_RPR) {
        printf("NOTICE: interlace rows value %u > num_of_records_per_req %u\n\n",
                g_args.interlace_rows, g_args.num_of_RPR);
        printf("        interlace rows value will be set to num_of_records_per_req %u\n\n",
                g_args.num_of_RPR);
        prompt();
        g_args.interlace_rows = g_args.num_of_RPR;
    }

    cJSON* dbs = cJSON_GetObjectItem(root, "databases");
    if (!dbs || dbs->type != cJSON_Array) {
        errorPrint("%s", "failed to read json, databases not found\n");
        goto PARSE_OVER;
    }

    int dbSize = cJSON_GetArraySize(dbs);
    if (dbSize > MAX_DB_COUNT) {
        errorPrint(
                "failed to read json, databases size overflow, max database is %d\n",
                MAX_DB_COUNT);
        goto PARSE_OVER;
    }

    g_Dbs.dbCount = dbSize;
    for (int i = 0; i < dbSize; ++i) {
        cJSON* dbinfos = cJSON_GetArrayItem(dbs, i);
        if (dbinfos == NULL) continue;

        // dbinfo
        cJSON *dbinfo = cJSON_GetObjectItem(dbinfos, "dbinfo");
        if (!dbinfo || dbinfo->type != cJSON_Object) {
            errorPrint("%s", "failed to read json, dbinfo not found\n");
            goto PARSE_OVER;
        }

        cJSON *dbName = cJSON_GetObjectItem(dbinfo, "name");
        if (!dbName || dbName->type != cJSON_String || dbName->valuestring == NULL) {
            errorPrint("%s", "failed to read json, db name not found\n");
            goto PARSE_OVER;
        }
        tstrncpy(g_Dbs.db[i].dbName, dbName->valuestring, TSDB_DB_NAME_LEN);

        cJSON *drop = cJSON_GetObjectItem(dbinfo, "drop");
        if (drop && drop->type == cJSON_String && drop->valuestring != NULL) {
            if (0 == strncasecmp(drop->valuestring, "yes", strlen("yes"))) {
                g_Dbs.db[i].drop = true;
            } else {
                g_Dbs.db[i].drop = false;
            }
        } else if (!drop) {
            g_Dbs.db[i].drop = g_args.drop_database;
        } else {
            errorPrint("%s", "failed to read json, drop input mistake\n");
            goto PARSE_OVER;
        }

        cJSON *precision = cJSON_GetObjectItem(dbinfo, "precision");
        if (precision && precision->type == cJSON_String
                && precision->valuestring != NULL) {
            tstrncpy(g_Dbs.db[i].dbCfg.precision, precision->valuestring,
                    SMALL_BUFF_LEN);
        } else if (!precision) {
            memset(g_Dbs.db[i].dbCfg.precision, 0, SMALL_BUFF_LEN);
        } else {
            errorPrint("%s", "failed to read json, precision not found\n");
            goto PARSE_OVER;
        }

        cJSON* update = cJSON_GetObjectItem(dbinfo, "update");
        if (update && update->type == cJSON_Number) {
            g_Dbs.db[i].dbCfg.update = update->valueint;
        } else if (!update) {
            g_Dbs.db[i].dbCfg.update = -1;
        } else {
            errorPrint("%s", "failed to read json, update not found\n");
            goto PARSE_OVER;
        }

        cJSON* replica = cJSON_GetObjectItem(dbinfo, "replica");
        if (replica && replica->type == cJSON_Number) {
            g_Dbs.db[i].dbCfg.replica = replica->valueint;
        } else if (!replica) {
            g_Dbs.db[i].dbCfg.replica = -1;
        } else {
            errorPrint("%s", "failed to read json, replica not found\n");
            goto PARSE_OVER;
        }

        cJSON* keep = cJSON_GetObjectItem(dbinfo, "keep");
        if (keep && keep->type == cJSON_Number) {
            g_Dbs.db[i].dbCfg.keep = keep->valueint;
        } else if (!keep) {
            g_Dbs.db[i].dbCfg.keep = -1;
        } else {
            errorPrint("%s", "failed to read json, keep not found\n");
            goto PARSE_OVER;
        }

        cJSON* days = cJSON_GetObjectItem(dbinfo, "days");
        if (days && days->type == cJSON_Number) {
            g_Dbs.db[i].dbCfg.days = days->valueint;
        } else if (!days) {
            g_Dbs.db[i].dbCfg.days = -1;
        } else {
            errorPrint("%s", "failed to read json, days not found\n");
            goto PARSE_OVER;
        }

        cJSON* cache = cJSON_GetObjectItem(dbinfo, "cache");
        if (cache && cache->type == cJSON_Number) {
            g_Dbs.db[i].dbCfg.cache = cache->valueint;
        } else if (!cache) {
            g_Dbs.db[i].dbCfg.cache = -1;
        } else {
            errorPrint("%s", "failed to read json, cache not found\n");
            goto PARSE_OVER;
        }

        cJSON* blocks= cJSON_GetObjectItem(dbinfo, "blocks");
        if (blocks && blocks->type == cJSON_Number) {
            g_Dbs.db[i].dbCfg.blocks = blocks->valueint;
        } else if (!blocks) {
            g_Dbs.db[i].dbCfg.blocks = -1;
        } else {
            errorPrint("%s", "failed to read json, block not found\n");
            goto PARSE_OVER;
        }

        //cJSON* maxtablesPerVnode= cJSON_GetObjectItem(dbinfo, "maxtablesPerVnode");
        //if (maxtablesPerVnode && maxtablesPerVnode->type == cJSON_Number) {
        //  g_Dbs.db[i].dbCfg.maxtablesPerVnode = maxtablesPerVnode->valueint;
        //} else if (!maxtablesPerVnode) {
        //  g_Dbs.db[i].dbCfg.maxtablesPerVnode = TSDB_DEFAULT_TABLES;
        //} else {
        // printf("failed to read json, maxtablesPerVnode not found");
        // goto PARSE_OVER;
        //}

        cJSON* minRows= cJSON_GetObjectItem(dbinfo, "minRows");
        if (minRows && minRows->type == cJSON_Number) {
            g_Dbs.db[i].dbCfg.minRows = minRows->valueint;
        } else if (!minRows) {
            g_Dbs.db[i].dbCfg.minRows = 0;    // 0 means default
        } else {
            errorPrint("%s", "failed to read json, minRows not found\n");
            goto PARSE_OVER;
        }

        cJSON* maxRows= cJSON_GetObjectItem(dbinfo, "maxRows");
        if (maxRows && maxRows->type == cJSON_Number) {
            g_Dbs.db[i].dbCfg.maxRows = maxRows->valueint;
        } else if (!maxRows) {
            g_Dbs.db[i].dbCfg.maxRows = 0;    // 0 means default
        } else {
            errorPrint("%s", "failed to read json, maxRows not found\n");
            goto PARSE_OVER;
        }

        cJSON* comp= cJSON_GetObjectItem(dbinfo, "comp");
        if (comp && comp->type == cJSON_Number) {
            g_Dbs.db[i].dbCfg.comp = comp->valueint;
        } else if (!comp) {
            g_Dbs.db[i].dbCfg.comp = -1;
        } else {
            errorPrint("%s", "failed to read json, comp not found\n");
            goto PARSE_OVER;
        }

        cJSON* walLevel= cJSON_GetObjectItem(dbinfo, "walLevel");
        if (walLevel && walLevel->type == cJSON_Number) {
            g_Dbs.db[i].dbCfg.walLevel = walLevel->valueint;
        } else if (!walLevel) {
            g_Dbs.db[i].dbCfg.walLevel = -1;
        } else {
            errorPrint("%s", "failed to read json, walLevel not found\n");
            goto PARSE_OVER;
        }

        cJSON* cacheLast= cJSON_GetObjectItem(dbinfo, "cachelast");
        if (cacheLast && cacheLast->type == cJSON_Number) {
            g_Dbs.db[i].dbCfg.cacheLast = cacheLast->valueint;
        } else if (!cacheLast) {
            g_Dbs.db[i].dbCfg.cacheLast = -1;
        } else {
            errorPrint("%s", "failed to read json, cacheLast not found\n");
            goto PARSE_OVER;
        }

        cJSON* quorum= cJSON_GetObjectItem(dbinfo, "quorum");
        if (quorum && quorum->type == cJSON_Number) {
            g_Dbs.db[i].dbCfg.quorum = quorum->valueint;
        } else if (!quorum) {
            g_Dbs.db[i].dbCfg.quorum = 1;
        } else {
            printf("failed to read json, quorum input mistake");
            goto PARSE_OVER;
        }

        cJSON* fsync= cJSON_GetObjectItem(dbinfo, "fsync");
        if (fsync && fsync->type == cJSON_Number) {
            g_Dbs.db[i].dbCfg.fsync = fsync->valueint;
        } else if (!fsync) {
            g_Dbs.db[i].dbCfg.fsync = -1;
        } else {
            errorPrint("%s", "failed to read json, fsync input mistake\n");
            goto PARSE_OVER;
        }

        // super_talbes
        cJSON *stables = cJSON_GetObjectItem(dbinfos, "super_tables");
        if (!stables || stables->type != cJSON_Array) {
            errorPrint("%s", "failed to read json, super_tables not found\n");
            goto PARSE_OVER;
        }

        int stbSize = cJSON_GetArraySize(stables);
        if (stbSize > MAX_SUPER_TABLE_COUNT) {
            errorPrint(
                    "failed to read json, supertable size overflow, max supertable is %d\n",
                    MAX_SUPER_TABLE_COUNT);
            goto PARSE_OVER;
        }

        g_Dbs.db[i].superTblCount = stbSize;
        for (int j = 0; j < stbSize; ++j) {
            cJSON* stbInfo = cJSON_GetArrayItem(stables, j);
            if (stbInfo == NULL) continue;

            // dbinfo
            cJSON *stbName = cJSON_GetObjectItem(stbInfo, "name");
            if (!stbName || stbName->type != cJSON_String
                    || stbName->valuestring == NULL) {
                errorPrint("%s", "failed to read json, stb name not found\n");
                goto PARSE_OVER;
            }
            tstrncpy(g_Dbs.db[i].superTbls[j].sTblName, stbName->valuestring,
                    TSDB_TABLE_NAME_LEN);

            cJSON *prefix = cJSON_GetObjectItem(stbInfo, "childtable_prefix");
            if (!prefix || prefix->type != cJSON_String || prefix->valuestring == NULL) {
                errorPrint("%s", "failed to read json, childtable_prefix not found\n");
                goto PARSE_OVER;
            }
            tstrncpy(g_Dbs.db[i].superTbls[j].childTblPrefix, prefix->valuestring,
                    TBNAME_PREFIX_LEN);

            cJSON *autoCreateTbl = cJSON_GetObjectItem(stbInfo, "auto_create_table");
            if (autoCreateTbl
                    && autoCreateTbl->type == cJSON_String
                    && autoCreateTbl->valuestring != NULL) {
                if ((0 == strncasecmp(autoCreateTbl->valuestring, "yes", 3))
                        && (TBL_ALREADY_EXISTS != g_Dbs.db[i].superTbls[j].childTblExists)) {
                    g_Dbs.db[i].superTbls[j].autoCreateTable = AUTO_CREATE_SUBTBL;
                } else if (0 == strncasecmp(autoCreateTbl->valuestring, "no", 2)) {
                    g_Dbs.db[i].superTbls[j].autoCreateTable = PRE_CREATE_SUBTBL;
                } else {
                    g_Dbs.db[i].superTbls[j].autoCreateTable = PRE_CREATE_SUBTBL;
                }
            } else if (!autoCreateTbl) {
                g_Dbs.db[i].superTbls[j].autoCreateTable = PRE_CREATE_SUBTBL;
            } else {
                errorPrint("%s", "failed to read json, auto_create_table not found\n");
                goto PARSE_OVER;
            }

            cJSON* batchCreateTbl = cJSON_GetObjectItem(stbInfo, "batch_create_tbl_num");
            if (batchCreateTbl && batchCreateTbl->type == cJSON_Number) {
                g_Dbs.db[i].superTbls[j].batchCreateTableNum = batchCreateTbl->valueint;
            } else if (!batchCreateTbl) {
                g_Dbs.db[i].superTbls[j].batchCreateTableNum = 1000;
            } else {
                errorPrint("%s", "failed to read json, batch_create_tbl_num not found\n");
                goto PARSE_OVER;
            }

            cJSON *childTblExists = cJSON_GetObjectItem(stbInfo, "child_table_exists"); // yes, no
            if (childTblExists
                    && childTblExists->type == cJSON_String
                    && childTblExists->valuestring != NULL) {
                if ((0 == strncasecmp(childTblExists->valuestring, "yes", 3))
                        && (g_Dbs.db[i].drop == false)) {
                    g_Dbs.db[i].superTbls[j].childTblExists = TBL_ALREADY_EXISTS;
                } else if ((0 == strncasecmp(childTblExists->valuestring, "no", 2)
                            || (g_Dbs.db[i].drop == true))) {
                    g_Dbs.db[i].superTbls[j].childTblExists = TBL_NO_EXISTS;
                } else {
                    g_Dbs.db[i].superTbls[j].childTblExists = TBL_NO_EXISTS;
                }
            } else if (!childTblExists) {
                g_Dbs.db[i].superTbls[j].childTblExists = TBL_NO_EXISTS;
            } else {
                errorPrint("%s",
                        "failed to read json, child_table_exists not found\n");
                goto PARSE_OVER;
            }

            if (TBL_ALREADY_EXISTS == g_Dbs.db[i].superTbls[j].childTblExists) {
                g_Dbs.db[i].superTbls[j].autoCreateTable = PRE_CREATE_SUBTBL;
            }

            cJSON* count = cJSON_GetObjectItem(stbInfo, "childtable_count");
            if (!count || count->type != cJSON_Number || 0 >= count->valueint) {
                errorPrint("%s",
                        "failed to read json, childtable_count input mistake\n");
                goto PARSE_OVER;
            }
            g_Dbs.db[i].superTbls[j].childTblCount = count->valueint;
            g_totalChildTables += g_Dbs.db[i].superTbls[j].childTblCount;

            cJSON *dataSource = cJSON_GetObjectItem(stbInfo, "data_source");
            if (dataSource && dataSource->type == cJSON_String
                    && dataSource->valuestring != NULL) {
                tstrncpy(g_Dbs.db[i].superTbls[j].dataSource,
                        dataSource->valuestring,
                        min(SMALL_BUFF_LEN, strlen(dataSource->valuestring) + 1));
            } else if (!dataSource) {
                tstrncpy(g_Dbs.db[i].superTbls[j].dataSource, "rand",
                        min(SMALL_BUFF_LEN, strlen("rand") + 1));
            } else {
                errorPrint("%s", "failed to read json, data_source not found\n");
                goto PARSE_OVER;
            }

            cJSON *stbIface = cJSON_GetObjectItem(stbInfo, "insert_mode"); // taosc , rest, stmt
            if (stbIface && stbIface->type == cJSON_String
                    && stbIface->valuestring != NULL) {
                if (0 == strcasecmp(stbIface->valuestring, "taosc")) {
                    g_Dbs.db[i].superTbls[j].iface= TAOSC_IFACE;
                } else if (0 == strcasecmp(stbIface->valuestring, "rest")) {
                    g_Dbs.db[i].superTbls[j].iface= REST_IFACE;
                } else if (0 == strcasecmp(stbIface->valuestring, "stmt")) {
                    g_Dbs.db[i].superTbls[j].iface= STMT_IFACE;
                } else {
                    errorPrint("failed to read json, insert_mode %s not recognized\n",
                            stbIface->valuestring);
                    goto PARSE_OVER;
                }
            } else if (!stbIface) {
                g_Dbs.db[i].superTbls[j].iface = TAOSC_IFACE;
            } else {
                errorPrint("%s", "failed to read json, insert_mode not found\n");
                goto PARSE_OVER;
            }

            cJSON* childTbl_limit = cJSON_GetObjectItem(stbInfo, "childtable_limit");
            if ((childTbl_limit) && (g_Dbs.db[i].drop != true)
                    && (g_Dbs.db[i].superTbls[j].childTblExists == TBL_ALREADY_EXISTS)) {
                if (childTbl_limit->type != cJSON_Number) {
                    errorPrint("%s", "failed to read json, childtable_limit\n");
                    goto PARSE_OVER;
                }
                g_Dbs.db[i].superTbls[j].childTblLimit = childTbl_limit->valueint;
            } else {
                g_Dbs.db[i].superTbls[j].childTblLimit = -1;    // select ... limit -1 means all query result, drop = yes mean all table need recreate, limit value is invalid.
            }

            cJSON* childTbl_offset = cJSON_GetObjectItem(stbInfo, "childtable_offset");
            if ((childTbl_offset) && (g_Dbs.db[i].drop != true)
                    && (g_Dbs.db[i].superTbls[j].childTblExists == TBL_ALREADY_EXISTS)) {
                if ((childTbl_offset->type != cJSON_Number)
                        || (0 > childTbl_offset->valueint)) {
                    errorPrint("%s", "failed to read json, childtable_offset\n");
                    goto PARSE_OVER;
                }
                g_Dbs.db[i].superTbls[j].childTblOffset = childTbl_offset->valueint;
            } else {
                g_Dbs.db[i].superTbls[j].childTblOffset = 0;
            }

            cJSON *ts = cJSON_GetObjectItem(stbInfo, "start_timestamp");
            if (ts && ts->type == cJSON_String && ts->valuestring != NULL) {
                tstrncpy(g_Dbs.db[i].superTbls[j].startTimestamp,
                        ts->valuestring, TSDB_DB_NAME_LEN);
            } else if (!ts) {
                tstrncpy(g_Dbs.db[i].superTbls[j].startTimestamp,
                        "now", TSDB_DB_NAME_LEN);
            } else {
                errorPrint("%s", "failed to read json, start_timestamp not found\n");
                goto PARSE_OVER;
            }

            cJSON* timestampStep = cJSON_GetObjectItem(stbInfo, "timestamp_step");
            if (timestampStep && timestampStep->type == cJSON_Number) {
                g_Dbs.db[i].superTbls[j].timeStampStep = timestampStep->valueint;
            } else if (!timestampStep) {
                g_Dbs.db[i].superTbls[j].timeStampStep = g_args.timestamp_step;
            } else {
                errorPrint("%s", "failed to read json, timestamp_step not found\n");
                goto PARSE_OVER;
            }

            cJSON *sampleFormat = cJSON_GetObjectItem(stbInfo, "sample_format");
            if (sampleFormat && sampleFormat->type
                    == cJSON_String && sampleFormat->valuestring != NULL) {
                tstrncpy(g_Dbs.db[i].superTbls[j].sampleFormat,
                        sampleFormat->valuestring,
                        min(SMALL_BUFF_LEN,
                            strlen(sampleFormat->valuestring) + 1));
            } else if (!sampleFormat) {
                tstrncpy(g_Dbs.db[i].superTbls[j].sampleFormat, "csv",
                        SMALL_BUFF_LEN);
            } else {
                errorPrint("%s", "failed to read json, sample_format not found\n");
                goto PARSE_OVER;
            }

            cJSON *sampleFile = cJSON_GetObjectItem(stbInfo, "sample_file");
            if (sampleFile && sampleFile->type == cJSON_String
                    && sampleFile->valuestring != NULL) {
                tstrncpy(g_Dbs.db[i].superTbls[j].sampleFile,
                        sampleFile->valuestring,
                        min(MAX_FILE_NAME_LEN,
                            strlen(sampleFile->valuestring) + 1));
            } else if (!sampleFile) {
                memset(g_Dbs.db[i].superTbls[j].sampleFile, 0,
                        MAX_FILE_NAME_LEN);
            } else {
                errorPrint("%s", "failed to read json, sample_file not found\n");
                goto PARSE_OVER;
            }

            cJSON *tagsFile = cJSON_GetObjectItem(stbInfo, "tags_file");
            if ((tagsFile && tagsFile->type == cJSON_String)
                    && (tagsFile->valuestring != NULL)) {
                tstrncpy(g_Dbs.db[i].superTbls[j].tagsFile,
                        tagsFile->valuestring, MAX_FILE_NAME_LEN);
                if (0 == g_Dbs.db[i].superTbls[j].tagsFile[0]) {
                    g_Dbs.db[i].superTbls[j].tagSource = 0;
                } else {
                    g_Dbs.db[i].superTbls[j].tagSource = 1;
                }
            } else if (!tagsFile) {
                memset(g_Dbs.db[i].superTbls[j].tagsFile, 0, MAX_FILE_NAME_LEN);
                g_Dbs.db[i].superTbls[j].tagSource = 0;
            } else {
                errorPrint("%s", "failed to read json, tags_file not found\n");
                goto PARSE_OVER;
            }

            cJSON* stbMaxSqlLen = cJSON_GetObjectItem(stbInfo, "max_sql_len");
            if (stbMaxSqlLen && stbMaxSqlLen->type == cJSON_Number) {
                int32_t len = stbMaxSqlLen->valueint;
                if (len > TSDB_MAX_ALLOWED_SQL_LEN) {
                    len = TSDB_MAX_ALLOWED_SQL_LEN;
                } else if (len < 5) {
                    len = 5;
                }
                g_Dbs.db[i].superTbls[j].maxSqlLen = len;
            } else if (!maxSqlLen) {
                g_Dbs.db[i].superTbls[j].maxSqlLen = g_args.max_sql_len;
            } else {
                errorPrint("%s", "failed to read json, stbMaxSqlLen input mistake\n");
                goto PARSE_OVER;
            }
            /*
               cJSON *multiThreadWriteOneTbl =
               cJSON_GetObjectItem(stbInfo, "multi_thread_write_one_tbl"); // no , yes
               if (multiThreadWriteOneTbl
               && multiThreadWriteOneTbl->type == cJSON_String
               && multiThreadWriteOneTbl->valuestring != NULL) {
               if (0 == strncasecmp(multiThreadWriteOneTbl->valuestring, "yes", 3)) {
               g_Dbs.db[i].superTbls[j].multiThreadWriteOneTbl = 1;
               } else {
               g_Dbs.db[i].superTbls[j].multiThreadWriteOneTbl = 0;
               }
               } else if (!multiThreadWriteOneTbl) {
               g_Dbs.db[i].superTbls[j].multiThreadWriteOneTbl = 0;
               } else {
               errorPrint("%s", "failed to read json, multiThreadWriteOneTbl not found\n");
               goto PARSE_OVER;
               }
               */
            cJSON* insertRows = cJSON_GetObjectItem(stbInfo, "insert_rows");
            if (insertRows && insertRows->type == cJSON_Number) {
                if (insertRows->valueint < 0) {
                    errorPrint("%s", "failed to read json, insert_rows input mistake\n");
                    goto PARSE_OVER;
                }
                g_Dbs.db[i].superTbls[j].insertRows = insertRows->valueint;
            } else if (!insertRows) {
                g_Dbs.db[i].superTbls[j].insertRows = 0x7FFFFFFFFFFFFFFF;
            } else {
                errorPrint("%s", "failed to read json, insert_rows input mistake\n");
                goto PARSE_OVER;
            }

            cJSON* stbInterlaceRows = cJSON_GetObjectItem(stbInfo, "interlace_rows");
            if (stbInterlaceRows && stbInterlaceRows->type == cJSON_Number) {
                if (stbInterlaceRows->valueint < 0) {
                    errorPrint("%s", "failed to read json, interlace rows input mistake\n");
                    goto PARSE_OVER;
                }
                g_Dbs.db[i].superTbls[j].interlaceRows = stbInterlaceRows->valueint;

                if (g_Dbs.db[i].superTbls[j].interlaceRows > g_Dbs.db[i].superTbls[j].insertRows) {
                    printf("NOTICE: db[%d].superTbl[%d]'s interlace rows value %u > insert_rows %"PRId64"\n\n",
                            i, j, g_Dbs.db[i].superTbls[j].interlaceRows,
                            g_Dbs.db[i].superTbls[j].insertRows);
                    printf("        interlace rows value will be set to insert_rows %"PRId64"\n\n",
                            g_Dbs.db[i].superTbls[j].insertRows);
                    prompt();
                    g_Dbs.db[i].superTbls[j].interlaceRows = g_Dbs.db[i].superTbls[j].insertRows;
                }
            } else if (!stbInterlaceRows) {
                g_Dbs.db[i].superTbls[j].interlaceRows = 0; // 0 means progressive mode, > 0 mean interlace mode. max value is less or equ num_of_records_per_req
            } else {
                errorPrint(
                        "%s", "failed to read json, interlace rows input mistake\n");
                goto PARSE_OVER;
            }

            cJSON* disorderRatio = cJSON_GetObjectItem(stbInfo, "disorder_ratio");
            if (disorderRatio && disorderRatio->type == cJSON_Number) {
                if (disorderRatio->valueint > 50)
                    disorderRatio->valueint = 50;

                if (disorderRatio->valueint < 0)
                    disorderRatio->valueint = 0;

                g_Dbs.db[i].superTbls[j].disorderRatio = disorderRatio->valueint;
            } else if (!disorderRatio) {
                g_Dbs.db[i].superTbls[j].disorderRatio = 0;
            } else {
                errorPrint("%s", "failed to read json, disorderRatio not found\n");
                goto PARSE_OVER;
            }

            cJSON* disorderRange = cJSON_GetObjectItem(stbInfo, "disorder_range");
            if (disorderRange && disorderRange->type == cJSON_Number) {
                g_Dbs.db[i].superTbls[j].disorderRange = disorderRange->valueint;
            } else if (!disorderRange) {
                g_Dbs.db[i].superTbls[j].disorderRange = 1000;
            } else {
                errorPrint("%s", "failed to read json, disorderRange not found\n");
                goto PARSE_OVER;
            }

            cJSON* insertInterval = cJSON_GetObjectItem(stbInfo, "insert_interval");
            if (insertInterval && insertInterval->type == cJSON_Number) {
                g_Dbs.db[i].superTbls[j].insertInterval = insertInterval->valueint;
                if (insertInterval->valueint < 0) {
                    errorPrint("%s", "failed to read json, insert_interval input mistake\n");
                    goto PARSE_OVER;
                }
            } else if (!insertInterval) {
                verbosePrint("%s() LN%d: stable insert interval be overrided by global %"PRIu64".\n",
                        __func__, __LINE__, g_args.insert_interval);
                g_Dbs.db[i].superTbls[j].insertInterval = g_args.insert_interval;
            } else {
                errorPrint("%s", "failed to read json, insert_interval input mistake\n");
                goto PARSE_OVER;
            }

            int retVal = getColumnAndTagTypeFromInsertJsonFile(
                    stbInfo, &g_Dbs.db[i].superTbls[j]);
            if (false == retVal) {
                goto PARSE_OVER;
            }
        }
    }

    ret = true;

PARSE_OVER:
    return ret;
}

static bool getMetaFromQueryJsonFile(cJSON* root) {
    bool  ret = false;

    cJSON* cfgdir = cJSON_GetObjectItem(root, "cfgdir");
    if (cfgdir && cfgdir->type == cJSON_String && cfgdir->valuestring != NULL) {
        tstrncpy(g_queryInfo.cfgDir, cfgdir->valuestring, MAX_FILE_NAME_LEN);
    }

    cJSON* host = cJSON_GetObjectItem(root, "host");
    if (host && host->type == cJSON_String && host->valuestring != NULL) {
        tstrncpy(g_queryInfo.host, host->valuestring, MAX_HOSTNAME_SIZE);
    } else if (!host) {
        tstrncpy(g_queryInfo.host, "127.0.0.1", MAX_HOSTNAME_SIZE);
    } else {
        errorPrint("%s", "failed to read json, host not found\n");
        goto PARSE_OVER;
    }

    cJSON* port = cJSON_GetObjectItem(root, "port");
    if (port && port->type == cJSON_Number) {
        g_queryInfo.port = port->valueint;
    } else if (!port) {
        g_queryInfo.port = 6030;
    }

    cJSON* user = cJSON_GetObjectItem(root, "user");
    if (user && user->type == cJSON_String && user->valuestring != NULL) {
        tstrncpy(g_queryInfo.user, user->valuestring, MAX_USERNAME_SIZE);
    } else if (!user) {
        tstrncpy(g_queryInfo.user, "root", MAX_USERNAME_SIZE); ;
    }

    cJSON* password = cJSON_GetObjectItem(root, "password");
    if (password && password->type == cJSON_String && password->valuestring != NULL) {
        tstrncpy(g_queryInfo.password, password->valuestring, SHELL_MAX_PASSWORD_LEN);
    } else if (!password) {
        tstrncpy(g_queryInfo.password, "taosdata", SHELL_MAX_PASSWORD_LEN);;
    }

    cJSON *answerPrompt = cJSON_GetObjectItem(root, "confirm_parameter_prompt"); // yes, no,
    if (answerPrompt && answerPrompt->type == cJSON_String
            && answerPrompt->valuestring != NULL) {
        if (0 == strncasecmp(answerPrompt->valuestring, "yes", 3)) {
            g_args.answer_yes = false;
        } else if (0 == strncasecmp(answerPrompt->valuestring, "no", 2)) {
            g_args.answer_yes = true;
        } else {
            g_args.answer_yes = false;
        }
    } else if (!answerPrompt) {
        g_args.answer_yes = false;
    } else {
        errorPrint("%s", "failed to read json, confirm_parameter_prompt not found\n");
        goto PARSE_OVER;
    }

    cJSON* gQueryTimes = cJSON_GetObjectItem(root, "query_times");
    if (gQueryTimes && gQueryTimes->type == cJSON_Number) {
        if (gQueryTimes->valueint <= 0) {
            errorPrint("%s()", "failed to read json, query_times input mistake\n");
            goto PARSE_OVER;
        }
        g_args.query_times = gQueryTimes->valueint;
    } else if (!gQueryTimes) {
        g_args.query_times = 1;
    } else {
        errorPrint("%s", "failed to read json, query_times input mistake\n");
        goto PARSE_OVER;
    }

    cJSON* dbs = cJSON_GetObjectItem(root, "databases");
    if (dbs && dbs->type == cJSON_String && dbs->valuestring != NULL) {
        tstrncpy(g_queryInfo.dbName, dbs->valuestring, TSDB_DB_NAME_LEN);
    } else if (!dbs) {
        errorPrint("%s", "failed to read json, databases not found\n");
        goto PARSE_OVER;
    }

    cJSON* queryMode = cJSON_GetObjectItem(root, "query_mode");
    if (queryMode
            && queryMode->type == cJSON_String
            && queryMode->valuestring != NULL) {
        tstrncpy(g_queryInfo.queryMode, queryMode->valuestring,
                min(SMALL_BUFF_LEN, strlen(queryMode->valuestring) + 1));
    } else if (!queryMode) {
        tstrncpy(g_queryInfo.queryMode, "taosc",
                min(SMALL_BUFF_LEN, strlen("taosc") + 1));
    } else {
        errorPrint("%s", "failed to read json, query_mode not found\n");
        goto PARSE_OVER;
    }

    // specified_table_query
    cJSON *specifiedQuery = cJSON_GetObjectItem(root, "specified_table_query");
    if (!specifiedQuery) {
        g_queryInfo.specifiedQueryInfo.concurrent = 1;
        g_queryInfo.specifiedQueryInfo.sqlCount = 0;
    } else if (specifiedQuery->type != cJSON_Object) {
        errorPrint("%s", "failed to read json, super_table_query not found\n");
        goto PARSE_OVER;
    } else {
        cJSON* queryInterval = cJSON_GetObjectItem(specifiedQuery, "query_interval");
        if (queryInterval && queryInterval->type == cJSON_Number) {
            g_queryInfo.specifiedQueryInfo.queryInterval = queryInterval->valueint;
        } else if (!queryInterval) {
            g_queryInfo.specifiedQueryInfo.queryInterval = 0;
        }

        cJSON* specifiedQueryTimes = cJSON_GetObjectItem(specifiedQuery,
                "query_times");
        if (specifiedQueryTimes && specifiedQueryTimes->type == cJSON_Number) {
            if (specifiedQueryTimes->valueint <= 0) {
                errorPrint(
                        "failed to read json, query_times: %"PRId64", need be a valid (>0) number\n",
                        specifiedQueryTimes->valueint);
                goto PARSE_OVER;

            }
            g_queryInfo.specifiedQueryInfo.queryTimes = specifiedQueryTimes->valueint;
        } else if (!specifiedQueryTimes) {
            g_queryInfo.specifiedQueryInfo.queryTimes = g_args.query_times;
        } else {
            errorPrint("%s() LN%d, failed to read json, query_times input mistake\n",
                    __func__, __LINE__);
            goto PARSE_OVER;
        }

        cJSON* concurrent = cJSON_GetObjectItem(specifiedQuery, "concurrent");
        if (concurrent && concurrent->type == cJSON_Number) {
            if (concurrent->valueint <= 0) {
                errorPrint(
                        "query sqlCount %d or concurrent %d is not correct.\n",
                        g_queryInfo.specifiedQueryInfo.sqlCount,
                        g_queryInfo.specifiedQueryInfo.concurrent);
                goto PARSE_OVER;
            }
            g_queryInfo.specifiedQueryInfo.concurrent = concurrent->valueint;
        } else if (!concurrent) {
            g_queryInfo.specifiedQueryInfo.concurrent = 1;
        }

        cJSON* specifiedAsyncMode = cJSON_GetObjectItem(specifiedQuery, "mode");
        if (specifiedAsyncMode && specifiedAsyncMode->type == cJSON_String
                && specifiedAsyncMode->valuestring != NULL) {
            if (0 == strcmp("sync", specifiedAsyncMode->valuestring)) {
                g_queryInfo.specifiedQueryInfo.asyncMode = SYNC_MODE;
            } else if (0 == strcmp("async", specifiedAsyncMode->valuestring)) {
                g_queryInfo.specifiedQueryInfo.asyncMode = ASYNC_MODE;
            } else {
                errorPrint("%s", "failed to read json, async mode input error\n");
                goto PARSE_OVER;
            }
        } else {
            g_queryInfo.specifiedQueryInfo.asyncMode = SYNC_MODE;
        }

        cJSON* interval = cJSON_GetObjectItem(specifiedQuery, "interval");
        if (interval && interval->type == cJSON_Number) {
            g_queryInfo.specifiedQueryInfo.subscribeInterval = interval->valueint;
        } else if (!interval) {
            //printf("failed to read json, subscribe interval no found\n");
            //goto PARSE_OVER;
            g_queryInfo.specifiedQueryInfo.subscribeInterval = 10000;
        }

        cJSON* restart = cJSON_GetObjectItem(specifiedQuery, "restart");
        if (restart && restart->type == cJSON_String && restart->valuestring != NULL) {
            if (0 == strcmp("yes", restart->valuestring)) {
                g_queryInfo.specifiedQueryInfo.subscribeRestart = true;
            } else if (0 == strcmp("no", restart->valuestring)) {
                g_queryInfo.specifiedQueryInfo.subscribeRestart = false;
            } else {
                errorPrint("%s", "failed to read json, subscribe restart error\n");
                goto PARSE_OVER;
            }
        } else {
            g_queryInfo.specifiedQueryInfo.subscribeRestart = true;
        }

        cJSON* keepProgress = cJSON_GetObjectItem(specifiedQuery, "keepProgress");
        if (keepProgress
                && keepProgress->type == cJSON_String
                && keepProgress->valuestring != NULL) {
            if (0 == strcmp("yes", keepProgress->valuestring)) {
                g_queryInfo.specifiedQueryInfo.subscribeKeepProgress = 1;
            } else if (0 == strcmp("no", keepProgress->valuestring)) {
                g_queryInfo.specifiedQueryInfo.subscribeKeepProgress = 0;
            } else {
                errorPrint("%s", "failed to read json, subscribe keepProgress error\n");
                goto PARSE_OVER;
            }
        } else {
            g_queryInfo.specifiedQueryInfo.subscribeKeepProgress = 0;
        }

        // sqls
        cJSON* specifiedSqls = cJSON_GetObjectItem(specifiedQuery, "sqls");
        if (!specifiedSqls) {
            g_queryInfo.specifiedQueryInfo.sqlCount = 0;
        } else if (specifiedSqls->type != cJSON_Array) {
            errorPrint("%s", "failed to read json, super sqls not found\n");
            goto PARSE_OVER;
        } else {
            int superSqlSize = cJSON_GetArraySize(specifiedSqls);
            if (superSqlSize * g_queryInfo.specifiedQueryInfo.concurrent
                    > MAX_QUERY_SQL_COUNT) {
                errorPrint("failed to read json, query sql(%d) * concurrent(%d) overflow, max is %d\n",
                        superSqlSize,
                        g_queryInfo.specifiedQueryInfo.concurrent,
                        MAX_QUERY_SQL_COUNT);
                goto PARSE_OVER;
            }

            g_queryInfo.specifiedQueryInfo.sqlCount = superSqlSize;
            for (int j = 0; j < superSqlSize; ++j) {
                cJSON* sql = cJSON_GetArrayItem(specifiedSqls, j);
                if (sql == NULL) continue;

                cJSON *sqlStr = cJSON_GetObjectItem(sql, "sql");
                if (!sqlStr || sqlStr->type != cJSON_String || sqlStr->valuestring == NULL) {
                    errorPrint("%s", "failed to read json, sql not found\n");
                    goto PARSE_OVER;
                }
                tstrncpy(g_queryInfo.specifiedQueryInfo.sql[j],
                        sqlStr->valuestring, BUFFER_SIZE);

                // default value is -1, which mean infinite loop
                g_queryInfo.specifiedQueryInfo.endAfterConsume[j] = -1;
                cJSON* endAfterConsume =
                    cJSON_GetObjectItem(specifiedQuery, "endAfterConsume");
                if (endAfterConsume
                        && endAfterConsume->type == cJSON_Number) {
                    g_queryInfo.specifiedQueryInfo.endAfterConsume[j]
                        = endAfterConsume->valueint;
                }
                if (g_queryInfo.specifiedQueryInfo.endAfterConsume[j] < -1)
                    g_queryInfo.specifiedQueryInfo.endAfterConsume[j] = -1;

                g_queryInfo.specifiedQueryInfo.resubAfterConsume[j] = -1;
                cJSON* resubAfterConsume =
                    cJSON_GetObjectItem(specifiedQuery, "resubAfterConsume");
                if ((resubAfterConsume)
                        && (resubAfterConsume->type == cJSON_Number)
                        && (resubAfterConsume->valueint >= 0)) {
                    g_queryInfo.specifiedQueryInfo.resubAfterConsume[j]
                        = resubAfterConsume->valueint;
                }

                if (g_queryInfo.specifiedQueryInfo.resubAfterConsume[j] < -1)
                    g_queryInfo.specifiedQueryInfo.resubAfterConsume[j] = -1;

                cJSON *result = cJSON_GetObjectItem(sql, "result");
                if ((NULL != result) && (result->type == cJSON_String)
                        && (result->valuestring != NULL)) {
                    tstrncpy(g_queryInfo.specifiedQueryInfo.result[j],
                            result->valuestring, MAX_FILE_NAME_LEN);
                } else if (NULL == result) {
                    memset(g_queryInfo.specifiedQueryInfo.result[j],
                            0, MAX_FILE_NAME_LEN);
                } else {
                    errorPrint("%s",
                            "failed to read json, super query result file not found\n");
                    goto PARSE_OVER;
                }
            }
        }
    }

    // super_table_query
    cJSON *superQuery = cJSON_GetObjectItem(root, "super_table_query");
    if (!superQuery) {
        g_queryInfo.superQueryInfo.threadCnt = 1;
        g_queryInfo.superQueryInfo.sqlCount = 0;
    } else if (superQuery->type != cJSON_Object) {
        errorPrint("%s", "failed to read json, sub_table_query not found\n");
        ret = true;
        goto PARSE_OVER;
    } else {
        cJSON* subrate = cJSON_GetObjectItem(superQuery, "query_interval");
        if (subrate && subrate->type == cJSON_Number) {
            g_queryInfo.superQueryInfo.queryInterval = subrate->valueint;
        } else if (!subrate) {
            g_queryInfo.superQueryInfo.queryInterval = 0;
        }

        cJSON* superQueryTimes = cJSON_GetObjectItem(superQuery, "query_times");
        if (superQueryTimes && superQueryTimes->type == cJSON_Number) {
            if (superQueryTimes->valueint <= 0) {
                errorPrint("failed to read json, query_times: %"PRId64", need be a valid (>0) number\n",
                        superQueryTimes->valueint);
                goto PARSE_OVER;
            }
            g_queryInfo.superQueryInfo.queryTimes = superQueryTimes->valueint;
        } else if (!superQueryTimes) {
            g_queryInfo.superQueryInfo.queryTimes = g_args.query_times;
        } else {
            errorPrint("%s", "failed to read json, query_times input mistake\n");
            goto PARSE_OVER;
        }

        cJSON* threads = cJSON_GetObjectItem(superQuery, "threads");
        if (threads && threads->type == cJSON_Number) {
            if (threads->valueint <= 0) {
                errorPrint("%s", "failed to read json, threads input mistake\n");
                goto PARSE_OVER;

            }
            g_queryInfo.superQueryInfo.threadCnt = threads->valueint;
        } else if (!threads) {
            g_queryInfo.superQueryInfo.threadCnt = 1;
        }

        //cJSON* subTblCnt = cJSON_GetObjectItem(superQuery, "childtable_count");
        //if (subTblCnt && subTblCnt->type == cJSON_Number) {
        //  g_queryInfo.superQueryInfo.childTblCount = subTblCnt->valueint;
        //} else if (!subTblCnt) {
        //  g_queryInfo.superQueryInfo.childTblCount = 0;
        //}

        cJSON* stblname = cJSON_GetObjectItem(superQuery, "stblname");
        if (stblname && stblname->type == cJSON_String
                && stblname->valuestring != NULL) {
            tstrncpy(g_queryInfo.superQueryInfo.sTblName, stblname->valuestring,
                    TSDB_TABLE_NAME_LEN);
        } else {
            errorPrint("%s", "failed to read json, super table name input error\n");
            goto PARSE_OVER;
        }

        cJSON* superAsyncMode = cJSON_GetObjectItem(superQuery, "mode");
        if (superAsyncMode && superAsyncMode->type == cJSON_String
                && superAsyncMode->valuestring != NULL) {
            if (0 == strcmp("sync", superAsyncMode->valuestring)) {
                g_queryInfo.superQueryInfo.asyncMode = SYNC_MODE;
            } else if (0 == strcmp("async", superAsyncMode->valuestring)) {
                g_queryInfo.superQueryInfo.asyncMode = ASYNC_MODE;
            } else {
                errorPrint("%s", "failed to read json, async mode input error\n");
                goto PARSE_OVER;
            }
        } else {
            g_queryInfo.superQueryInfo.asyncMode = SYNC_MODE;
        }

        cJSON* superInterval = cJSON_GetObjectItem(superQuery, "interval");
        if (superInterval && superInterval->type == cJSON_Number) {
            if (superInterval->valueint < 0) {
                errorPrint("%s", "failed to read json, interval input mistake\n");
                goto PARSE_OVER;
            }
            g_queryInfo.superQueryInfo.subscribeInterval = superInterval->valueint;
        } else if (!superInterval) {
            //printf("failed to read json, subscribe interval no found\n");
            //goto PARSE_OVER;
            g_queryInfo.superQueryInfo.subscribeInterval = 10000;
        }

        cJSON* subrestart = cJSON_GetObjectItem(superQuery, "restart");
        if (subrestart && subrestart->type == cJSON_String
                && subrestart->valuestring != NULL) {
            if (0 == strcmp("yes", subrestart->valuestring)) {
                g_queryInfo.superQueryInfo.subscribeRestart = true;
            } else if (0 == strcmp("no", subrestart->valuestring)) {
                g_queryInfo.superQueryInfo.subscribeRestart = false;
            } else {
                errorPrint("%s", "failed to read json, subscribe restart error\n");
                goto PARSE_OVER;
            }
        } else {
            g_queryInfo.superQueryInfo.subscribeRestart = true;
        }

        cJSON* superkeepProgress = cJSON_GetObjectItem(superQuery, "keepProgress");
        if (superkeepProgress &&
                superkeepProgress->type == cJSON_String
                && superkeepProgress->valuestring != NULL) {
            if (0 == strcmp("yes", superkeepProgress->valuestring)) {
                g_queryInfo.superQueryInfo.subscribeKeepProgress = 1;
            } else if (0 == strcmp("no", superkeepProgress->valuestring)) {
                g_queryInfo.superQueryInfo.subscribeKeepProgress = 0;
            } else {
                errorPrint("%s",
                        "failed to read json, subscribe super table keepProgress error\n");
                goto PARSE_OVER;
            }
        } else {
            g_queryInfo.superQueryInfo.subscribeKeepProgress = 0;
        }

        // default value is -1, which mean do not resub
        g_queryInfo.superQueryInfo.endAfterConsume = -1;
        cJSON* superEndAfterConsume =
            cJSON_GetObjectItem(superQuery, "endAfterConsume");
        if (superEndAfterConsume
                && superEndAfterConsume->type == cJSON_Number) {
            g_queryInfo.superQueryInfo.endAfterConsume =
                superEndAfterConsume->valueint;
        }
        if (g_queryInfo.superQueryInfo.endAfterConsume < -1)
            g_queryInfo.superQueryInfo.endAfterConsume = -1;

        // default value is -1, which mean do not resub
        g_queryInfo.superQueryInfo.resubAfterConsume = -1;
        cJSON* superResubAfterConsume =
            cJSON_GetObjectItem(superQuery, "resubAfterConsume");
        if ((superResubAfterConsume)
                && (superResubAfterConsume->type == cJSON_Number)
                && (superResubAfterConsume->valueint >= 0)) {
            g_queryInfo.superQueryInfo.resubAfterConsume =
                superResubAfterConsume->valueint;
        }
        if (g_queryInfo.superQueryInfo.resubAfterConsume < -1)
            g_queryInfo.superQueryInfo.resubAfterConsume = -1;

        // supert table sqls
        cJSON* superSqls = cJSON_GetObjectItem(superQuery, "sqls");
        if (!superSqls) {
            g_queryInfo.superQueryInfo.sqlCount = 0;
        } else if (superSqls->type != cJSON_Array) {
            errorPrint("%s", "failed to read json, super sqls not found\n");
            goto PARSE_OVER;
        } else {
            int superSqlSize = cJSON_GetArraySize(superSqls);
            if (superSqlSize > MAX_QUERY_SQL_COUNT) {
                errorPrint("failed to read json, query sql size overflow, max is %d\n",
                        MAX_QUERY_SQL_COUNT);
                goto PARSE_OVER;
            }

            g_queryInfo.superQueryInfo.sqlCount = superSqlSize;
            for (int j = 0; j < superSqlSize; ++j) {
                cJSON* sql = cJSON_GetArrayItem(superSqls, j);
                if (sql == NULL) continue;

                cJSON *sqlStr = cJSON_GetObjectItem(sql, "sql");
                if (!sqlStr || sqlStr->type != cJSON_String
                        || sqlStr->valuestring == NULL) {
                    errorPrint("%s", "failed to read json, sql not found\n");
                    goto PARSE_OVER;
                }
                tstrncpy(g_queryInfo.superQueryInfo.sql[j], sqlStr->valuestring,
                        BUFFER_SIZE);

                cJSON *result = cJSON_GetObjectItem(sql, "result");
                if (result != NULL && result->type == cJSON_String
                        && result->valuestring != NULL) {
                    tstrncpy(g_queryInfo.superQueryInfo.result[j],
                            result->valuestring, MAX_FILE_NAME_LEN);
                } else if (NULL == result) {
                    memset(g_queryInfo.superQueryInfo.result[j], 0, MAX_FILE_NAME_LEN);
                }  else {
                    errorPrint("%s", "failed to read json, sub query result file not found\n");
                    goto PARSE_OVER;
                }
            }
        }
    }

    ret = true;

PARSE_OVER:
    return ret;
}

static bool getInfoFromJsonFile(char* file) {
    debugPrint("%s %d %s\n", __func__, __LINE__, file);

    FILE *fp = fopen(file, "r");
    if (!fp) {
        errorPrint("failed to read %s, reason:%s\n", file, strerror(errno));
        return false;
    }

    bool  ret = false;
    int   maxLen = 6400000;
    char *content = calloc(1, maxLen + 1);
    int   len = fread(content, 1, maxLen, fp);
    if (len <= 0) {
        free(content);
        fclose(fp);
        errorPrint("failed to read %s, content is null", file);
        return false;
    }

    content[len] = 0;
    cJSON* root = cJSON_Parse(content);
    if (root == NULL) {
        errorPrint("failed to cjson parse %s, invalid json format\n", file);
        goto PARSE_OVER;
    }

    cJSON* filetype = cJSON_GetObjectItem(root, "filetype");
    if (filetype && filetype->type == cJSON_String && filetype->valuestring != NULL) {
        if (0 == strcasecmp("insert", filetype->valuestring)) {
            g_args.test_mode = INSERT_TEST;
        } else if (0 == strcasecmp("query", filetype->valuestring)) {
            g_args.test_mode = QUERY_TEST;
        } else if (0 == strcasecmp("subscribe", filetype->valuestring)) {
            g_args.test_mode = SUBSCRIBE_TEST;
        } else {
            errorPrint("%s", "failed to read json, filetype not support\n");
            goto PARSE_OVER;
        }
    } else if (!filetype) {
        g_args.test_mode = INSERT_TEST;
    } else {
        errorPrint("%s", "failed to read json, filetype not found\n");
        goto PARSE_OVER;
    }

    if (INSERT_TEST == g_args.test_mode) {
        ret = getMetaFromInsertJsonFile(root);
    } else if ((QUERY_TEST == g_args.test_mode)
            || (SUBSCRIBE_TEST == g_args.test_mode)) {
        ret = getMetaFromQueryJsonFile(root);
    } else {
        errorPrint("%s",
                "input json file type error! please input correct file type: insert or query or subscribe\n");
        goto PARSE_OVER;
    }

PARSE_OVER:
    free(content);
    cJSON_Delete(root);
    fclose(fp);
    return ret;
}

static int prepareSampleData() {
    for (int i = 0; i < g_Dbs.dbCount; i++) {
        for (int j = 0; j < g_Dbs.db[i].superTblCount; j++) {
            if (g_Dbs.db[i].superTbls[j].tagsFile[0] != 0) {
                if (readTagFromCsvFileToMem(&g_Dbs.db[i].superTbls[j]) != 0) {
                    return -1;
                }
            }
        }
    }

    return 0;
}

static void postFreeResource() {
    tmfclose(g_fpOfInsertResult);
    for (int i = 0; i < g_Dbs.dbCount; i++) {
        for (uint64_t j = 0; j < g_Dbs.db[i].superTblCount; j++) {
            if (0 != g_Dbs.db[i].superTbls[j].colsOfCreateChildTable) {
                free(g_Dbs.db[i].superTbls[j].colsOfCreateChildTable);
                g_Dbs.db[i].superTbls[j].colsOfCreateChildTable = NULL;
            }
            if (0 != g_Dbs.db[i].superTbls[j].sampleDataBuf) {
                free(g_Dbs.db[i].superTbls[j].sampleDataBuf);
                g_Dbs.db[i].superTbls[j].sampleDataBuf = NULL;
            }
            if (g_Dbs.db[i].superTbls[j].sampleBindArray) {
                for (int k = 0; k < MAX_SAMPLES_ONCE_FROM_FILE; k++) {
                    uintptr_t *tmp = (uintptr_t *)(*(uintptr_t *)(
                                g_Dbs.db[i].superTbls[j].sampleBindArray
                                + sizeof(uintptr_t *) * k));
                    for (int c = 1; c < g_Dbs.db[i].superTbls[j].columnCount + 1; c++) {
                        TAOS_BIND *bind = (TAOS_BIND *)((char *)tmp + (sizeof(TAOS_BIND) * c));
                        if (bind)
                            tmfree(bind->buffer);
                    }
                    tmfree((char *)tmp);
                }
            }
            tmfree((char *)g_Dbs.db[i].superTbls[j].sampleBindArray);

            if (0 != g_Dbs.db[i].superTbls[j].tagDataBuf) {
                free(g_Dbs.db[i].superTbls[j].tagDataBuf);
                g_Dbs.db[i].superTbls[j].tagDataBuf = NULL;
            }
            if (0 != g_Dbs.db[i].superTbls[j].childTblName) {
                free(g_Dbs.db[i].superTbls[j].childTblName);
                g_Dbs.db[i].superTbls[j].childTblName = NULL;
            }
        }
    }

    tmfree(g_randbool_buff);
    tmfree(g_randint_buff);
    tmfree(g_rand_voltage_buff);
    tmfree(g_randbigint_buff);
    tmfree(g_randsmallint_buff);
    tmfree(g_randtinyint_buff);
    tmfree(g_randfloat_buff);
    tmfree(g_rand_current_buff);
    tmfree(g_rand_phase_buff);

}

static int getRowDataFromSample(
        char* dataBuf, int64_t maxLen, int64_t timestamp,
        SSuperTable* stbInfo, int64_t* sampleUsePos)
{
    if ((*sampleUsePos) == MAX_SAMPLES_ONCE_FROM_FILE) {
        *sampleUsePos = 0;
    }

    int    dataLen = 0;

    dataLen += snprintf(dataBuf + dataLen, maxLen - dataLen,
            "(%" PRId64 ", ", timestamp);
    dataLen += snprintf(dataBuf + dataLen, maxLen - dataLen,
            "%s",
            stbInfo->sampleDataBuf
            + stbInfo->lenOfOneRow * (*sampleUsePos));
    dataLen += snprintf(dataBuf + dataLen, maxLen - dataLen, ")");

    (*sampleUsePos)++;

    return dataLen;
}

static int64_t generateStbRowData(
        SSuperTable* stbInfo,
        char* recBuf,
        int64_t remainderBufLen,
        int64_t timestamp)
{
    int64_t   dataLen = 0;
    char  *pstr = recBuf;
    int64_t maxLen = MAX_DATA_SIZE;
    int tmpLen;

    dataLen += snprintf(pstr + dataLen, maxLen - dataLen,
            "(%" PRId64 ",", timestamp);

    for (int i = 0; i < stbInfo->columnCount; i++) {
        if ((0 == strncasecmp(stbInfo->columns[i].dataType,
                        "BINARY", 6))
                || (0 == strncasecmp(stbInfo->columns[i].dataType,
                        "NCHAR", 5))) {
            if (stbInfo->columns[i].dataLen > TSDB_MAX_BINARY_LEN) {
                errorPrint2("binary or nchar length overflow, max size:%u\n",
                        (uint32_t)TSDB_MAX_BINARY_LEN);
                return -1;
            }

            if ((stbInfo->columns[i].dataLen + 1) >
                    /* need count 3 extra chars \', \', and , */
                    (remainderBufLen - dataLen - 3)) {
                return 0;
            }
            char* buf = (char*)calloc(stbInfo->columns[i].dataLen+1, 1);
            if (NULL == buf) {
                errorPrint2("calloc failed! size:%d\n", stbInfo->columns[i].dataLen);
                return -1;
            }
            rand_string(buf, stbInfo->columns[i].dataLen);
            dataLen += snprintf(pstr + dataLen, maxLen - dataLen, "\'%s\',", buf);
            tmfree(buf);

        } else {
            char *tmp;

            if (0 == strncasecmp(stbInfo->columns[i].dataType,
                        "INT", 3)) {
                if ((g_args.demo_mode) && (i == 1)) {
                    tmp = demo_voltage_int_str();
                } else {
                    tmp = rand_int_str();
                }
                tmpLen = strlen(tmp);
                tstrncpy(pstr + dataLen, tmp, min(tmpLen + 1, INT_BUFF_LEN));
            } else if (0 == strncasecmp(stbInfo->columns[i].dataType,
                        "BIGINT", 6)) {
                tmp = rand_bigint_str();
                tstrncpy(pstr + dataLen, tmp, BIGINT_BUFF_LEN);
            }  else if (0 == strncasecmp(stbInfo->columns[i].dataType,
                        "FLOAT", 5)) {
                if (g_args.demo_mode) {
                    if (i == 0) {
                        tmp = demo_current_float_str();
                    } else {
                        tmp = demo_phase_float_str();
                    }
                } else {
                    tmp = rand_float_str();
                }
                tmpLen = strlen(tmp);
                tstrncpy(pstr + dataLen, tmp, min(tmpLen +1, FLOAT_BUFF_LEN));
            }  else if (0 == strncasecmp(stbInfo->columns[i].dataType,
                        "DOUBLE", 6)) {
                tmp = rand_double_str();
                tmpLen = strlen(tmp);
                tstrncpy(pstr + dataLen, tmp, min(tmpLen +1, DOUBLE_BUFF_LEN));
            }  else if (0 == strncasecmp(stbInfo->columns[i].dataType,
                        "SMALLINT", 8)) {
                tmp = rand_smallint_str();
                tmpLen = strlen(tmp);
                tstrncpy(pstr + dataLen, tmp,
                        min(tmpLen + 1, SMALLINT_BUFF_LEN));
            }  else if (0 == strncasecmp(stbInfo->columns[i].dataType,
                        "TINYINT", 7)) {
                tmp = rand_tinyint_str();
                tmpLen = strlen(tmp);
                tstrncpy(pstr + dataLen, tmp, min(tmpLen +1, TINYINT_BUFF_LEN));
            }  else if (0 == strncasecmp(stbInfo->columns[i].dataType,
                        "BOOL", 4)) {
                tmp = rand_bool_str();
                tmpLen = strlen(tmp);
                tstrncpy(pstr + dataLen, tmp, min(tmpLen +1, BOOL_BUFF_LEN));
            }  else if (0 == strncasecmp(stbInfo->columns[i].dataType,
                        "TIMESTAMP", 9)) {
                tmp = rand_bigint_str();
                tmpLen = strlen(tmp);
                tstrncpy(pstr + dataLen, tmp, min(tmpLen +1, BIGINT_BUFF_LEN));
            }  else {
                errorPrint2("Not support data type: %s\n",
                        stbInfo->columns[i].dataType);
                return -1;
            }

            dataLen += strlen(tmp);
            tstrncpy(pstr + dataLen, ",", 2);
            dataLen += 1;
        }

        if (dataLen > (remainderBufLen - (128)))
            return 0;
    }

    tstrncpy(pstr + dataLen - 1, ")", 2);

    verbosePrint("%s() LN%d, dataLen:%"PRId64"\n", __func__, __LINE__, dataLen);
    verbosePrint("%s() LN%d, recBuf:\n\t%s\n", __func__, __LINE__, recBuf);

    return strlen(recBuf);
}

static int64_t generateData(char *recBuf, char **data_type,
        int64_t timestamp, int lenOfBinary) {
    memset(recBuf, 0, MAX_DATA_SIZE);
    char *pstr = recBuf;
    pstr += sprintf(pstr, "(%"PRId64"", timestamp);

    int columnCount = g_args.num_of_CPR;

    for (int i = 0; i < columnCount; i++) {
        if (strcasecmp(data_type[i % columnCount], "TINYINT") == 0) {
            pstr += sprintf(pstr, ",%d", rand_tinyint() );
        } else if (strcasecmp(data_type[i % columnCount], "SMALLINT") == 0) {
            pstr += sprintf(pstr, ",%d", rand_smallint());
        } else if (strcasecmp(data_type[i % columnCount], "INT") == 0) {
            pstr += sprintf(pstr, ",%d", rand_int());
        } else if (strcasecmp(data_type[i % columnCount], "BIGINT") == 0) {
            pstr += sprintf(pstr, ",%"PRId64"", rand_bigint());
        } else if (strcasecmp(data_type[i % columnCount], "TIMESTAMP") == 0) {
            pstr += sprintf(pstr, ",%"PRId64"", rand_bigint());
        } else if (strcasecmp(data_type[i % columnCount], "FLOAT") == 0) {
            pstr += sprintf(pstr, ",%10.4f", rand_float());
        } else if (strcasecmp(data_type[i % columnCount], "DOUBLE") == 0) {
            double t = rand_double();
            pstr += sprintf(pstr, ",%20.8f", t);
        } else if (strcasecmp(data_type[i % columnCount], "BOOL") == 0) {
            bool b = rand_bool() & 1;
            pstr += sprintf(pstr, ",%s", b ? "true" : "false");
        } else if (strcasecmp(data_type[i % columnCount], "BINARY") == 0) {
            char *s = malloc(lenOfBinary + 1);
            if (s == NULL) {
                errorPrint2("%s() LN%d, memory allocation %d bytes failed\n",
                        __func__, __LINE__, lenOfBinary + 1);
                exit(EXIT_FAILURE);
            }
            rand_string(s, lenOfBinary);
            pstr += sprintf(pstr, ",\"%s\"", s);
            free(s);
        } else if (strcasecmp(data_type[i % columnCount], "NCHAR") == 0) {
            char *s = malloc(lenOfBinary + 1);
            if (s == NULL) {
                errorPrint2("%s() LN%d, memory allocation %d bytes failed\n",
                        __func__, __LINE__, lenOfBinary + 1);
                exit(EXIT_FAILURE);
            }
            rand_string(s, lenOfBinary);
            pstr += sprintf(pstr, ",\"%s\"", s);
            free(s);
        }

        if (strlen(recBuf) > MAX_DATA_SIZE) {
            ERROR_EXIT("column length too long, abort");
        }
    }

    pstr += sprintf(pstr, ")");

    verbosePrint("%s() LN%d, recBuf:\n\t%s\n", __func__, __LINE__, recBuf);

    return (int32_t)strlen(recBuf);
}

static int prepareSampleDataForSTable(SSuperTable *stbInfo) {
    char* sampleDataBuf = NULL;

    sampleDataBuf = calloc(
            stbInfo->lenOfOneRow * MAX_SAMPLES_ONCE_FROM_FILE, 1);
    if (sampleDataBuf == NULL) {
        errorPrint2("%s() LN%d, Failed to calloc %"PRIu64" Bytes, reason:%s\n",
                __func__, __LINE__,
                stbInfo->lenOfOneRow * MAX_SAMPLES_ONCE_FROM_FILE,
                strerror(errno));
        return -1;
    }

    stbInfo->sampleDataBuf = sampleDataBuf;
    int ret = readSampleFromCsvFileToMem(stbInfo);

    if (0 != ret) {
        errorPrint2("%s() LN%d, read sample from csv file failed.\n",
                __func__, __LINE__);
        tmfree(sampleDataBuf);
        stbInfo->sampleDataBuf = NULL;
        return -1;
    }

    return 0;
}

static int32_t execInsert(threadInfo *pThreadInfo, uint32_t k)
{
    int32_t affectedRows;
    SSuperTable* stbInfo = pThreadInfo->stbInfo;

    verbosePrint("[%d] %s() LN%d %s\n", pThreadInfo->threadID,
            __func__, __LINE__, pThreadInfo->buffer);

    uint16_t iface;
    if (stbInfo)
        iface = stbInfo->iface;
    else {
        if (g_args.iface == INTERFACE_BUT)
            iface = TAOSC_IFACE;
        else
            iface = g_args.iface;
    }

    debugPrint("[%d] %s() LN%d %s\n", pThreadInfo->threadID,
            __func__, __LINE__,
            (iface==TAOSC_IFACE)?
            "taosc":(iface==REST_IFACE)?"rest":"stmt");

    switch(iface) {
        case TAOSC_IFACE:
            affectedRows = queryDbExec(
                    pThreadInfo->taos,
                    pThreadInfo->buffer, INSERT_TYPE, false);
            break;

        case REST_IFACE:
            if (0 != postProceSql(g_Dbs.host, &g_Dbs.serv_addr, g_Dbs.port,
                        pThreadInfo->buffer, pThreadInfo)) {
                affectedRows = -1;
                printf("========restful return fail, threadID[%d]\n",
                        pThreadInfo->threadID);
            } else {
                affectedRows = k;
            }
            break;

        case STMT_IFACE:
            debugPrint("%s() LN%d, stmt=%p",
                    __func__, __LINE__, pThreadInfo->stmt);
            if (0 != taos_stmt_execute(pThreadInfo->stmt)) {
                errorPrint2("%s() LN%d, failied to execute insert statement. reason: %s\n",
                        __func__, __LINE__, taos_stmt_errstr(pThreadInfo->stmt));

                fprintf(stderr, "\n\033[31m === Please reduce batch number if WAL size exceeds limit. ===\033[0m\n\n");
                exit(EXIT_FAILURE);
            }
            affectedRows = k;
            break;

        default:
            errorPrint2("%s() LN%d: unknown insert mode: %d\n",
                    __func__, __LINE__, stbInfo->iface);
            affectedRows = 0;
    }

    return affectedRows;
}

static void getTableName(char *pTblName,
        threadInfo* pThreadInfo, uint64_t tableSeq)
{
    SSuperTable* stbInfo = pThreadInfo->stbInfo;
    if (stbInfo) {
        if (AUTO_CREATE_SUBTBL != stbInfo->autoCreateTable) {
            if (stbInfo->childTblLimit > 0) {
                snprintf(pTblName, TSDB_TABLE_NAME_LEN, "%s",
                        stbInfo->childTblName +
                        (tableSeq - stbInfo->childTblOffset) * TSDB_TABLE_NAME_LEN);
            } else {
                verbosePrint("[%d] %s() LN%d: from=%"PRIu64" count=%"PRId64" seq=%"PRIu64"\n",
                        pThreadInfo->threadID, __func__, __LINE__,
                        pThreadInfo->start_table_from,
                        pThreadInfo->ntables, tableSeq);
                snprintf(pTblName, TSDB_TABLE_NAME_LEN, "%s",
                        stbInfo->childTblName + tableSeq * TSDB_TABLE_NAME_LEN);
            }
        } else {
            snprintf(pTblName, TSDB_TABLE_NAME_LEN, "%s%"PRIu64"",
                    stbInfo->childTblPrefix, tableSeq);
        }
    } else {
        snprintf(pTblName, TSDB_TABLE_NAME_LEN, "%s%"PRIu64"",
                g_args.tb_prefix, tableSeq);
    }
}

static int32_t generateDataTailWithoutStb(
        uint32_t batch, char* buffer,
        int64_t remainderBufLen, int64_t insertRows,
        uint64_t recordFrom, int64_t startTime,
        /* int64_t *pSamplePos, */int64_t *dataLen) {

    uint64_t len = 0;
    char *pstr = buffer;

    verbosePrint("%s() LN%d batch=%d\n", __func__, __LINE__, batch);

    int32_t k = 0;
    for (k = 0; k < batch;) {
        char *data = pstr;
        memset(data, 0, MAX_DATA_SIZE);

        int64_t retLen = 0;

        char **data_type = g_args.datatype;
        int lenOfBinary = g_args.len_of_binary;

        if (g_args.disorderRatio) {
            retLen = generateData(data, data_type,
                    startTime + getTSRandTail(
                        g_args.timestamp_step, k,
                        g_args.disorderRatio,
                        g_args.disorderRange),
                    lenOfBinary);
        } else {
            retLen = generateData(data, data_type,
                    startTime + g_args.timestamp_step * k,
                    lenOfBinary);
        }

        if (len > remainderBufLen)
            break;

        pstr += retLen;
        k++;
        len += retLen;
        remainderBufLen -= retLen;

        verbosePrint("%s() LN%d len=%"PRIu64" k=%d \nbuffer=%s\n",
                __func__, __LINE__, len, k, buffer);

        recordFrom ++;

        if (recordFrom >= insertRows) {
            break;
        }
    }

    *dataLen = len;
    return k;
}

static int64_t getTSRandTail(int64_t timeStampStep, int32_t seq,
        int disorderRatio, int disorderRange)
{
    int64_t randTail = timeStampStep * seq;
    if (disorderRatio > 0) {
        int rand_num = taosRandom() % 100;
        if(rand_num < disorderRatio) {
            randTail = (randTail +
                    (taosRandom() % disorderRange + 1)) * (-1);
            debugPrint("rand data generated, back %"PRId64"\n", randTail);
        }
    }

    return randTail;
}

static int32_t generateStbDataTail(
        SSuperTable* stbInfo,
        uint32_t batch, char* buffer,
        int64_t remainderBufLen, int64_t insertRows,
        uint64_t recordFrom, int64_t startTime,
        int64_t *pSamplePos, int64_t *dataLen) {
    uint64_t len = 0;

    char *pstr = buffer;

    bool tsRand;
    if (0 == strncasecmp(stbInfo->dataSource, "rand", strlen("rand"))) {
        tsRand = true;
    } else {
        tsRand = false;
    }
    verbosePrint("%s() LN%d batch=%u buflen=%"PRId64"\n",
            __func__, __LINE__, batch, remainderBufLen);

    int32_t k;
    for (k = 0; k < batch;) {
        char *data = pstr;

        int64_t lenOfRow = 0;

        if (tsRand) {
            if (stbInfo->disorderRatio > 0) {
                lenOfRow = generateStbRowData(stbInfo, data,
                        remainderBufLen,
                        startTime + getTSRandTail(
                            stbInfo->timeStampStep, k,
                            stbInfo->disorderRatio,
                            stbInfo->disorderRange)
                        );
            } else {
                lenOfRow = generateStbRowData(stbInfo, data,
                        remainderBufLen,
                        startTime + stbInfo->timeStampStep * k
                        );
            }
        } else {
            lenOfRow = getRowDataFromSample(
                    data,
                    (remainderBufLen < MAX_DATA_SIZE)?remainderBufLen:MAX_DATA_SIZE,
                    startTime + stbInfo->timeStampStep * k,
                    stbInfo,
                    pSamplePos);
        }

        if (lenOfRow == 0) {
            data[0] = '\0';
            break;
        }
        if ((lenOfRow + 1) > remainderBufLen) {
            break;
        }

        pstr += lenOfRow;
        k++;
        len += lenOfRow;
        remainderBufLen -= lenOfRow;

        verbosePrint("%s() LN%d len=%"PRIu64" k=%u \nbuffer=%s\n",
                __func__, __LINE__, len, k, buffer);

        recordFrom ++;

        if (recordFrom >= insertRows) {
            break;
        }
    }

    *dataLen = len;
    return k;
}


static int generateSQLHeadWithoutStb(char *tableName,
        char *dbName,
        char *buffer, int remainderBufLen)
{
    int len;

    char headBuf[HEAD_BUFF_LEN];

    len = snprintf(
            headBuf,
            HEAD_BUFF_LEN,
            "%s.%s values",
            dbName,
            tableName);

    if (len > remainderBufLen)
        return -1;

    tstrncpy(buffer, headBuf, len + 1);

    return len;
}

static int generateStbSQLHead(
        SSuperTable* stbInfo,
        char *tableName, int64_t tableSeq,
        char *dbName,
        char *buffer, int remainderBufLen)
{
    int len;

    char headBuf[HEAD_BUFF_LEN];

    if (AUTO_CREATE_SUBTBL == stbInfo->autoCreateTable) {
        char* tagsValBuf = NULL;
        if (0 == stbInfo->tagSource) {
            tagsValBuf = generateTagValuesForStb(stbInfo, tableSeq);
        } else {
            tagsValBuf = getTagValueFromTagSample(
                    stbInfo,
                    tableSeq % stbInfo->tagSampleCount);
        }
        if (NULL == tagsValBuf) {
            errorPrint2("%s() LN%d, tag buf failed to allocate  memory\n",
                    __func__, __LINE__);
            return -1;
        }

        len = snprintf(
                headBuf,
                HEAD_BUFF_LEN,
                "%s.%s using %s.%s TAGS%s values",
                dbName,
                tableName,
                dbName,
                stbInfo->sTblName,
                tagsValBuf);
        tmfree(tagsValBuf);
    } else if (TBL_ALREADY_EXISTS == stbInfo->childTblExists) {
        len = snprintf(
                headBuf,
                HEAD_BUFF_LEN,
                "%s.%s values",
                dbName,
                tableName);
    } else {
        len = snprintf(
                headBuf,
                HEAD_BUFF_LEN,
                "%s.%s values",
                dbName,
                tableName);
    }

    if (len > remainderBufLen)
        return -1;

    tstrncpy(buffer, headBuf, len + 1);

    return len;
}

static int32_t generateStbInterlaceData(
        threadInfo *pThreadInfo,
        char *tableName, uint32_t batchPerTbl,
        uint64_t i,
        uint32_t batchPerTblTimes,
        uint64_t tableSeq,
        char *buffer,
        int64_t insertRows,
        int64_t startTime,
        uint64_t *pRemainderBufLen)
{
    assert(buffer);
    char *pstr = buffer;

    SSuperTable *stbInfo = pThreadInfo->stbInfo;
    int headLen = generateStbSQLHead(
            stbInfo,
            tableName, tableSeq, pThreadInfo->db_name,
            pstr, *pRemainderBufLen);

    if (headLen <= 0) {
        return 0;
    }
    // generate data buffer
    verbosePrint("[%d] %s() LN%d i=%"PRIu64" buffer:\n%s\n",
            pThreadInfo->threadID, __func__, __LINE__, i, buffer);

    pstr += headLen;
    *pRemainderBufLen -= headLen;

    int64_t dataLen = 0;

    verbosePrint("[%d] %s() LN%d i=%"PRIu64" batchPerTblTimes=%u batchPerTbl = %u\n",
            pThreadInfo->threadID, __func__, __LINE__,
            i, batchPerTblTimes, batchPerTbl);

    if (0 == strncasecmp(stbInfo->startTimestamp, "now", 3)) {
        startTime = taosGetTimestamp(pThreadInfo->time_precision);
    }

    int32_t k = generateStbDataTail(
            stbInfo,
            batchPerTbl, pstr, *pRemainderBufLen, insertRows, 0,
            startTime,
            &(pThreadInfo->samplePos), &dataLen);

    if (k == batchPerTbl) {
        pstr += dataLen;
        *pRemainderBufLen -= dataLen;
    } else {
        debugPrint("%s() LN%d, generated data tail: %u, not equal batch per table: %u\n",
                __func__, __LINE__, k, batchPerTbl);
        pstr -= headLen;
        pstr[0] = '\0';
        k = 0;
    }

    return k;
}

static int64_t generateInterlaceDataWithoutStb(
        char *tableName, uint32_t batch,
        uint64_t tableSeq,
        char *dbName, char *buffer,
        int64_t insertRows,
        int64_t startTime,
        uint64_t *pRemainderBufLen)
{
    assert(buffer);
    char *pstr = buffer;

    int headLen = generateSQLHeadWithoutStb(
            tableName, dbName,
            pstr, *pRemainderBufLen);

    if (headLen <= 0) {
        return 0;
    }

    pstr += headLen;
    *pRemainderBufLen -= headLen;

    int64_t dataLen = 0;

    int32_t k = generateDataTailWithoutStb(
            batch, pstr, *pRemainderBufLen, insertRows, 0,
            startTime,
            &dataLen);

    if (k == batch) {
        pstr += dataLen;
        *pRemainderBufLen -= dataLen;
    } else {
        debugPrint("%s() LN%d, generated data tail: %d, not equal batch per table: %u\n",
                __func__, __LINE__, k, batch);
        pstr -= headLen;
        pstr[0] = '\0';
        k = 0;
    }

    return k;
}

static int32_t prepareStmtBindArrayByType(
        TAOS_BIND *bind,
        char *dataType, int32_t dataLen,
        int32_t timePrec,
        char *value)
{
    if (0 == strncasecmp(dataType,
                "BINARY", strlen("BINARY"))) {
        if (dataLen > TSDB_MAX_BINARY_LEN) {
            errorPrint2("binary length overflow, max size:%u\n",
                    (uint32_t)TSDB_MAX_BINARY_LEN);
            return -1;
        }
        char *bind_binary;

        bind->buffer_type = TSDB_DATA_TYPE_BINARY;
        if (value) {
            bind_binary = calloc(1, strlen(value) + 1);
            strncpy(bind_binary, value, strlen(value));
            bind->buffer_length = strlen(bind_binary);
        } else {
            bind_binary = calloc(1, dataLen + 1);
            rand_string(bind_binary, dataLen);
            bind->buffer_length = dataLen;
        }

        bind->length = &bind->buffer_length;
        bind->buffer = bind_binary;
        bind->is_null = NULL;
    } else if (0 == strncasecmp(dataType,
                "NCHAR", strlen("NCHAR"))) {
        if (dataLen > TSDB_MAX_BINARY_LEN) {
            errorPrint2("nchar length overflow, max size:%u\n",
                    (uint32_t)TSDB_MAX_BINARY_LEN);
            return -1;
        }
        char *bind_nchar;

        bind->buffer_type = TSDB_DATA_TYPE_NCHAR;
        if (value) {
            bind_nchar = calloc(1, strlen(value) + 1);
            strncpy(bind_nchar, value, strlen(value));
        } else {
            bind_nchar = calloc(1, dataLen + 1);
            rand_string(bind_nchar, dataLen);
        }

        bind->buffer_length = strlen(bind_nchar);
        bind->buffer = bind_nchar;
        bind->length = &bind->buffer_length;
        bind->is_null = NULL;
    } else if (0 == strncasecmp(dataType,
                "INT", strlen("INT"))) {
        int32_t *bind_int = malloc(sizeof(int32_t));
        assert(bind_int);

        if (value) {
            *bind_int = atoi(value);
        } else {
            *bind_int = rand_int();
        }
        bind->buffer_type = TSDB_DATA_TYPE_INT;
        bind->buffer_length = sizeof(int32_t);
        bind->buffer = bind_int;
        bind->length = &bind->buffer_length;
        bind->is_null = NULL;
    } else if (0 == strncasecmp(dataType,
                "BIGINT", strlen("BIGINT"))) {
        int64_t *bind_bigint = malloc(sizeof(int64_t));
        assert(bind_bigint);

        if (value) {
            *bind_bigint = atoll(value);
        } else {
            *bind_bigint = rand_bigint();
        }
        bind->buffer_type = TSDB_DATA_TYPE_BIGINT;
        bind->buffer_length = sizeof(int64_t);
        bind->buffer = bind_bigint;
        bind->length = &bind->buffer_length;
        bind->is_null = NULL;
    }  else if (0 == strncasecmp(dataType,
                "FLOAT", strlen("FLOAT"))) {
        float *bind_float = malloc(sizeof(float));
        assert(bind_float);

        if (value) {
            *bind_float = (float)atof(value);
        } else {
            *bind_float = rand_float();
        }
        bind->buffer_type = TSDB_DATA_TYPE_FLOAT;
        bind->buffer_length = sizeof(float);
        bind->buffer = bind_float;
        bind->length = &bind->buffer_length;
        bind->is_null = NULL;
    }  else if (0 == strncasecmp(dataType,
                "DOUBLE", strlen("DOUBLE"))) {
        double *bind_double = malloc(sizeof(double));
        assert(bind_double);

        if (value) {
            *bind_double = atof(value);
        } else {
            *bind_double = rand_double();
        }
        bind->buffer_type = TSDB_DATA_TYPE_DOUBLE;
        bind->buffer_length = sizeof(double);
        bind->buffer = bind_double;
        bind->length = &bind->buffer_length;
        bind->is_null = NULL;
    }  else if (0 == strncasecmp(dataType,
                "SMALLINT", strlen("SMALLINT"))) {
        int16_t *bind_smallint = malloc(sizeof(int16_t));
        assert(bind_smallint);

        if (value) {
            *bind_smallint = (int16_t)atoi(value);
        } else {
            *bind_smallint = rand_smallint();
        }
        bind->buffer_type = TSDB_DATA_TYPE_SMALLINT;
        bind->buffer_length = sizeof(int16_t);
        bind->buffer = bind_smallint;
        bind->length = &bind->buffer_length;
        bind->is_null = NULL;
    }  else if (0 == strncasecmp(dataType,
                "TINYINT", strlen("TINYINT"))) {
        int8_t *bind_tinyint = malloc(sizeof(int8_t));
        assert(bind_tinyint);

        if (value) {
            *bind_tinyint = (int8_t)atoi(value);
        } else {
            *bind_tinyint = rand_tinyint();
        }
        bind->buffer_type = TSDB_DATA_TYPE_TINYINT;
        bind->buffer_length = sizeof(int8_t);
        bind->buffer = bind_tinyint;
        bind->length = &bind->buffer_length;
        bind->is_null = NULL;
    }  else if (0 == strncasecmp(dataType,
                "BOOL", strlen("BOOL"))) {
        int8_t *bind_bool = malloc(sizeof(int8_t));
        assert(bind_bool);

        if (value) {
            if (strncasecmp(value, "true", 4)) {
                *bind_bool = true;
            } else {
                *bind_bool = false;
            }
        } else {
            *bind_bool = rand_bool();
        }
        bind->buffer_type = TSDB_DATA_TYPE_BOOL;
        bind->buffer_length = sizeof(int8_t);
        bind->buffer = bind_bool;
        bind->length = &bind->buffer_length;
        bind->is_null = NULL;

    }  else if (0 == strncasecmp(dataType,
                "TIMESTAMP", strlen("TIMESTAMP"))) {
        int64_t *bind_ts2 = malloc(sizeof(int64_t));
        assert(bind_ts2);

        if (value) {
            if (strchr(value, ':') && strchr(value, '-')) {
                int i = 0;
                while(value[i] != '\0') {
                    if (value[i] == '\"' || value[i] == '\'') {
                        value[i] = ' ';
                    }
                    i++;
                }
                int64_t tmpEpoch;
                if (TSDB_CODE_SUCCESS != taosParseTime(
                            value, &tmpEpoch, strlen(value),
                            timePrec, 0)) {
                    free(bind_ts2);
                    errorPrint2("Input %s, time format error!\n", value);
                    return -1;
                }
                *bind_ts2 = tmpEpoch;
            } else {
                *bind_ts2 = atoll(value);
            }
        } else {
            *bind_ts2 = rand_bigint();
        }
        bind->buffer_type = TSDB_DATA_TYPE_TIMESTAMP;
        bind->buffer_length = sizeof(int64_t);
        bind->buffer = bind_ts2;
        bind->length = &bind->buffer_length;
        bind->is_null = NULL;
    }  else {
        errorPrint2("Not support data type: %s\n", dataType);
        return -1;
    }

    return 0;
}

static int32_t prepareStmtBindArrayByTypeForRand(
        TAOS_BIND *bind,
        char *dataType, int32_t dataLen,
        int32_t timePrec,
        char **ptr,
        char *value)
{
    if (0 == strncasecmp(dataType,
                "BINARY", strlen("BINARY"))) {
        if (dataLen > TSDB_MAX_BINARY_LEN) {
            errorPrint2("binary length overflow, max size:%u\n",
                    (uint32_t)TSDB_MAX_BINARY_LEN);
            return -1;
        }
        char *bind_binary = (char *)*ptr;

        bind->buffer_type = TSDB_DATA_TYPE_BINARY;
        if (value) {
            strncpy(bind_binary, value, strlen(value));
            bind->buffer_length = strlen(bind_binary);
        } else {
            rand_string(bind_binary, dataLen);
            bind->buffer_length = dataLen;
        }

        bind->length = &bind->buffer_length;
        bind->buffer = bind_binary;
        bind->is_null = NULL;

        *ptr += bind->buffer_length;
    } else if (0 == strncasecmp(dataType,
                "NCHAR", strlen("NCHAR"))) {
        if (dataLen > TSDB_MAX_BINARY_LEN) {
            errorPrint2("nchar length overflow, max size: %u\n",
                    (uint32_t)TSDB_MAX_BINARY_LEN);
            return -1;
        }
        char *bind_nchar = (char *)*ptr;

        bind->buffer_type = TSDB_DATA_TYPE_NCHAR;
        if (value) {
            strncpy(bind_nchar, value, strlen(value));
        } else {
            rand_string(bind_nchar, dataLen);
        }

        bind->buffer_length = strlen(bind_nchar);
        bind->buffer = bind_nchar;
        bind->length = &bind->buffer_length;
        bind->is_null = NULL;

        *ptr += bind->buffer_length;
    } else if (0 == strncasecmp(dataType,
                "INT", strlen("INT"))) {
        int32_t *bind_int = (int32_t *)*ptr;

        if (value) {
            *bind_int = atoi(value);
        } else {
            *bind_int = rand_int();
        }
        bind->buffer_type = TSDB_DATA_TYPE_INT;
        bind->buffer_length = sizeof(int32_t);
        bind->buffer = bind_int;
        bind->length = &bind->buffer_length;
        bind->is_null = NULL;

        *ptr += bind->buffer_length;
    } else if (0 == strncasecmp(dataType,
                "BIGINT", strlen("BIGINT"))) {
        int64_t *bind_bigint = (int64_t *)*ptr;

        if (value) {
            *bind_bigint = atoll(value);
        } else {
            *bind_bigint = rand_bigint();
        }
        bind->buffer_type = TSDB_DATA_TYPE_BIGINT;
        bind->buffer_length = sizeof(int64_t);
        bind->buffer = bind_bigint;
        bind->length = &bind->buffer_length;
        bind->is_null = NULL;

        *ptr += bind->buffer_length;
    }  else if (0 == strncasecmp(dataType,
                "FLOAT", strlen("FLOAT"))) {
        float *bind_float = (float *)*ptr;

        if (value) {
            *bind_float = (float)atof(value);
        } else {
            *bind_float = rand_float();
        }
        bind->buffer_type = TSDB_DATA_TYPE_FLOAT;
        bind->buffer_length = sizeof(float);
        bind->buffer = bind_float;
        bind->length = &bind->buffer_length;
        bind->is_null = NULL;

        *ptr += bind->buffer_length;
    }  else if (0 == strncasecmp(dataType,
                "DOUBLE", strlen("DOUBLE"))) {
        double *bind_double = (double *)*ptr;

        if (value) {
            *bind_double = atof(value);
        } else {
            *bind_double = rand_double();
        }
        bind->buffer_type = TSDB_DATA_TYPE_DOUBLE;
        bind->buffer_length = sizeof(double);
        bind->buffer = bind_double;
        bind->length = &bind->buffer_length;
        bind->is_null = NULL;

        *ptr += bind->buffer_length;
    }  else if (0 == strncasecmp(dataType,
                "SMALLINT", strlen("SMALLINT"))) {
        int16_t *bind_smallint = (int16_t *)*ptr;

        if (value) {
            *bind_smallint = (int16_t)atoi(value);
        } else {
            *bind_smallint = rand_smallint();
        }
        bind->buffer_type = TSDB_DATA_TYPE_SMALLINT;
        bind->buffer_length = sizeof(int16_t);
        bind->buffer = bind_smallint;
        bind->length = &bind->buffer_length;
        bind->is_null = NULL;

        *ptr += bind->buffer_length;
    }  else if (0 == strncasecmp(dataType,
                "TINYINT", strlen("TINYINT"))) {
        int8_t *bind_tinyint = (int8_t *)*ptr;

        if (value) {
            *bind_tinyint = (int8_t)atoi(value);
        } else {
            *bind_tinyint = rand_tinyint();
        }
        bind->buffer_type = TSDB_DATA_TYPE_TINYINT;
        bind->buffer_length = sizeof(int8_t);
        bind->buffer = bind_tinyint;
        bind->length = &bind->buffer_length;
        bind->is_null = NULL;

        *ptr += bind->buffer_length;
    }  else if (0 == strncasecmp(dataType,
                "BOOL", strlen("BOOL"))) {
        int8_t *bind_bool = (int8_t *)*ptr;

        if (value) {
            if (strncasecmp(value, "true", 4)) {
                *bind_bool = true;
            } else {
                *bind_bool = false;
            }
        } else {
            *bind_bool = rand_bool();
        }
        bind->buffer_type = TSDB_DATA_TYPE_BOOL;
        bind->buffer_length = sizeof(int8_t);
        bind->buffer = bind_bool;
        bind->length = &bind->buffer_length;
        bind->is_null = NULL;

        *ptr += bind->buffer_length;
    }  else if (0 == strncasecmp(dataType,
                "TIMESTAMP", strlen("TIMESTAMP"))) {
        int64_t *bind_ts2 = (int64_t *)*ptr;

        if (value) {
            if (strchr(value, ':') && strchr(value, '-')) {
                int i = 0;
                while(value[i] != '\0') {
                    if (value[i] == '\"' || value[i] == '\'') {
                        value[i] = ' ';
                    }
                    i++;
                }
                int64_t tmpEpoch;
                if (TSDB_CODE_SUCCESS != taosParseTime(
                            value, &tmpEpoch, strlen(value),
                            timePrec, 0)) {
                    errorPrint2("Input %s, time format error!\n", value);
                    return -1;
                }
                *bind_ts2 = tmpEpoch;
            } else {
                *bind_ts2 = atoll(value);
            }
        } else {
            *bind_ts2 = rand_bigint();
        }
        bind->buffer_type = TSDB_DATA_TYPE_TIMESTAMP;
        bind->buffer_length = sizeof(int64_t);
        bind->buffer = bind_ts2;
        bind->length = &bind->buffer_length;
        bind->is_null = NULL;

        *ptr += bind->buffer_length;
    }  else {
        errorPrint2("No support data type: %s\n", dataType);
        return -1;
    }

    return 0;
}

static int32_t prepareStmtWithoutStb(
        threadInfo *pThreadInfo,
        char *tableName,
        uint32_t batch,
        int64_t insertRows,
        int64_t recordFrom,
        int64_t startTime)
{
    TAOS_STMT *stmt = pThreadInfo->stmt;
    int ret = taos_stmt_set_tbname(stmt, tableName);
    if (ret != 0) {
        errorPrint2("failed to execute taos_stmt_set_tbname(%s). return 0x%x. reason: %s\n",
                tableName, ret, taos_stmt_errstr(stmt));
        return ret;
    }

    char **data_type = g_args.datatype;

    char *bindArray = malloc(sizeof(TAOS_BIND) * (g_args.num_of_CPR + 1));
    if (bindArray == NULL) {
        errorPrint2("Failed to allocate %d bind params\n",
                (g_args.num_of_CPR + 1));
        return -1;
    }

    int32_t k = 0;
    for (k = 0; k < batch;) {
        /* columnCount + 1 (ts) */

        TAOS_BIND *bind = (TAOS_BIND *)(bindArray + 0);

        int64_t *bind_ts = pThreadInfo->bind_ts;

        bind->buffer_type = TSDB_DATA_TYPE_TIMESTAMP;

        if (g_args.disorderRatio) {
            *bind_ts = startTime + getTSRandTail(
                    g_args.timestamp_step, k,
                    g_args.disorderRatio,
                    g_args.disorderRange);
        } else {
            *bind_ts = startTime + g_args.timestamp_step * k;
        }
        bind->buffer_length = sizeof(int64_t);
        bind->buffer = bind_ts;
        bind->length = &bind->buffer_length;
        bind->is_null = NULL;

        for (int i = 0; i < g_args.num_of_CPR; i ++) {
            bind = (TAOS_BIND *)((char *)bindArray
                    + (sizeof(TAOS_BIND) * (i + 1)));
            if ( -1 == prepareStmtBindArrayByType(
                        bind,
                        data_type[i],
                        g_args.len_of_binary,
                        pThreadInfo->time_precision,
                        NULL)) {
                return -1;
            }
        }
        if (0 != taos_stmt_bind_param(stmt, (TAOS_BIND *)bindArray)) {
            errorPrint2("%s() LN%d, stmt_bind_param() failed! reason: %s\n",
                    __func__, __LINE__, taos_stmt_errstr(stmt));
            break;
        }
        // if msg > 3MB, break
        if (0 != taos_stmt_add_batch(stmt)) {
            errorPrint2("%s() LN%d, stmt_add_batch() failed! reason: %s\n",
                    __func__, __LINE__, taos_stmt_errstr(stmt));
            break;
        }

        k++;
        recordFrom ++;
        if (recordFrom >= insertRows) {
            break;
        }
    }

    free(bindArray);
    return k;
}

static int32_t prepareStbStmtBindTag(
        char *bindArray, SSuperTable *stbInfo,
        char *tagsVal,
        int32_t timePrec)
{
    char *bindBuffer = calloc(1, DOUBLE_BUFF_LEN); // g_args.len_of_binary);
    if (bindBuffer == NULL) {
        errorPrint2("%s() LN%d, Failed to allocate %d bind buffer\n",
                __func__, __LINE__, DOUBLE_BUFF_LEN);
        return -1;
    }

    TAOS_BIND *tag;

    for (int t = 0; t < stbInfo->tagCount; t ++) {
        tag = (TAOS_BIND *)((char *)bindArray + (sizeof(TAOS_BIND) * t));
        if ( -1 == prepareStmtBindArrayByType(
                    tag,
                    stbInfo->tags[t].dataType,
                    stbInfo->tags[t].dataLen,
                    timePrec,
                    NULL)) {
            free(bindBuffer);
            return -1;
        }
    }

    free(bindBuffer);
    return 0;
}

static int32_t prepareStbStmtBindRand(
        int64_t *ts,
        char *bindArray, SSuperTable *stbInfo,
        int64_t startTime, int32_t recSeq,
        int32_t timePrec)
{
    char *bindBuffer = calloc(1, DOUBLE_BUFF_LEN); // g_args.len_of_binary);
    if (bindBuffer == NULL) {
        errorPrint2("%s() LN%d, Failed to allocate %d bind buffer\n",
                __func__, __LINE__, DOUBLE_BUFF_LEN);
        return -1;
    }

    char data[MAX_DATA_SIZE];
    memset(data, 0, MAX_DATA_SIZE);
    char *ptr = data;

    TAOS_BIND *bind;

    for (int i = 0; i < stbInfo->columnCount + 1; i ++) {
        bind = (TAOS_BIND *)((char *)bindArray + (sizeof(TAOS_BIND) * i));

        if (i == 0) {
            int64_t *bind_ts = ts;

            bind->buffer_type = TSDB_DATA_TYPE_TIMESTAMP;
            if (stbInfo->disorderRatio) {
                *bind_ts = startTime + getTSRandTail(
                        stbInfo->timeStampStep, recSeq,
                        stbInfo->disorderRatio,
                        stbInfo->disorderRange);
            } else {
                *bind_ts = startTime + stbInfo->timeStampStep * recSeq;
            }
            bind->buffer_length = sizeof(int64_t);
            bind->buffer = bind_ts;
            bind->length = &bind->buffer_length;
            bind->is_null = NULL;

            ptr += bind->buffer_length;
        } else if ( -1 == prepareStmtBindArrayByTypeForRand(
                    bind,
                    stbInfo->columns[i-1].dataType,
                    stbInfo->columns[i-1].dataLen,
                    timePrec,
                    &ptr,
                    NULL)) {
            tmfree(bindBuffer);
            return -1;
        }
    }

    tmfree(bindBuffer);
    return 0;
}

static int32_t prepareStbStmtBindWithSample(
        int64_t *ts,
        char *bindArray, SSuperTable *stbInfo,
        int64_t startTime, int32_t recSeq,
        int32_t timePrec,
        int64_t samplePos)
{
    TAOS_BIND *bind;

    bind = (TAOS_BIND *)bindArray;

    int64_t *bind_ts = ts;

    bind->buffer_type = TSDB_DATA_TYPE_TIMESTAMP;
    if (stbInfo->disorderRatio) {
        *bind_ts = startTime + getTSRandTail(
                stbInfo->timeStampStep, recSeq,
                stbInfo->disorderRatio,
                stbInfo->disorderRange);
    } else {
        *bind_ts = startTime + stbInfo->timeStampStep * recSeq;
    }
    bind->buffer_length = sizeof(int64_t);
    bind->buffer = bind_ts;
    bind->length = &bind->buffer_length;
    bind->is_null = NULL;

    return 0;
}

static int32_t prepareStbStmtRand(
        threadInfo *pThreadInfo,
        char *tableName,
        int64_t tableSeq,
        uint32_t batch,
        uint64_t insertRows,
        uint64_t recordFrom,
        int64_t startTime)
{
    int ret;
    SSuperTable *stbInfo = pThreadInfo->stbInfo;
    TAOS_STMT *stmt = pThreadInfo->stmt;

    if (AUTO_CREATE_SUBTBL == stbInfo->autoCreateTable) {
        char* tagsValBuf = NULL;

        if (0 == stbInfo->tagSource) {
            tagsValBuf = generateTagValuesForStb(stbInfo, tableSeq);
        } else {
            tagsValBuf = getTagValueFromTagSample(
                    stbInfo,
                    tableSeq % stbInfo->tagSampleCount);
        }

        if (NULL == tagsValBuf) {
            errorPrint2("%s() LN%d, tag buf failed to allocate  memory\n",
                    __func__, __LINE__);
            return -1;
        }

        char *tagsArray = calloc(1, sizeof(TAOS_BIND) * stbInfo->tagCount);
        if (NULL == tagsArray) {
            tmfree(tagsValBuf);
            errorPrint2("%s() LN%d, tag buf failed to allocate  memory\n",
                    __func__, __LINE__);
            return -1;
        }

        if (-1 == prepareStbStmtBindTag(
                    tagsArray, stbInfo, tagsValBuf, pThreadInfo->time_precision
                    /* is tag */)) {
            tmfree(tagsValBuf);
            tmfree(tagsArray);
            return -1;
        }

        ret = taos_stmt_set_tbname_tags(stmt, tableName, (TAOS_BIND *)tagsArray);

        tmfree(tagsValBuf);
        tmfree(tagsArray);

        if (0 != ret) {
            errorPrint2("%s() LN%d, stmt_set_tbname_tags() failed! reason: %s\n",
                    __func__, __LINE__, taos_stmt_errstr(stmt));
            return -1;
        }
    } else {
        ret = taos_stmt_set_tbname(stmt, tableName);
        if (0 != ret) {
            errorPrint2("%s() LN%d, stmt_set_tbname() failed! reason: %s\n",
                    __func__, __LINE__, taos_stmt_errstr(stmt));
            return -1;
        }
    }

    char *bindArray = calloc(1, sizeof(TAOS_BIND) * (stbInfo->columnCount + 1));
    if (bindArray == NULL) {
        errorPrint2("%s() LN%d, Failed to allocate %d bind params\n",
                __func__, __LINE__, (stbInfo->columnCount + 1));
        return -1;
    }

    uint32_t k;
    for (k = 0; k < batch;) {
        /* columnCount + 1 (ts) */
        if (-1 == prepareStbStmtBindRand(
                    pThreadInfo->bind_ts,
                    bindArray, stbInfo,
                    startTime, k,
                    pThreadInfo->time_precision
                    /* is column */)) {
            free(bindArray);
            return -1;
        }
        ret = taos_stmt_bind_param(stmt, (TAOS_BIND *)bindArray);
        if (0 != ret) {
            errorPrint2("%s() LN%d, stmt_bind_param() failed! reason: %s\n",
                    __func__, __LINE__, taos_stmt_errstr(stmt));
            free(bindArray);
            return -1;
        }
        // if msg > 3MB, break
        ret = taos_stmt_add_batch(stmt);
        if (0 != ret) {
            errorPrint2("%s() LN%d, stmt_add_batch() failed! reason: %s\n",
                    __func__, __LINE__, taos_stmt_errstr(stmt));
            free(bindArray);
            return -1;
        }

        k++;
        recordFrom ++;

        if (recordFrom >= insertRows) {
            break;
        }
    }

    free(bindArray);
    return k;
}

static int32_t prepareStbStmtWithSample(
        threadInfo *pThreadInfo,
        char *tableName,
        int64_t tableSeq,
        uint32_t batch,
        uint64_t insertRows,
        uint64_t recordFrom,
        int64_t startTime,
        int64_t *pSamplePos)
{
    int ret;
    SSuperTable *stbInfo = pThreadInfo->stbInfo;
    TAOS_STMT *stmt = pThreadInfo->stmt;

    if (AUTO_CREATE_SUBTBL == stbInfo->autoCreateTable) {
        char* tagsValBuf = NULL;

        if (0 == stbInfo->tagSource) {
            tagsValBuf = generateTagValuesForStb(stbInfo, tableSeq);
        } else {
            tagsValBuf = getTagValueFromTagSample(
                    stbInfo,
                    tableSeq % stbInfo->tagSampleCount);
        }

        if (NULL == tagsValBuf) {
            errorPrint2("%s() LN%d, tag buf failed to allocate  memory\n",
                    __func__, __LINE__);
            return -1;
        }

        char *tagsArray = calloc(1, sizeof(TAOS_BIND) * stbInfo->tagCount);
        if (NULL == tagsArray) {
            tmfree(tagsValBuf);
            errorPrint2("%s() LN%d, tag buf failed to allocate  memory\n",
                    __func__, __LINE__);
            return -1;
        }

        if (-1 == prepareStbStmtBindTag(
                    tagsArray, stbInfo, tagsValBuf, pThreadInfo->time_precision
                    /* is tag */)) {
            tmfree(tagsValBuf);
            tmfree(tagsArray);
            return -1;
        }

        ret = taos_stmt_set_tbname_tags(stmt, tableName, (TAOS_BIND *)tagsArray);

        tmfree(tagsValBuf);
        tmfree(tagsArray);

        if (0 != ret) {
            errorPrint2("%s() LN%d, stmt_set_tbname_tags() failed! reason: %s\n",
                    __func__, __LINE__, taos_stmt_errstr(stmt));
            return -1;
        }
    } else {
        ret = taos_stmt_set_tbname(stmt, tableName);
        if (0 != ret) {
            errorPrint2("%s() LN%d, stmt_set_tbname() failed! reason: %s\n",
                    __func__, __LINE__, taos_stmt_errstr(stmt));
            return -1;
        }
    }

    uint32_t k;
    for (k = 0; k < batch;) {
        char *bindArray = (char *)(*((uintptr_t *)
                    (stbInfo->sampleBindArray + (sizeof(char *)) * (*pSamplePos))));
        /* columnCount + 1 (ts) */
        if (-1 == prepareStbStmtBindWithSample(
                    pThreadInfo->bind_ts,
                    bindArray, stbInfo,
                    startTime, k,
                    pThreadInfo->time_precision,
                    *pSamplePos
                    /* is column */)) {
            return -1;
        }
        ret = taos_stmt_bind_param(stmt, (TAOS_BIND *)bindArray);
        if (0 != ret) {
            errorPrint2("%s() LN%d, stmt_bind_param() failed! reason: %s\n",
                    __func__, __LINE__, taos_stmt_errstr(stmt));
            return -1;
        }
        // if msg > 3MB, break
        ret = taos_stmt_add_batch(stmt);
        if (0 != ret) {
            errorPrint2("%s() LN%d, stmt_add_batch() failed! reason: %s\n",
                    __func__, __LINE__, taos_stmt_errstr(stmt));
            return -1;
        }

        k++;
        recordFrom ++;

        (*pSamplePos) ++;
        if ((*pSamplePos) == MAX_SAMPLES_ONCE_FROM_FILE) {
            *pSamplePos = 0;
        }

        if (recordFrom >= insertRows) {
            break;
        }
    }

    return k;
}

static int32_t generateStbProgressiveData(
        SSuperTable *stbInfo,
        char *tableName,
        int64_t tableSeq,
        char *dbName, char *buffer,
        int64_t insertRows,
        uint64_t recordFrom, int64_t startTime, int64_t *pSamplePos,
        int64_t *pRemainderBufLen)
{
    assert(buffer != NULL);
    char *pstr = buffer;

    memset(pstr, 0, *pRemainderBufLen);

    int64_t headLen = generateStbSQLHead(
            stbInfo,
            tableName, tableSeq, dbName,
            buffer, *pRemainderBufLen);

    if (headLen <= 0) {
        return 0;
    }
    pstr += headLen;
    *pRemainderBufLen -= headLen;

    int64_t dataLen;

    return generateStbDataTail(stbInfo,
            g_args.num_of_RPR, pstr, *pRemainderBufLen,
            insertRows, recordFrom,
            startTime,
            pSamplePos, &dataLen);
}

static int32_t generateProgressiveDataWithoutStb(
        char *tableName,
        /* int64_t tableSeq, */
        threadInfo *pThreadInfo, char *buffer,
        int64_t insertRows,
        uint64_t recordFrom, int64_t startTime, /*int64_t *pSamplePos, */
        int64_t *pRemainderBufLen)
{
    assert(buffer != NULL);
    char *pstr = buffer;

    memset(buffer, 0, *pRemainderBufLen);

    int64_t headLen = generateSQLHeadWithoutStb(
            tableName, pThreadInfo->db_name,
            buffer, *pRemainderBufLen);

    if (headLen <= 0) {
        return 0;
    }
    pstr += headLen;
    *pRemainderBufLen -= headLen;

    int64_t dataLen;

    return generateDataTailWithoutStb(
            g_args.num_of_RPR, pstr, *pRemainderBufLen, insertRows, recordFrom,
            startTime,
            /*pSamplePos, */&dataLen);
}

static void printStatPerThread(threadInfo *pThreadInfo)
{
    fprintf(stderr, "====thread[%d] completed total inserted rows: %"PRIu64 ", total affected rows: %"PRIu64". %.2f records/second====\n",
            pThreadInfo->threadID,
            pThreadInfo->totalInsertRows,
            pThreadInfo->totalAffectedRows,
            (pThreadInfo->totalDelay)?
            (double)(pThreadInfo->totalAffectedRows/((double)pThreadInfo->totalDelay/1000000.0)):
            FLT_MAX);
}

// sync write interlace data
static void* syncWriteInterlace(threadInfo *pThreadInfo) {
    debugPrint("[%d] %s() LN%d: ### interlace write\n",
            pThreadInfo->threadID, __func__, __LINE__);

    int64_t insertRows;
    uint32_t interlaceRows;
    uint64_t maxSqlLen;
    int64_t nTimeStampStep;
    uint64_t insert_interval;

    bool sourceRand;

    SSuperTable* stbInfo = pThreadInfo->stbInfo;

    if (stbInfo) {
        insertRows = stbInfo->insertRows;

        if ((stbInfo->interlaceRows == 0)
                && (g_args.interlace_rows > 0)) {
            interlaceRows = g_args.interlace_rows;
        } else {
            interlaceRows = stbInfo->interlaceRows;
        }
        maxSqlLen = stbInfo->maxSqlLen;
        nTimeStampStep = stbInfo->timeStampStep;
        insert_interval = stbInfo->insertInterval;
        if (0 == strncasecmp(stbInfo->dataSource, "rand", 4)) {
            sourceRand = true;
        } else {
            sourceRand = false;     // from sample data file
        }
    } else {
        insertRows = g_args.num_of_DPT;
        interlaceRows = g_args.interlace_rows;
        maxSqlLen = g_args.max_sql_len;
        nTimeStampStep = g_args.timestamp_step;
        insert_interval = g_args.insert_interval;
        sourceRand = true;
    }

    debugPrint("[%d] %s() LN%d: start_table_from=%"PRIu64" ntables=%"PRId64" insertRows=%"PRIu64"\n",
            pThreadInfo->threadID, __func__, __LINE__,
            pThreadInfo->start_table_from,
            pThreadInfo->ntables, insertRows);

    if (interlaceRows > insertRows)
        interlaceRows = insertRows;

    if (interlaceRows > g_args.num_of_RPR)
        interlaceRows = g_args.num_of_RPR;

    uint32_t batchPerTbl = interlaceRows;
    uint32_t batchPerTblTimes;

    if ((interlaceRows > 0) && (pThreadInfo->ntables > 1)) {
        batchPerTblTimes =
            g_args.num_of_RPR / interlaceRows;
    } else {
        batchPerTblTimes = 1;
    }

    pThreadInfo->buffer = calloc(maxSqlLen, 1);
    if (NULL == pThreadInfo->buffer) {
        errorPrint2( "%s() LN%d, Failed to alloc %"PRIu64" Bytes, reason:%s\n",
                __func__, __LINE__, maxSqlLen, strerror(errno));
        return NULL;
    }

    pThreadInfo->totalInsertRows = 0;
    pThreadInfo->totalAffectedRows = 0;

    uint64_t st = 0;
    uint64_t et = UINT64_MAX;

    uint64_t lastPrintTime = taosGetTimestampMs();
    uint64_t startTs = taosGetTimestampMs();
    uint64_t endTs;

    uint64_t tableSeq = pThreadInfo->start_table_from;
    int64_t startTime = pThreadInfo->start_time;

    uint64_t generatedRecPerTbl = 0;
    bool flagSleep = true;
    uint64_t sleepTimeTotal = 0;

    int percentComplete = 0;
    int64_t totalRows = insertRows * pThreadInfo->ntables;

    while(pThreadInfo->totalInsertRows < pThreadInfo->ntables * insertRows) {
        if ((flagSleep) && (insert_interval)) {
            st = taosGetTimestampMs();
            flagSleep = false;
        }
        // generate data
        memset(pThreadInfo->buffer, 0, maxSqlLen);
        uint64_t remainderBufLen = maxSqlLen;

        char *pstr = pThreadInfo->buffer;

        int len = snprintf(pstr,
                strlen(STR_INSERT_INTO) + 1, "%s", STR_INSERT_INTO);
        pstr += len;
        remainderBufLen -= len;

        uint32_t recOfBatch = 0;

        for (uint64_t i = 0; i < batchPerTblTimes; i ++) {
            char tableName[TSDB_TABLE_NAME_LEN];

            getTableName(tableName, pThreadInfo, tableSeq);
            if (0 == strlen(tableName)) {
                errorPrint2("[%d] %s() LN%d, getTableName return null\n",
                        pThreadInfo->threadID, __func__, __LINE__);
                free(pThreadInfo->buffer);
                return NULL;
            }

            uint64_t oldRemainderLen = remainderBufLen;

            int32_t generated;
            if (stbInfo) {
                if (stbInfo->iface == STMT_IFACE) {
                    if (sourceRand) {
                        generated = prepareStbStmtRand(
                                pThreadInfo,
                                tableName,
                                tableSeq,
                                batchPerTbl,
                                insertRows, 0,
                                startTime
                                );
                    } else {
                        generated = prepareStbStmtWithSample(
                                pThreadInfo,
                                tableName,
                                tableSeq,
                                batchPerTbl,
                                insertRows, 0,
                                startTime,
                                &(pThreadInfo->samplePos));
                    }
                } else {
                    generated = generateStbInterlaceData(
                            pThreadInfo,
                            tableName, batchPerTbl, i,
                            batchPerTblTimes,
                            tableSeq,
                            pstr,
                            insertRows,
                            startTime,
                            &remainderBufLen);
                }
            } else {
                if (g_args.iface == STMT_IFACE) {
                    debugPrint("[%d] %s() LN%d, tableName:%s, batch:%d startTime:%"PRId64"\n",
                            pThreadInfo->threadID,
                            __func__, __LINE__,
                            tableName, batchPerTbl, startTime);
                    generated = prepareStmtWithoutStb(
                            pThreadInfo,
                            tableName,
                            batchPerTbl,
                            insertRows, i,
                            startTime);
                } else {
                    generated = generateInterlaceDataWithoutStb(
                            tableName, batchPerTbl,
                            tableSeq,
                            pThreadInfo->db_name, pstr,
                            insertRows,
                            startTime,
                            &remainderBufLen);
                }
            }

            debugPrint("[%d] %s() LN%d, generated records is %d\n",
                    pThreadInfo->threadID, __func__, __LINE__, generated);
            if (generated < 0) {
                errorPrint2("[%d] %s() LN%d, generated records is %d\n",
                        pThreadInfo->threadID, __func__, __LINE__, generated);
                goto free_of_interlace;
            } else if (generated == 0) {
                break;
            }

            tableSeq ++;
            recOfBatch += batchPerTbl;

            pstr += (oldRemainderLen - remainderBufLen);
            pThreadInfo->totalInsertRows += batchPerTbl;

            verbosePrint("[%d] %s() LN%d batchPerTbl=%d recOfBatch=%d\n",
                    pThreadInfo->threadID, __func__, __LINE__,
                    batchPerTbl, recOfBatch);

            if (tableSeq == pThreadInfo->start_table_from + pThreadInfo->ntables) {
                // turn to first table
                tableSeq = pThreadInfo->start_table_from;
                generatedRecPerTbl += batchPerTbl;

                startTime = pThreadInfo->start_time
                    + generatedRecPerTbl * nTimeStampStep;

                flagSleep = true;
                if (generatedRecPerTbl >= insertRows)
                    break;

                int64_t remainRows = insertRows - generatedRecPerTbl;
                if ((remainRows > 0) && (batchPerTbl > remainRows))
                    batchPerTbl = remainRows;

                if (pThreadInfo->ntables * batchPerTbl < g_args.num_of_RPR)
                    break;
            }

            verbosePrint("[%d] %s() LN%d generatedRecPerTbl=%"PRId64" insertRows=%"PRId64"\n",
                    pThreadInfo->threadID, __func__, __LINE__,
                    generatedRecPerTbl, insertRows);

            if ((g_args.num_of_RPR - recOfBatch) < batchPerTbl)
                break;
        }

        verbosePrint("[%d] %s() LN%d recOfBatch=%d totalInsertRows=%"PRIu64"\n",
                pThreadInfo->threadID, __func__, __LINE__, recOfBatch,
                pThreadInfo->totalInsertRows);
        verbosePrint("[%d] %s() LN%d, buffer=%s\n",
                pThreadInfo->threadID, __func__, __LINE__, pThreadInfo->buffer);

        startTs = taosGetTimestampUs();

        if (recOfBatch == 0) {
            errorPrint2("[%d] %s() LN%d Failed to insert records of batch %d\n",
                    pThreadInfo->threadID, __func__, __LINE__,
                    batchPerTbl);
            if (batchPerTbl > 0) {
                errorPrint("\tIf the batch is %d, the length of the SQL to insert a row must be less then %"PRId64"\n",
                        batchPerTbl, maxSqlLen / batchPerTbl);
            }
            errorPrint("\tPlease check if the buffer length(%"PRId64") or batch(%d) is set with proper value!\n",
                    maxSqlLen, batchPerTbl);
            goto free_of_interlace;
        }
        int64_t affectedRows = execInsert(pThreadInfo, recOfBatch);

        endTs = taosGetTimestampUs();
        uint64_t delay = endTs - startTs;
        performancePrint("%s() LN%d, insert execution time is %10.2f ms\n",
                __func__, __LINE__, delay / 1000.0);
        verbosePrint("[%d] %s() LN%d affectedRows=%"PRId64"\n",
                pThreadInfo->threadID,
                __func__, __LINE__, affectedRows);

        if (delay > pThreadInfo->maxDelay) pThreadInfo->maxDelay = delay;
        if (delay < pThreadInfo->minDelay) pThreadInfo->minDelay = delay;
        pThreadInfo->cntDelay++;
        pThreadInfo->totalDelay += delay;

        if (recOfBatch != affectedRows) {
            errorPrint2("[%d] %s() LN%d execInsert insert %d, affected rows: %"PRId64"\n%s\n",
                    pThreadInfo->threadID, __func__, __LINE__,
                    recOfBatch, affectedRows, pThreadInfo->buffer);
            goto free_of_interlace;
        }

        pThreadInfo->totalAffectedRows += affectedRows;

        int currentPercent = pThreadInfo->totalAffectedRows * 100 / totalRows;
        if (currentPercent > percentComplete ) {
            printf("[%d]:%d%%\n", pThreadInfo->threadID, currentPercent);
            percentComplete = currentPercent;
        }
        int64_t  currentPrintTime = taosGetTimestampMs();
        if (currentPrintTime - lastPrintTime > 30*1000) {
            printf("thread[%d] has currently inserted rows: %"PRIu64 ", affected rows: %"PRIu64 "\n",
                    pThreadInfo->threadID,
                    pThreadInfo->totalInsertRows,
                    pThreadInfo->totalAffectedRows);
            lastPrintTime = currentPrintTime;
        }

        if ((insert_interval) && flagSleep) {
            et = taosGetTimestampMs();

            if (insert_interval > (et - st) ) {
                uint64_t sleepTime = insert_interval - (et -st);
                performancePrint("%s() LN%d sleep: %"PRId64" ms for insert interval\n",
                        __func__, __LINE__, sleepTime);
                taosMsleep(sleepTime); // ms
                sleepTimeTotal += insert_interval;
            }
        }
    }
    if (percentComplete < 100)
        printf("[%d]:%d%%\n", pThreadInfo->threadID, percentComplete);

free_of_interlace:
    tmfree(pThreadInfo->buffer);
    printStatPerThread(pThreadInfo);
    return NULL;
}

// sync insertion progressive data
static void* syncWriteProgressive(threadInfo *pThreadInfo) {
    debugPrint("%s() LN%d: ### progressive write\n", __func__, __LINE__);

    SSuperTable* stbInfo = pThreadInfo->stbInfo;
    uint64_t maxSqlLen = stbInfo?stbInfo->maxSqlLen:g_args.max_sql_len;
    int64_t timeStampStep =
        stbInfo?stbInfo->timeStampStep:g_args.timestamp_step;
    int64_t insertRows =
        (stbInfo)?stbInfo->insertRows:g_args.num_of_DPT;
    verbosePrint("%s() LN%d insertRows=%"PRId64"\n",
            __func__, __LINE__, insertRows);

    pThreadInfo->buffer = calloc(maxSqlLen, 1);
    if (NULL == pThreadInfo->buffer) {
        errorPrint2("Failed to alloc %"PRIu64" bytes, reason:%s\n",
                maxSqlLen,
                strerror(errno));
        return NULL;
    }

    uint64_t lastPrintTime = taosGetTimestampMs();
    uint64_t startTs = taosGetTimestampMs();
    uint64_t endTs;

    pThreadInfo->totalInsertRows = 0;
    pThreadInfo->totalAffectedRows = 0;

    bool sourceRand;
    if (stbInfo) {
        if (0 == strncasecmp(stbInfo->dataSource, "rand", 4)) {
            sourceRand = true;
        } else {
            sourceRand = false;     // from sample data file
        }
    } else {
        sourceRand = true;
    }

    pThreadInfo->samplePos = 0;

    int percentComplete = 0;
    int64_t totalRows = insertRows * pThreadInfo->ntables;

    for (uint64_t tableSeq = pThreadInfo->start_table_from;
            tableSeq <= pThreadInfo->end_table_to;
            tableSeq ++) {
        int64_t start_time = pThreadInfo->start_time;

        for (uint64_t i = 0; i < insertRows;) {
            char tableName[TSDB_TABLE_NAME_LEN];
            getTableName(tableName, pThreadInfo, tableSeq);
            verbosePrint("%s() LN%d: tid=%d seq=%"PRId64" tableName=%s\n",
                    __func__, __LINE__,
                    pThreadInfo->threadID, tableSeq, tableName);
            if (0 == strlen(tableName)) {
                errorPrint2("[%d] %s() LN%d, getTableName return null\n",
                        pThreadInfo->threadID, __func__, __LINE__);
                free(pThreadInfo->buffer);
                return NULL;
            }

            int64_t remainderBufLen = maxSqlLen - 2000;
            char *pstr = pThreadInfo->buffer;

            int len = snprintf(pstr,
                    strlen(STR_INSERT_INTO) + 1, "%s", STR_INSERT_INTO);

            pstr += len;
            remainderBufLen -= len;

            int32_t generated;
            if (stbInfo) {
                if (stbInfo->iface == STMT_IFACE) {
                    if (sourceRand) {
                        generated = prepareStbStmtRand(
                                pThreadInfo,
                                tableName,
                                tableSeq,
                                g_args.num_of_RPR,
                                insertRows,
                                i, start_time
                                );
                    } else {
                        generated = prepareStbStmtWithSample(
                                pThreadInfo,
                                tableName,
                                tableSeq,
                                g_args.num_of_RPR,
                                insertRows, i, start_time,
                                &(pThreadInfo->samplePos));
                    }
                } else {
                    generated = generateStbProgressiveData(
                            stbInfo,
                            tableName, tableSeq,
                            pThreadInfo->db_name, pstr,
                            insertRows, i, start_time,
                            &(pThreadInfo->samplePos),
                            &remainderBufLen);
                }
            } else {
                if (g_args.iface == STMT_IFACE) {
                    generated = prepareStmtWithoutStb(
                            pThreadInfo,
                            tableName,
                            g_args.num_of_RPR,
                            insertRows, i,
                            start_time);
                } else {
                    generated = generateProgressiveDataWithoutStb(
                            tableName,
                            /*  tableSeq, */
                            pThreadInfo, pstr, insertRows,
                            i, start_time,
                            /* &(pThreadInfo->samplePos), */
                            &remainderBufLen);
                }
            }
            if (generated > 0)
                i += generated;
            else
                goto free_of_progressive;

            start_time +=  generated * timeStampStep;
            pThreadInfo->totalInsertRows += generated;

            startTs = taosGetTimestampUs();

            int32_t affectedRows = execInsert(pThreadInfo, generated);

            endTs = taosGetTimestampUs();
            uint64_t delay = endTs - startTs;
            performancePrint("%s() LN%d, insert execution time is %10.f ms\n",
                    __func__, __LINE__, delay/1000.0);
            verbosePrint("[%d] %s() LN%d affectedRows=%d\n",
                    pThreadInfo->threadID,
                    __func__, __LINE__, affectedRows);

            if (delay > pThreadInfo->maxDelay) pThreadInfo->maxDelay = delay;
            if (delay < pThreadInfo->minDelay) pThreadInfo->minDelay = delay;
            pThreadInfo->cntDelay++;
            pThreadInfo->totalDelay += delay;

            if (affectedRows < 0) {
                errorPrint2("%s() LN%d, affected rows: %d\n",
                        __func__, __LINE__, affectedRows);
                goto free_of_progressive;
            }

            pThreadInfo->totalAffectedRows += affectedRows;

            int currentPercent = pThreadInfo->totalAffectedRows * 100 / totalRows;
            if (currentPercent > percentComplete ) {
                printf("[%d]:%d%%\n", pThreadInfo->threadID, currentPercent);
                percentComplete = currentPercent;
            }
            int64_t  currentPrintTime = taosGetTimestampMs();
            if (currentPrintTime - lastPrintTime > 30*1000) {
                printf("thread[%d] has currently inserted rows: %"PRId64 ", affected rows: %"PRId64 "\n",
                        pThreadInfo->threadID,
                        pThreadInfo->totalInsertRows,
                        pThreadInfo->totalAffectedRows);
                lastPrintTime = currentPrintTime;
            }

            if (i >= insertRows)
                break;
        }   // num_of_DPT

        if ((g_args.verbose_print) &&
                (tableSeq == pThreadInfo->ntables - 1) && (stbInfo)
                && (0 == strncasecmp(
                        stbInfo->dataSource,
                        "sample", strlen("sample")))) {
            verbosePrint("%s() LN%d samplePos=%"PRId64"\n",
                    __func__, __LINE__, pThreadInfo->samplePos);
        }
    } // tableSeq
    if (percentComplete < 100)
        printf("[%d]:%d%%\n", pThreadInfo->threadID, percentComplete);

free_of_progressive:
    tmfree(pThreadInfo->buffer);
    printStatPerThread(pThreadInfo);
    return NULL;
}

static void* syncWrite(void *sarg) {

    threadInfo *pThreadInfo = (threadInfo *)sarg;
    SSuperTable* stbInfo = pThreadInfo->stbInfo;

    setThreadName("syncWrite");

    uint32_t interlaceRows;

    if (stbInfo) {
        if ((stbInfo->interlaceRows == 0)
                && (g_args.interlace_rows > 0)) {
            interlaceRows = g_args.interlace_rows;
        } else {
            interlaceRows = stbInfo->interlaceRows;
        }
    } else {
        interlaceRows = g_args.interlace_rows;
    }

    if (interlaceRows > 0) {
        // interlace mode
        return syncWriteInterlace(pThreadInfo);
    } else {
        // progressive mode
        return syncWriteProgressive(pThreadInfo);
    }
}

static void callBack(void *param, TAOS_RES *res, int code) {
    threadInfo* pThreadInfo = (threadInfo*)param;
    SSuperTable* stbInfo = pThreadInfo->stbInfo;

    int insert_interval =
        stbInfo?stbInfo->insertInterval:g_args.insert_interval;
    if (insert_interval) {
        pThreadInfo->et = taosGetTimestampMs();
        if ((pThreadInfo->et - pThreadInfo->st) < insert_interval) {
            taosMsleep(insert_interval - (pThreadInfo->et - pThreadInfo->st)); // ms
        }
    }

    char *buffer = calloc(1, pThreadInfo->stbInfo->maxSqlLen);
    char data[MAX_DATA_SIZE];
    char *pstr = buffer;
    pstr += sprintf(pstr, "insert into %s.%s%"PRId64" values",
            pThreadInfo->db_name, pThreadInfo->tb_prefix,
            pThreadInfo->start_table_from);
    //  if (pThreadInfo->counter >= pThreadInfo->stbInfo->insertRows) {
    if (pThreadInfo->counter >= g_args.num_of_RPR) {
        pThreadInfo->start_table_from++;
        pThreadInfo->counter = 0;
    }
    if (pThreadInfo->start_table_from > pThreadInfo->end_table_to) {
        tsem_post(&pThreadInfo->lock_sem);
        free(buffer);
        taos_free_result(res);
        return;
    }

    for (int i = 0; i < g_args.num_of_RPR; i++) {
        int rand_num = taosRandom() % 100;
        if (0 != pThreadInfo->stbInfo->disorderRatio
                && rand_num < pThreadInfo->stbInfo->disorderRatio) {
            int64_t d = pThreadInfo->lastTs
                - (taosRandom() % pThreadInfo->stbInfo->disorderRange + 1);
            generateStbRowData(pThreadInfo->stbInfo, data,
                    MAX_DATA_SIZE,
                    d);
        } else {
            generateStbRowData(pThreadInfo->stbInfo,
                    data,
                    MAX_DATA_SIZE,
                    pThreadInfo->lastTs += 1000);
        }
        pstr += sprintf(pstr, "%s", data);
        pThreadInfo->counter++;

        if (pThreadInfo->counter >= pThreadInfo->stbInfo->insertRows) {
            break;
        }
    }

    if (insert_interval) {
        pThreadInfo->st = taosGetTimestampMs();
    }
    taos_query_a(pThreadInfo->taos, buffer, callBack, pThreadInfo);
    free(buffer);

    taos_free_result(res);
}

static void *asyncWrite(void *sarg) {
    threadInfo *pThreadInfo = (threadInfo *)sarg;
    SSuperTable* stbInfo = pThreadInfo->stbInfo;

    setThreadName("asyncWrite");

    pThreadInfo->st = 0;
    pThreadInfo->et = 0;
    pThreadInfo->lastTs = pThreadInfo->start_time;

    int insert_interval =
        stbInfo?stbInfo->insertInterval:g_args.insert_interval;
    if (insert_interval) {
        pThreadInfo->st = taosGetTimestampMs();
    }
    taos_query_a(pThreadInfo->taos, "show databases", callBack, pThreadInfo);

    tsem_wait(&(pThreadInfo->lock_sem));

    return NULL;
}

static int convertHostToServAddr(char *host, uint16_t port, struct sockaddr_in *serv_addr)
{
    uint16_t rest_port = port + TSDB_PORT_HTTP;
    struct hostent *server = gethostbyname(host);
    if ((server == NULL) || (server->h_addr == NULL)) {
        errorPrint2("%s", "no such host");
        return -1;
    }

    debugPrint("h_name: %s\nh_addr=%p\nh_addretype: %s\nh_length: %d\n",
            server->h_name,
            server->h_addr,
            (server->h_addrtype == AF_INET)?"ipv4":"ipv6",
            server->h_length);

    memset(serv_addr, 0, sizeof(struct sockaddr_in));
    serv_addr->sin_family = AF_INET;
    serv_addr->sin_port = htons(rest_port);
#ifdef WINDOWS
    serv_addr->sin_addr.s_addr = inet_addr(host);
#else
    memcpy(&(serv_addr->sin_addr.s_addr), server->h_addr, server->h_length);
#endif
    return 0;
}

static int parseSampleFileToStmt(SSuperTable *stbInfo, uint32_t timePrec)
{
    stbInfo->sampleBindArray = calloc(1, sizeof(char *) * MAX_SAMPLES_ONCE_FROM_FILE);
    if (stbInfo->sampleBindArray == NULL) {
        errorPrint2("%s() LN%d, Failed to allocate %"PRIu64" bind array buffer\n",
                __func__, __LINE__, (uint64_t)sizeof(char *) * MAX_SAMPLES_ONCE_FROM_FILE);
        return -1;
    }


    for (int i=0; i < MAX_SAMPLES_ONCE_FROM_FILE; i++) {
        char *bindArray = calloc(1, sizeof(TAOS_BIND) * (stbInfo->columnCount + 1));
        if (bindArray == NULL) {
            errorPrint2("%s() LN%d, Failed to allocate %d bind params\n",
                    __func__, __LINE__, (stbInfo->columnCount + 1));
            return -1;
        }


        TAOS_BIND *bind;
        int cursor = 0;

        for (int c = 0; c < stbInfo->columnCount + 1; c++) {
            bind = (TAOS_BIND *)((char *)bindArray + (sizeof(TAOS_BIND) * c));

            if (c == 0) {
                bind->buffer_type = TSDB_DATA_TYPE_TIMESTAMP;
                bind->buffer_length = sizeof(int64_t);
                bind->buffer = NULL; //bind_ts;
                bind->length = &bind->buffer_length;
                bind->is_null = NULL;
            } else {
                char *restStr = stbInfo->sampleDataBuf
                    + stbInfo->lenOfOneRow * i + cursor;
                int lengthOfRest = strlen(restStr);

                int index = 0;
                for (index = 0; index < lengthOfRest; index ++) {
                    if (restStr[index] == ',') {
                        break;
                    }
                }

                char *bindBuffer = calloc(1, index + 1);
                if (bindBuffer == NULL) {
                    errorPrint2("%s() LN%d, Failed to allocate %d bind buffer\n",
                            __func__, __LINE__, DOUBLE_BUFF_LEN);
                    return -1;
                }

                strncpy(bindBuffer, restStr, index);
                cursor += index + 1; // skip ',' too

                if (-1 == prepareStmtBindArrayByType(
                            bind,
                            stbInfo->columns[c-1].dataType,
                            stbInfo->columns[c-1].dataLen,
                            timePrec,
                            bindBuffer)) {
                    free(bindBuffer);
                    return -1;
                }
                free(bindBuffer);
            }
        }
        *((uintptr_t *)(stbInfo->sampleBindArray + (sizeof(char *)) * i)) = (uintptr_t)bindArray;
    }

    return 0;
}

static void startMultiThreadInsertData(int threads, char* db_name,
        char* precision, SSuperTable* stbInfo) {

    int32_t timePrec = TSDB_TIME_PRECISION_MILLI;
    if (0 != precision[0]) {
        if (0 == strncasecmp(precision, "ms", 2)) {
            timePrec = TSDB_TIME_PRECISION_MILLI;
        } else if (0 == strncasecmp(precision, "us", 2)) {
            timePrec = TSDB_TIME_PRECISION_MICRO;
        } else if (0 == strncasecmp(precision, "ns", 2)) {
            timePrec = TSDB_TIME_PRECISION_NANO;
        } else {
            errorPrint2("Not support precision: %s\n", precision);
            exit(EXIT_FAILURE);
        }
    }

    int64_t start_time;
    if (stbInfo) {
        if (0 == strncasecmp(stbInfo->startTimestamp, "now", 3)) {
            start_time = taosGetTimestamp(timePrec);
        } else {
            if (TSDB_CODE_SUCCESS != taosParseTime(
                        stbInfo->startTimestamp,
                        &start_time,
                        strlen(stbInfo->startTimestamp),
                        timePrec, 0)) {
                ERROR_EXIT("failed to parse time!\n");
            }
        }
    } else {
        start_time = 1500000000000;
    }
    debugPrint("%s() LN%d, start_time= %"PRId64"\n",
            __func__, __LINE__, start_time);

    int64_t start = taosGetTimestampMs();

    // read sample data from file first
    if ((stbInfo) && (0 == strncasecmp(stbInfo->dataSource,
                    "sample", strlen("sample")))) {
        if (0 != prepareSampleDataForSTable(stbInfo)) {
            errorPrint2("%s() LN%d, prepare sample data for stable failed!\n",
                    __func__, __LINE__);
            exit(EXIT_FAILURE);
        }
    }

    TAOS* taos0 = taos_connect(
            g_Dbs.host, g_Dbs.user,
            g_Dbs.password, db_name, g_Dbs.port);
    if (NULL == taos0) {
        errorPrint2("%s() LN%d, connect to server fail , reason: %s\n",
                __func__, __LINE__, taos_errstr(NULL));
        exit(EXIT_FAILURE);
    }

    int64_t ntables = 0;
    uint64_t tableFrom;

    if (stbInfo) {
        int64_t limit;
        uint64_t offset;

        if ((NULL != g_args.sqlFile)
                && (stbInfo->childTblExists == TBL_NO_EXISTS)
                && ((stbInfo->childTblOffset != 0)
                    || (stbInfo->childTblLimit >= 0))) {
            printf("WARNING: offset and limit will not be used since the child tables not exists!\n");
        }

        if (stbInfo->childTblExists == TBL_ALREADY_EXISTS) {
            if ((stbInfo->childTblLimit < 0)
                    || ((stbInfo->childTblOffset
                            + stbInfo->childTblLimit)
                        > (stbInfo->childTblCount))) {
                stbInfo->childTblLimit =
                    stbInfo->childTblCount - stbInfo->childTblOffset;
            }

            offset = stbInfo->childTblOffset;
            limit = stbInfo->childTblLimit;
        } else {
            limit = stbInfo->childTblCount;
            offset = 0;
        }

        ntables = limit;
        tableFrom = offset;

        if ((stbInfo->childTblExists != TBL_NO_EXISTS)
                && ((stbInfo->childTblOffset + stbInfo->childTblLimit)
                    > stbInfo->childTblCount)) {
            printf("WARNING: specified offset + limit > child table count!\n");
            prompt();
        }

        if ((stbInfo->childTblExists != TBL_NO_EXISTS)
                && (0 == stbInfo->childTblLimit)) {
            printf("WARNING: specified limit = 0, which cannot find table name to insert or query! \n");
            prompt();
        }

        stbInfo->childTblName = (char*)calloc(1,
                limit * TSDB_TABLE_NAME_LEN);
        if (stbInfo->childTblName == NULL) {
            taos_close(taos0);
            errorPrint2("%s() LN%d, alloc memory failed!\n", __func__, __LINE__);
            exit(EXIT_FAILURE);
        }

        int64_t childTblCount;
        getChildNameOfSuperTableWithLimitAndOffset(
                taos0,
                db_name, stbInfo->sTblName,
                &stbInfo->childTblName, &childTblCount,
                limit,
                offset);
    } else {
        ntables = g_args.num_of_tables;
        tableFrom = 0;
    }

    taos_close(taos0);

    int64_t a = ntables / threads;
    if (a < 1) {
        threads = ntables;
        a = 1;
    }

    int64_t b = 0;
    if (threads != 0) {
        b = ntables % threads;
    }

    if ((stbInfo)
            && (stbInfo->iface == REST_IFACE)) {
        if (convertHostToServAddr(
                    g_Dbs.host, g_Dbs.port, &(g_Dbs.serv_addr)) != 0) {
            ERROR_EXIT("convert host to server address");
        }
    }

    pthread_t *pids = calloc(1, threads * sizeof(pthread_t));
    assert(pids != NULL);

    threadInfo *infos = calloc(1, threads * sizeof(threadInfo));
    assert(infos != NULL);

    memset(pids, 0, threads * sizeof(pthread_t));
    memset(infos, 0, threads * sizeof(threadInfo));

    char *stmtBuffer = calloc(1, BUFFER_SIZE);
    assert(stmtBuffer);
    if ((g_args.iface == STMT_IFACE)
            || ((stbInfo)
                && (stbInfo->iface == STMT_IFACE))) {
        char *pstr = stmtBuffer;

        if ((stbInfo)
                && (AUTO_CREATE_SUBTBL
                    == stbInfo->autoCreateTable)) {
            pstr += sprintf(pstr, "INSERT INTO ? USING %s TAGS(?",
                    stbInfo->sTblName);
            for (int tag = 0; tag < (stbInfo->tagCount - 1);
                    tag ++ ) {
                pstr += sprintf(pstr, ",?");
            }
            pstr += sprintf(pstr, ") VALUES(?");
        } else {
            pstr += sprintf(pstr, "INSERT INTO ? VALUES(?");
        }

        int columnCount;
        if (stbInfo) {
            columnCount = stbInfo->columnCount;
        } else {
            columnCount = g_args.num_of_CPR;
        }

        for (int col = 0; col < columnCount; col ++) {
            pstr += sprintf(pstr, ",?");
        }
        pstr += sprintf(pstr, ")");

        debugPrint("%s() LN%d, stmtBuffer: %s", __func__, __LINE__, stmtBuffer);

        if ((stbInfo) && (0 == strncasecmp(stbInfo->dataSource,
                        "sample", strlen("sample")))) {
            parseSampleFileToStmt(stbInfo, timePrec);
        }
    }

    for (int i = 0; i < threads; i++) {
        threadInfo *pThreadInfo = infos + i;
        pThreadInfo->threadID = i;

        tstrncpy(pThreadInfo->db_name, db_name, TSDB_DB_NAME_LEN);
        pThreadInfo->time_precision = timePrec;
        pThreadInfo->stbInfo = stbInfo;

        pThreadInfo->start_time = start_time;
        pThreadInfo->minDelay = UINT64_MAX;

        if ((NULL == stbInfo) ||
                (stbInfo->iface != REST_IFACE)) {
            //t_info->taos = taos;
            pThreadInfo->taos = taos_connect(
                    g_Dbs.host, g_Dbs.user,
                    g_Dbs.password, db_name, g_Dbs.port);
            if (NULL == pThreadInfo->taos) {
                free(infos);
                errorPrint2(
                        "%s() LN%d, connect to server fail from insert sub thread, reason: %s\n",
                        __func__, __LINE__,
                        taos_errstr(NULL));
                exit(EXIT_FAILURE);
            }

            if ((g_args.iface == STMT_IFACE)
                    || ((stbInfo)
                        && (stbInfo->iface == STMT_IFACE))) {


                pThreadInfo->stmt = taos_stmt_init(pThreadInfo->taos);
                if (NULL == pThreadInfo->stmt) {
                    free(pids);
                    free(infos);
                    errorPrint2(
                            "%s() LN%d, failed init stmt, reason: %s\n",
                            __func__, __LINE__,
                            taos_errstr(NULL));
                    exit(EXIT_FAILURE);
                }

                int ret = taos_stmt_prepare(pThreadInfo->stmt, stmtBuffer, 0);
                if (ret != 0) {
                    free(pids);
                    free(infos);
                    free(stmtBuffer);
                    errorPrint2("failed to execute taos_stmt_prepare. return 0x%x. reason: %s\n",
                            ret, taos_stmt_errstr(pThreadInfo->stmt));
                    exit(EXIT_FAILURE);
                }
                pThreadInfo->bind_ts = malloc(sizeof(int64_t));
            }
        } else {
            pThreadInfo->taos = NULL;
        }

        /*    if ((NULL == stbInfo)
              || (0 == stbInfo->multiThreadWriteOneTbl)) {
              */
        pThreadInfo->start_table_from = tableFrom;
        pThreadInfo->ntables = i<b?a+1:a;
        pThreadInfo->end_table_to = i < b ? tableFrom + a : tableFrom + a - 1;
        tableFrom = pThreadInfo->end_table_to + 1;
        /*    } else {
              pThreadInfo->start_table_from = 0;
              pThreadInfo->ntables = stbInfo->childTblCount;
              pThreadInfo->start_time = pThreadInfo->start_time + rand_int() % 10000 - rand_tinyint();
              }
              */
        tsem_init(&(pThreadInfo->lock_sem), 0, 0);
        if (ASYNC_MODE == g_Dbs.asyncMode) {
            pthread_create(pids + i, NULL, asyncWrite, pThreadInfo);
        } else {
            pthread_create(pids + i, NULL, syncWrite, pThreadInfo);
        }
    }

    free(stmtBuffer);

    for (int i = 0; i < threads; i++) {
        pthread_join(pids[i], NULL);
    }

    uint64_t totalDelay = 0;
    uint64_t maxDelay = 0;
    uint64_t minDelay = UINT64_MAX;
    uint64_t cntDelay = 1;
    double  avgDelay = 0;

    for (int i = 0; i < threads; i++) {
        threadInfo *pThreadInfo = infos + i;

        if (pThreadInfo->stmt) {
            taos_stmt_close(pThreadInfo->stmt);
            tmfree((char *)pThreadInfo->bind_ts);
        }
        tsem_destroy(&(pThreadInfo->lock_sem));
        taos_close(pThreadInfo->taos);

        debugPrint("%s() LN%d, [%d] totalInsert=%"PRIu64" totalAffected=%"PRIu64"\n",
                __func__, __LINE__,
                pThreadInfo->threadID, pThreadInfo->totalInsertRows,
                pThreadInfo->totalAffectedRows);
        if (stbInfo) {
            stbInfo->totalAffectedRows += pThreadInfo->totalAffectedRows;
            stbInfo->totalInsertRows += pThreadInfo->totalInsertRows;
        } else {
            g_args.totalAffectedRows += pThreadInfo->totalAffectedRows;
            g_args.totalInsertRows += pThreadInfo->totalInsertRows;
        }

        totalDelay  += pThreadInfo->totalDelay;
        cntDelay   += pThreadInfo->cntDelay;
        if (pThreadInfo->maxDelay > maxDelay) maxDelay = pThreadInfo->maxDelay;
        if (pThreadInfo->minDelay < minDelay) minDelay = pThreadInfo->minDelay;
    }
    cntDelay -= 1;

    if (cntDelay == 0)    cntDelay = 1;
    avgDelay = (double)totalDelay / cntDelay;

    int64_t end = taosGetTimestampMs();
    int64_t t = end - start;

    double tInMs = t/1000.0;

    if (stbInfo) {
        fprintf(stderr, "Spent %.2f seconds to insert rows: %"PRIu64", affected rows: %"PRIu64" with %d thread(s) into %s.%s. %.2f records/second\n\n",
                tInMs, stbInfo->totalInsertRows,
                stbInfo->totalAffectedRows,
                threads, db_name, stbInfo->sTblName,
                (tInMs)?
                (double)(stbInfo->totalInsertRows/tInMs):FLT_MAX);

        if (g_fpOfInsertResult) {
            fprintf(g_fpOfInsertResult,
                    "Spent %.2f seconds to insert rows: %"PRIu64", affected rows: %"PRIu64" with %d thread(s) into %s.%s. %.2f records/second\n\n",
                    tInMs, stbInfo->totalInsertRows,
                    stbInfo->totalAffectedRows,
                    threads, db_name, stbInfo->sTblName,
                    (tInMs)?
                    (double)(stbInfo->totalInsertRows/tInMs):FLT_MAX);
        }
    } else {
        fprintf(stderr, "Spent %.2f seconds to insert rows: %"PRIu64", affected rows: %"PRIu64" with %d thread(s) into %s %.2f records/second\n\n",
                tInMs, g_args.totalInsertRows,
                g_args.totalAffectedRows,
                threads, db_name,
                (tInMs)?
                (double)(g_args.totalInsertRows/tInMs):FLT_MAX);
        if (g_fpOfInsertResult) {
            fprintf(g_fpOfInsertResult,
                    "Spent %.2f seconds to insert rows: %"PRIu64", affected rows: %"PRIu64" with %d thread(s) into %s %.2f records/second\n\n",
                    tInMs, g_args.totalInsertRows,
                    g_args.totalAffectedRows,
                    threads, db_name,
                    (tInMs)?
                    (double)(g_args.totalInsertRows/tInMs):FLT_MAX);
        }
    }

    fprintf(stderr, "insert delay, avg: %10.2fms, max: %10.2fms, min: %10.2fms\n\n",
            (double)avgDelay/1000.0,
            (double)maxDelay/1000.0,
            (double)minDelay/1000.0);
    if (g_fpOfInsertResult) {
        fprintf(g_fpOfInsertResult, "insert delay, avg:%10.2fms, max: %10.2fms, min: %10.2fms\n\n",
            (double)avgDelay/1000.0,
            (double)maxDelay/1000.0,
            (double)minDelay/1000.0);
    }

    //taos_close(taos);

    free(pids);
    free(infos);
}

static void *readTable(void *sarg) {
#if 1
    threadInfo *pThreadInfo = (threadInfo *)sarg;
    TAOS *taos = pThreadInfo->taos;
    setThreadName("readTable");
    char *command = calloc(1, BUFFER_SIZE);
    assert(command);

    uint64_t sTime = pThreadInfo->start_time;
    char *tb_prefix = pThreadInfo->tb_prefix;
    FILE *fp = fopen(pThreadInfo->filePath, "a");
    if (NULL == fp) {
        errorPrint2("fopen %s fail, reason:%s.\n", pThreadInfo->filePath, strerror(errno));
        free(command);
        return NULL;
    }

    int64_t num_of_DPT;
    /*  if (pThreadInfo->stbInfo) {
        num_of_DPT = pThreadInfo->stbInfo->insertRows; //  nrecords_per_table;
        } else {
        */
    num_of_DPT = g_args.num_of_DPT;
    //  }

    int64_t num_of_tables = pThreadInfo->ntables; // rinfo->end_table_to - rinfo->start_table_from + 1;
    int64_t totalData = num_of_DPT * num_of_tables;
    bool do_aggreFunc = g_Dbs.do_aggreFunc;

    int n = do_aggreFunc ? (sizeof(g_aggreFunc) / sizeof(g_aggreFunc[0])) : 2;
    if (!do_aggreFunc) {
        printf("\nThe first field is either Binary or Bool. Aggregation functions are not supported.\n");
    }
    printf("%"PRId64" records:\n", totalData);
    fprintf(fp, "| QFunctions |    QRecords    |   QSpeed(R/s)   |  QLatency(ms) |\n");

    for (int j = 0; j < n; j++) {
        double totalT = 0;
        uint64_t count = 0;
        for (int64_t i = 0; i < num_of_tables; i++) {
            sprintf(command, "select %s from %s%"PRId64" where ts>= %" PRIu64,
                    g_aggreFunc[j], tb_prefix, i, sTime);

            double t = taosGetTimestampMs();
            TAOS_RES *pSql = taos_query(taos, command);
            int32_t code = taos_errno(pSql);

            if (code != 0) {
                errorPrint2("Failed to query:%s\n", taos_errstr(pSql));
                taos_free_result(pSql);
                taos_close(taos);
                fclose(fp);
                free(command);
                return NULL;
            }

            while(taos_fetch_row(pSql) != NULL) {
                count++;
            }

            t = taosGetTimestampMs() - t;
            totalT += t;

            taos_free_result(pSql);
        }

        fprintf(fp, "|%10s  |   %"PRId64"   |  %12.2f   |   %10.2f  |\n",
                g_aggreFunc[j][0] == '*' ? "   *   " : g_aggreFunc[j], totalData,
                (double)(num_of_tables * num_of_DPT) / totalT, totalT * 1000);
        printf("select %10s took %.6f second(s)\n", g_aggreFunc[j], totalT * 1000);
    }
    fprintf(fp, "\n");
    fclose(fp);
    free(command);
#endif
    return NULL;
}

static void *readMetric(void *sarg) {
#if 1
    threadInfo *pThreadInfo = (threadInfo *)sarg;
    TAOS *taos = pThreadInfo->taos;
    setThreadName("readMetric");
    char *command = calloc(1, BUFFER_SIZE);
    assert(command);

    FILE *fp = fopen(pThreadInfo->filePath, "a");
    if (NULL == fp) {
        printf("fopen %s fail, reason:%s.\n", pThreadInfo->filePath, strerror(errno));
        free(command);
        return NULL;
    }

    int64_t num_of_DPT = pThreadInfo->stbInfo->insertRows;
    int64_t num_of_tables = pThreadInfo->ntables; // rinfo->end_table_to - rinfo->start_table_from + 1;
    int64_t totalData = num_of_DPT * num_of_tables;
    bool do_aggreFunc = g_Dbs.do_aggreFunc;

    int n = do_aggreFunc ? (sizeof(g_aggreFunc) / sizeof(g_aggreFunc[0])) : 2;
    if (!do_aggreFunc) {
        printf("\nThe first field is either Binary or Bool. Aggregation functions are not supported.\n");
    }
    printf("%"PRId64" records:\n", totalData);
    fprintf(fp, "Querying On %"PRId64" records:\n", totalData);

    for (int j = 0; j < n; j++) {
        char condition[COND_BUF_LEN] = "\0";
        char tempS[64] = "\0";

        int64_t m = 10 < num_of_tables ? 10 : num_of_tables;

        for (int64_t i = 1; i <= m; i++) {
            if (i == 1) {
                sprintf(tempS, "t1 = %"PRId64"", i);
            } else {
                sprintf(tempS, " or t1 = %"PRId64" ", i);
            }
            strncat(condition, tempS, COND_BUF_LEN - 1);

            sprintf(command, "select %s from meters where %s", g_aggreFunc[j], condition);

            printf("Where condition: %s\n", condition);
            fprintf(fp, "%s\n", command);

            double t = taosGetTimestampMs();

            TAOS_RES *pSql = taos_query(taos, command);
            int32_t code = taos_errno(pSql);

            if (code != 0) {
                errorPrint2("Failed to query:%s\n", taos_errstr(pSql));
                taos_free_result(pSql);
                taos_close(taos);
                fclose(fp);
                free(command);
                return NULL;
            }
            int count = 0;
            while(taos_fetch_row(pSql) != NULL) {
                count++;
            }
            t = taosGetTimestampMs() - t;

            fprintf(fp, "| Speed: %12.2f(per s) | Latency: %.4f(ms) |\n",
                    num_of_tables * num_of_DPT / (t * 1000.0), t);
            printf("select %10s took %.6f second(s)\n\n", g_aggreFunc[j], t * 1000.0);

            taos_free_result(pSql);
        }
        fprintf(fp, "\n");
    }
    fclose(fp);
    free(command);
#endif
    return NULL;
}

static void prompt()
{
    if (!g_args.answer_yes) {
        printf("         Press enter key to continue or Ctrl-C to stop\n\n");
        (void)getchar();
    }
}

static int insertTestProcess() {

    setupForAnsiEscape();
    int ret = printfInsertMeta();
    resetAfterAnsiEscape();

    if (ret == -1)
        exit(EXIT_FAILURE);

    debugPrint("%d result file: %s\n", __LINE__, g_Dbs.resultFile);
    g_fpOfInsertResult = fopen(g_Dbs.resultFile, "a");
    if (NULL == g_fpOfInsertResult) {
        errorPrint("Failed to open %s for save result\n", g_Dbs.resultFile);
        return -1;
    }

    if (g_fpOfInsertResult)
        printfInsertMetaToFile(g_fpOfInsertResult);

    prompt();

    init_rand_data();

    // create database and super tables
    char *cmdBuffer = calloc(1, BUFFER_SIZE);
    assert(cmdBuffer);

    if(createDatabasesAndStables(cmdBuffer) != 0) {
        if (g_fpOfInsertResult)
            fclose(g_fpOfInsertResult);
        free(cmdBuffer);
        return -1;
    }
    free(cmdBuffer);

    // pretreatement
    if (prepareSampleData() != 0) {
        if (g_fpOfInsertResult)
            fclose(g_fpOfInsertResult);
        return -1;
    }

    double start;
    double end;

    if (g_totalChildTables > 0) {
        fprintf(stderr,
                "creating %"PRId64" table(s) with %d thread(s)\n\n",
                g_totalChildTables, g_Dbs.threadCountByCreateTbl);
        if (g_fpOfInsertResult) {
            fprintf(g_fpOfInsertResult,
                "creating %"PRId64" table(s) with %d thread(s)\n\n",
                g_totalChildTables, g_Dbs.threadCountByCreateTbl);
        }

        // create child tables
        start = taosGetTimestampMs();
        createChildTables();
        end = taosGetTimestampMs();

        fprintf(stderr,
                "Spent %.4f seconds to create %"PRId64" table(s) with %d thread(s), actual %"PRId64" table(s) created\n\n",
                (end - start)/1000.0, g_totalChildTables,
                g_Dbs.threadCountByCreateTbl, g_actualChildTables);
        if (g_fpOfInsertResult) {
            fprintf(g_fpOfInsertResult,
                "Spent %.4f seconds to create %"PRId64" table(s) with %d thread(s), actual %"PRId64" table(s) created\n\n",
                (end - start)/1000.0, g_totalChildTables,
                g_Dbs.threadCountByCreateTbl, g_actualChildTables);
        }
    }

    // create sub threads for inserting data
    //start = taosGetTimestampMs();
    for (int i = 0; i < g_Dbs.dbCount; i++) {
        if (g_Dbs.use_metric) {
            if (g_Dbs.db[i].superTblCount > 0) {
                for (uint64_t j = 0; j < g_Dbs.db[i].superTblCount; j++) {

                    SSuperTable* stbInfo = &g_Dbs.db[i].superTbls[j];

                    if (stbInfo && (stbInfo->insertRows > 0)) {
                        startMultiThreadInsertData(
                                g_Dbs.threadCount,
                                g_Dbs.db[i].dbName,
                                g_Dbs.db[i].dbCfg.precision,
                                stbInfo);
                    }
                }
            }
        } else {
            startMultiThreadInsertData(
                    g_Dbs.threadCount,
                    g_Dbs.db[i].dbName,
                    g_Dbs.db[i].dbCfg.precision,
                    NULL);
        }
    }
    //end = taosGetTimestampMs();

    //int64_t    totalInsertRows = 0;
    //int64_t    totalAffectedRows = 0;
    //for (int i = 0; i < g_Dbs.dbCount; i++) {
    //  for (int j = 0; j < g_Dbs.db[i].superTblCount; j++) {
    //  totalInsertRows+= g_Dbs.db[i].superTbls[j].totalInsertRows;
    //  totalAffectedRows += g_Dbs.db[i].superTbls[j].totalAffectedRows;
    //}
    //printf("Spent %.4f seconds to insert rows: %"PRId64", affected rows: %"PRId64" with %d thread(s)\n\n", end - start, totalInsertRows, totalAffectedRows, g_Dbs.threadCount);
    postFreeResource();

    return 0;
}

static void *specifiedTableQuery(void *sarg) {
    threadInfo *pThreadInfo = (threadInfo *)sarg;

    setThreadName("specTableQuery");

    if (pThreadInfo->taos == NULL) {
        TAOS * taos = NULL;
        taos = taos_connect(g_queryInfo.host,
                g_queryInfo.user,
                g_queryInfo.password,
                NULL,
                g_queryInfo.port);
        if (taos == NULL) {
            errorPrint2("[%d] Failed to connect to TDengine, reason:%s\n",
                    pThreadInfo->threadID, taos_errstr(NULL));
            return NULL;
        } else {
            pThreadInfo->taos = taos;
        }
    }

    char sqlStr[TSDB_DB_NAME_LEN + 5];
    sprintf(sqlStr, "use %s", g_queryInfo.dbName);
    if (0 != queryDbExec(pThreadInfo->taos, sqlStr, NO_INSERT_TYPE, false)) {
        taos_close(pThreadInfo->taos);
        errorPrint("use database %s failed!\n\n",
                g_queryInfo.dbName);
        return NULL;
    }

    uint64_t st = 0;
    uint64_t et = 0;

    uint64_t queryTimes = g_queryInfo.specifiedQueryInfo.queryTimes;

    uint64_t totalQueried = 0;
    uint64_t lastPrintTime = taosGetTimestampMs();
    uint64_t startTs = taosGetTimestampMs();

    if (g_queryInfo.specifiedQueryInfo.result[pThreadInfo->querySeq][0] != '\0') {
        sprintf(pThreadInfo->filePath, "%s-%d",
                g_queryInfo.specifiedQueryInfo.result[pThreadInfo->querySeq],
                pThreadInfo->threadID);
    }

    while(queryTimes --) {
        if (g_queryInfo.specifiedQueryInfo.queryInterval && (et - st) <
                (int64_t)g_queryInfo.specifiedQueryInfo.queryInterval) {
            taosMsleep(g_queryInfo.specifiedQueryInfo.queryInterval - (et - st)); // ms
        }

        st = taosGetTimestampMs();

        selectAndGetResult(pThreadInfo,
                g_queryInfo.specifiedQueryInfo.sql[pThreadInfo->querySeq]);

        et = taosGetTimestampMs();
        printf("=thread[%"PRId64"] use %s complete one sql, Spent %10.3f s\n",
                taosGetSelfPthreadId(), g_queryInfo.queryMode, (et - st)/1000.0);

        totalQueried ++;
        g_queryInfo.specifiedQueryInfo.totalQueried ++;

        uint64_t  currentPrintTime = taosGetTimestampMs();
        uint64_t  endTs = taosGetTimestampMs();
        if (currentPrintTime - lastPrintTime > 30*1000) {
            debugPrint("%s() LN%d, endTs=%"PRIu64" ms, startTs=%"PRIu64" ms\n",
                    __func__, __LINE__, endTs, startTs);
            printf("thread[%d] has currently completed queries: %"PRIu64", QPS: %10.6f\n",
                    pThreadInfo->threadID,
                    totalQueried,
                    (double)(totalQueried/((endTs-startTs)/1000.0)));
            lastPrintTime = currentPrintTime;
        }
    }
    return NULL;
}

static void replaceChildTblName(char* inSql, char* outSql, int tblIndex) {
    char sourceString[32] = "xxxx";
    char subTblName[TSDB_TABLE_NAME_LEN];
    sprintf(subTblName, "%s.%s",
            g_queryInfo.dbName,
            g_queryInfo.superQueryInfo.childTblName + tblIndex*TSDB_TABLE_NAME_LEN);

    //printf("inSql: %s\n", inSql);

    char* pos = strstr(inSql, sourceString);
    if (0 == pos) {
        return;
    }

    tstrncpy(outSql, inSql, pos - inSql + 1);
    //printf("1: %s\n", outSql);
    strncat(outSql, subTblName, BUFFER_SIZE - 1);
    //printf("2: %s\n", outSql);
    strncat(outSql, pos+strlen(sourceString), BUFFER_SIZE - 1);
    //printf("3: %s\n", outSql);
}

static void *superTableQuery(void *sarg) {
    char *sqlstr = calloc(1, BUFFER_SIZE);
    assert(sqlstr);

    threadInfo *pThreadInfo = (threadInfo *)sarg;

    setThreadName("superTableQuery");

    if (pThreadInfo->taos == NULL) {
        TAOS * taos = NULL;
        taos = taos_connect(g_queryInfo.host,
                g_queryInfo.user,
                g_queryInfo.password,
                NULL,
                g_queryInfo.port);
        if (taos == NULL) {
            errorPrint("[%d] Failed to connect to TDengine, reason:%s\n",
                    pThreadInfo->threadID, taos_errstr(NULL));
            free(sqlstr);
            return NULL;
        } else {
            pThreadInfo->taos = taos;
        }
    }

    uint64_t st = 0;
    uint64_t et = (int64_t)g_queryInfo.superQueryInfo.queryInterval;

    uint64_t queryTimes = g_queryInfo.superQueryInfo.queryTimes;
    uint64_t totalQueried = 0;
    uint64_t  startTs = taosGetTimestampMs();

    uint64_t  lastPrintTime = taosGetTimestampMs();
    while(queryTimes --) {
        if (g_queryInfo.superQueryInfo.queryInterval
                && (et - st) < (int64_t)g_queryInfo.superQueryInfo.queryInterval) {
            taosMsleep(g_queryInfo.superQueryInfo.queryInterval - (et - st)); // ms
            //printf("========sleep duration:%"PRId64 "========inserted rows:%d, table range:%d - %d\n", (1000 - (et - st)), i, pThreadInfo->start_table_from, pThreadInfo->end_table_to);
        }

        st = taosGetTimestampMs();
        for (int i = pThreadInfo->start_table_from; i <= pThreadInfo->end_table_to; i++) {
            for (int j = 0; j < g_queryInfo.superQueryInfo.sqlCount; j++) {
                memset(sqlstr, 0, BUFFER_SIZE);
                replaceChildTblName(g_queryInfo.superQueryInfo.sql[j], sqlstr, i);
                if (g_queryInfo.superQueryInfo.result[j][0] != '\0') {
                    sprintf(pThreadInfo->filePath, "%s-%d",
                            g_queryInfo.superQueryInfo.result[j],
                            pThreadInfo->threadID);
                }
                selectAndGetResult(pThreadInfo, sqlstr);

                totalQueried++;
                g_queryInfo.superQueryInfo.totalQueried ++;

                int64_t  currentPrintTime = taosGetTimestampMs();
                int64_t  endTs = taosGetTimestampMs();
                if (currentPrintTime - lastPrintTime > 30*1000) {
                    printf("thread[%d] has currently completed queries: %"PRIu64", QPS: %10.3f\n",
                            pThreadInfo->threadID,
                            totalQueried,
                            (double)(totalQueried/((endTs-startTs)/1000.0)));
                    lastPrintTime = currentPrintTime;
                }
            }
        }
        et = taosGetTimestampMs();
        printf("####thread[%"PRId64"] complete all sqls to allocate all sub-tables[%"PRIu64" - %"PRIu64"] once queries duration:%.4fs\n\n",
                taosGetSelfPthreadId(),
                pThreadInfo->start_table_from,
                pThreadInfo->end_table_to,
                (double)(et - st)/1000.0);
    }

    free(sqlstr);
    return NULL;
}

static int queryTestProcess() {

    setupForAnsiEscape();
    printfQueryMeta();
    resetAfterAnsiEscape();

    TAOS * taos = NULL;
    taos = taos_connect(g_queryInfo.host,
            g_queryInfo.user,
            g_queryInfo.password,
            NULL,
            g_queryInfo.port);
    if (taos == NULL) {
        errorPrint("Failed to connect to TDengine, reason:%s\n",
                taos_errstr(NULL));
        exit(EXIT_FAILURE);
    }

    if (0 != g_queryInfo.superQueryInfo.sqlCount) {
        getAllChildNameOfSuperTable(taos,
                g_queryInfo.dbName,
                g_queryInfo.superQueryInfo.sTblName,
                &g_queryInfo.superQueryInfo.childTblName,
                &g_queryInfo.superQueryInfo.childTblCount);
    }

    prompt();

    if (g_args.debug_print || g_args.verbose_print) {
        printfQuerySystemInfo(taos);
    }

    if (0 == strncasecmp(g_queryInfo.queryMode, "rest", strlen("rest"))) {
        if (convertHostToServAddr(
                    g_queryInfo.host, g_queryInfo.port, &g_queryInfo.serv_addr) != 0)
            ERROR_EXIT("convert host to server address");
    }

    pthread_t  *pids  = NULL;
    threadInfo *infos = NULL;
    //==== create sub threads for query from specify table
    int nConcurrent = g_queryInfo.specifiedQueryInfo.concurrent;
    uint64_t nSqlCount = g_queryInfo.specifiedQueryInfo.sqlCount;

    uint64_t startTs = taosGetTimestampMs();

    if ((nSqlCount > 0) && (nConcurrent > 0)) {

        pids  = calloc(1, nConcurrent * nSqlCount * sizeof(pthread_t));
        infos = calloc(1, nConcurrent * nSqlCount * sizeof(threadInfo));

        if ((NULL == pids) || (NULL == infos)) {
            taos_close(taos);
            ERROR_EXIT("memory allocation failed for create threads\n");
        }

        for (uint64_t i = 0; i < nSqlCount; i++) {
            for (int j = 0; j < nConcurrent; j++) {
                uint64_t seq = i * nConcurrent + j;
                threadInfo *pThreadInfo = infos + seq;
                pThreadInfo->threadID = seq;
                pThreadInfo->querySeq = i;

                if (0 == strncasecmp(g_queryInfo.queryMode, "taosc", 5)) {

                    char sqlStr[TSDB_DB_NAME_LEN + 5];
                    sprintf(sqlStr, "USE %s", g_queryInfo.dbName);
                    if (0 != queryDbExec(taos, sqlStr, NO_INSERT_TYPE, false)) {
                        taos_close(taos);
                        free(infos);
                        free(pids);
                        errorPrint2("use database %s failed!\n\n",
                                g_queryInfo.dbName);
                        return -1;
                    }
                }

                pThreadInfo->taos = NULL;// TODO: workaround to use separate taos connection;

                pthread_create(pids + seq, NULL, specifiedTableQuery,
                        pThreadInfo);
            }
        }
    } else {
        g_queryInfo.specifiedQueryInfo.concurrent = 0;
    }

    taos_close(taos);

    pthread_t  *pidsOfSub  = NULL;
    threadInfo *infosOfSub = NULL;
    //==== create sub threads for query from all sub table of the super table
    if ((g_queryInfo.superQueryInfo.sqlCount > 0)
            && (g_queryInfo.superQueryInfo.threadCnt > 0)) {
        pidsOfSub  = calloc(1, g_queryInfo.superQueryInfo.threadCnt * sizeof(pthread_t));
        infosOfSub = calloc(1, g_queryInfo.superQueryInfo.threadCnt * sizeof(threadInfo));

        if ((NULL == pidsOfSub) || (NULL == infosOfSub)) {
            free(infos);
            free(pids);

            ERROR_EXIT("memory allocation failed for create threads\n");
        }

        int64_t ntables = g_queryInfo.superQueryInfo.childTblCount;
        int threads = g_queryInfo.superQueryInfo.threadCnt;

        int64_t a = ntables / threads;
        if (a < 1) {
            threads = ntables;
            a = 1;
        }

        int64_t b = 0;
        if (threads != 0) {
            b = ntables % threads;
        }

        uint64_t tableFrom = 0;
        for (int i = 0; i < threads; i++) {
            threadInfo *pThreadInfo = infosOfSub + i;
            pThreadInfo->threadID = i;

            pThreadInfo->start_table_from = tableFrom;
            pThreadInfo->ntables = i<b?a+1:a;
            pThreadInfo->end_table_to = i < b ? tableFrom + a : tableFrom + a - 1;
            tableFrom = pThreadInfo->end_table_to + 1;
            pThreadInfo->taos = NULL; // TODO: workaround to use separate taos connection;
            pthread_create(pidsOfSub + i, NULL, superTableQuery, pThreadInfo);
        }

        g_queryInfo.superQueryInfo.threadCnt = threads;
    } else {
        g_queryInfo.superQueryInfo.threadCnt = 0;
    }

    if ((nSqlCount > 0) && (nConcurrent > 0)) {
        for (int i = 0; i < nConcurrent; i++) {
            for (int j = 0; j < nSqlCount; j++) {
                pthread_join(pids[i * nSqlCount + j], NULL);
            }
        }
    }

    tmfree((char*)pids);
    tmfree((char*)infos);

    for (int i = 0; i < g_queryInfo.superQueryInfo.threadCnt; i++) {
        pthread_join(pidsOfSub[i], NULL);
    }

    tmfree((char*)pidsOfSub);
    tmfree((char*)infosOfSub);

    //  taos_close(taos);// TODO: workaround to use separate taos connection;
    uint64_t endTs = taosGetTimestampMs();

    uint64_t totalQueried = g_queryInfo.specifiedQueryInfo.totalQueried +
        g_queryInfo.superQueryInfo.totalQueried;

    fprintf(stderr, "==== completed total queries: %"PRIu64", the QPS of all threads: %10.3f====\n",
            totalQueried,
            (double)(totalQueried/((endTs-startTs)/1000.0)));
    return 0;
}

static void stable_sub_callback(
        TAOS_SUB* tsub, TAOS_RES *res, void* param, int code) {
    if (res == NULL || taos_errno(res) != 0) {
        errorPrint2("%s() LN%d, failed to subscribe result, code:%d, reason:%s\n",
                __func__, __LINE__, code, taos_errstr(res));
        return;
    }

    if (param)
        fetchResult(res, (threadInfo *)param);
    // tao_unscribe() will free result.
}

static void specified_sub_callback(
        TAOS_SUB* tsub, TAOS_RES *res, void* param, int code) {
    if (res == NULL || taos_errno(res) != 0) {
        errorPrint2("%s() LN%d, failed to subscribe result, code:%d, reason:%s\n",
                __func__, __LINE__, code, taos_errstr(res));
        return;
    }

    if (param)
        fetchResult(res, (threadInfo *)param);
    // tao_unscribe() will free result.
}

static TAOS_SUB* subscribeImpl(
        QUERY_CLASS class,
        threadInfo *pThreadInfo,
        char *sql, char* topic, bool restart, uint64_t interval)
{
    TAOS_SUB* tsub = NULL;

    if ((SPECIFIED_CLASS == class)
            && (ASYNC_MODE == g_queryInfo.specifiedQueryInfo.asyncMode)) {
        tsub = taos_subscribe(
                pThreadInfo->taos,
                restart,
                topic, sql, specified_sub_callback, (void*)pThreadInfo,
                g_queryInfo.specifiedQueryInfo.subscribeInterval);
    } else if ((STABLE_CLASS == class)
            && (ASYNC_MODE == g_queryInfo.superQueryInfo.asyncMode)) {
        tsub = taos_subscribe(
                pThreadInfo->taos,
                restart,
                topic, sql, stable_sub_callback, (void*)pThreadInfo,
                g_queryInfo.superQueryInfo.subscribeInterval);
    } else {
        tsub = taos_subscribe(
                pThreadInfo->taos,
                restart,
                topic, sql, NULL, NULL, interval);
    }

    if (tsub == NULL) {
        errorPrint2("failed to create subscription. topic:%s, sql:%s\n", topic, sql);
        return NULL;
    }

    return tsub;
}

static void *superSubscribe(void *sarg) {
    threadInfo *pThreadInfo = (threadInfo *)sarg;
    char *subSqlStr = calloc(1, BUFFER_SIZE);
    assert(subSqlStr);

    TAOS_SUB*    tsub[MAX_QUERY_SQL_COUNT] = {0};
    uint64_t tsubSeq;

    setThreadName("superSub");

    if (pThreadInfo->ntables > MAX_QUERY_SQL_COUNT) {
        free(subSqlStr);
        errorPrint("The table number(%"PRId64") of the thread is more than max query sql count: %d\n",
                pThreadInfo->ntables, MAX_QUERY_SQL_COUNT);
        exit(EXIT_FAILURE);
    }

    if (pThreadInfo->taos == NULL) {
        pThreadInfo->taos = taos_connect(g_queryInfo.host,
                g_queryInfo.user,
                g_queryInfo.password,
                g_queryInfo.dbName,
                g_queryInfo.port);
        if (pThreadInfo->taos == NULL) {
            errorPrint2("[%d] Failed to connect to TDengine, reason:%s\n",
                    pThreadInfo->threadID, taos_errstr(NULL));
            free(subSqlStr);
            return NULL;
        }
    }

    char sqlStr[TSDB_DB_NAME_LEN + 5];
    sprintf(sqlStr, "USE %s", g_queryInfo.dbName);
    if (0 != queryDbExec(pThreadInfo->taos, sqlStr, NO_INSERT_TYPE, false)) {
        taos_close(pThreadInfo->taos);
        errorPrint2("use database %s failed!\n\n",
                g_queryInfo.dbName);
        free(subSqlStr);
        return NULL;
    }

    char topic[32] = {0};
    for (uint64_t i = pThreadInfo->start_table_from;
            i <= pThreadInfo->end_table_to; i++) {
        tsubSeq = i - pThreadInfo->start_table_from;
        verbosePrint("%s() LN%d, [%d], start=%"PRId64" end=%"PRId64" i=%"PRIu64"\n",
                __func__, __LINE__,
                pThreadInfo->threadID,
                pThreadInfo->start_table_from,
                pThreadInfo->end_table_to, i);
        sprintf(topic, "taosdemo-subscribe-%"PRIu64"-%"PRIu64"",
                i, pThreadInfo->querySeq);
        memset(subSqlStr, 0, BUFFER_SIZE);
        replaceChildTblName(
                g_queryInfo.superQueryInfo.sql[pThreadInfo->querySeq],
                subSqlStr, i);
        if (g_queryInfo.superQueryInfo.result[pThreadInfo->querySeq][0] != 0) {
            sprintf(pThreadInfo->filePath, "%s-%d",
                    g_queryInfo.superQueryInfo.result[pThreadInfo->querySeq],
                    pThreadInfo->threadID);
        }

        verbosePrint("%s() LN%d, [%d] subSqlStr: %s\n",
                __func__, __LINE__, pThreadInfo->threadID, subSqlStr);
        tsub[tsubSeq] = subscribeImpl(
                STABLE_CLASS,
                pThreadInfo, subSqlStr, topic,
                g_queryInfo.superQueryInfo.subscribeRestart,
                g_queryInfo.superQueryInfo.subscribeInterval);
        if (NULL == tsub[tsubSeq]) {
            taos_close(pThreadInfo->taos);
            free(subSqlStr);
            return NULL;
        }
    }

    // start loop to consume result
    int consumed[MAX_QUERY_SQL_COUNT];
    for (int i = 0; i < MAX_QUERY_SQL_COUNT; i++) {
        consumed[i] = 0;
    }
    TAOS_RES* res = NULL;

    uint64_t st = 0, et = 0;

    while ((g_queryInfo.superQueryInfo.endAfterConsume == -1)
            || (g_queryInfo.superQueryInfo.endAfterConsume >
                consumed[pThreadInfo->end_table_to
                - pThreadInfo->start_table_from])) {

        verbosePrint("super endAfterConsume: %d, consumed: %d\n",
                g_queryInfo.superQueryInfo.endAfterConsume,
                consumed[pThreadInfo->end_table_to
                - pThreadInfo->start_table_from]);
        for (uint64_t i = pThreadInfo->start_table_from;
                i <= pThreadInfo->end_table_to; i++) {
            tsubSeq = i - pThreadInfo->start_table_from;
            if (ASYNC_MODE == g_queryInfo.superQueryInfo.asyncMode) {
                continue;
            }

            st = taosGetTimestampMs();
            performancePrint("st: %"PRIu64" et: %"PRIu64" st-et: %"PRIu64"\n", st, et, (st - et));
            res = taos_consume(tsub[tsubSeq]);
            et = taosGetTimestampMs();
            performancePrint("st: %"PRIu64" et: %"PRIu64" delta: %"PRIu64"\n", st, et, (et - st));

            if (res) {
                if (g_queryInfo.superQueryInfo.result[pThreadInfo->querySeq][0] != 0) {
                    sprintf(pThreadInfo->filePath, "%s-%d",
                            g_queryInfo.superQueryInfo.result[pThreadInfo->querySeq],
                            pThreadInfo->threadID);
                    fetchResult(res, pThreadInfo);
                }
                consumed[tsubSeq] ++;

                if ((g_queryInfo.superQueryInfo.resubAfterConsume != -1)
                        && (consumed[tsubSeq] >=
                            g_queryInfo.superQueryInfo.resubAfterConsume)) {
                    verbosePrint("%s() LN%d, keepProgress:%d, resub super table query: %"PRIu64"\n",
                            __func__, __LINE__,
                            g_queryInfo.superQueryInfo.subscribeKeepProgress,
                            pThreadInfo->querySeq);
                    taos_unsubscribe(tsub[tsubSeq],
                            g_queryInfo.superQueryInfo.subscribeKeepProgress);
                    consumed[tsubSeq]= 0;
                    tsub[tsubSeq] = subscribeImpl(
                            STABLE_CLASS,
                            pThreadInfo, subSqlStr, topic,
                            g_queryInfo.superQueryInfo.subscribeRestart,
                            g_queryInfo.superQueryInfo.subscribeInterval
                            );
                    if (NULL == tsub[tsubSeq]) {
                        taos_close(pThreadInfo->taos);
                        free(subSqlStr);
                        return NULL;
                    }
                }
            }
        }
    }
    verbosePrint("%s() LN%d, super endAfterConsume: %d, consumed: %d\n",
            __func__, __LINE__,
            g_queryInfo.superQueryInfo.endAfterConsume,
            consumed[pThreadInfo->end_table_to - pThreadInfo->start_table_from]);
    taos_free_result(res);

    for (uint64_t i = pThreadInfo->start_table_from;
            i <= pThreadInfo->end_table_to; i++) {
        tsubSeq = i - pThreadInfo->start_table_from;
        taos_unsubscribe(tsub[tsubSeq], 0);
    }

    taos_close(pThreadInfo->taos);
    free(subSqlStr);
    return NULL;
}

static void *specifiedSubscribe(void *sarg) {
    threadInfo *pThreadInfo = (threadInfo *)sarg;
    //  TAOS_SUB*  tsub = NULL;

    setThreadName("specSub");

    if (pThreadInfo->taos == NULL) {
        pThreadInfo->taos = taos_connect(g_queryInfo.host,
                g_queryInfo.user,
                g_queryInfo.password,
                g_queryInfo.dbName,
                g_queryInfo.port);
        if (pThreadInfo->taos == NULL) {
            errorPrint2("[%d] Failed to connect to TDengine, reason:%s\n",
                    pThreadInfo->threadID, taos_errstr(NULL));
            return NULL;
        }
    }

    char sqlStr[TSDB_DB_NAME_LEN + 5];
    sprintf(sqlStr, "USE %s", g_queryInfo.dbName);
    if (0 != queryDbExec(pThreadInfo->taos, sqlStr, NO_INSERT_TYPE, false)) {
        taos_close(pThreadInfo->taos);
        return NULL;
    }

    sprintf(g_queryInfo.specifiedQueryInfo.topic[pThreadInfo->threadID],
            "taosdemo-subscribe-%"PRIu64"-%d",
            pThreadInfo->querySeq,
            pThreadInfo->threadID);
    if (g_queryInfo.specifiedQueryInfo.result[pThreadInfo->querySeq][0] != '\0') {
        sprintf(pThreadInfo->filePath, "%s-%d",
                g_queryInfo.specifiedQueryInfo.result[pThreadInfo->querySeq],
                pThreadInfo->threadID);
    }
    g_queryInfo.specifiedQueryInfo.tsub[pThreadInfo->threadID] = subscribeImpl(
            SPECIFIED_CLASS, pThreadInfo,
            g_queryInfo.specifiedQueryInfo.sql[pThreadInfo->querySeq],
            g_queryInfo.specifiedQueryInfo.topic[pThreadInfo->threadID],
            g_queryInfo.specifiedQueryInfo.subscribeRestart,
            g_queryInfo.specifiedQueryInfo.subscribeInterval);
    if (NULL == g_queryInfo.specifiedQueryInfo.tsub[pThreadInfo->threadID]) {
        taos_close(pThreadInfo->taos);
        return NULL;
    }

    // start loop to consume result

    g_queryInfo.specifiedQueryInfo.consumed[pThreadInfo->threadID] = 0;
    while((g_queryInfo.specifiedQueryInfo.endAfterConsume[pThreadInfo->querySeq] == -1)
            || (g_queryInfo.specifiedQueryInfo.consumed[pThreadInfo->threadID] <
                g_queryInfo.specifiedQueryInfo.endAfterConsume[pThreadInfo->querySeq])) {

        printf("consumed[%d]: %d, endAfterConsum[%"PRId64"]: %d\n",
                pThreadInfo->threadID,
                g_queryInfo.specifiedQueryInfo.consumed[pThreadInfo->threadID],
                pThreadInfo->querySeq,
                g_queryInfo.specifiedQueryInfo.endAfterConsume[pThreadInfo->querySeq]);
        if (ASYNC_MODE == g_queryInfo.specifiedQueryInfo.asyncMode) {
            continue;
        }

        g_queryInfo.specifiedQueryInfo.res[pThreadInfo->threadID] = taos_consume(
                g_queryInfo.specifiedQueryInfo.tsub[pThreadInfo->threadID]);
        if (g_queryInfo.specifiedQueryInfo.res[pThreadInfo->threadID]) {
            if (g_queryInfo.specifiedQueryInfo.result[pThreadInfo->querySeq][0]
                    != 0) {
                sprintf(pThreadInfo->filePath, "%s-%d",
                        g_queryInfo.specifiedQueryInfo.result[pThreadInfo->querySeq],
                        pThreadInfo->threadID);
            }
            fetchResult(
                    g_queryInfo.specifiedQueryInfo.res[pThreadInfo->threadID],
                    pThreadInfo);

            g_queryInfo.specifiedQueryInfo.consumed[pThreadInfo->threadID] ++;
            if ((g_queryInfo.specifiedQueryInfo.resubAfterConsume[pThreadInfo->querySeq] != -1)
                    && (g_queryInfo.specifiedQueryInfo.consumed[pThreadInfo->threadID] >=
                        g_queryInfo.specifiedQueryInfo.resubAfterConsume[pThreadInfo->querySeq])) {
                printf("keepProgress:%d, resub specified query: %"PRIu64"\n",
                        g_queryInfo.specifiedQueryInfo.subscribeKeepProgress,
                        pThreadInfo->querySeq);
                g_queryInfo.specifiedQueryInfo.consumed[pThreadInfo->threadID] = 0;
                taos_unsubscribe(g_queryInfo.specifiedQueryInfo.tsub[pThreadInfo->threadID],
                        g_queryInfo.specifiedQueryInfo.subscribeKeepProgress);
                g_queryInfo.specifiedQueryInfo.tsub[pThreadInfo->threadID] =
                    subscribeImpl(
                            SPECIFIED_CLASS,
                            pThreadInfo,
                            g_queryInfo.specifiedQueryInfo.sql[pThreadInfo->querySeq],
                            g_queryInfo.specifiedQueryInfo.topic[pThreadInfo->threadID],
                            g_queryInfo.specifiedQueryInfo.subscribeRestart,
                            g_queryInfo.specifiedQueryInfo.subscribeInterval);
                if (NULL == g_queryInfo.specifiedQueryInfo.tsub[pThreadInfo->threadID]) {
                    taos_close(pThreadInfo->taos);
                    return NULL;
                }
            }
        }
    }
    taos_free_result(g_queryInfo.specifiedQueryInfo.res[pThreadInfo->threadID]);
    taos_close(pThreadInfo->taos);

    return NULL;
}

static int subscribeTestProcess() {
    setupForAnsiEscape();
    printfQueryMeta();
    resetAfterAnsiEscape();

    prompt();

    TAOS * taos = NULL;
    taos = taos_connect(g_queryInfo.host,
            g_queryInfo.user,
            g_queryInfo.password,
            g_queryInfo.dbName,
            g_queryInfo.port);
    if (taos == NULL) {
        errorPrint2("Failed to connect to TDengine, reason:%s\n",
                taos_errstr(NULL));
        exit(EXIT_FAILURE);
    }

    if (0 != g_queryInfo.superQueryInfo.sqlCount) {
        getAllChildNameOfSuperTable(taos,
                g_queryInfo.dbName,
                g_queryInfo.superQueryInfo.sTblName,
                &g_queryInfo.superQueryInfo.childTblName,
                &g_queryInfo.superQueryInfo.childTblCount);
    }

    taos_close(taos); // TODO: workaround to use separate taos connection;

    pthread_t  *pids = NULL;
    threadInfo *infos = NULL;

    pthread_t  *pidsOfStable  = NULL;
    threadInfo *infosOfStable = NULL;

    //==== create threads for query for specified table
    if (g_queryInfo.specifiedQueryInfo.sqlCount <= 0) {
        debugPrint("%s() LN%d, sepcified query sqlCount %d.\n",
                __func__, __LINE__,
                g_queryInfo.specifiedQueryInfo.sqlCount);
    } else {
        if (g_queryInfo.specifiedQueryInfo.concurrent <= 0) {
            errorPrint2("%s() LN%d, sepcified query sqlCount %d.\n",
                    __func__, __LINE__,
                    g_queryInfo.specifiedQueryInfo.sqlCount);
            exit(EXIT_FAILURE);
        }

        pids  = calloc(
                1,
                g_queryInfo.specifiedQueryInfo.sqlCount *
                g_queryInfo.specifiedQueryInfo.concurrent *
                sizeof(pthread_t));
        infos = calloc(
                1,
                g_queryInfo.specifiedQueryInfo.sqlCount *
                g_queryInfo.specifiedQueryInfo.concurrent *
                sizeof(threadInfo));
        if ((NULL == pids) || (NULL == infos)) {
            errorPrint2("%s() LN%d, malloc failed for create threads\n", __func__, __LINE__);
            exit(EXIT_FAILURE);
        }

        for (int i = 0; i < g_queryInfo.specifiedQueryInfo.sqlCount; i++) {
            for (int j = 0; j < g_queryInfo.specifiedQueryInfo.concurrent; j++) {
                uint64_t seq = i * g_queryInfo.specifiedQueryInfo.concurrent + j;
                threadInfo *pThreadInfo = infos + seq;
                pThreadInfo->threadID = seq;
                pThreadInfo->querySeq = i;
                pThreadInfo->taos = NULL;  // TODO: workaround to use separate taos connection;
                pthread_create(pids + seq, NULL, specifiedSubscribe, pThreadInfo);
            }
        }
    }

    //==== create threads for super table query
    if (g_queryInfo.superQueryInfo.sqlCount <= 0) {
        debugPrint("%s() LN%d, super table query sqlCount %d.\n",
                __func__, __LINE__,
                g_queryInfo.superQueryInfo.sqlCount);
    } else {
        if ((g_queryInfo.superQueryInfo.sqlCount > 0)
                && (g_queryInfo.superQueryInfo.threadCnt > 0)) {
            pidsOfStable  = calloc(
                    1,
                    g_queryInfo.superQueryInfo.sqlCount *
                    g_queryInfo.superQueryInfo.threadCnt *
                    sizeof(pthread_t));
            infosOfStable = calloc(
                    1,
                    g_queryInfo.superQueryInfo.sqlCount *
                    g_queryInfo.superQueryInfo.threadCnt *
                    sizeof(threadInfo));
            if ((NULL == pidsOfStable) || (NULL == infosOfStable)) {
                errorPrint2("%s() LN%d, malloc failed for create threads\n",
                        __func__, __LINE__);
                // taos_close(taos);
                exit(EXIT_FAILURE);
            }

            int64_t ntables = g_queryInfo.superQueryInfo.childTblCount;
            int threads = g_queryInfo.superQueryInfo.threadCnt;

            int64_t a = ntables / threads;
            if (a < 1) {
                threads = ntables;
                a = 1;
            }

            int64_t b = 0;
            if (threads != 0) {
                b = ntables % threads;
            }

            for (uint64_t i = 0; i < g_queryInfo.superQueryInfo.sqlCount; i++) {
                uint64_t tableFrom = 0;
                for (int j = 0; j < threads; j++) {
                    uint64_t seq = i * threads + j;
                    threadInfo *pThreadInfo = infosOfStable + seq;
                    pThreadInfo->threadID = seq;
                    pThreadInfo->querySeq = i;

                    pThreadInfo->start_table_from = tableFrom;
                    pThreadInfo->ntables = j<b?a+1:a;
                    pThreadInfo->end_table_to = j<b?tableFrom+a:tableFrom+a-1;
                    tableFrom = pThreadInfo->end_table_to + 1;
                    pThreadInfo->taos = NULL; // TODO: workaround to use separate taos connection;
                    pthread_create(pidsOfStable + seq,
                            NULL, superSubscribe, pThreadInfo);
                }
            }

            g_queryInfo.superQueryInfo.threadCnt = threads;

            for (int i = 0; i < g_queryInfo.superQueryInfo.sqlCount; i++) {
                for (int j = 0; j < threads; j++) {
                    uint64_t seq = i * threads + j;
                    pthread_join(pidsOfStable[seq], NULL);
                }
            }
        }
    }

    for (int i = 0; i < g_queryInfo.specifiedQueryInfo.sqlCount; i++) {
        for (int j = 0; j < g_queryInfo.specifiedQueryInfo.concurrent; j++) {
            uint64_t seq = i * g_queryInfo.specifiedQueryInfo.concurrent + j;
            pthread_join(pids[seq], NULL);
        }
    }

    tmfree((char*)pids);
    tmfree((char*)infos);

    tmfree((char*)pidsOfStable);
    tmfree((char*)infosOfStable);
    //   taos_close(taos);
    return 0;
}

static void initOfInsertMeta() {
    memset(&g_Dbs, 0, sizeof(SDbs));

    // set default values
    tstrncpy(g_Dbs.host, "127.0.0.1", MAX_HOSTNAME_SIZE);
    g_Dbs.port = 6030;
    tstrncpy(g_Dbs.user, TSDB_DEFAULT_USER, MAX_USERNAME_SIZE);
    tstrncpy(g_Dbs.password, TSDB_DEFAULT_PASS, SHELL_MAX_PASSWORD_LEN);
    g_Dbs.threadCount = 2;

    g_Dbs.use_metric = g_args.use_metric;
}

static void initOfQueryMeta() {
    memset(&g_queryInfo, 0, sizeof(SQueryMetaInfo));

    // set default values
    tstrncpy(g_queryInfo.host, "127.0.0.1", MAX_HOSTNAME_SIZE);
    g_queryInfo.port = 6030;
    tstrncpy(g_queryInfo.user, TSDB_DEFAULT_USER, MAX_USERNAME_SIZE);
    tstrncpy(g_queryInfo.password, TSDB_DEFAULT_PASS, SHELL_MAX_PASSWORD_LEN);
}

static void setParaFromArg() {
    if (g_args.host) {
        tstrncpy(g_Dbs.host, g_args.host, MAX_HOSTNAME_SIZE);
    } else {
        tstrncpy(g_Dbs.host, "127.0.0.1", MAX_HOSTNAME_SIZE);
    }

    if (g_args.user) {
        tstrncpy(g_Dbs.user, g_args.user, MAX_USERNAME_SIZE);
    }

    tstrncpy(g_Dbs.password, g_args.password, SHELL_MAX_PASSWORD_LEN);

    if (g_args.port) {
        g_Dbs.port = g_args.port;
    }

    g_Dbs.threadCount = g_args.num_of_threads;
    g_Dbs.threadCountByCreateTbl = g_args.num_of_threads;

    g_Dbs.dbCount = 1;
    g_Dbs.db[0].drop = true;

    tstrncpy(g_Dbs.db[0].dbName, g_args.database, TSDB_DB_NAME_LEN);
    g_Dbs.db[0].dbCfg.replica = g_args.replica;
    tstrncpy(g_Dbs.db[0].dbCfg.precision, "ms", SMALL_BUFF_LEN);

    tstrncpy(g_Dbs.resultFile, g_args.output_file, MAX_FILE_NAME_LEN);

    g_Dbs.use_metric = g_args.use_metric;
    g_Dbs.insert_only = g_args.insert_only;

    g_Dbs.do_aggreFunc = true;

    char dataString[TSDB_MAX_BYTES_PER_ROW];
    char **data_type = g_args.datatype;

    memset(dataString, 0, TSDB_MAX_BYTES_PER_ROW);

    if (strcasecmp(data_type[0], "BINARY") == 0
            || strcasecmp(data_type[0], "BOOL") == 0
            || strcasecmp(data_type[0], "NCHAR") == 0 ) {
        g_Dbs.do_aggreFunc = false;
    }

    if (g_args.use_metric) {
        g_Dbs.db[0].superTblCount = 1;
        tstrncpy(g_Dbs.db[0].superTbls[0].sTblName, "meters", TSDB_TABLE_NAME_LEN);
        g_Dbs.db[0].superTbls[0].childTblCount = g_args.num_of_tables;
        g_Dbs.threadCount = g_args.num_of_threads;
        g_Dbs.threadCountByCreateTbl = g_args.num_of_threads;
        g_Dbs.asyncMode = g_args.async_mode;

        g_Dbs.db[0].superTbls[0].autoCreateTable = PRE_CREATE_SUBTBL;
        g_Dbs.db[0].superTbls[0].childTblExists = TBL_NO_EXISTS;
        g_Dbs.db[0].superTbls[0].disorderRange = g_args.disorderRange;
        g_Dbs.db[0].superTbls[0].disorderRatio = g_args.disorderRatio;
        tstrncpy(g_Dbs.db[0].superTbls[0].childTblPrefix,
                g_args.tb_prefix, TBNAME_PREFIX_LEN);
        tstrncpy(g_Dbs.db[0].superTbls[0].dataSource, "rand", SMALL_BUFF_LEN);

        if (g_args.iface == INTERFACE_BUT) {
            g_Dbs.db[0].superTbls[0].iface = TAOSC_IFACE;
        } else {
            g_Dbs.db[0].superTbls[0].iface = g_args.iface;
        }
        tstrncpy(g_Dbs.db[0].superTbls[0].startTimestamp,
                "2017-07-14 10:40:00.000", MAX_TB_NAME_SIZE);
        g_Dbs.db[0].superTbls[0].timeStampStep = g_args.timestamp_step;

        g_Dbs.db[0].superTbls[0].insertRows = g_args.num_of_DPT;
        g_Dbs.db[0].superTbls[0].maxSqlLen = g_args.max_sql_len;

        g_Dbs.db[0].superTbls[0].columnCount = 0;
        for (int i = 0; i < MAX_NUM_COLUMNS; i++) {
            if (data_type[i] == NULL) {
                break;
            }

            tstrncpy(g_Dbs.db[0].superTbls[0].columns[i].dataType,
                    data_type[i], min(DATATYPE_BUFF_LEN, strlen(data_type[i]) + 1));
            g_Dbs.db[0].superTbls[0].columns[i].dataLen = g_args.len_of_binary;
            g_Dbs.db[0].superTbls[0].columnCount++;
        }

        if (g_Dbs.db[0].superTbls[0].columnCount > g_args.num_of_CPR) {
            g_Dbs.db[0].superTbls[0].columnCount = g_args.num_of_CPR;
        } else {
            for (int i = g_Dbs.db[0].superTbls[0].columnCount;
                    i < g_args.num_of_CPR; i++) {
                tstrncpy(g_Dbs.db[0].superTbls[0].columns[i].dataType,
                        "INT", min(DATATYPE_BUFF_LEN, strlen("INT") + 1));
                g_Dbs.db[0].superTbls[0].columns[i].dataLen = 0;
                g_Dbs.db[0].superTbls[0].columnCount++;
            }
        }

        tstrncpy(g_Dbs.db[0].superTbls[0].tags[0].dataType,
                "INT", min(DATATYPE_BUFF_LEN, strlen("INT") + 1));
        g_Dbs.db[0].superTbls[0].tags[0].dataLen = 0;

        tstrncpy(g_Dbs.db[0].superTbls[0].tags[1].dataType,
                "BINARY", min(DATATYPE_BUFF_LEN, strlen("BINARY") + 1));
        g_Dbs.db[0].superTbls[0].tags[1].dataLen = g_args.len_of_binary;
        g_Dbs.db[0].superTbls[0].tagCount = 2;
    } else {
        g_Dbs.threadCountByCreateTbl = g_args.num_of_threads;
        g_Dbs.db[0].superTbls[0].tagCount = 0;
    }
}

/* Function to do regular expression check */
static int regexMatch(const char *s, const char *reg, int cflags) {
    regex_t regex;
    char    msgbuf[100] = {0};

    /* Compile regular expression */
    if (regcomp(&regex, reg, cflags) != 0) {
        ERROR_EXIT("Fail to compile regex\n");
    }

    /* Execute regular expression */
    int reti = regexec(&regex, s, 0, NULL, 0);
    if (!reti) {
        regfree(&regex);
        return 1;
    } else if (reti == REG_NOMATCH) {
        regfree(&regex);
        return 0;
    } else {
        regerror(reti, &regex, msgbuf, sizeof(msgbuf));
        regfree(&regex);
        printf("Regex match failed: %s\n", msgbuf);
        exit(EXIT_FAILURE);
    }

    return 0;
}

static int isCommentLine(char *line) {
    if (line == NULL) return 1;

    return regexMatch(line, "^\\s*#.*", REG_EXTENDED);
}

static void querySqlFile(TAOS* taos, char* sqlFile)
{
    FILE *fp = fopen(sqlFile, "r");
    if (fp == NULL) {
        printf("failed to open file %s, reason:%s\n", sqlFile, strerror(errno));
        return;
    }

    int       read_len = 0;
    char *    cmd = calloc(1, TSDB_MAX_BYTES_PER_ROW);
    size_t    cmd_len = 0;
    char *    line = NULL;
    size_t    line_len = 0;

    double t = taosGetTimestampMs();

    while((read_len = tgetline(&line, &line_len, fp)) != -1) {
        if (read_len >= TSDB_MAX_BYTES_PER_ROW) continue;
        line[--read_len] = '\0';

        if (read_len == 0 || isCommentLine(line)) {  // line starts with #
            continue;
        }

        if (line[read_len - 1] == '\\') {
            line[read_len - 1] = ' ';
            memcpy(cmd + cmd_len, line, read_len);
            cmd_len += read_len;
            continue;
        }

        memcpy(cmd + cmd_len, line, read_len);
        if (0 != queryDbExec(taos, cmd, NO_INSERT_TYPE, false)) {
            errorPrint2("%s() LN%d, queryDbExec %s failed!\n",
                    __func__, __LINE__, cmd);
            tmfree(cmd);
            tmfree(line);
            tmfclose(fp);
            return;
        }
        memset(cmd, 0, TSDB_MAX_BYTES_PER_ROW);
        cmd_len = 0;
    }

    t = taosGetTimestampMs() - t;
    printf("run %s took %.6f second(s)\n\n", sqlFile, t);

    tmfree(cmd);
    tmfree(line);
    tmfclose(fp);
    return;
}

static void testMetaFile() {
    if (INSERT_TEST == g_args.test_mode) {
        if (g_Dbs.cfgDir[0])
            taos_options(TSDB_OPTION_CONFIGDIR, g_Dbs.cfgDir);

        insertTestProcess();

    } else if (QUERY_TEST == g_args.test_mode) {
        if (g_queryInfo.cfgDir[0])
            taos_options(TSDB_OPTION_CONFIGDIR, g_queryInfo.cfgDir);

        queryTestProcess();

    } else if (SUBSCRIBE_TEST == g_args.test_mode) {
        if (g_queryInfo.cfgDir[0])
            taos_options(TSDB_OPTION_CONFIGDIR, g_queryInfo.cfgDir);

        subscribeTestProcess();

    }  else {
        ;
    }
}

static void queryResult() {
    // query data

    pthread_t read_id;
    threadInfo *pThreadInfo = calloc(1, sizeof(threadInfo));
    assert(pThreadInfo);
    pThreadInfo->start_time = 1500000000000;  // 2017-07-14 10:40:00.000
    pThreadInfo->start_table_from = 0;

    //pThreadInfo->do_aggreFunc = g_Dbs.do_aggreFunc;
    if (g_args.use_metric) {
        pThreadInfo->ntables = g_Dbs.db[0].superTbls[0].childTblCount;
        pThreadInfo->end_table_to = g_Dbs.db[0].superTbls[0].childTblCount - 1;
        pThreadInfo->stbInfo = &g_Dbs.db[0].superTbls[0];
        tstrncpy(pThreadInfo->tb_prefix,
                g_Dbs.db[0].superTbls[0].childTblPrefix, TBNAME_PREFIX_LEN);
    } else {
        pThreadInfo->ntables = g_args.num_of_tables;
        pThreadInfo->end_table_to = g_args.num_of_tables -1;
        tstrncpy(pThreadInfo->tb_prefix, g_args.tb_prefix, TSDB_TABLE_NAME_LEN);
    }

    pThreadInfo->taos = taos_connect(
            g_Dbs.host,
            g_Dbs.user,
            g_Dbs.password,
            g_Dbs.db[0].dbName,
            g_Dbs.port);
    if (pThreadInfo->taos == NULL) {
        free(pThreadInfo);
        errorPrint2("Failed to connect to TDengine, reason:%s\n",
                taos_errstr(NULL));
        exit(EXIT_FAILURE);
    }

    tstrncpy(pThreadInfo->filePath, g_Dbs.resultFile, MAX_FILE_NAME_LEN);

    if (!g_Dbs.use_metric) {
        pthread_create(&read_id, NULL, readTable, pThreadInfo);
    } else {
        pthread_create(&read_id, NULL, readMetric, pThreadInfo);
    }
    pthread_join(read_id, NULL);
    taos_close(pThreadInfo->taos);
    free(pThreadInfo);
}

static void testCmdLine() {

    if (strlen(configDir)) {
        wordexp_t full_path;
        if (wordexp(configDir, &full_path, 0) != 0) {
            errorPrint("Invalid path %s\n", configDir);
            return;
        }
        taos_options(TSDB_OPTION_CONFIGDIR, full_path.we_wordv[0]);
        wordfree(&full_path);
    }

    g_args.test_mode = INSERT_TEST;
    insertTestProcess();

    if (false == g_Dbs.insert_only)
        queryResult();
}

int main(int argc, char *argv[]) {
    parse_args(argc, argv, &g_args);

    debugPrint("meta file: %s\n", g_args.metaFile);

    if (g_args.metaFile) {
        initOfInsertMeta();
        initOfQueryMeta();

        if (false == getInfoFromJsonFile(g_args.metaFile)) {
            printf("Failed to read %s\n", g_args.metaFile);
            return 1;
        }

        testMetaFile();
    } else {
        memset(&g_Dbs, 0, sizeof(SDbs));
        setParaFromArg();

        if (NULL != g_args.sqlFile) {
            TAOS* qtaos = taos_connect(
                    g_Dbs.host,
                    g_Dbs.user,
                    g_Dbs.password,
                    g_Dbs.db[0].dbName,
                    g_Dbs.port);
            querySqlFile(qtaos, g_args.sqlFile);
            taos_close(qtaos);

        } else {
            testCmdLine();
        }

        if (g_dupstr)
            free(g_dupstr);
    }

    return 0;
}
<|MERGE_RESOLUTION|>--- conflicted
+++ resolved
@@ -3328,12 +3328,9 @@
         }
 
         len = 0;
-<<<<<<< HEAD
-        if (0 != queryDbExec(pThreadInfo->taos, pThreadInfo->buffer, NO_INSERT_TYPE, false)) {
-=======
+
         if (0 != queryDbExec(pThreadInfo->taos, pThreadInfo->buffer,
                     NO_INSERT_TYPE, false)) {
->>>>>>> 459eb331
             errorPrint2("queryDbExec() failed. buffer:\n%s\n", pThreadInfo->buffer);
             free(pThreadInfo->buffer);
             return NULL;
