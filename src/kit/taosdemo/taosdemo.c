﻿/*
 * Copyright (c) 2019 TAOS Data, Inc. <jhtao@taosdata.com>
 *
 * This program is free software: you can use, redistribute, and/or modify
 * it under the terms of the GNU Affero General Public License, version 3
 * or later ("AGPL"), as published by the Free Software Foundation.
 *
 * This program is distributed in the hope that it will be useful, but WITHOUT
 * ANY WARRANTY; without even the implied warranty of MERCHANTABILITY or
 * FITNESS FOR A PARTICULAR PURPOSE.
 *
 * You should have received a copy of the GNU Affero General Public License
 * along with this program. If not, see <http://www.gnu.org/licenses/>.
 */


/*
   when in some thread query return error, thread don't exit, but return, otherwise coredump in other thread.
*/

#include <stdint.h>
#define _GNU_SOURCE
#define CURL_STATICLIB

#ifdef LINUX
  #include <argp.h>
  #include <inttypes.h>
  #ifndef _ALPINE
    #include <error.h>
  #endif
  #include <pthread.h>
  #include <semaphore.h>
  #include <stdbool.h>
  #include <stdio.h>
  #include <string.h>
  #include <sys/time.h>
  #include <time.h>
  #include <unistd.h>
  #include <wordexp.h>
  #include <regex.h>
#else
  #include <regex.h>
  #include <stdio.h>
#endif

#include <assert.h>
#include <stdlib.h>
#include "cJSON.h"

#include "os.h"
#include "taos.h"
#include "taoserror.h"
#include "tutil.h"

#define REQ_EXTRA_BUF_LEN   1024
#define RESP_BUF_LEN        4096

extern char configDir[];

#define INSERT_JSON_NAME      "insert.json"
#define QUERY_JSON_NAME       "query.json"
#define SUBSCRIBE_JSON_NAME   "subscribe.json"

enum TEST_MODE {
    INSERT_TEST,            // 0
    QUERY_TEST,             // 1
    SUBSCRIBE_TEST,         // 2
    INVAID_TEST
};

#define MAX_RECORDS_PER_REQ     32766

#define HEAD_BUFF_LEN    1024*24  // 16*1024 + (192+32)*2 + insert into ..

#define MAX_SQL_SIZE       65536
#define BUFFER_SIZE        (65536*2)
#define COND_BUF_LEN        BUFFER_SIZE - 30
#define MAX_USERNAME_SIZE  64
#define MAX_PASSWORD_SIZE  64
#define MAX_DB_NAME_SIZE   64
#define MAX_HOSTNAME_SIZE  64
#define MAX_TB_NAME_SIZE   64
#define MAX_DATA_SIZE      (16*1024)+20     // max record len: 16*1024, timestamp string and ,('') need extra space
#define MAX_NUM_DATATYPE   10
#define OPT_ABORT          1 /* –abort */
#define STRING_LEN         60000
#define MAX_PREPARED_RAND  1000000
#define MAX_FILE_NAME_LEN  256

#define   MAX_SAMPLES_ONCE_FROM_FILE   10000
#define   MAX_NUM_DATATYPE 10

#define   MAX_DB_COUNT           8
#define   MAX_SUPER_TABLE_COUNT  200
#define   MAX_COLUMN_COUNT       1024
#define   MAX_TAG_COUNT          128

#define   MAX_QUERY_SQL_COUNT    100
#define   MAX_QUERY_SQL_LENGTH   1024

#define   MAX_DATABASE_COUNT     256
#define INPUT_BUF_LEN   256

#define DEFAULT_TIMESTAMP_STEP  1


typedef enum CREATE_SUB_TALBE_MOD_EN {
  PRE_CREATE_SUBTBL,
  AUTO_CREATE_SUBTBL,
  NO_CREATE_SUBTBL
} CREATE_SUB_TALBE_MOD_EN;

typedef enum TALBE_EXISTS_EN {
  TBL_NO_EXISTS,
  TBL_ALREADY_EXISTS,
  TBL_EXISTS_BUTT
} TALBE_EXISTS_EN;

enum enumSYNC_MODE {
  SYNC_MODE,
  ASYNC_MODE,
  MODE_BUT
};

enum enum_TAOS_INTERFACE {
    TAOSC_IFACE,
    REST_IFACE,
    STMT_IFACE,
    INTERFACE_BUT
};

typedef enum enumQUERY_CLASS {
    SPECIFIED_CLASS,
    STABLE_CLASS,
    CLASS_BUT
} QUERY_CLASS;

typedef enum enum_PROGRESSIVE_OR_INTERLACE {
    PROGRESSIVE_INSERT_MODE,
    INTERLACE_INSERT_MODE,
    INVALID_INSERT_MODE
} PROG_OR_INTERLACE_MODE;

typedef enum enumQUERY_TYPE {
  NO_INSERT_TYPE,
  INSERT_TYPE,
  QUERY_TYPE_BUT
} QUERY_TYPE;

enum _show_db_index {
  TSDB_SHOW_DB_NAME_INDEX,
  TSDB_SHOW_DB_CREATED_TIME_INDEX,
  TSDB_SHOW_DB_NTABLES_INDEX,
  TSDB_SHOW_DB_VGROUPS_INDEX,
  TSDB_SHOW_DB_REPLICA_INDEX,
  TSDB_SHOW_DB_QUORUM_INDEX,
  TSDB_SHOW_DB_DAYS_INDEX,
  TSDB_SHOW_DB_KEEP_INDEX,
  TSDB_SHOW_DB_CACHE_INDEX,
  TSDB_SHOW_DB_BLOCKS_INDEX,
  TSDB_SHOW_DB_MINROWS_INDEX,
  TSDB_SHOW_DB_MAXROWS_INDEX,
  TSDB_SHOW_DB_WALLEVEL_INDEX,
  TSDB_SHOW_DB_FSYNC_INDEX,
  TSDB_SHOW_DB_COMP_INDEX,
  TSDB_SHOW_DB_CACHELAST_INDEX,
  TSDB_SHOW_DB_PRECISION_INDEX,
  TSDB_SHOW_DB_UPDATE_INDEX,
  TSDB_SHOW_DB_STATUS_INDEX,
  TSDB_MAX_SHOW_DB
};

// -----------------------------------------SHOW TABLES CONFIGURE -------------------------------------
enum _show_stables_index {
  TSDB_SHOW_STABLES_NAME_INDEX,
  TSDB_SHOW_STABLES_CREATED_TIME_INDEX,
  TSDB_SHOW_STABLES_COLUMNS_INDEX,
  TSDB_SHOW_STABLES_METRIC_INDEX,
  TSDB_SHOW_STABLES_UID_INDEX,
  TSDB_SHOW_STABLES_TID_INDEX,
  TSDB_SHOW_STABLES_VGID_INDEX,
  TSDB_MAX_SHOW_STABLES
};

enum _describe_table_index {
  TSDB_DESCRIBE_METRIC_FIELD_INDEX,
  TSDB_DESCRIBE_METRIC_TYPE_INDEX,
  TSDB_DESCRIBE_METRIC_LENGTH_INDEX,
  TSDB_DESCRIBE_METRIC_NOTE_INDEX,
  TSDB_MAX_DESCRIBE_METRIC
};

typedef struct {
  char field[TSDB_COL_NAME_LEN + 1];
  char type[16];
  int length;
  char note[128];
} SColDes;

/* Used by main to communicate with parse_opt. */
typedef struct SArguments_S {
  char *   metaFile;
  uint32_t test_mode;
  char *   host;
  uint16_t port;
  uint16_t iface;
  char *   user;
  char *   password;
  char *   database;
  int      replica;
  char *   tb_prefix;
  char *   sqlFile;
  bool     use_metric;
  bool     drop_database;
  bool     insert_only;
  bool     answer_yes;
  bool     debug_print;
  bool     verbose_print;
  bool     performance_print;
  char *   output_file;
  bool     async_mode;
  char *   datatype[MAX_NUM_DATATYPE + 1];
  uint32_t len_of_binary;
  uint32_t num_of_CPR;
  uint32_t num_of_threads;
  uint64_t insert_interval;
  int64_t  query_times;
  uint64_t interlace_rows;
  uint64_t num_of_RPR;                  // num_of_records_per_req
  uint64_t max_sql_len;
  int64_t  num_of_tables;
  int64_t  num_of_DPT;
  int      abort;
  int      disorderRatio;               // 0: no disorder, >0: x%
  int      disorderRange;               // ms or us by database precision
  uint32_t method_of_delete;
  char **  arg_list;
  uint64_t totalInsertRows;
  uint64_t totalAffectedRows;
} SArguments;

typedef struct SColumn_S {
  char      field[TSDB_COL_NAME_LEN + 1];
  char      dataType[MAX_TB_NAME_SIZE];
  uint32_t  dataLen;
  char  note[128];
} StrColumn;

typedef struct SSuperTable_S {
  char         sTblName[MAX_TB_NAME_SIZE+1];
  int64_t      childTblCount;
  bool         childTblExists;          // 0: no, 1: yes
  uint64_t     batchCreateTableNum;     // 0: no batch,  > 0: batch table number in one sql
  uint8_t      autoCreateTable;         // 0: create sub table, 1: auto create sub table
  char         childTblPrefix[MAX_TB_NAME_SIZE];
  char         dataSource[MAX_TB_NAME_SIZE+1];  // rand_gen or sample
  uint16_t     insertMode;              // 0: taosc, 1: rest, 2: stmt
  int64_t      childTblLimit;
  uint64_t     childTblOffset;

//  int          multiThreadWriteOneTbl;  // 0: no, 1: yes
  uint64_t     interlaceRows;           //
  int          disorderRatio;           // 0: no disorder, >0: x%
  int          disorderRange;           // ms or us by database precision
  uint64_t     maxSqlLen;               //

  uint64_t     insertInterval;          // insert interval, will override global insert interval
  int64_t      insertRows;
  int64_t      timeStampStep;
  char         startTimestamp[MAX_TB_NAME_SIZE];
  char         sampleFormat[MAX_TB_NAME_SIZE];  // csv, json
  char         sampleFile[MAX_FILE_NAME_LEN+1];
  char         tagsFile[MAX_FILE_NAME_LEN+1];

  uint32_t     columnCount;
  StrColumn    columns[MAX_COLUMN_COUNT];
  uint32_t     tagCount;
  StrColumn    tags[MAX_TAG_COUNT];

  char*        childTblName;
  char*        colsOfCreateChildTable;
  uint64_t     lenOfOneRow;
  uint64_t     lenOfTagOfOneRow;

  char*        sampleDataBuf;
  //int          sampleRowCount;
  //int          sampleUsePos;

  uint32_t     tagSource;    // 0: rand, 1: tag sample
  char*        tagDataBuf;
  uint32_t     tagSampleCount;
  uint32_t     tagUsePos;

  // statistics
  uint64_t     totalInsertRows;
  uint64_t     totalAffectedRows;
} SSuperTable;

typedef struct {
  char     name[TSDB_DB_NAME_LEN + 1];
  char     create_time[32];
  int64_t  ntables;
  int32_t  vgroups;
  int16_t  replica;
  int16_t  quorum;
  int16_t  days;
  char     keeplist[32];
  int32_t  cache; //MB
  int32_t  blocks;
  int32_t  minrows;
  int32_t  maxrows;
  int8_t   wallevel;
  int32_t  fsync;
  int8_t   comp;
  int8_t   cachelast;
  char     precision[8];   // time resolution
  int8_t   update;
  char     status[16];
} SDbInfo;

typedef struct SDbCfg_S {
//  int       maxtablesPerVnode;
  uint32_t  minRows;        // 0 means default
  uint32_t  maxRows;        // 0 means default
  int       comp;
  int       walLevel;
  int       cacheLast;
  int       fsync;
  int       replica;
  int       update;
  int       keep;
  int       days;
  int       cache;
  int       blocks;
  int       quorum;
  char      precision[MAX_TB_NAME_SIZE];
} SDbCfg;

typedef struct SDataBase_S {
  char         dbName[MAX_DB_NAME_SIZE];
  bool         drop;  // 0: use exists, 1: if exists, drop then new create
  SDbCfg       dbCfg;
  uint64_t     superTblCount;
  SSuperTable  superTbls[MAX_SUPER_TABLE_COUNT];
} SDataBase;

typedef struct SDbs_S {
  char         cfgDir[MAX_FILE_NAME_LEN+1];
  char         host[MAX_HOSTNAME_SIZE];
  struct sockaddr_in serv_addr;

  uint16_t     port;
  char         user[MAX_USERNAME_SIZE];
  char         password[MAX_PASSWORD_SIZE];
  char         resultFile[MAX_FILE_NAME_LEN+1];
  bool         use_metric;
  bool         insert_only;
  bool         do_aggreFunc;
  bool         asyncMode;

  uint32_t     threadCount;
  uint32_t     threadCountByCreateTbl;
  uint32_t     dbCount;
  SDataBase    db[MAX_DB_COUNT];

  // statistics
  uint64_t     totalInsertRows;
  uint64_t     totalAffectedRows;

} SDbs;

typedef struct SpecifiedQueryInfo_S {
  uint64_t     queryInterval;  // 0: unlimit  > 0   loop/s
  uint64_t     concurrent;
  uint64_t     sqlCount;
  uint32_t     asyncMode; // 0: sync, 1: async
  uint64_t     subscribeInterval; // ms
  uint64_t     queryTimes;
  int          subscribeRestart;
  int          subscribeKeepProgress;
  char         sql[MAX_QUERY_SQL_COUNT][MAX_QUERY_SQL_LENGTH+1];
  char         result[MAX_QUERY_SQL_COUNT][MAX_FILE_NAME_LEN+1];
  int          resubAfterConsume[MAX_QUERY_SQL_COUNT];
  TAOS_SUB*    tsub[MAX_QUERY_SQL_COUNT];
  uint64_t     totalQueried;
} SpecifiedQueryInfo;

typedef struct SuperQueryInfo_S {
  char         sTblName[MAX_TB_NAME_SIZE+1];
  uint64_t     queryInterval;  // 0: unlimit  > 0   loop/s
  uint32_t     threadCnt;
  uint32_t     asyncMode; // 0: sync, 1: async
  uint64_t     subscribeInterval; // ms
  int          subscribeRestart;
  int          subscribeKeepProgress;
  uint64_t     queryTimes;
  int64_t      childTblCount;
  char         childTblPrefix[MAX_TB_NAME_SIZE];
  uint64_t     sqlCount;
  char         sql[MAX_QUERY_SQL_COUNT][MAX_QUERY_SQL_LENGTH+1];
  char         result[MAX_QUERY_SQL_COUNT][MAX_FILE_NAME_LEN+1];
  int          resubAfterConsume[MAX_QUERY_SQL_COUNT];
  TAOS_SUB*    tsub[MAX_QUERY_SQL_COUNT];

  char*        childTblName;
  uint64_t     totalQueried;
} SuperQueryInfo;

typedef struct SQueryMetaInfo_S {
  char         cfgDir[MAX_FILE_NAME_LEN+1];
  char         host[MAX_HOSTNAME_SIZE];
  uint16_t     port;
  struct       sockaddr_in serv_addr;
  char         user[MAX_USERNAME_SIZE];
  char         password[MAX_PASSWORD_SIZE];
  char         dbName[MAX_DB_NAME_SIZE+1];
  char         queryMode[MAX_TB_NAME_SIZE];  // taosc, rest

  SpecifiedQueryInfo  specifiedQueryInfo;
  SuperQueryInfo      superQueryInfo;
  uint64_t     totalQueried;
} SQueryMetaInfo;

typedef struct SThreadInfo_S {
  TAOS *    taos;
  TAOS_STMT *stmt;
  int       threadID;
  char      db_name[MAX_DB_NAME_SIZE+1];
  uint32_t  time_precision;
  char      fp[4096];
  char      tb_prefix[MAX_TB_NAME_SIZE];
  uint64_t  start_table_from;
  uint64_t  end_table_to;
  int64_t   ntables;
  uint64_t  data_of_rate;
  int64_t   start_time;
  char*     cols;
  bool      use_metric;
  SSuperTable* superTblInfo;
  char      *buffer;    // sql cmd buffer

  // for async insert
  tsem_t    lock_sem;
  int64_t   counter;
  uint64_t  st;
  uint64_t  et;
  uint64_t  lastTs;

  // sample data
  int64_t   samplePos;
  // statistics
  uint64_t  totalInsertRows;
  uint64_t  totalAffectedRows;

  // insert delay statistics
  uint64_t  cntDelay;
  uint64_t  totalDelay;
  uint64_t  avgDelay;
  uint64_t  maxDelay;
  uint64_t  minDelay;

  // seq of query or subscribe
  uint64_t  querySeq;   // sequence number of sql command

} threadInfo;

#ifdef WINDOWS
#define _CRT_RAND_S

#include <windows.h>
#include <winsock2.h>

typedef unsigned __int32 uint32_t;

#pragma comment ( lib, "ws2_32.lib" )
// Some old MinGW/CYGWIN distributions don't define this:
#ifndef ENABLE_VIRTUAL_TERMINAL_PROCESSING
  #define ENABLE_VIRTUAL_TERMINAL_PROCESSING  0x0004
#endif // ENABLE_VIRTUAL_TERMINAL_PROCESSING

static HANDLE g_stdoutHandle;
static DWORD g_consoleMode;

static void setupForAnsiEscape(void) {
  DWORD mode = 0;
  g_stdoutHandle = GetStdHandle(STD_OUTPUT_HANDLE);

  if(g_stdoutHandle == INVALID_HANDLE_VALUE) {
    exit(GetLastError());
  }

  if(!GetConsoleMode(g_stdoutHandle, &mode)) {
    exit(GetLastError());
  }

  g_consoleMode = mode;

  // Enable ANSI escape codes
  mode |= ENABLE_VIRTUAL_TERMINAL_PROCESSING;

  if(!SetConsoleMode(g_stdoutHandle, mode)) {
    exit(GetLastError());
  }
}

static void resetAfterAnsiEscape(void) {
  // Reset colors
  printf("\x1b[0m");

  // Reset console mode
  if(!SetConsoleMode(g_stdoutHandle, g_consoleMode)) {
    exit(GetLastError());
  }
}

static int taosRandom()
{
    int number;
    rand_s(&number);

    return number;
}
#else   // Not windows
static void setupForAnsiEscape(void) {}

static void resetAfterAnsiEscape(void) {
  // Reset colors
  printf("\x1b[0m");
}

#include <time.h>

static int taosRandom()
{
  return rand();
}

#endif // ifdef Windows

static void prompt();
static void prompt2();
static int createDatabasesAndStables();
static void createChildTables();
static int queryDbExec(TAOS *taos, char *command, QUERY_TYPE type, bool quiet);
static int postProceSql(char *host, struct sockaddr_in *pServAddr, uint16_t port,
        char* sqlstr, char *resultFile);

/* ************ Global variables ************  */

int32_t  randint[MAX_PREPARED_RAND];
int64_t  randbigint[MAX_PREPARED_RAND];
float    randfloat[MAX_PREPARED_RAND];
double   randdouble[MAX_PREPARED_RAND];
char *aggreFunc[] = {"*", "count(*)", "avg(col0)", "sum(col0)",
    "max(col0)", "min(col0)", "first(col0)", "last(col0)"};

SArguments g_args = {
                     NULL,            // metaFile
                     0,               // test_mode
                     "127.0.0.1",     // host
                     6030,            // port
                     TAOSC_IFACE,     // iface
                     "root",          // user
                     #ifdef _TD_POWER_
                     "powerdb",      // password
                     #else
                     "taosdata",      // password
                     #endif
                     "test",          // database
                     1,               // replica
                     "t",             // tb_prefix
                     NULL,            // sqlFile
                     true,            // use_metric
                     true,            // drop_database
                     true,            // insert_only
                     false,           // debug_print
                     false,           // verbose_print
                     false,           // performance statistic print
                     false,           // answer_yes;
                     "./output.txt",  // output_file
                     0,               // mode : sync or async
                     {
                     "INT",           // datatype
                     "INT",           // datatype
                     "INT",           // datatype
                     "INT",           // datatype
                     },
                     16,              // len_of_binary
                     4,               // num_of_CPR
                     10,              // num_of_connections/thread
                     0,               // insert_interval
                     1,               // query_times
                     0,               // interlace_rows;
                     30000,           // num_of_RPR
                     (1024*1024),         // max_sql_len
                     10000,           // num_of_tables
                     10000,           // num_of_DPT
                     0,               // abort
                     0,               // disorderRatio
                     1000,            // disorderRange
                     1,               // method_of_delete
                     NULL             // arg_list
};



static SDbs            g_Dbs;
static int64_t         g_totalChildTables = 0;
static SQueryMetaInfo  g_queryInfo;
static FILE *          g_fpOfInsertResult = NULL;

#define debugPrint(fmt, ...) \
    do { if (g_args.debug_print || g_args.verbose_print) \
      fprintf(stderr, "DEBG: "fmt, __VA_ARGS__); } while(0)

#define verbosePrint(fmt, ...) \
    do { if (g_args.verbose_print) \
        fprintf(stderr, "VERB: "fmt, __VA_ARGS__); } while(0)

#define performancePrint(fmt, ...) \
    do { if (g_args.performance_print) \
        fprintf(stderr, "VERB: "fmt, __VA_ARGS__); } while(0)

#define errorPrint(fmt, ...) \
    do { fprintf(stderr, "ERROR: "fmt, __VA_ARGS__); } while(0)


///////////////////////////////////////////////////

static void ERROR_EXIT(const char *msg) { perror(msg); exit(-1); }

#ifndef TAOSDEMO_COMMIT_SHA1
#define TAOSDEMO_COMMIT_SHA1 "unknown"
#endif

#ifndef TD_VERNUMBER
#define TD_VERNUMBER    "unknown"
#endif

#ifndef TAOSDEMO_STATUS
#define TAOSDEMO_STATUS "unknown"
#endif

static void printVersion() {
    char tdengine_ver[] = TD_VERNUMBER;
    char taosdemo_ver[] = TAOSDEMO_COMMIT_SHA1;
    char taosdemo_status[] = TAOSDEMO_STATUS;

    if (strlen(taosdemo_status) == 0) {
        printf("taosdemo verison %s-%s\n",
                tdengine_ver, taosdemo_ver);
    } else {
        printf("taosdemo verison %s-%s, status:%s\n",
                tdengine_ver, taosdemo_ver, taosdemo_status);
    }
}

static void printHelp() {
  char indent[10] = "        ";
  printf("%s%s%s%s\n", indent, "-f", indent,
          "The meta file to the execution procedure. Default is './meta.json'.");
  printf("%s%s%s%s\n", indent, "-u", indent,
          "The TDengine user name to use when connecting to the server. Default is 'root'.");
#ifdef _TD_POWER_
  printf("%s%s%s%s\n", indent, "-P", indent,
          "The password to use when connecting to the server. Default is 'powerdb'.");
  printf("%s%s%s%s\n", indent, "-c", indent,
          "Configuration directory. Default is '/etc/power/'.");
#else
  printf("%s%s%s%s\n", indent, "-P", indent,
          "The password to use when connecting to the server. Default is 'taosdata'.");
  printf("%s%s%s%s\n", indent, "-c", indent,
          "Configuration directory. Default is '/etc/taos/'.");
#endif
  printf("%s%s%s%s\n", indent, "-h", indent,
          "The host to connect to TDengine. Default is localhost.");
  printf("%s%s%s%s\n", indent, "-p", indent,
          "The TCP/IP port number to use for the connection. Default is 0.");
  printf("%s%s%s%s\n", indent, "-I", indent,
          "The interface (taosc, rest, and stmt) taosdemo uses. Default is 'taosc'.");
  printf("%s%s%s%s\n", indent, "-d", indent,
          "Destination database. Default is 'test'.");
  printf("%s%s%s%s\n", indent, "-a", indent,
          "Set the replica parameters of the database, Default 1, min: 1, max: 3.");
  printf("%s%s%s%s\n", indent, "-m", indent,
          "Table prefix name. Default is 't'.");
  printf("%s%s%s%s\n", indent, "-s", indent, "The select sql file.");
  printf("%s%s%s%s\n", indent, "-N", indent, "Use normal table flag.");
  printf("%s%s%s%s\n", indent, "-o", indent,
          "Direct output to the named file. Default is './output.txt'.");
  printf("%s%s%s%s\n", indent, "-q", indent,
          "Query mode -- 0: SYNC, 1: ASYNC. Default is SYNC.");
  printf("%s%s%s%s\n", indent, "-b", indent,
          "The data_type of columns, default: INT,INT,INT,INT.");
  printf("%s%s%s%s\n", indent, "-w", indent,
          "The length of data_type 'BINARY' or 'NCHAR'. Default is 16");
  printf("%s%s%s%s\n", indent, "-l", indent,
          "The number of columns per record. Default is 4.");
  printf("%s%s%s%s\n", indent, "-T", indent,
          "The number of threads. Default is 10.");
  printf("%s%s%s%s\n", indent, "-i", indent,
          "The sleep time (ms) between insertion. Default is 0.");
  printf("%s%s%s%s\n", indent, "-r", indent,
          "The number of records per request. Default is 30000.");
  printf("%s%s%s%s\n", indent, "-t", indent,
          "The number of tables. Default is 10000.");
  printf("%s%s%s%s\n", indent, "-n", indent,
          "The number of records per table. Default is 10000.");
  printf("%s%s%s%s\n", indent, "-x", indent, "Not insert only flag.");
  printf("%s%s%s%s\n", indent, "-y", indent, "Default input yes for prompt.");
  printf("%s%s%s%s\n", indent, "-O", indent,
          "Insert mode--0: In order, 1 ~ 50: disorder ratio. Default is in order.");
  printf("%s%s%s%s\n", indent, "-R", indent,
          "Out of order data's range, ms, default is 1000.");
  printf("%s%s%s%s\n", indent, "-g", indent,
          "Print debug info.");
  printf("%s%s%s\n", indent, "-V, --version\t",
          "Print version info.");
  printf("%s%s%s%s\n", indent, "--help\t", indent,
          "Print command line arguments list info.");
/*    printf("%s%s%s%s\n", indent, "-D", indent,
          "if elete database if exists. 0: no, 1: yes, default is 1");
          */
}

static bool isStringNumber(char *input)
{
  int len = strlen(input);
  if (0 == len) {
    return false;
  }

  for (int i = 0; i < len; i++) {
    if (!isdigit(input[i]))
      return false;
  }

  return true;
}

static void parse_args(int argc, char *argv[], SArguments *arguments) {
  char **sptr;

  for (int i = 1; i < argc; i++) {
    if (strcmp(argv[i], "-f") == 0) {
      arguments->metaFile = argv[++i];
    } else if (strcmp(argv[i], "-c") == 0) {
      if (argc == i+1) {
        printHelp();
        errorPrint("%s", "\n\t-c need a valid path following!\n");
        exit(EXIT_FAILURE);
      }
      tstrncpy(configDir, argv[++i], TSDB_FILENAME_LEN);
    } else if (strcmp(argv[i], "-h") == 0) {
      if (argc == i+1) {
        printHelp();
        errorPrint("%s", "\n\t-h need a valid string following!\n");
        exit(EXIT_FAILURE);
      }
      arguments->host = argv[++i];
    } else if (strcmp(argv[i], "-p") == 0) {
      if ((argc == i+1) ||
        (!isStringNumber(argv[i+1]))) {
        printHelp();
        errorPrint("%s", "\n\t-p need a number following!\n");
        exit(EXIT_FAILURE);
      }
      arguments->port = atoi(argv[++i]);
    } else if (strcmp(argv[i], "-I") == 0) {
      if (argc == i+1) {
        printHelp();
        errorPrint("%s", "\n\t-I need a valid string following!\n");
        exit(EXIT_FAILURE);
      }
      ++i;
      if (0 == strcasecmp(argv[i], "taosc")) {
          arguments->iface = TAOSC_IFACE;
      } else if (0 == strcasecmp(argv[i], "rest")) {
          arguments->iface = REST_IFACE;
      } else if (0 == strcasecmp(argv[i], "stmt")) {
          arguments->iface = STMT_IFACE;
      } else {
        errorPrint("%s", "\n\t-I need a valid string following!\n");
        exit(EXIT_FAILURE);
      }
    } else if (strcmp(argv[i], "-u") == 0) {
      if (argc == i+1) {
        printHelp();
        errorPrint("%s", "\n\t-u need a valid string following!\n");
        exit(EXIT_FAILURE);
      }
      arguments->user = argv[++i];
    } else if (strcmp(argv[i], "-P") == 0) {
      if (argc == i+1) {
        printHelp();
        errorPrint("%s", "\n\t-P need a valid string following!\n");
        exit(EXIT_FAILURE);
      }
      arguments->password = argv[++i];
    } else if (strcmp(argv[i], "-o") == 0) {
      if (argc == i+1) {
        printHelp();
        errorPrint("%s", "\n\t-o need a valid string following!\n");
        exit(EXIT_FAILURE);
      }
      arguments->output_file = argv[++i];
    } else if (strcmp(argv[i], "-s") == 0) {
      if (argc == i+1) {
        printHelp();
        errorPrint("%s", "\n\t-s need a valid string following!\n");
        exit(EXIT_FAILURE);
      }
      arguments->sqlFile = argv[++i];
    } else if (strcmp(argv[i], "-q") == 0) {
      if ((argc == i+1)
              || (!isStringNumber(argv[i+1]))) {
        printHelp();
        errorPrint("%s", "\n\t-q need a number following!\nQuery mode -- 0: SYNC, 1: ASYNC. Default is SYNC.\n");
        exit(EXIT_FAILURE);
      }
      arguments->async_mode = atoi(argv[++i]);
    } else if (strcmp(argv[i], "-T") == 0) {
      if ((argc == i+1)
              || (!isStringNumber(argv[i+1]))) {
        printHelp();
        errorPrint("%s", "\n\t-T need a number following!\n");
        exit(EXIT_FAILURE);
      }
      arguments->num_of_threads = atoi(argv[++i]);
    } else if (strcmp(argv[i], "-i") == 0) {
      if ((argc == i+1) ||
        (!isStringNumber(argv[i+1]))) {
        printHelp();
        errorPrint("%s", "\n\t-i need a number following!\n");
        exit(EXIT_FAILURE);
      }
      arguments->insert_interval = atoi(argv[++i]);
    } else if (strcmp(argv[i], "-qt") == 0) {
      if ((argc == i+1)
              || (!isStringNumber(argv[i+1]))) {
        printHelp();
        errorPrint("%s", "\n\t-qt need a number following!\n");
        exit(EXIT_FAILURE);
      }
      arguments->query_times = atoi(argv[++i]);
    } else if (strcmp(argv[i], "-B") == 0) {
      if ((argc == i+1)
              || (!isStringNumber(argv[i+1]))) {
        printHelp();
        errorPrint("%s", "\n\t-B need a number following!\n");
        exit(EXIT_FAILURE);
      }
      arguments->interlace_rows = atoi(argv[++i]);
    } else if (strcmp(argv[i], "-r") == 0) {
      if ((argc == i+1)
              || (!isStringNumber(argv[i+1]))) {
        printHelp();
        errorPrint("%s", "\n\t-r need a number following!\n");
        exit(EXIT_FAILURE);
      }
      arguments->num_of_RPR = atoi(argv[++i]);
    } else if (strcmp(argv[i], "-t") == 0) {
      if ((argc == i+1) ||
        (!isStringNumber(argv[i+1]))) {
        printHelp();
        errorPrint("%s", "\n\t-t need a number following!\n");
        exit(EXIT_FAILURE);
      }
      arguments->num_of_tables = atoi(argv[++i]);
    } else if (strcmp(argv[i], "-n") == 0) {
      if ((argc == i+1) ||
        (!isStringNumber(argv[i+1]))) {
        printHelp();
        errorPrint("%s", "\n\t-n need a number following!\n");
        exit(EXIT_FAILURE);
      }
      arguments->num_of_DPT = atoi(argv[++i]);
    } else if (strcmp(argv[i], "-d") == 0) {
      if (argc == i+1) {
        printHelp();
        errorPrint("%s", "\n\t-d need a valid string following!\n");
        exit(EXIT_FAILURE);
      }
      arguments->database = argv[++i];
    } else if (strcmp(argv[i], "-l") == 0) {
      if ((argc == i+1) ||
        (!isStringNumber(argv[i+1]))) {
        printHelp();
        errorPrint("%s", "\n\t-l need a number following!\n");
        exit(EXIT_FAILURE);
      }
      arguments->num_of_CPR = atoi(argv[++i]);
    } else if (strcmp(argv[i], "-b") == 0) {
      if (argc == i+1) {
        printHelp();
        errorPrint("%s", "\n\t-b need valid string following!\n");
        exit(EXIT_FAILURE);
      }
      sptr = arguments->datatype;
      ++i;
      if (strstr(argv[i], ",") == NULL) {
        // only one col
        if (strcasecmp(argv[i], "INT")
                && strcasecmp(argv[i], "FLOAT")
                && strcasecmp(argv[i], "TINYINT")
                && strcasecmp(argv[i], "BOOL")
                && strcasecmp(argv[i], "SMALLINT")
                && strcasecmp(argv[i], "BIGINT")
                && strcasecmp(argv[i], "DOUBLE")
                && strcasecmp(argv[i], "BINARY")
                && strcasecmp(argv[i], "NCHAR")) {
          printHelp();
          errorPrint("%s", "-b: Invalid data_type!\n");
          exit(EXIT_FAILURE);
        }
        sptr[0] = argv[i];
      } else {
        // more than one col
        int index = 0;
        char *dupstr = strdup(argv[i]);
        char *running = dupstr;
        char *token = strsep(&running, ",");
        while(token != NULL) {
          if (strcasecmp(token, "INT")
                  && strcasecmp(token, "FLOAT")
                  && strcasecmp(token, "TINYINT")
                  && strcasecmp(token, "BOOL")
                  && strcasecmp(token, "SMALLINT")
                  && strcasecmp(token, "BIGINT")
                  && strcasecmp(token, "DOUBLE")
                  && strcasecmp(token, "BINARY")
                  && strcasecmp(token, "NCHAR")) {
            printHelp();
            free(dupstr);
            errorPrint("%s", "-b: Invalid data_type!\n");
            exit(EXIT_FAILURE);
          }
          sptr[index++] = token;
          token = strsep(&running, ",");
          if (index >= MAX_NUM_DATATYPE) break;
        }
        free(dupstr);
        sptr[index] = NULL;
      }
    } else if (strcmp(argv[i], "-w") == 0) {
      if ((argc == i+1) ||
        (!isStringNumber(argv[i+1]))) {
        printHelp();
        errorPrint("%s", "\n\t-w need a number following!\n");
        exit(EXIT_FAILURE);
      }
      arguments->len_of_binary = atoi(argv[++i]);
    } else if (strcmp(argv[i], "-m") == 0) {
      if ((argc == i+1) ||
        (!isStringNumber(argv[i+1]))) {
        printHelp();
        errorPrint("%s", "\n\t-m need a number following!\n");
        exit(EXIT_FAILURE);
      }
      arguments->tb_prefix = argv[++i];
    } else if (strcmp(argv[i], "-N") == 0) {
      arguments->use_metric = false;
    } else if (strcmp(argv[i], "-x") == 0) {
      arguments->insert_only = false;
    } else if (strcmp(argv[i], "-y") == 0) {
      arguments->answer_yes = true;
    } else if (strcmp(argv[i], "-g") == 0) {
      arguments->debug_print = true;
    } else if (strcmp(argv[i], "-gg") == 0) {
      arguments->verbose_print = true;
    } else if (strcmp(argv[i], "-pp") == 0) {
      arguments->performance_print = true;
    } else if (strcmp(argv[i], "-O") == 0) {
      if ((argc == i+1) ||
        (!isStringNumber(argv[i+1]))) {
        printHelp();
        errorPrint("%s", "\n\t-O need a number following!\n");
        exit(EXIT_FAILURE);
      }

      arguments->disorderRatio = atoi(argv[++i]);

      if (arguments->disorderRatio > 50) {
        arguments->disorderRatio = 50;
      }

      if (arguments->disorderRatio < 0) {
        arguments->disorderRatio = 0;
      }

    } else if (strcmp(argv[i], "-R") == 0) {
      if ((argc == i+1) ||
        (!isStringNumber(argv[i+1]))) {
        printHelp();
        errorPrint("%s", "\n\t-R need a number following!\n");
        exit(EXIT_FAILURE);
      }

      arguments->disorderRange = atoi(argv[++i]);
      if (arguments->disorderRange < 0)
        arguments->disorderRange = 1000;

    } else if (strcmp(argv[i], "-a") == 0) {
      if ((argc == i+1) ||
        (!isStringNumber(argv[i+1]))) {
        printHelp();
        errorPrint("%s", "\n\t-a need a number following!\n");
        exit(EXIT_FAILURE);
      }
      arguments->replica = atoi(argv[++i]);
      if (arguments->replica > 3 || arguments->replica < 1) {
          arguments->replica = 1;
      }
    } else if (strcmp(argv[i], "-D") == 0) {
      arguments->method_of_delete = atoi(argv[++i]);
      if (arguments->method_of_delete > 3) {
        errorPrint("%s", "\n\t-D need a valud (0~3) number following!\n");
        exit(EXIT_FAILURE);
      }
    } else if ((strcmp(argv[i], "--version") == 0) ||
        (strcmp(argv[i], "-V") == 0)){
      printVersion();
      exit(0);
    } else if (strcmp(argv[i], "--help") == 0) {
      printHelp();
      exit(0);
    } else {
      printHelp();
      errorPrint("%s", "ERROR: wrong options\n");
      exit(EXIT_FAILURE);
    }
  }

  if (((arguments->debug_print) && (arguments->metaFile == NULL))
          || arguments->verbose_print) {
    printf("###################################################################\n");
    printf("# meta file:                         %s\n", arguments->metaFile);
    printf("# Server IP:                         %s:%hu\n",
            arguments->host == NULL ? "localhost" : arguments->host,
            arguments->port );
    printf("# User:                              %s\n", arguments->user);
    printf("# Password:                          %s\n", arguments->password);
    printf("# Use metric:                        %s\n",
            arguments->use_metric ? "true" : "false");
    if (*(arguments->datatype)) {
        printf("# Specified data type:               ");
        for (int i = 0; i < MAX_NUM_DATATYPE; i++)
            if (arguments->datatype[i])
               printf("%s,", arguments->datatype[i]);
            else
                break;
        printf("\n");
    }
    printf("# Insertion interval:                %"PRIu64"\n",
            arguments->insert_interval);
    printf("# Number of records per req:         %"PRIu64"\n",
            arguments->num_of_RPR);
    printf("# Max SQL length:                    %"PRIu64"\n",
            arguments->max_sql_len);
    printf("# Length of Binary:                  %d\n", arguments->len_of_binary);
    printf("# Number of Threads:                 %d\n", arguments->num_of_threads);
    printf("# Number of Tables:                  %"PRId64"\n",
            arguments->num_of_tables);
    printf("# Number of Data per Table:          %"PRId64"\n",
            arguments->num_of_DPT);
    printf("# Database name:                     %s\n", arguments->database);
    printf("# Table prefix:                      %s\n", arguments->tb_prefix);
    if (arguments->disorderRatio) {
      printf("# Data order:                        %d\n", arguments->disorderRatio);
      printf("# Data out of order rate:            %d\n", arguments->disorderRange);

    }
    printf("# Delete method:                     %d\n", arguments->method_of_delete);
    printf("# Answer yes when prompt:            %d\n", arguments->answer_yes);
    printf("# Print debug info:                  %d\n", arguments->debug_print);
    printf("# Print verbose info:                %d\n", arguments->verbose_print);
    printf("###################################################################\n");

    prompt();
  }
}

static bool getInfoFromJsonFile(char* file);
static void init_rand_data();
static void tmfclose(FILE *fp) {
  if (NULL != fp) {
    fclose(fp);
  }
}

static void tmfree(char *buf) {
  if (NULL != buf) {
    free(buf);
  }
}

static int queryDbExec(TAOS *taos, char *command, QUERY_TYPE type, bool quiet) {
  int i;
  TAOS_RES *res = NULL;
  int32_t   code = -1;

  for (i = 0; i < 5 /* retry */; i++) {
    if (NULL != res) {
      taos_free_result(res);
      res = NULL;
    }

    res = taos_query(taos, command);
    code = taos_errno(res);
    if (0 == code) {
      break;
    }
  }

  if (code != 0) {
    if (!quiet) {
      debugPrint("%s() LN%d - command: %s\n", __func__, __LINE__, command);
      errorPrint("Failed to execute %s, reason: %s\n", command, taos_errstr(res));
    }
    taos_free_result(res);
    //taos_close(taos);
    return -1;
  }

  if (INSERT_TYPE == type) {
    int affectedRows = taos_affected_rows(res);
    taos_free_result(res);
    return affectedRows;
  }

  taos_free_result(res);
  return 0;
}

static void appendResultBufToFile(char *resultBuf, char *resultFile)
{
  FILE *fp = NULL;
  if (resultFile[0] != 0) {
    fp = fopen(resultFile, "at");
    if (fp == NULL) {
      errorPrint(
              "%s() LN%d, failed to open result file: %s, result will not save to file\n",
              __func__, __LINE__, resultFile);
      return;
    }
  }

  fprintf(fp, "%s", resultBuf);
  tmfclose(fp);
}

static void appendResultToFile(TAOS_RES *res, char* resultFile) {
  TAOS_ROW    row = NULL;
  int         num_rows = 0;
  int         num_fields = taos_field_count(res);
  TAOS_FIELD *fields     = taos_fetch_fields(res);

  char* databuf = (char*) calloc(1, 100*1024*1024);
  if (databuf == NULL) {
    errorPrint("%s() LN%d, failed to malloc, warning: save result to file slowly!\n",
            __func__, __LINE__);
    return ;
  }

  int   totalLen = 0;
  char  temp[16000];

  // fetch the records row by row
  while((row = taos_fetch_row(res))) {
    if (totalLen >= 100*1024*1024 - 32000) {
      appendResultBufToFile(databuf, resultFile);
      totalLen = 0;
      memset(databuf, 0, 100*1024*1024);
    }
    num_rows++;
    int len = taos_print_row(temp, row, fields, num_fields);
    len += sprintf(temp + len, "\n");
    //printf("query result:%s\n", temp);
    memcpy(databuf + totalLen, temp, len);
    totalLen += len;
  }

  verbosePrint("%s() LN%d, databuf=%s resultFile=%s\n",
          __func__, __LINE__, databuf, resultFile);
  appendResultBufToFile(databuf, resultFile);
  free(databuf);
}

static void selectAndGetResult(
        threadInfo *pThreadInfo, char *command)
{
  if (0 == strncasecmp(g_queryInfo.queryMode, "taosc", strlen("taosc"))) {
    TAOS_RES *res = taos_query(pThreadInfo->taos, command);
    if (res == NULL || taos_errno(res) != 0) {
        errorPrint("%s() LN%d, failed to execute sql:%s, reason:%s\n",
            __func__, __LINE__, command, taos_errstr(res));
        taos_free_result(res);
        return;
    }

    if ((strlen(pThreadInfo->fp))) {
      appendResultToFile(res, pThreadInfo->fp);
    }
    taos_free_result(res);

  } else if (0 == strncasecmp(g_queryInfo.queryMode, "rest", strlen("rest"))) {
      int retCode = postProceSql(
              g_queryInfo.host, &(g_queryInfo.serv_addr), g_queryInfo.port,
              command,
              pThreadInfo->fp);
      if (0 != retCode) {
        printf("====restful return fail, threadID[%d]\n", pThreadInfo->threadID);
      }

  } else {
      errorPrint("%s() LN%d, unknown query mode: %s\n",
        __func__, __LINE__, g_queryInfo.queryMode);
  }
}

static int32_t rand_bool(){
  static int cursor;
  cursor++;
  cursor = cursor % MAX_PREPARED_RAND;
  return randint[cursor] % 2;
}

static int32_t rand_tinyint(){
  static int cursor;
  cursor++;
  cursor = cursor % MAX_PREPARED_RAND;
  return randint[cursor] % 128;
}

static int32_t rand_smallint(){
  static int cursor;
  cursor++;
  cursor = cursor % MAX_PREPARED_RAND;
  return randint[cursor] % 32767;
}

static int32_t rand_int(){
  static int cursor;
  cursor++;
  cursor = cursor % MAX_PREPARED_RAND;
  return randint[cursor];
}

static int64_t rand_bigint(){
  static int cursor;
  cursor++;
  cursor = cursor % MAX_PREPARED_RAND;
  return randbigint[cursor];
}

static float rand_float(){
  static int cursor;
  cursor++;
  cursor = cursor % MAX_PREPARED_RAND;
  return randfloat[cursor];
}

#if 0
static const char charNum[] = "0123456789";

static void nonrand_string(char *, int) __attribute__ ((unused));   // reserve for debugging purpose
static void nonrand_string(char *str, int size)
{
  str[0] = 0;
  if (size > 0) {
    int n;
    for (n = 0; n < size; n++) {
      str[n] = charNum[n % 10];
    }
    str[n] = 0;
  }
}
#endif

static const char charset[] = "abcdefghijklmnopqrstuvwxyzABCDEFGHIJKLMNOPQRSTUVWXYZ1234567890";

static void rand_string(char *str, int size) {
  str[0] = 0;
  if (size > 0) {
    //--size;
    int n;
    for (n = 0; n < size; n++) {
      int key = abs(rand_tinyint()) % (int)(sizeof(charset) - 1);
      str[n] = charset[key];
    }
    str[n] = 0;
  }
}

static double rand_double() {
  static int cursor;
  cursor++;
  cursor = cursor % MAX_PREPARED_RAND;
  return randdouble[cursor];

}

static void init_rand_data() {
  for (int i = 0; i < MAX_PREPARED_RAND; i++){
    randint[i] = (int)(taosRandom() % 65535);
    randbigint[i] = (int64_t)(taosRandom() % 2147483648);
    randfloat[i] = (float)(taosRandom() / 1000.0);
    randdouble[i] = (double)(taosRandom() / 1000000.0);
  }
}

#define SHOW_PARSE_RESULT_START()   \
    do { if (g_args.metaFile)  \
        printf("\033[1m\033[40;32m================ %s parse result START ================\033[0m\n", \
                g_args.metaFile); } while(0)

#define SHOW_PARSE_RESULT_END() \
    do { if (g_args.metaFile)   \
        printf("\033[1m\033[40;32m================ %s parse result END================\033[0m\n", \
                g_args.metaFile); } while(0)

#define SHOW_PARSE_RESULT_START_TO_FILE(fp)   \
    do { if (g_args.metaFile)  \
        fprintf(fp, "\033[1m\033[40;32m================ %s parse result START ================\033[0m\n", \
                g_args.metaFile); } while(0)

#define SHOW_PARSE_RESULT_END_TO_FILE(fp) \
    do { if (g_args.metaFile)   \
        fprintf(fp, "\033[1m\033[40;32m================ %s parse result END================\033[0m\n", \
                g_args.metaFile); } while(0)

static int printfInsertMeta() {
    SHOW_PARSE_RESULT_START();

  printf("interface:                  \033[33m%s\033[0m\n",
          (g_args.iface==TAOSC_IFACE)?"taosc":(g_args.iface==REST_IFACE)?"rest":"stmt");
  printf("host:                       \033[33m%s:%u\033[0m\n", g_Dbs.host, g_Dbs.port);
  printf("user:                       \033[33m%s\033[0m\n", g_Dbs.user);
  printf("password:                   \033[33m%s\033[0m\n", g_Dbs.password);
  printf("configDir:                  \033[33m%s\033[0m\n", configDir);
  printf("resultFile:                 \033[33m%s\033[0m\n", g_Dbs.resultFile);
  printf("thread num of insert data:  \033[33m%d\033[0m\n", g_Dbs.threadCount);
  printf("thread num of create table: \033[33m%d\033[0m\n", g_Dbs.threadCountByCreateTbl);
  printf("top insert interval:        \033[33m%"PRIu64"\033[0m\n",
          g_args.insert_interval);
  printf("number of records per req:  \033[33m%"PRIu64"\033[0m\n",
          g_args.num_of_RPR);
  printf("max sql length:             \033[33m%"PRIu64"\033[0m\n",
          g_args.max_sql_len);

  printf("database count:             \033[33m%d\033[0m\n", g_Dbs.dbCount);

  for (int i = 0; i < g_Dbs.dbCount; i++) {
    printf("database[\033[33m%d\033[0m]:\n", i);
    printf("  database[%d] name:      \033[33m%s\033[0m\n", i, g_Dbs.db[i].dbName);
    if (0 == g_Dbs.db[i].drop) {
      printf("  drop:                  \033[33mno\033[0m\n");
    } else {
      printf("  drop:                  \033[33myes\033[0m\n");
    }

    if (g_Dbs.db[i].dbCfg.blocks > 0) {
      printf("  blocks:                \033[33m%d\033[0m\n", g_Dbs.db[i].dbCfg.blocks);
    }
    if (g_Dbs.db[i].dbCfg.cache > 0) {
      printf("  cache:                 \033[33m%d\033[0m\n", g_Dbs.db[i].dbCfg.cache);
    }
    if (g_Dbs.db[i].dbCfg.days > 0) {
      printf("  days:                  \033[33m%d\033[0m\n", g_Dbs.db[i].dbCfg.days);
    }
    if (g_Dbs.db[i].dbCfg.keep > 0) {
      printf("  keep:                  \033[33m%d\033[0m\n", g_Dbs.db[i].dbCfg.keep);
    }
    if (g_Dbs.db[i].dbCfg.replica > 0) {
      printf("  replica:               \033[33m%d\033[0m\n", g_Dbs.db[i].dbCfg.replica);
    }
    if (g_Dbs.db[i].dbCfg.update > 0) {
      printf("  update:                \033[33m%d\033[0m\n", g_Dbs.db[i].dbCfg.update);
    }
    if (g_Dbs.db[i].dbCfg.minRows > 0) {
      printf("  minRows:               \033[33m%d\033[0m\n", g_Dbs.db[i].dbCfg.minRows);
    }
    if (g_Dbs.db[i].dbCfg.maxRows > 0) {
      printf("  maxRows:               \033[33m%d\033[0m\n", g_Dbs.db[i].dbCfg.maxRows);
    }
    if (g_Dbs.db[i].dbCfg.comp > 0) {
      printf("  comp:                  \033[33m%d\033[0m\n", g_Dbs.db[i].dbCfg.comp);
    }
    if (g_Dbs.db[i].dbCfg.walLevel > 0) {
      printf("  walLevel:              \033[33m%d\033[0m\n", g_Dbs.db[i].dbCfg.walLevel);
    }
    if (g_Dbs.db[i].dbCfg.fsync > 0) {
      printf("  fsync:                 \033[33m%d\033[0m\n", g_Dbs.db[i].dbCfg.fsync);
    }
    if (g_Dbs.db[i].dbCfg.quorum > 0) {
      printf("  quorum:                \033[33m%d\033[0m\n", g_Dbs.db[i].dbCfg.quorum);
    }
    if (g_Dbs.db[i].dbCfg.precision[0] != 0) {
      if ((0 == strncasecmp(g_Dbs.db[i].dbCfg.precision, "ms", 2))
              || (0 == strncasecmp(g_Dbs.db[i].dbCfg.precision, "us", 2))) {
        printf("  precision:             \033[33m%s\033[0m\n",
            g_Dbs.db[i].dbCfg.precision);
      } else {
        printf("\033[1m\033[40;31m  precision error:       %s\033[0m\n",
                g_Dbs.db[i].dbCfg.precision);
        return -1;
      }
    }

    printf("  super table count:     \033[33m%"PRIu64"\033[0m\n",
        g_Dbs.db[i].superTblCount);
    for (uint64_t j = 0; j < g_Dbs.db[i].superTblCount; j++) {
      printf("  super table[\033[33m%"PRIu64"\033[0m]:\n", j);

      printf("      stbName:           \033[33m%s\033[0m\n",
          g_Dbs.db[i].superTbls[j].sTblName);

      if (PRE_CREATE_SUBTBL == g_Dbs.db[i].superTbls[j].autoCreateTable) {
        printf("      autoCreateTable:   \033[33m%s\033[0m\n",  "no");
      } else if (AUTO_CREATE_SUBTBL == g_Dbs.db[i].superTbls[j].autoCreateTable) {
        printf("      autoCreateTable:   \033[33m%s\033[0m\n",  "yes");
      } else {
        printf("      autoCreateTable:   \033[33m%s\033[0m\n",  "error");
      }

      if (TBL_NO_EXISTS == g_Dbs.db[i].superTbls[j].childTblExists) {
        printf("      childTblExists:    \033[33m%s\033[0m\n",  "no");
      } else if (TBL_ALREADY_EXISTS == g_Dbs.db[i].superTbls[j].childTblExists) {
        printf("      childTblExists:    \033[33m%s\033[0m\n",  "yes");
      } else {
        printf("      childTblExists:    \033[33m%s\033[0m\n",  "error");
      }

      printf("      childTblCount:     \033[33m%"PRId64"\033[0m\n",
              g_Dbs.db[i].superTbls[j].childTblCount);
      printf("      childTblPrefix:    \033[33m%s\033[0m\n",
              g_Dbs.db[i].superTbls[j].childTblPrefix);
      printf("      dataSource:        \033[33m%s\033[0m\n",
              g_Dbs.db[i].superTbls[j].dataSource);
      printf("      insertMode:        \033[33m%s\033[0m\n",
          (g_Dbs.db[i].superTbls[j].insertMode==TAOSC_IFACE)?"taosc":
          (g_Dbs.db[i].superTbls[j].insertMode==REST_IFACE)?"rest":"stmt");
      if (g_Dbs.db[i].superTbls[j].childTblLimit > 0) {
        printf("      childTblLimit:     \033[33m%"PRId64"\033[0m\n",
                g_Dbs.db[i].superTbls[j].childTblLimit);
      }
      if (g_Dbs.db[i].superTbls[j].childTblOffset > 0) {
        printf("      childTblOffset:    \033[33m%"PRIu64"\033[0m\n",
                g_Dbs.db[i].superTbls[j].childTblOffset);
      }
      printf("      insertRows:        \033[33m%"PRId64"\033[0m\n",
              g_Dbs.db[i].superTbls[j].insertRows);
/*
      if (0 == g_Dbs.db[i].superTbls[j].multiThreadWriteOneTbl) {
        printf("      multiThreadWriteOneTbl:  \033[33mno\033[0m\n");
      }else {
        printf("      multiThreadWriteOneTbl:  \033[33myes\033[0m\n");
      }
      */
      printf("      interlaceRows:     \033[33m%"PRIu64"\033[0m\n",
              g_Dbs.db[i].superTbls[j].interlaceRows);

      if (g_Dbs.db[i].superTbls[j].interlaceRows > 0) {
        printf("      stable insert interval:   \033[33m%"PRIu64"\033[0m\n",
            g_Dbs.db[i].superTbls[j].insertInterval);
      }

      printf("      disorderRange:     \033[33m%d\033[0m\n",
              g_Dbs.db[i].superTbls[j].disorderRange);
      printf("      disorderRatio:     \033[33m%d\033[0m\n",
              g_Dbs.db[i].superTbls[j].disorderRatio);
      printf("      maxSqlLen:         \033[33m%"PRIu64"\033[0m\n",
              g_Dbs.db[i].superTbls[j].maxSqlLen);
      printf("      timeStampStep:     \033[33m%"PRId64"\033[0m\n",
              g_Dbs.db[i].superTbls[j].timeStampStep);
      printf("      startTimestamp:    \033[33m%s\033[0m\n",
              g_Dbs.db[i].superTbls[j].startTimestamp);
      printf("      sampleFormat:      \033[33m%s\033[0m\n",
              g_Dbs.db[i].superTbls[j].sampleFormat);
      printf("      sampleFile:        \033[33m%s\033[0m\n",
              g_Dbs.db[i].superTbls[j].sampleFile);
      printf("      tagsFile:          \033[33m%s\033[0m\n",
              g_Dbs.db[i].superTbls[j].tagsFile);
      printf("      columnCount:       \033[33m%d\033[0m\n",
              g_Dbs.db[i].superTbls[j].columnCount);
      for (int k = 0; k < g_Dbs.db[i].superTbls[j].columnCount; k++) {
        //printf("dataType:%s, dataLen:%d\t", g_Dbs.db[i].superTbls[j].columns[k].dataType, g_Dbs.db[i].superTbls[j].columns[k].dataLen);
        if ((0 == strncasecmp(g_Dbs.db[i].superTbls[j].columns[k].dataType,
                       "binary", 6))
                || (0 == strncasecmp(g_Dbs.db[i].superTbls[j].columns[k].dataType,
                       "nchar", 5))) {
          printf("column[\033[33m%d\033[0m]:\033[33m%s(%d)\033[0m ", k,
                  g_Dbs.db[i].superTbls[j].columns[k].dataType,
                  g_Dbs.db[i].superTbls[j].columns[k].dataLen);
        } else {
          printf("column[%d]:\033[33m%s\033[0m ", k,
                  g_Dbs.db[i].superTbls[j].columns[k].dataType);
        }
      }
      printf("\n");

      printf("      tagCount:            \033[33m%d\033[0m\n        ",
              g_Dbs.db[i].superTbls[j].tagCount);
      for (int k = 0; k < g_Dbs.db[i].superTbls[j].tagCount; k++) {
        //printf("dataType:%s, dataLen:%d\t", g_Dbs.db[i].superTbls[j].tags[k].dataType, g_Dbs.db[i].superTbls[j].tags[k].dataLen);
        if ((0 == strncasecmp(g_Dbs.db[i].superTbls[j].tags[k].dataType,
                        "binary", strlen("binary")))
                || (0 == strncasecmp(g_Dbs.db[i].superTbls[j].tags[k].dataType,
                        "nchar", strlen("nchar")))) {
          printf("tag[%d]:\033[33m%s(%d)\033[0m ", k,
                  g_Dbs.db[i].superTbls[j].tags[k].dataType,
                  g_Dbs.db[i].superTbls[j].tags[k].dataLen);
        } else {
          printf("tag[%d]:\033[33m%s\033[0m ", k,
                  g_Dbs.db[i].superTbls[j].tags[k].dataType);
        }
      }
      printf("\n");
    }
    printf("\n");
  }

  SHOW_PARSE_RESULT_END();

  return 0;
}

static void printfInsertMetaToFile(FILE* fp) {

  SHOW_PARSE_RESULT_START_TO_FILE(fp);

  fprintf(fp, "host:                       %s:%u\n", g_Dbs.host, g_Dbs.port);
  fprintf(fp, "user:                       %s\n", g_Dbs.user);
  fprintf(fp, "configDir:                  %s\n", configDir);
  fprintf(fp, "resultFile:                 %s\n", g_Dbs.resultFile);
  fprintf(fp, "thread num of insert data:  %d\n", g_Dbs.threadCount);
  fprintf(fp, "thread num of create table: %d\n", g_Dbs.threadCountByCreateTbl);
  fprintf(fp, "number of records per req:  %"PRIu64"\n", g_args.num_of_RPR);
  fprintf(fp, "max sql length:             %"PRIu64"\n", g_args.max_sql_len);
  fprintf(fp, "database count:          %d\n", g_Dbs.dbCount);

  for (int i = 0; i < g_Dbs.dbCount; i++) {
    fprintf(fp, "database[%d]:\n", i);
    fprintf(fp, "  database[%d] name:       %s\n", i, g_Dbs.db[i].dbName);
    if (0 == g_Dbs.db[i].drop) {
      fprintf(fp, "  drop:                  no\n");
    }else {
      fprintf(fp, "  drop:                  yes\n");
    }

    if (g_Dbs.db[i].dbCfg.blocks > 0) {
      fprintf(fp, "  blocks:                %d\n", g_Dbs.db[i].dbCfg.blocks);
    }
    if (g_Dbs.db[i].dbCfg.cache > 0) {
      fprintf(fp, "  cache:                 %d\n", g_Dbs.db[i].dbCfg.cache);
    }
    if (g_Dbs.db[i].dbCfg.days > 0) {
      fprintf(fp, "  days:                  %d\n", g_Dbs.db[i].dbCfg.days);
    }
    if (g_Dbs.db[i].dbCfg.keep > 0) {
      fprintf(fp, "  keep:                  %d\n", g_Dbs.db[i].dbCfg.keep);
    }
    if (g_Dbs.db[i].dbCfg.replica > 0) {
      fprintf(fp, "  replica:               %d\n", g_Dbs.db[i].dbCfg.replica);
    }
    if (g_Dbs.db[i].dbCfg.update > 0) {
      fprintf(fp, "  update:                %d\n", g_Dbs.db[i].dbCfg.update);
    }
    if (g_Dbs.db[i].dbCfg.minRows > 0) {
      fprintf(fp, "  minRows:               %d\n", g_Dbs.db[i].dbCfg.minRows);
    }
    if (g_Dbs.db[i].dbCfg.maxRows > 0) {
      fprintf(fp, "  maxRows:               %d\n", g_Dbs.db[i].dbCfg.maxRows);
    }
    if (g_Dbs.db[i].dbCfg.comp > 0) {
      fprintf(fp, "  comp:                  %d\n", g_Dbs.db[i].dbCfg.comp);
    }
    if (g_Dbs.db[i].dbCfg.walLevel > 0) {
      fprintf(fp, "  walLevel:              %d\n", g_Dbs.db[i].dbCfg.walLevel);
    }
    if (g_Dbs.db[i].dbCfg.fsync > 0) {
      fprintf(fp, "  fsync:                 %d\n", g_Dbs.db[i].dbCfg.fsync);
    }
    if (g_Dbs.db[i].dbCfg.quorum > 0) {
      fprintf(fp, "  quorum:                %d\n", g_Dbs.db[i].dbCfg.quorum);
    }
    if (g_Dbs.db[i].dbCfg.precision[0] != 0) {
      if ((0 == strncasecmp(g_Dbs.db[i].dbCfg.precision, "ms", 2))
              || (0 == strncasecmp(g_Dbs.db[i].dbCfg.precision, "us", 2))) {
        fprintf(fp, "  precision:             %s\n", g_Dbs.db[i].dbCfg.precision);
      } else {
        fprintf(fp, "  precision error:       %s\n", g_Dbs.db[i].dbCfg.precision);
      }
    }

    fprintf(fp, "  super table count:     %"PRIu64"\n", g_Dbs.db[i].superTblCount);
    for (uint64_t j = 0; j < g_Dbs.db[i].superTblCount; j++) {
      fprintf(fp, "  super table[%"PRIu64"]:\n", j);

      fprintf(fp, "      stbName:           %s\n",  g_Dbs.db[i].superTbls[j].sTblName);

      if (PRE_CREATE_SUBTBL == g_Dbs.db[i].superTbls[j].autoCreateTable) {
        fprintf(fp, "      autoCreateTable:   %s\n",  "no");
      } else if (AUTO_CREATE_SUBTBL == g_Dbs.db[i].superTbls[j].autoCreateTable) {
        fprintf(fp, "      autoCreateTable:   %s\n",  "yes");
      } else {
        fprintf(fp, "      autoCreateTable:   %s\n",  "error");
      }

      if (TBL_NO_EXISTS == g_Dbs.db[i].superTbls[j].childTblExists) {
        fprintf(fp, "      childTblExists:    %s\n",  "no");
      } else if (TBL_ALREADY_EXISTS == g_Dbs.db[i].superTbls[j].childTblExists) {
        fprintf(fp, "      childTblExists:    %s\n",  "yes");
      } else {
        fprintf(fp, "      childTblExists:    %s\n",  "error");
      }

      fprintf(fp, "      childTblCount:     %"PRId64"\n",
              g_Dbs.db[i].superTbls[j].childTblCount);
      fprintf(fp, "      childTblPrefix:    %s\n",
              g_Dbs.db[i].superTbls[j].childTblPrefix);
      fprintf(fp, "      dataSource:        %s\n",
              g_Dbs.db[i].superTbls[j].dataSource);
      fprintf(fp, "      insertMode:        %s\n",
          (g_Dbs.db[i].superTbls[j].insertMode==TAOSC_IFACE)?"taosc":
          (g_Dbs.db[i].superTbls[j].insertMode==REST_IFACE)?"rest":"stmt");
      fprintf(fp, "      insertRows:        %"PRId64"\n",
              g_Dbs.db[i].superTbls[j].insertRows);
      fprintf(fp, "      interlace rows:    %"PRIu64"\n",
              g_Dbs.db[i].superTbls[j].interlaceRows);
      if (g_Dbs.db[i].superTbls[j].interlaceRows > 0) {
        fprintf(fp, "      stable insert interval:   %"PRIu64"\n",
                g_Dbs.db[i].superTbls[j].insertInterval);
      }
/*
      if (0 == g_Dbs.db[i].superTbls[j].multiThreadWriteOneTbl) {
        fprintf(fp, "      multiThreadWriteOneTbl:  no\n");
      }else {
        fprintf(fp, "      multiThreadWriteOneTbl:  yes\n");
      }
      */
      fprintf(fp, "      interlaceRows:     %"PRIu64"\n",
              g_Dbs.db[i].superTbls[j].interlaceRows);
      fprintf(fp, "      disorderRange:     %d\n",
              g_Dbs.db[i].superTbls[j].disorderRange);
      fprintf(fp, "      disorderRatio:     %d\n",
              g_Dbs.db[i].superTbls[j].disorderRatio);
      fprintf(fp, "      maxSqlLen:         %"PRIu64"\n",
              g_Dbs.db[i].superTbls[j].maxSqlLen);

      fprintf(fp, "      timeStampStep:     %"PRId64"\n",
              g_Dbs.db[i].superTbls[j].timeStampStep);
      fprintf(fp, "      startTimestamp:    %s\n",
              g_Dbs.db[i].superTbls[j].startTimestamp);
      fprintf(fp, "      sampleFormat:      %s\n",
              g_Dbs.db[i].superTbls[j].sampleFormat);
      fprintf(fp, "      sampleFile:        %s\n",
              g_Dbs.db[i].superTbls[j].sampleFile);
      fprintf(fp, "      tagsFile:          %s\n",
              g_Dbs.db[i].superTbls[j].tagsFile);

      fprintf(fp, "      columnCount:       %d\n        ",
              g_Dbs.db[i].superTbls[j].columnCount);
      for (int k = 0; k < g_Dbs.db[i].superTbls[j].columnCount; k++) {
        //printf("dataType:%s, dataLen:%d\t", g_Dbs.db[i].superTbls[j].columns[k].dataType, g_Dbs.db[i].superTbls[j].columns[k].dataLen);
        if ((0 == strncasecmp(
                        g_Dbs.db[i].superTbls[j].columns[k].dataType,
                        "binary", strlen("binary")))
                || (0 == strncasecmp(g_Dbs.db[i].superTbls[j].columns[k].dataType,
                        "nchar", strlen("nchar")))) {
          fprintf(fp, "column[%d]:%s(%d) ", k,
                  g_Dbs.db[i].superTbls[j].columns[k].dataType,
                  g_Dbs.db[i].superTbls[j].columns[k].dataLen);
        } else {
          fprintf(fp, "column[%d]:%s ",
                  k, g_Dbs.db[i].superTbls[j].columns[k].dataType);
        }
      }
      fprintf(fp, "\n");

      fprintf(fp, "      tagCount:            %d\n        ",
              g_Dbs.db[i].superTbls[j].tagCount);
      for (int k = 0; k < g_Dbs.db[i].superTbls[j].tagCount; k++) {
        //printf("dataType:%s, dataLen:%d\t", g_Dbs.db[i].superTbls[j].tags[k].dataType, g_Dbs.db[i].superTbls[j].tags[k].dataLen);
        if ((0 == strncasecmp(g_Dbs.db[i].superTbls[j].tags[k].dataType,
                        "binary", strlen("binary")))
                || (0 == strncasecmp(g_Dbs.db[i].superTbls[j].tags[k].dataType,
                        "nchar", strlen("nchar")))) {
          fprintf(fp, "tag[%d]:%s(%d) ", k, g_Dbs.db[i].superTbls[j].tags[k].dataType,
                  g_Dbs.db[i].superTbls[j].tags[k].dataLen);
        } else {
          fprintf(fp, "tag[%d]:%s ", k, g_Dbs.db[i].superTbls[j].tags[k].dataType);
        }
      }
      fprintf(fp, "\n");
    }
    fprintf(fp, "\n");
  }

  SHOW_PARSE_RESULT_END_TO_FILE(fp);
}

static void printfQueryMeta() {

  SHOW_PARSE_RESULT_START();

  printf("host:                    \033[33m%s:%u\033[0m\n",
          g_queryInfo.host, g_queryInfo.port);
  printf("user:                    \033[33m%s\033[0m\n", g_queryInfo.user);
  printf("database name:           \033[33m%s\033[0m\n", g_queryInfo.dbName);

  printf("\n");

  if ((SUBSCRIBE_TEST == g_args.test_mode) || (QUERY_TEST == g_args.test_mode)) {
    printf("specified table query info:                   \n");
    printf("sqlCount:       \033[33m%"PRIu64"\033[0m\n",
      g_queryInfo.specifiedQueryInfo.sqlCount);
    if (g_queryInfo.specifiedQueryInfo.sqlCount > 0) {
      printf("specified tbl query times:\n");
      printf("                \033[33m%"PRIu64"\033[0m\n",
      g_queryInfo.specifiedQueryInfo.queryTimes);
      printf("query interval: \033[33m%"PRIu64" ms\033[0m\n",
        g_queryInfo.specifiedQueryInfo.queryInterval);
      printf("top query times:\033[33m%"PRIu64"\033[0m\n", g_args.query_times);
      printf("concurrent:     \033[33m%"PRIu64"\033[0m\n",
      g_queryInfo.specifiedQueryInfo.concurrent);
      printf("mod:            \033[33m%s\033[0m\n",
        (g_queryInfo.specifiedQueryInfo.asyncMode)?"async":"sync");
      printf("interval:       \033[33m%"PRIu64"\033[0m\n",
        g_queryInfo.specifiedQueryInfo.subscribeInterval);
      printf("restart:        \033[33m%d\033[0m\n",
        g_queryInfo.specifiedQueryInfo.subscribeRestart);
      printf("keepProgress:   \033[33m%d\033[0m\n",
        g_queryInfo.specifiedQueryInfo.subscribeKeepProgress);

      for (uint64_t i = 0; i < g_queryInfo.specifiedQueryInfo.sqlCount; i++) {
        printf("  sql[%"PRIu64"]: \033[33m%s\033[0m\n",
            i, g_queryInfo.specifiedQueryInfo.sql[i]);
      }
      printf("\n");
    }

    printf("super table query info:\n");
    printf("sqlCount:       \033[33m%"PRIu64"\033[0m\n",
      g_queryInfo.superQueryInfo.sqlCount);

    if (g_queryInfo.superQueryInfo.sqlCount > 0) {
      printf("query interval: \033[33m%"PRIu64"\033[0m\n",
        g_queryInfo.superQueryInfo.queryInterval);
      printf("threadCnt:      \033[33m%d\033[0m\n",
        g_queryInfo.superQueryInfo.threadCnt);
      printf("childTblCount:  \033[33m%"PRId64"\033[0m\n",
        g_queryInfo.superQueryInfo.childTblCount);
      printf("stable name:    \033[33m%s\033[0m\n",
        g_queryInfo.superQueryInfo.sTblName);
      printf("stb query times:\033[33m%"PRIu64"\033[0m\n",
        g_queryInfo.superQueryInfo.queryTimes);

      printf("mod:            \033[33m%s\033[0m\n",
        (g_queryInfo.superQueryInfo.asyncMode)?"async":"sync");
      printf("interval:       \033[33m%"PRIu64"\033[0m\n",
        g_queryInfo.superQueryInfo.subscribeInterval);
      printf("restart:        \033[33m%d\033[0m\n",
        g_queryInfo.superQueryInfo.subscribeRestart);
      printf("keepProgress:   \033[33m%d\033[0m\n",
        g_queryInfo.superQueryInfo.subscribeKeepProgress);

      for (int i = 0; i < g_queryInfo.superQueryInfo.sqlCount; i++) {
        printf("  sql[%d]: \033[33m%s\033[0m\n",
            i, g_queryInfo.superQueryInfo.sql[i]);
      }
      printf("\n");
    }
  }

  SHOW_PARSE_RESULT_END();
}

static char* formatTimestamp(char* buf, int64_t val, int precision) {
  time_t tt;
  if (precision == TSDB_TIME_PRECISION_MICRO) {
    tt = (time_t)(val / 1000000);
  } else {
    tt = (time_t)(val / 1000);
  }

/* comment out as it make testcases like select_with_tags.sim fail.
  but in windows, this may cause the call to localtime crash if tt < 0,
  need to find a better solution.
  if (tt < 0) {
    tt = 0;
  }
  */

#ifdef WINDOWS
  if (tt < 0) tt = 0;
#endif

  struct tm* ptm = localtime(&tt);
  size_t pos = strftime(buf, 32, "%Y-%m-%d %H:%M:%S", ptm);

  if (precision == TSDB_TIME_PRECISION_MICRO) {
    sprintf(buf + pos, ".%06d", (int)(val % 1000000));
  } else {
    sprintf(buf + pos, ".%03d", (int)(val % 1000));
  }

  return buf;
}

static void xDumpFieldToFile(FILE* fp, const char* val,
        TAOS_FIELD* field, int32_t length, int precision) {

  if (val == NULL) {
    fprintf(fp, "%s", TSDB_DATA_NULL_STR);
    return;
  }

  char buf[TSDB_MAX_BYTES_PER_ROW];
  switch (field->type) {
    case TSDB_DATA_TYPE_BOOL:
      fprintf(fp, "%d", ((((int32_t)(*((char *)val))) == 1) ? 1 : 0));
      break;
    case TSDB_DATA_TYPE_TINYINT:
      fprintf(fp, "%d", *((int8_t *)val));
      break;
    case TSDB_DATA_TYPE_SMALLINT:
      fprintf(fp, "%d", *((int16_t *)val));
      break;
    case TSDB_DATA_TYPE_INT:
      fprintf(fp, "%d", *((int32_t *)val));
      break;
    case TSDB_DATA_TYPE_BIGINT:
      fprintf(fp, "%" PRId64, *((int64_t *)val));
      break;
    case TSDB_DATA_TYPE_FLOAT:
      fprintf(fp, "%.5f", GET_FLOAT_VAL(val));
      break;
    case TSDB_DATA_TYPE_DOUBLE:
      fprintf(fp, "%.9f", GET_DOUBLE_VAL(val));
      break;
    case TSDB_DATA_TYPE_BINARY:
    case TSDB_DATA_TYPE_NCHAR:
      memcpy(buf, val, length);
      buf[length] = 0;
      fprintf(fp, "\'%s\'", buf);
      break;
    case TSDB_DATA_TYPE_TIMESTAMP:
      formatTimestamp(buf, *(int64_t*)val, precision);
      fprintf(fp, "'%s'", buf);
      break;
    default:
      break;
  }
}

static int xDumpResultToFile(const char* fname, TAOS_RES* tres) {
  TAOS_ROW row = taos_fetch_row(tres);
  if (row == NULL) {
    return 0;
  }

  FILE* fp = fopen(fname, "at");
  if (fp == NULL) {
    errorPrint("%s() LN%d, failed to open file: %s\n", __func__, __LINE__, fname);
    return -1;
  }

  int num_fields = taos_num_fields(tres);
  TAOS_FIELD *fields = taos_fetch_fields(tres);
  int precision = taos_result_precision(tres);

  for (int col = 0; col < num_fields; col++) {
    if (col > 0) {
      fprintf(fp, ",");
    }
    fprintf(fp, "%s", fields[col].name);
  }
  fputc('\n', fp);

  int numOfRows = 0;
  do {
    int32_t* length = taos_fetch_lengths(tres);
    for (int i = 0; i < num_fields; i++) {
      if (i > 0) {
        fputc(',', fp);
      }
      xDumpFieldToFile(fp, (const char*)row[i], fields +i, length[i], precision);
    }
    fputc('\n', fp);

    numOfRows++;
    row = taos_fetch_row(tres);
  } while( row != NULL);

  fclose(fp);

  return numOfRows;
}

static int getDbFromServer(TAOS * taos, SDbInfo** dbInfos) {
  TAOS_RES * res;
  TAOS_ROW row = NULL;
  int count = 0;

  res = taos_query(taos, "show databases;");
  int32_t code = taos_errno(res);

  if (code != 0) {
    errorPrint( "failed to run <show databases>, reason: %s\n", taos_errstr(res));
    return -1;
  }

  TAOS_FIELD *fields = taos_fetch_fields(res);

  while((row = taos_fetch_row(res)) != NULL) {
    // sys database name : 'log'
    if (strncasecmp(row[TSDB_SHOW_DB_NAME_INDEX], "log",
                fields[TSDB_SHOW_DB_NAME_INDEX].bytes) == 0) {
      continue;
    }

    dbInfos[count] = (SDbInfo *)calloc(1, sizeof(SDbInfo));
    if (dbInfos[count] == NULL) {
      errorPrint( "failed to allocate memory for some dbInfo[%d]\n", count);
      return -1;
    }

    tstrncpy(dbInfos[count]->name, (char *)row[TSDB_SHOW_DB_NAME_INDEX],
            fields[TSDB_SHOW_DB_NAME_INDEX].bytes);
    formatTimestamp(dbInfos[count]->create_time,
            *(int64_t*)row[TSDB_SHOW_DB_CREATED_TIME_INDEX],
            TSDB_TIME_PRECISION_MILLI);
    dbInfos[count]->ntables = *((int64_t *)row[TSDB_SHOW_DB_NTABLES_INDEX]);
    dbInfos[count]->vgroups = *((int32_t *)row[TSDB_SHOW_DB_VGROUPS_INDEX]);
    dbInfos[count]->replica = *((int16_t *)row[TSDB_SHOW_DB_REPLICA_INDEX]);
    dbInfos[count]->quorum = *((int16_t *)row[TSDB_SHOW_DB_QUORUM_INDEX]);
    dbInfos[count]->days = *((int16_t *)row[TSDB_SHOW_DB_DAYS_INDEX]);

    tstrncpy(dbInfos[count]->keeplist, (char *)row[TSDB_SHOW_DB_KEEP_INDEX],
            fields[TSDB_SHOW_DB_KEEP_INDEX].bytes);
    dbInfos[count]->cache = *((int32_t *)row[TSDB_SHOW_DB_CACHE_INDEX]);
    dbInfos[count]->blocks = *((int32_t *)row[TSDB_SHOW_DB_BLOCKS_INDEX]);
    dbInfos[count]->minrows = *((int32_t *)row[TSDB_SHOW_DB_MINROWS_INDEX]);
    dbInfos[count]->maxrows = *((int32_t *)row[TSDB_SHOW_DB_MAXROWS_INDEX]);
    dbInfos[count]->wallevel = *((int8_t *)row[TSDB_SHOW_DB_WALLEVEL_INDEX]);
    dbInfos[count]->fsync = *((int32_t *)row[TSDB_SHOW_DB_FSYNC_INDEX]);
    dbInfos[count]->comp = (int8_t)(*((int8_t *)row[TSDB_SHOW_DB_COMP_INDEX]));
    dbInfos[count]->cachelast =
      (int8_t)(*((int8_t *)row[TSDB_SHOW_DB_CACHELAST_INDEX]));

    tstrncpy(dbInfos[count]->precision,
            (char *)row[TSDB_SHOW_DB_PRECISION_INDEX],
            fields[TSDB_SHOW_DB_PRECISION_INDEX].bytes);
    dbInfos[count]->update = *((int8_t *)row[TSDB_SHOW_DB_UPDATE_INDEX]);
    tstrncpy(dbInfos[count]->status, (char *)row[TSDB_SHOW_DB_STATUS_INDEX],
            fields[TSDB_SHOW_DB_STATUS_INDEX].bytes);

    count++;
    if (count > MAX_DATABASE_COUNT) {
      errorPrint("%s() LN%d, The database count overflow than %d\n",
         __func__, __LINE__, MAX_DATABASE_COUNT);
      break;
    }
  }

  return count;
}

static void printfDbInfoForQueryToFile(
        char* filename, SDbInfo* dbInfos, int index) {

  if (filename[0] == 0)
      return;

  FILE *fp = fopen(filename, "at");
  if (fp == NULL) {
    errorPrint( "failed to open file: %s\n", filename);
    return;
  }

  fprintf(fp, "================ database[%d] ================\n", index);
  fprintf(fp, "name: %s\n", dbInfos->name);
  fprintf(fp, "created_time: %s\n", dbInfos->create_time);
  fprintf(fp, "ntables: %"PRId64"\n", dbInfos->ntables);
  fprintf(fp, "vgroups: %d\n", dbInfos->vgroups);
  fprintf(fp, "replica: %d\n", dbInfos->replica);
  fprintf(fp, "quorum: %d\n", dbInfos->quorum);
  fprintf(fp, "days: %d\n", dbInfos->days);
  fprintf(fp, "keep0,keep1,keep(D): %s\n", dbInfos->keeplist);
  fprintf(fp, "cache(MB): %d\n", dbInfos->cache);
  fprintf(fp, "blocks: %d\n", dbInfos->blocks);
  fprintf(fp, "minrows: %d\n", dbInfos->minrows);
  fprintf(fp, "maxrows: %d\n", dbInfos->maxrows);
  fprintf(fp, "wallevel: %d\n", dbInfos->wallevel);
  fprintf(fp, "fsync: %d\n", dbInfos->fsync);
  fprintf(fp, "comp: %d\n", dbInfos->comp);
  fprintf(fp, "cachelast: %d\n", dbInfos->cachelast);
  fprintf(fp, "precision: %s\n", dbInfos->precision);
  fprintf(fp, "update: %d\n", dbInfos->update);
  fprintf(fp, "status: %s\n", dbInfos->status);
  fprintf(fp, "\n");

  fclose(fp);
}

static void printfQuerySystemInfo(TAOS * taos) {
  char filename[MAX_QUERY_SQL_LENGTH+1] = {0};
  char buffer[MAX_QUERY_SQL_LENGTH+1] = {0};
  TAOS_RES* res;

  time_t t;
  struct tm* lt;
  time(&t);
  lt = localtime(&t);
  snprintf(filename, MAX_QUERY_SQL_LENGTH, "querySystemInfo-%d-%d-%d %d:%d:%d",
          lt->tm_year+1900, lt->tm_mon, lt->tm_mday, lt->tm_hour, lt->tm_min,
          lt->tm_sec);

  // show variables
  res = taos_query(taos, "show variables;");
  //appendResultToFile(res, filename);
  xDumpResultToFile(filename, res);

  // show dnodes
  res = taos_query(taos, "show dnodes;");
  xDumpResultToFile(filename, res);
  //appendResultToFile(res, filename);

  // show databases
  res = taos_query(taos, "show databases;");
  SDbInfo** dbInfos = (SDbInfo **)calloc(MAX_DATABASE_COUNT, sizeof(SDbInfo *));
  if (dbInfos == NULL) {
    errorPrint("%s() LN%d, failed to allocate memory\n", __func__, __LINE__);
    return;
  }
  int dbCount = getDbFromServer(taos, dbInfos);
  if (dbCount <= 0) {
      free(dbInfos);
      return;
  }

  for (int i = 0; i < dbCount; i++) {
    // printf database info
    printfDbInfoForQueryToFile(filename, dbInfos[i], i);

    // show db.vgroups
    snprintf(buffer, MAX_QUERY_SQL_LENGTH, "show %s.vgroups;", dbInfos[i]->name);
    res = taos_query(taos, buffer);
    xDumpResultToFile(filename, res);

    // show db.stables
    snprintf(buffer, MAX_QUERY_SQL_LENGTH, "show %s.stables;", dbInfos[i]->name);
    res = taos_query(taos, buffer);
    xDumpResultToFile(filename, res);

    free(dbInfos[i]);
  }

  free(dbInfos);
}

static int postProceSql(char *host, struct sockaddr_in *pServAddr, uint16_t port,
        char* sqlstr, char *resultFile)
{
    char *req_fmt = "POST %s HTTP/1.1\r\nHost: %s:%d\r\nAccept: */*\r\nAuthorization: Basic %s\r\nContent-Length: %d\r\nContent-Type: application/x-www-form-urlencoded\r\n\r\n%s";

    char *url = "/rest/sql";

    int bytes, sent, received, req_str_len, resp_len;
    char *request_buf;
    char response_buf[RESP_BUF_LEN];
    uint16_t rest_port = port + TSDB_PORT_HTTP;

    int req_buf_len = strlen(sqlstr) + REQ_EXTRA_BUF_LEN;

    request_buf = malloc(req_buf_len);
    if (NULL == request_buf) {
      errorPrint("%s", "ERROR, cannot allocate memory.\n");
      exit(EXIT_FAILURE);
    }

    char userpass_buf[INPUT_BUF_LEN];
    int mod_table[] = {0, 2, 1};

    static char base64[] = {'A', 'B', 'C', 'D', 'E', 'F', 'G', 'H',
      'I', 'J', 'K', 'L', 'M', 'N', 'O', 'P',
      'Q', 'R', 'S', 'T', 'U', 'V', 'W', 'X',
      'Y', 'Z', 'a', 'b', 'c', 'd', 'e', 'f',
      'g', 'h', 'i', 'j', 'k', 'l', 'm', 'n',
      'o', 'p', 'q', 'r', 's', 't', 'u', 'v',
      'w', 'x', 'y', 'z', '0', '1', '2', '3',
      '4', '5', '6', '7', '8', '9', '+', '/'};

    snprintf(userpass_buf, INPUT_BUF_LEN, "%s:%s",
        g_Dbs.user, g_Dbs.password);
    size_t userpass_buf_len = strlen(userpass_buf);
    size_t encoded_len = 4 * ((userpass_buf_len +2) / 3);

    char base64_buf[INPUT_BUF_LEN];
#ifdef WINDOWS
    WSADATA wsaData;
    WSAStartup(MAKEWORD(2, 2), &wsaData);
    SOCKET sockfd;
#else
    int sockfd;
#endif
    sockfd = socket(AF_INET, SOCK_STREAM, 0);
    if (sockfd < 0) {
#ifdef WINDOWS
        errorPrint( "Could not create socket : %d" , WSAGetLastError());
#endif
        debugPrint("%s() LN%d, sockfd=%d\n", __func__, __LINE__, sockfd);
        free(request_buf);
        ERROR_EXIT("ERROR opening socket");
    }

    int retConn = connect(sockfd, (struct sockaddr *)pServAddr, sizeof(struct sockaddr));
    debugPrint("%s() LN%d connect() return %d\n", __func__, __LINE__, retConn);
    if (retConn < 0) {
        free(request_buf);
        ERROR_EXIT("ERROR connecting");
    }

    memset(base64_buf, 0, INPUT_BUF_LEN);

    for (int n = 0, m = 0; n < userpass_buf_len;) {
      uint32_t oct_a = n < userpass_buf_len ?
        (unsigned char) userpass_buf[n++]:0;
      uint32_t oct_b = n < userpass_buf_len ?
        (unsigned char) userpass_buf[n++]:0;
      uint32_t oct_c = n < userpass_buf_len ?
        (unsigned char) userpass_buf[n++]:0;
      uint32_t triple = (oct_a << 0x10) + (oct_b << 0x08) + oct_c;

      base64_buf[m++] = base64[(triple >> 3* 6) & 0x3f];
      base64_buf[m++] = base64[(triple >> 2* 6) & 0x3f];
      base64_buf[m++] = base64[(triple >> 1* 6) & 0x3f];
      base64_buf[m++] = base64[(triple >> 0* 6) & 0x3f];
    }

    for (int l = 0; l < mod_table[userpass_buf_len % 3]; l++)
      base64_buf[encoded_len - 1 - l] = '=';

    debugPrint("%s() LN%d: auth string base64 encoded: %s\n",
            __func__, __LINE__, base64_buf);
    char *auth = base64_buf;

    int r = snprintf(request_buf,
            req_buf_len,
            req_fmt, url, host, rest_port,
            auth, strlen(sqlstr), sqlstr);
    if (r >= req_buf_len) {
        free(request_buf);
        ERROR_EXIT("ERROR too long request");
    }
    verbosePrint("%s() LN%d: Request:\n%s\n", __func__, __LINE__, request_buf);

    req_str_len = strlen(request_buf);
    sent = 0;
    do {
#ifdef WINDOWS
        bytes = send(sockfd, request_buf + sent, req_str_len - sent, 0);
#else
        bytes = write(sockfd, request_buf + sent, req_str_len - sent);
#endif
        if (bytes < 0)
            ERROR_EXIT("ERROR writing message to socket");
        if (bytes == 0)
            break;
        sent+=bytes;
    } while(sent < req_str_len);

    memset(response_buf, 0, RESP_BUF_LEN);
    resp_len = sizeof(response_buf) - 1;
    received = 0;
    do {
#ifdef WINDOWS
        bytes = recv(sockfd, response_buf + received, resp_len - received, 0);
#else
        bytes = read(sockfd, response_buf + received, resp_len - received);
#endif
        if (bytes < 0) {
            free(request_buf);
            ERROR_EXIT("ERROR reading response from socket");
        }
        if (bytes == 0)
            break;
        received += bytes;
    } while(received < resp_len);

    if (received == resp_len) {
        free(request_buf);
        ERROR_EXIT("ERROR storing complete response from socket");
    }

    response_buf[RESP_BUF_LEN - 1] = '\0';
    printf("Response:\n%s\n", response_buf);

    if (resultFile) {
       appendResultBufToFile(response_buf, resultFile);
    }

    free(request_buf);
#ifdef WINDOWS
    closesocket(sockfd);
    WSACleanup();
#else
    close(sockfd);
#endif

    return 0;
}

static char* getTagValueFromTagSample(SSuperTable* stbInfo, int tagUsePos) {
  char*  dataBuf = (char*)calloc(TSDB_MAX_SQL_LEN+1, 1);
  if (NULL == dataBuf) {
    errorPrint("%s() LN%d, calloc failed! size:%d\n",
        __func__, __LINE__, TSDB_MAX_SQL_LEN+1);
    return NULL;
  }

  int    dataLen = 0;
  dataLen += snprintf(dataBuf + dataLen, TSDB_MAX_SQL_LEN - dataLen,
          "(%s)", stbInfo->tagDataBuf + stbInfo->lenOfTagOfOneRow * tagUsePos);

  return dataBuf;
}

static char* generateTagVaulesForStb(SSuperTable* stbInfo, int32_t tableSeq) {
  char*  dataBuf = (char*)calloc(TSDB_MAX_SQL_LEN+1, 1);
  if (NULL == dataBuf) {
    printf("calloc failed! size:%d\n", TSDB_MAX_SQL_LEN+1);
    return NULL;
  }

  int    dataLen = 0;
  dataLen += snprintf(dataBuf + dataLen, TSDB_MAX_SQL_LEN - dataLen, "(");
  for (int i = 0; i < stbInfo->tagCount; i++) {
    if ((0 == strncasecmp(stbInfo->tags[i].dataType, "binary", strlen("binary")))
            || (0 == strncasecmp(stbInfo->tags[i].dataType, "nchar", strlen("nchar")))) {
      if (stbInfo->tags[i].dataLen > TSDB_MAX_BINARY_LEN) {
        printf("binary or nchar length overflow, max size:%u\n",
                (uint32_t)TSDB_MAX_BINARY_LEN);
        tmfree(dataBuf);
        return NULL;
      }

      int tagBufLen = stbInfo->tags[i].dataLen + 1;
      char* buf = (char*)calloc(tagBufLen, 1);
      if (NULL == buf) {
        printf("calloc failed! size:%d\n", stbInfo->tags[i].dataLen);
        tmfree(dataBuf);
        return NULL;
      }

      if (tableSeq % 2) {
        tstrncpy(buf, "beijing", tagBufLen);
      } else {
        tstrncpy(buf, "shanghai", tagBufLen);
      }
      //rand_string(buf, stbInfo->tags[i].dataLen);
      dataLen += snprintf(dataBuf + dataLen, TSDB_MAX_SQL_LEN - dataLen,
              "\'%s\', ", buf);
      tmfree(buf);
    } else if (0 == strncasecmp(stbInfo->tags[i].dataType,
                "int", strlen("int"))) {
      dataLen += snprintf(dataBuf + dataLen, TSDB_MAX_SQL_LEN - dataLen,
              "%d, ", tableSeq);
    } else if (0 == strncasecmp(stbInfo->tags[i].dataType,
                "bigint", strlen("bigint"))) {
      dataLen += snprintf(dataBuf + dataLen, TSDB_MAX_SQL_LEN - dataLen,
              "%"PRId64", ", rand_bigint());
    }  else if (0 == strncasecmp(stbInfo->tags[i].dataType,
                "float", strlen("float"))) {
      dataLen += snprintf(dataBuf + dataLen, TSDB_MAX_SQL_LEN - dataLen,
              "%f, ", rand_float());
    }  else if (0 == strncasecmp(stbInfo->tags[i].dataType,
                "double", strlen("double"))) {
      dataLen += snprintf(dataBuf + dataLen, TSDB_MAX_SQL_LEN - dataLen,
              "%f, ", rand_double());
    }  else if (0 == strncasecmp(stbInfo->tags[i].dataType,
                "smallint", strlen("smallint"))) {
      dataLen += snprintf(dataBuf + dataLen, TSDB_MAX_SQL_LEN - dataLen,
              "%d, ", rand_smallint());
    }  else if (0 == strncasecmp(stbInfo->tags[i].dataType,
                "tinyint", strlen("tinyint"))) {
      dataLen += snprintf(dataBuf + dataLen, TSDB_MAX_SQL_LEN - dataLen,
              "%d, ", rand_tinyint());
    }  else if (0 == strncasecmp(stbInfo->tags[i].dataType,
                "bool", strlen("bool"))) {
      dataLen += snprintf(dataBuf + dataLen, TSDB_MAX_SQL_LEN - dataLen,
              "%d, ", rand_bool());
    }  else if (0 == strncasecmp(stbInfo->tags[i].dataType,
                "timestamp", strlen("timestamp"))) {
      dataLen += snprintf(dataBuf + dataLen, TSDB_MAX_SQL_LEN - dataLen,
              "%"PRId64", ", rand_bigint());
    }  else {
      printf("No support data type: %s\n", stbInfo->tags[i].dataType);
      tmfree(dataBuf);
      return NULL;
    }
  }

  dataLen -= 2;
  dataLen += snprintf(dataBuf + dataLen, TSDB_MAX_SQL_LEN - dataLen, ")");
  return dataBuf;
}

static int calcRowLen(SSuperTable*  superTbls) {
  int colIndex;
  int  lenOfOneRow = 0;

  for (colIndex = 0; colIndex < superTbls->columnCount; colIndex++) {
    char* dataType = superTbls->columns[colIndex].dataType;

    if (strcasecmp(dataType, "BINARY") == 0) {
      lenOfOneRow += superTbls->columns[colIndex].dataLen + 3;
    } else if (strcasecmp(dataType, "NCHAR") == 0) {
      lenOfOneRow += superTbls->columns[colIndex].dataLen + 3;
    } else if (strcasecmp(dataType, "INT") == 0)  {
      lenOfOneRow += 11;
    } else if (strcasecmp(dataType, "BIGINT") == 0)  {
      lenOfOneRow += 21;
    } else if (strcasecmp(dataType, "SMALLINT") == 0)  {
      lenOfOneRow += 6;
    } else if (strcasecmp(dataType, "TINYINT") == 0)  {
      lenOfOneRow += 4;
    } else if (strcasecmp(dataType, "BOOL") == 0)  {
      lenOfOneRow += 6;
    } else if (strcasecmp(dataType, "FLOAT") == 0) {
      lenOfOneRow += 22;
    } else if (strcasecmp(dataType, "DOUBLE") == 0) {
      lenOfOneRow += 42;
    }  else if (strcasecmp(dataType, "TIMESTAMP") == 0) {
      lenOfOneRow += 21;
    } else {
      printf("get error data type : %s\n", dataType);
      exit(-1);
    }
  }

  superTbls->lenOfOneRow = lenOfOneRow + 20; // timestamp

  int tagIndex;
  int lenOfTagOfOneRow = 0;
  for (tagIndex = 0; tagIndex < superTbls->tagCount; tagIndex++) {
    char* dataType = superTbls->tags[tagIndex].dataType;

    if (strcasecmp(dataType, "BINARY") == 0) {
      lenOfTagOfOneRow += superTbls->tags[tagIndex].dataLen + 3;
    } else if (strcasecmp(dataType, "NCHAR") == 0) {
      lenOfTagOfOneRow += superTbls->tags[tagIndex].dataLen + 3;
    } else if (strcasecmp(dataType, "INT") == 0)  {
      lenOfTagOfOneRow += superTbls->tags[tagIndex].dataLen + 11;
    } else if (strcasecmp(dataType, "BIGINT") == 0)  {
      lenOfTagOfOneRow += superTbls->tags[tagIndex].dataLen + 21;
    } else if (strcasecmp(dataType, "SMALLINT") == 0)  {
      lenOfTagOfOneRow += superTbls->tags[tagIndex].dataLen + 6;
    } else if (strcasecmp(dataType, "TINYINT") == 0)  {
      lenOfTagOfOneRow += superTbls->tags[tagIndex].dataLen + 4;
    } else if (strcasecmp(dataType, "BOOL") == 0)  {
      lenOfTagOfOneRow += superTbls->tags[tagIndex].dataLen + 6;
    } else if (strcasecmp(dataType, "FLOAT") == 0) {
      lenOfTagOfOneRow += superTbls->tags[tagIndex].dataLen + 22;
    } else if (strcasecmp(dataType, "DOUBLE") == 0) {
      lenOfTagOfOneRow += superTbls->tags[tagIndex].dataLen + 42;
    } else {
      printf("get error tag type : %s\n", dataType);
      exit(-1);
    }
  }

  superTbls->lenOfTagOfOneRow = lenOfTagOfOneRow;

  return 0;
}


static int getChildNameOfSuperTableWithLimitAndOffset(TAOS * taos,
        char* dbName, char* sTblName, char** childTblNameOfSuperTbl,
        int64_t* childTblCountOfSuperTbl, int64_t limit, uint64_t offset) {

  char command[BUFFER_SIZE] = "\0";
  char limitBuf[100] = "\0";

  TAOS_RES * res;
  TAOS_ROW row = NULL;

  char* childTblName = *childTblNameOfSuperTbl;

  if (offset >= 0) {
    snprintf(limitBuf, 100, " limit %"PRId64" offset %"PRIu64"",
            limit, offset);
  }

  //get all child table name use cmd: select tbname from superTblName;
  snprintf(command, BUFFER_SIZE, "select tbname from %s.%s %s",
          dbName, sTblName, limitBuf);

  res = taos_query(taos, command);
  int32_t code = taos_errno(res);
  if (code != 0) {
    taos_free_result(res);
    taos_close(taos);
    errorPrint("%s() LN%d, failed to run command %s\n",
           __func__, __LINE__, command);
    exit(-1);
  }

  int64_t childTblCount = (limit < 0)?10000:limit;
  int64_t count = 0;
  if (childTblName == NULL) {
    childTblName = (char*)calloc(1, childTblCount * TSDB_TABLE_NAME_LEN);
    if (NULL ==  childTblName) {
    taos_free_result(res);
        taos_close(taos);
        errorPrint("%s() LN%d, failed to allocate memory!\n", __func__, __LINE__);
        exit(-1);
    }
  }

  char* pTblName = childTblName;
  while((row = taos_fetch_row(res)) != NULL) {
    int32_t* len = taos_fetch_lengths(res);
    tstrncpy(pTblName, (char *)row[0], len[0]+1);
    //printf("==== sub table name: %s\n", pTblName);
    count++;
    if (count >= childTblCount - 1) {
      char *tmp = realloc(childTblName,
              (size_t)childTblCount*1.5*TSDB_TABLE_NAME_LEN+1);
      if (tmp != NULL) {
        childTblName = tmp;
        childTblCount = (int)(childTblCount*1.5);
        memset(childTblName + count*TSDB_TABLE_NAME_LEN, 0,
                (size_t)((childTblCount-count)*TSDB_TABLE_NAME_LEN));
      } else {
        // exit, if allocate more memory failed
        errorPrint("%s() LN%d, realloc fail for save child table name of %s.%s\n",
               __func__, __LINE__, dbName, sTblName);
        tmfree(childTblName);
        taos_free_result(res);
        taos_close(taos);
        exit(-1);
      }
    }
    pTblName = childTblName + count * TSDB_TABLE_NAME_LEN;
  }

  *childTblCountOfSuperTbl = count;
  *childTblNameOfSuperTbl  = childTblName;

  taos_free_result(res);
  return 0;
}

static int getAllChildNameOfSuperTable(TAOS * taos, char* dbName,
        char* sTblName, char** childTblNameOfSuperTbl,
        int64_t* childTblCountOfSuperTbl) {

    return getChildNameOfSuperTableWithLimitAndOffset(taos, dbName, sTblName,
            childTblNameOfSuperTbl, childTblCountOfSuperTbl,
            -1, 0);
}

static int getSuperTableFromServer(TAOS * taos, char* dbName,
        SSuperTable*  superTbls) {

  char command[BUFFER_SIZE] = "\0";
  TAOS_RES * res;
  TAOS_ROW row = NULL;
  int count = 0;

  //get schema use cmd: describe superTblName;
  snprintf(command, BUFFER_SIZE, "describe %s.%s", dbName, superTbls->sTblName);
  res = taos_query(taos, command);
  int32_t code = taos_errno(res);
  if (code != 0) {
    printf("failed to run command %s\n", command);
    taos_free_result(res);
    return -1;
  }

  int tagIndex = 0;
  int columnIndex = 0;
  TAOS_FIELD *fields = taos_fetch_fields(res);
  while((row = taos_fetch_row(res)) != NULL) {
    if (0 == count) {
      count++;
      continue;
    }

    if (strcmp((char *)row[TSDB_DESCRIBE_METRIC_NOTE_INDEX], "TAG") == 0) {
      tstrncpy(superTbls->tags[tagIndex].field,
              (char *)row[TSDB_DESCRIBE_METRIC_FIELD_INDEX],
              fields[TSDB_DESCRIBE_METRIC_FIELD_INDEX].bytes);
      tstrncpy(superTbls->tags[tagIndex].dataType,
              (char *)row[TSDB_DESCRIBE_METRIC_TYPE_INDEX],
              fields[TSDB_DESCRIBE_METRIC_TYPE_INDEX].bytes);
      superTbls->tags[tagIndex].dataLen =
          *((int *)row[TSDB_DESCRIBE_METRIC_LENGTH_INDEX]);
      tstrncpy(superTbls->tags[tagIndex].note,
              (char *)row[TSDB_DESCRIBE_METRIC_NOTE_INDEX],
              fields[TSDB_DESCRIBE_METRIC_NOTE_INDEX].bytes);
      tagIndex++;
    } else {
      tstrncpy(superTbls->columns[columnIndex].field,
              (char *)row[TSDB_DESCRIBE_METRIC_FIELD_INDEX],
              fields[TSDB_DESCRIBE_METRIC_FIELD_INDEX].bytes);
      tstrncpy(superTbls->columns[columnIndex].dataType,
              (char *)row[TSDB_DESCRIBE_METRIC_TYPE_INDEX],
              fields[TSDB_DESCRIBE_METRIC_TYPE_INDEX].bytes);
      superTbls->columns[columnIndex].dataLen =
          *((int *)row[TSDB_DESCRIBE_METRIC_LENGTH_INDEX]);
      tstrncpy(superTbls->columns[columnIndex].note,
              (char *)row[TSDB_DESCRIBE_METRIC_NOTE_INDEX],
              fields[TSDB_DESCRIBE_METRIC_NOTE_INDEX].bytes);
      columnIndex++;
    }
    count++;
  }

  superTbls->columnCount = columnIndex;
  superTbls->tagCount    = tagIndex;
  taos_free_result(res);

  calcRowLen(superTbls);

/*
  if (TBL_ALREADY_EXISTS == superTbls->childTblExists) {
    //get all child table name use cmd: select tbname from superTblName;
    int childTblCount = 10000;
    superTbls->childTblName = (char*)calloc(1, childTblCount * TSDB_TABLE_NAME_LEN);
    if (superTbls->childTblName == NULL) {
      errorPrint("%s() LN%d, alloc memory failed!\n", __func__, __LINE__);
      return -1;
    }
    getAllChildNameOfSuperTable(taos, dbName,
            superTbls->sTblName,
            &superTbls->childTblName,
            &superTbls->childTblCount);
  }
  */
  return 0;
}

static int createSuperTable(
        TAOS * taos, char* dbName,
        SSuperTable*  superTbl) {

  char command[BUFFER_SIZE] = "\0";

  char cols[STRING_LEN] = "\0";
  int colIndex;
  int len = 0;

  int  lenOfOneRow = 0;

  if (superTbl->columnCount == 0) {
    errorPrint("%s() LN%d, super table column count is %d\n",
            __func__, __LINE__, superTbl->columnCount);
    return -1;
  }

  for (colIndex = 0; colIndex < superTbl->columnCount; colIndex++) {
    char* dataType = superTbl->columns[colIndex].dataType;

    if (strcasecmp(dataType, "BINARY") == 0) {
      len += snprintf(cols + len, STRING_LEN - len,
          ", col%d %s(%d)", colIndex, "BINARY",
          superTbl->columns[colIndex].dataLen);
      lenOfOneRow += superTbl->columns[colIndex].dataLen + 3;
    } else if (strcasecmp(dataType, "NCHAR") == 0) {
      len += snprintf(cols + len, STRING_LEN - len,
          ", col%d %s(%d)", colIndex, "NCHAR",
          superTbl->columns[colIndex].dataLen);
      lenOfOneRow += superTbl->columns[colIndex].dataLen + 3;
    } else if (strcasecmp(dataType, "INT") == 0)  {
      len += snprintf(cols + len, STRING_LEN - len, ", col%d %s", colIndex, "INT");
      lenOfOneRow += 11;
    } else if (strcasecmp(dataType, "BIGINT") == 0)  {
      len += snprintf(cols + len, STRING_LEN - len, ", col%d %s", colIndex, "BIGINT");
      lenOfOneRow += 21;
    } else if (strcasecmp(dataType, "SMALLINT") == 0)  {
      len += snprintf(cols + len, STRING_LEN - len, ", col%d %s", colIndex, "SMALLINT");
      lenOfOneRow += 6;
    } else if (strcasecmp(dataType, "TINYINT") == 0)  {
      len += snprintf(cols + len, STRING_LEN - len, ", col%d %s", colIndex, "TINYINT");
      lenOfOneRow += 4;
    } else if (strcasecmp(dataType, "BOOL") == 0)  {
      len += snprintf(cols + len, STRING_LEN - len, ", col%d %s", colIndex, "BOOL");
      lenOfOneRow += 6;
    } else if (strcasecmp(dataType, "FLOAT") == 0) {
      len += snprintf(cols + len, STRING_LEN - len, ", col%d %s", colIndex, "FLOAT");
      lenOfOneRow += 22;
    } else if (strcasecmp(dataType, "DOUBLE") == 0) {
      len += snprintf(cols + len, STRING_LEN - len, ", col%d %s", colIndex, "DOUBLE");
      lenOfOneRow += 42;
    }  else if (strcasecmp(dataType, "TIMESTAMP") == 0) {
      len += snprintf(cols + len, STRING_LEN - len, ", col%d %s", colIndex, "TIMESTAMP");
      lenOfOneRow += 21;
    } else {
      taos_close(taos);
      errorPrint("%s() LN%d, config error data type : %s\n",
         __func__, __LINE__, dataType);
      exit(-1);
    }
  }

  superTbl->lenOfOneRow = lenOfOneRow + 20; // timestamp
  //printf("%s.%s column count:%d, column length:%d\n\n", g_Dbs.db[i].dbName, g_Dbs.db[i].superTbl[j].sTblName, g_Dbs.db[i].superTbl[j].columnCount, lenOfOneRow);

  // save for creating child table
  superTbl->colsOfCreateChildTable = (char*)calloc(len+20, 1);
  if (NULL == superTbl->colsOfCreateChildTable) {
    errorPrint("%s() LN%d, Failed when calloc, size:%d",
           __func__, __LINE__, len+1);
    taos_close(taos);
    exit(-1);
  }

  snprintf(superTbl->colsOfCreateChildTable, len+20, "(ts timestamp%s)", cols);
  verbosePrint("%s() LN%d: %s\n",
      __func__, __LINE__, superTbl->colsOfCreateChildTable);

  if (superTbl->tagCount == 0) {
    errorPrint("%s() LN%d, super table tag count is %d\n",
            __func__, __LINE__, superTbl->tagCount);
    return -1;
  }

  char tags[STRING_LEN] = "\0";
  int tagIndex;
  len = 0;

  int lenOfTagOfOneRow = 0;
  len += snprintf(tags + len, STRING_LEN - len, "(");
  for (tagIndex = 0; tagIndex < superTbl->tagCount; tagIndex++) {
    char* dataType = superTbl->tags[tagIndex].dataType;

    if (strcasecmp(dataType, "BINARY") == 0) {
      len += snprintf(tags + len, STRING_LEN - len, "t%d %s(%d), ", tagIndex,
              "BINARY", superTbl->tags[tagIndex].dataLen);
      lenOfTagOfOneRow += superTbl->tags[tagIndex].dataLen + 3;
    } else if (strcasecmp(dataType, "NCHAR") == 0) {
      len += snprintf(tags + len, STRING_LEN - len, "t%d %s(%d), ", tagIndex,
              "NCHAR", superTbl->tags[tagIndex].dataLen);
      lenOfTagOfOneRow += superTbl->tags[tagIndex].dataLen + 3;
    } else if (strcasecmp(dataType, "INT") == 0)  {
      len += snprintf(tags + len, STRING_LEN - len, "t%d %s, ", tagIndex,
              "INT");
      lenOfTagOfOneRow += superTbl->tags[tagIndex].dataLen + 11;
    } else if (strcasecmp(dataType, "BIGINT") == 0)  {
      len += snprintf(tags + len, STRING_LEN - len, "t%d %s, ", tagIndex,
              "BIGINT");
      lenOfTagOfOneRow += superTbl->tags[tagIndex].dataLen + 21;
    } else if (strcasecmp(dataType, "SMALLINT") == 0)  {
      len += snprintf(tags + len, STRING_LEN - len, "t%d %s, ", tagIndex,
              "SMALLINT");
      lenOfTagOfOneRow += superTbl->tags[tagIndex].dataLen + 6;
    } else if (strcasecmp(dataType, "TINYINT") == 0)  {
      len += snprintf(tags + len, STRING_LEN - len, "t%d %s, ", tagIndex,
              "TINYINT");
      lenOfTagOfOneRow += superTbl->tags[tagIndex].dataLen + 4;
    } else if (strcasecmp(dataType, "BOOL") == 0)  {
      len += snprintf(tags + len, STRING_LEN - len, "t%d %s, ", tagIndex,
              "BOOL");
      lenOfTagOfOneRow += superTbl->tags[tagIndex].dataLen + 6;
    } else if (strcasecmp(dataType, "FLOAT") == 0) {
      len += snprintf(tags + len, STRING_LEN - len, "t%d %s, ", tagIndex,
              "FLOAT");
      lenOfTagOfOneRow += superTbl->tags[tagIndex].dataLen + 22;
    } else if (strcasecmp(dataType, "DOUBLE") == 0) {
      len += snprintf(tags + len, STRING_LEN - len, "t%d %s, ", tagIndex,
              "DOUBLE");
      lenOfTagOfOneRow += superTbl->tags[tagIndex].dataLen + 42;
    } else {
      taos_close(taos);
      errorPrint("%s() LN%d, config error tag type : %s\n",
         __func__, __LINE__, dataType);
      exit(-1);
    }
  }

  len -= 2;
  len += snprintf(tags + len, STRING_LEN - len, ")");

  superTbl->lenOfTagOfOneRow = lenOfTagOfOneRow;

  snprintf(command, BUFFER_SIZE,
          "create table if not exists %s.%s (ts timestamp%s) tags %s",
          dbName, superTbl->sTblName, cols, tags);
  verbosePrint("%s() LN%d: %s\n", __func__, __LINE__, command);

  if (0 != queryDbExec(taos, command, NO_INSERT_TYPE, false)) {
      errorPrint( "create supertable %s failed!\n\n",
              superTbl->sTblName);
      return -1;
  }
  debugPrint("create supertable %s success!\n\n", superTbl->sTblName);
  return 0;
}

static int createDatabasesAndStables() {
  TAOS * taos = NULL;
  int    ret = 0;
  taos = taos_connect(g_Dbs.host, g_Dbs.user, g_Dbs.password, NULL, g_Dbs.port);
  if (taos == NULL) {
    errorPrint( "Failed to connect to TDengine, reason:%s\n", taos_errstr(NULL));
    return -1;
  }
  char command[BUFFER_SIZE] = "\0";

  for (int i = 0; i < g_Dbs.dbCount; i++) {
    if (g_Dbs.db[i].drop) {
      sprintf(command, "drop database if exists %s;", g_Dbs.db[i].dbName);
      verbosePrint("%s() %d command: %s\n", __func__, __LINE__, command);
      if (0 != queryDbExec(taos, command, NO_INSERT_TYPE, false)) {
        taos_close(taos);
        return -1;
      }

      int dataLen = 0;
      dataLen += snprintf(command + dataLen,
          BUFFER_SIZE - dataLen, "create database if not exists %s", g_Dbs.db[i].dbName);

      if (g_Dbs.db[i].dbCfg.blocks > 0) {
        dataLen += snprintf(command + dataLen,
            BUFFER_SIZE - dataLen, " blocks %d", g_Dbs.db[i].dbCfg.blocks);
      }
      if (g_Dbs.db[i].dbCfg.cache > 0) {
        dataLen += snprintf(command + dataLen,
            BUFFER_SIZE - dataLen, " cache %d", g_Dbs.db[i].dbCfg.cache);
      }
      if (g_Dbs.db[i].dbCfg.days > 0) {
        dataLen += snprintf(command + dataLen,
            BUFFER_SIZE - dataLen, " days %d", g_Dbs.db[i].dbCfg.days);
      }
      if (g_Dbs.db[i].dbCfg.keep > 0) {
        dataLen += snprintf(command + dataLen,
            BUFFER_SIZE - dataLen, " keep %d", g_Dbs.db[i].dbCfg.keep);
      }
      if (g_Dbs.db[i].dbCfg.quorum > 1) {
        dataLen += snprintf(command + dataLen,
            BUFFER_SIZE - dataLen, " quorum %d", g_Dbs.db[i].dbCfg.quorum);
      }
      if (g_Dbs.db[i].dbCfg.replica > 0) {
        dataLen += snprintf(command + dataLen,
            BUFFER_SIZE - dataLen, " replica %d", g_Dbs.db[i].dbCfg.replica);
      }
      if (g_Dbs.db[i].dbCfg.update > 0) {
        dataLen += snprintf(command + dataLen,
            BUFFER_SIZE - dataLen, " update %d", g_Dbs.db[i].dbCfg.update);
      }
      //if (g_Dbs.db[i].dbCfg.maxtablesPerVnode > 0) {
      //  dataLen += snprintf(command + dataLen,
      //  BUFFER_SIZE - dataLen, "tables %d ", g_Dbs.db[i].dbCfg.maxtablesPerVnode);
      //}
      if (g_Dbs.db[i].dbCfg.minRows > 0) {
        dataLen += snprintf(command + dataLen,
            BUFFER_SIZE - dataLen, " minrows %d", g_Dbs.db[i].dbCfg.minRows);
      }
      if (g_Dbs.db[i].dbCfg.maxRows > 0) {
        dataLen += snprintf(command + dataLen,
            BUFFER_SIZE - dataLen, " maxrows %d", g_Dbs.db[i].dbCfg.maxRows);
      }
      if (g_Dbs.db[i].dbCfg.comp > 0) {
        dataLen += snprintf(command + dataLen,
            BUFFER_SIZE - dataLen, " comp %d", g_Dbs.db[i].dbCfg.comp);
      }
      if (g_Dbs.db[i].dbCfg.walLevel > 0) {
        dataLen += snprintf(command + dataLen,
            BUFFER_SIZE - dataLen, " wal %d", g_Dbs.db[i].dbCfg.walLevel);
      }
      if (g_Dbs.db[i].dbCfg.cacheLast > 0) {
        dataLen += snprintf(command + dataLen,
            BUFFER_SIZE - dataLen, " cachelast %d", g_Dbs.db[i].dbCfg.cacheLast);
      }
      if (g_Dbs.db[i].dbCfg.fsync > 0) {
        dataLen += snprintf(command + dataLen, BUFFER_SIZE - dataLen,
                " fsync %d", g_Dbs.db[i].dbCfg.fsync);
      }
      if ((0 == strncasecmp(g_Dbs.db[i].dbCfg.precision, "ms", strlen("ms")))
              || (0 == strncasecmp(g_Dbs.db[i].dbCfg.precision,
                      "us", strlen("us")))) {
        dataLen += snprintf(command + dataLen, BUFFER_SIZE - dataLen,
                " precision \'%s\';", g_Dbs.db[i].dbCfg.precision);
      }

      debugPrint("%s() %d command: %s\n", __func__, __LINE__, command);
      if (0 != queryDbExec(taos, command, NO_INSERT_TYPE, false)) {
        taos_close(taos);
        errorPrint( "\ncreate database %s failed!\n\n", g_Dbs.db[i].dbName);
        return -1;
      }
      printf("\ncreate database %s success!\n\n", g_Dbs.db[i].dbName);
    }

    debugPrint("%s() LN%d supertbl count:%"PRIu64"\n",
            __func__, __LINE__, g_Dbs.db[i].superTblCount);

    int validStbCount = 0;

    for (uint64_t j = 0; j < g_Dbs.db[i].superTblCount; j++) {
      sprintf(command, "describe %s.%s;", g_Dbs.db[i].dbName,
              g_Dbs.db[i].superTbls[j].sTblName);
      verbosePrint("%s() %d command: %s\n", __func__, __LINE__, command);

      ret = queryDbExec(taos, command, NO_INSERT_TYPE, true);

      if ((ret != 0) || (g_Dbs.db[i].drop)) {
        ret = createSuperTable(taos, g_Dbs.db[i].dbName,
                &g_Dbs.db[i].superTbls[j]);

        if (0 != ret) {
          errorPrint("create super table %"PRIu64" failed!\n\n", j);
          continue;
        }
      }

      ret = getSuperTableFromServer(taos, g_Dbs.db[i].dbName,
                &g_Dbs.db[i].superTbls[j]);
      if (0 != ret) {
        errorPrint("\nget super table %s.%s info failed!\n\n",
                g_Dbs.db[i].dbName, g_Dbs.db[i].superTbls[j].sTblName);
        continue;
      }

      validStbCount ++;
    }

    g_Dbs.db[i].superTblCount = validStbCount;
  }

  taos_close(taos);
  return 0;
}

static void* createTable(void *sarg)
{
  threadInfo *pThreadInfo = (threadInfo *)sarg;
  SSuperTable* superTblInfo = pThreadInfo->superTblInfo;

  uint64_t  lastPrintTime = taosGetTimestampMs();

  int buff_len;
  buff_len = BUFFER_SIZE / 8;

  char *buffer = calloc(buff_len, 1);
  if (buffer == NULL) {
    errorPrint("%s() LN%d, Memory allocated failed!\n", __func__, __LINE__);
    exit(-1);
  }

  int len = 0;
  int batchNum = 0;

  verbosePrint("%s() LN%d: Creating table from %"PRIu64" to %"PRIu64"\n",
          __func__, __LINE__,
          pThreadInfo->start_table_from, pThreadInfo->end_table_to);

  for (uint64_t i = pThreadInfo->start_table_from;
          i <= pThreadInfo->end_table_to; i++) {
    if (0 == g_Dbs.use_metric) {
      snprintf(buffer, buff_len,
              "create table if not exists %s.%s%"PRIu64" %s;",
              pThreadInfo->db_name,
              g_args.tb_prefix, i,
              pThreadInfo->cols);
    } else {
      if (superTblInfo == NULL) {
        errorPrint("%s() LN%d, use metric, but super table info is NULL\n",
                  __func__, __LINE__);
        free(buffer);
        exit(-1);
      } else {
        if (0 == len) {
          batchNum = 0;
          memset(buffer, 0, buff_len);
          len += snprintf(buffer + len,
                  buff_len - len, "create table ");
        }
        char* tagsValBuf = NULL;
        if (0 == superTblInfo->tagSource) {
          tagsValBuf = generateTagVaulesForStb(superTblInfo, i);
        } else {
          tagsValBuf = getTagValueFromTagSample(
                  superTblInfo,
                  i % superTblInfo->tagSampleCount);
        }
        if (NULL == tagsValBuf) {
          free(buffer);
          return NULL;
        }
        len += snprintf(buffer + len,
                buff_len - len,
                "if not exists %s.%s%"PRIu64" using %s.%s tags %s ",
                pThreadInfo->db_name, superTblInfo->childTblPrefix,
                i, pThreadInfo->db_name,
                superTblInfo->sTblName, tagsValBuf);
        free(tagsValBuf);
        batchNum++;
        if ((batchNum < superTblInfo->batchCreateTableNum)
                && ((buff_len - len)
                    >= (superTblInfo->lenOfTagOfOneRow + 256))) {
          continue;
        }
      }
    }

    len = 0;
    verbosePrint("%s() LN%d %s\n", __func__, __LINE__, buffer);
    if (0 != queryDbExec(pThreadInfo->taos, buffer, NO_INSERT_TYPE, false)){
      errorPrint( "queryDbExec() failed. buffer:\n%s\n", buffer);
      free(buffer);
      return NULL;
    }

    uint64_t  currentPrintTime = taosGetTimestampMs();
    if (currentPrintTime - lastPrintTime > 30*1000) {
      printf("thread[%d] already create %"PRIu64" - %"PRIu64" tables\n",
              pThreadInfo->threadID, pThreadInfo->start_table_from, i);
      lastPrintTime = currentPrintTime;
    }
  }

  if (0 != len) {
    verbosePrint("%s() %d buffer: %s\n", __func__, __LINE__, buffer);
    if (0 != queryDbExec(pThreadInfo->taos, buffer, NO_INSERT_TYPE, false)) {
      errorPrint( "queryDbExec() failed. buffer:\n%s\n", buffer);
    }
  }

  free(buffer);
  return NULL;
}

static int startMultiThreadCreateChildTable(
        char* cols, int threads, uint64_t startFrom, int64_t ntables,
        char* db_name, SSuperTable* superTblInfo) {

  pthread_t *pids = malloc(threads * sizeof(pthread_t));
  threadInfo *infos = calloc(1, threads * sizeof(threadInfo));

  if ((NULL == pids) || (NULL == infos)) {
    printf("malloc failed\n");
    exit(-1);
  }

  if (threads < 1) {
    threads = 1;
  }

  int64_t a = ntables / threads;
  if (a < 1) {
    threads = ntables;
    a = 1;
  }

  int64_t b = 0;
  b = ntables % threads;

  for (int i = 0; i < threads; i++) {
    threadInfo *t_info = infos + i;
    t_info->threadID = i;
    tstrncpy(t_info->db_name, db_name, MAX_DB_NAME_SIZE);
    t_info->superTblInfo = superTblInfo;
    verbosePrint("%s() %d db_name: %s\n", __func__, __LINE__, db_name);
    t_info->taos = taos_connect(
            g_Dbs.host,
            g_Dbs.user,
            g_Dbs.password,
            db_name,
            g_Dbs.port);
    if (t_info->taos == NULL) {
      errorPrint( "%s() LN%d, Failed to connect to TDengine, reason:%s\n",
         __func__, __LINE__, taos_errstr(NULL));
      free(pids);
      free(infos);
      return -1;
    }

    t_info->start_table_from = startFrom;
    t_info->ntables = i<b?a+1:a;
    t_info->end_table_to = i < b ? startFrom + a : startFrom + a - 1;
    startFrom = t_info->end_table_to + 1;
    t_info->use_metric = true;
    t_info->cols = cols;
    t_info->minDelay = UINT64_MAX;
    pthread_create(pids + i, NULL, createTable, t_info);
  }

  for (int i = 0; i < threads; i++) {
    pthread_join(pids[i], NULL);
  }

  for (int i = 0; i < threads; i++) {
    threadInfo *t_info = infos + i;
    taos_close(t_info->taos);
  }

  free(pids);
  free(infos);

  return 0;
}

static void createChildTables() {
    char tblColsBuf[MAX_SQL_SIZE];
    int len;

  for (int i = 0; i < g_Dbs.dbCount; i++) {
    if (g_Dbs.use_metric) {
      if (g_Dbs.db[i].superTblCount > 0) {
          // with super table
        for (uint64_t j = 0; j < g_Dbs.db[i].superTblCount; j++) {
          if ((AUTO_CREATE_SUBTBL == g_Dbs.db[i].superTbls[j].autoCreateTable)
                || (TBL_ALREADY_EXISTS == g_Dbs.db[i].superTbls[j].childTblExists)) {
            continue;
          }

          verbosePrint("%s() LN%d: %s\n", __func__, __LINE__,
                  g_Dbs.db[i].superTbls[j].colsOfCreateChildTable);
          uint64_t startFrom = 0;
          g_totalChildTables += g_Dbs.db[i].superTbls[j].childTblCount;

          verbosePrint("%s() LN%d: create %"PRId64" child tables from %"PRIu64"\n",
                  __func__, __LINE__, g_totalChildTables, startFrom);
          startMultiThreadCreateChildTable(
                g_Dbs.db[i].superTbls[j].colsOfCreateChildTable,
                g_Dbs.threadCountByCreateTbl,
                startFrom,
                g_Dbs.db[i].superTbls[j].childTblCount,
                g_Dbs.db[i].dbName, &(g_Dbs.db[i].superTbls[j]));
        }
      }
    } else {
      // normal table
      len = snprintf(tblColsBuf, MAX_SQL_SIZE, "(TS TIMESTAMP");
      for (int j = 0; j < g_args.num_of_CPR; j++) {
          if ((strncasecmp(g_args.datatype[j], "BINARY", strlen("BINARY")) == 0)
                  || (strncasecmp(g_args.datatype[j],
                      "NCHAR", strlen("NCHAR")) == 0)) {
              snprintf(tblColsBuf + len, MAX_SQL_SIZE - len,
                      ", COL%d %s(%d)", j, g_args.datatype[j], g_args.len_of_binary);
          } else {
              snprintf(tblColsBuf + len, MAX_SQL_SIZE - len,
                      ", COL%d %s", j, g_args.datatype[j]);
          }
          len = strlen(tblColsBuf);
      }

      snprintf(tblColsBuf + len, MAX_SQL_SIZE - len, ")");

      verbosePrint("%s() LN%d: dbName: %s num of tb: %"PRId64" schema: %s\n",
              __func__, __LINE__,
              g_Dbs.db[i].dbName, g_args.num_of_tables, tblColsBuf);
      startMultiThreadCreateChildTable(
            tblColsBuf,
            g_Dbs.threadCountByCreateTbl,
            0,
            g_args.num_of_tables,
            g_Dbs.db[i].dbName,
            NULL);
    }
  }
}

/*
  Read 10000 lines at most. If more than 10000 lines, continue to read after using
*/
static int readTagFromCsvFileToMem(SSuperTable  * superTblInfo) {
  size_t  n = 0;
  ssize_t readLen = 0;
  char *  line = NULL;

  FILE *fp = fopen(superTblInfo->tagsFile, "r");
  if (fp == NULL) {
    printf("Failed to open tags file: %s, reason:%s\n",
            superTblInfo->tagsFile, strerror(errno));
    return -1;
  }

  if (superTblInfo->tagDataBuf) {
    free(superTblInfo->tagDataBuf);
    superTblInfo->tagDataBuf = NULL;
  }

  int tagCount = 10000;
  int count = 0;
  char* tagDataBuf = calloc(1, superTblInfo->lenOfTagOfOneRow * tagCount);
  if (tagDataBuf == NULL) {
    printf("Failed to calloc, reason:%s\n", strerror(errno));
    fclose(fp);
    return -1;
  }

  while((readLen = tgetline(&line, &n, fp)) != -1) {
    if (('\r' == line[readLen - 1]) || ('\n' == line[readLen - 1])) {
      line[--readLen] = 0;
    }

    if (readLen == 0) {
      continue;
    }

    memcpy(tagDataBuf + count * superTblInfo->lenOfTagOfOneRow, line, readLen);
    count++;

    if (count >= tagCount - 1) {
      char *tmp = realloc(tagDataBuf,
              (size_t)tagCount*1.5*superTblInfo->lenOfTagOfOneRow);
      if (tmp != NULL) {
        tagDataBuf = tmp;
        tagCount = (int)(tagCount*1.5);
        memset(tagDataBuf + count*superTblInfo->lenOfTagOfOneRow,
                0, (size_t)((tagCount-count)*superTblInfo->lenOfTagOfOneRow));
      } else {
        // exit, if allocate more memory failed
        printf("realloc fail for save tag val from %s\n", superTblInfo->tagsFile);
        tmfree(tagDataBuf);
        free(line);
        fclose(fp);
        return -1;
      }
    }
  }

  superTblInfo->tagDataBuf = tagDataBuf;
  superTblInfo->tagSampleCount = count;

  free(line);
  fclose(fp);
  return 0;
}

#if 0
int readSampleFromJsonFileToMem(SSuperTable  * superTblInfo) {
  // TODO
  return 0;
}
#endif

/*
  Read 10000 lines at most. If more than 10000 lines, continue to read after using
*/
static int readSampleFromCsvFileToMem(
        SSuperTable* superTblInfo) {
  size_t  n = 0;
  ssize_t readLen = 0;
  char *  line = NULL;
  int getRows = 0;

  FILE*  fp = fopen(superTblInfo->sampleFile, "r");
  if (fp == NULL) {
      errorPrint( "Failed to open sample file: %s, reason:%s\n",
              superTblInfo->sampleFile, strerror(errno));
      return -1;
  }

  assert(superTblInfo->sampleDataBuf);
  memset(superTblInfo->sampleDataBuf, 0,
          MAX_SAMPLES_ONCE_FROM_FILE * superTblInfo->lenOfOneRow);
  while(1) {
    readLen = tgetline(&line, &n, fp);
    if (-1 == readLen) {
      if(0 != fseek(fp, 0, SEEK_SET)) {
        errorPrint( "Failed to fseek file: %s, reason:%s\n",
                superTblInfo->sampleFile, strerror(errno));
        fclose(fp);
        return -1;
      }
      continue;
    }

    if (('\r' == line[readLen - 1]) || ('\n' == line[readLen - 1])) {
      line[--readLen] = 0;
    }

    if (readLen == 0) {
      continue;
    }

    if (readLen > superTblInfo->lenOfOneRow) {
      printf("sample row len[%d] overflow define schema len[%"PRIu64"], so discard this row\n",
              (int32_t)readLen, superTblInfo->lenOfOneRow);
      continue;
    }

    memcpy(superTblInfo->sampleDataBuf + getRows * superTblInfo->lenOfOneRow,
          line, readLen);
    getRows++;

    if (getRows == MAX_SAMPLES_ONCE_FROM_FILE) {
      break;
    }
  }

  fclose(fp);
  tmfree(line);
  return 0;
}

static bool getColumnAndTagTypeFromInsertJsonFile(
        cJSON* stbInfo, SSuperTable* superTbls) {
  bool  ret = false;

  // columns
  cJSON *columns = cJSON_GetObjectItem(stbInfo, "columns");
  if (columns && columns->type != cJSON_Array) {
    printf("ERROR: failed to read json, columns not found\n");
    goto PARSE_OVER;
  } else if (NULL == columns) {
    superTbls->columnCount = 0;
    superTbls->tagCount    = 0;
    return true;
  }

  int columnSize = cJSON_GetArraySize(columns);
  if ((columnSize + 1/* ts */) > MAX_COLUMN_COUNT) {
    errorPrint("%s() LN%d, failed to read json, column size overflow, max column size is %d\n",
            __func__, __LINE__, MAX_COLUMN_COUNT);
    goto PARSE_OVER;
  }

  int count = 1;
  int index = 0;
  StrColumn    columnCase;

  //superTbls->columnCount = columnSize;
  for (int k = 0; k < columnSize; ++k) {
    cJSON* column = cJSON_GetArrayItem(columns, k);
    if (column == NULL) continue;

    count = 1;
    cJSON* countObj = cJSON_GetObjectItem(column, "count");
    if (countObj && countObj->type == cJSON_Number) {
      count = countObj->valueint;
    } else if (countObj && countObj->type != cJSON_Number) {
      errorPrint("%s() LN%d, failed to read json, column count not found\n",
          __func__, __LINE__);
      goto PARSE_OVER;
    } else {
      count = 1;
    }

    // column info
    memset(&columnCase, 0, sizeof(StrColumn));
    cJSON *dataType = cJSON_GetObjectItem(column, "type");
    if (!dataType || dataType->type != cJSON_String
        || dataType->valuestring == NULL) {
      errorPrint("%s() LN%d: failed to read json, column type not found\n",
          __func__, __LINE__);
      goto PARSE_OVER;
    }
    //tstrncpy(superTbls->columns[k].dataType, dataType->valuestring, MAX_TB_NAME_SIZE);
    tstrncpy(columnCase.dataType, dataType->valuestring, MAX_TB_NAME_SIZE);

    cJSON* dataLen = cJSON_GetObjectItem(column, "len");
    if (dataLen && dataLen->type == cJSON_Number) {
      columnCase.dataLen = dataLen->valueint;
    } else if (dataLen && dataLen->type != cJSON_Number) {
      debugPrint("%s() LN%d: failed to read json, column len not found\n",
          __func__, __LINE__);
      goto PARSE_OVER;
    } else {
      columnCase.dataLen = 8;
    }

    for (int n = 0; n < count; ++n) {
      tstrncpy(superTbls->columns[index].dataType,
              columnCase.dataType, MAX_TB_NAME_SIZE);
      superTbls->columns[index].dataLen = columnCase.dataLen;
      index++;
    }
  }

  if ((index + 1 /* ts */) > MAX_COLUMN_COUNT) {
    errorPrint("%s() LN%d, failed to read json, column size overflow, allowed max column size is %d\n",
            __func__, __LINE__, MAX_COLUMN_COUNT);
    goto PARSE_OVER;
  }

  superTbls->columnCount = index;

  count = 1;
  index = 0;
  // tags
  cJSON *tags = cJSON_GetObjectItem(stbInfo, "tags");
  if (!tags || tags->type != cJSON_Array) {
    errorPrint("%s() LN%d, failed to read json, tags not found\n",
        __func__, __LINE__);
    goto PARSE_OVER;
  }

  int tagSize = cJSON_GetArraySize(tags);
  if (tagSize > MAX_TAG_COUNT) {
    errorPrint("%s() LN%d, failed to read json, tags size overflow, max tag size is %d\n",
        __func__, __LINE__, MAX_TAG_COUNT);
    goto PARSE_OVER;
  }

  //superTbls->tagCount = tagSize;
  for (int k = 0; k < tagSize; ++k) {
    cJSON* tag = cJSON_GetArrayItem(tags, k);
    if (tag == NULL) continue;

    count = 1;
    cJSON* countObj = cJSON_GetObjectItem(tag, "count");
    if (countObj && countObj->type == cJSON_Number) {
      count = countObj->valueint;
    } else if (countObj && countObj->type != cJSON_Number) {
      printf("ERROR: failed to read json, column count not found\n");
      goto PARSE_OVER;
    } else {
      count = 1;
    }

    // column info
    memset(&columnCase, 0, sizeof(StrColumn));
    cJSON *dataType = cJSON_GetObjectItem(tag, "type");
    if (!dataType || dataType->type != cJSON_String
        || dataType->valuestring == NULL) {
      errorPrint("%s() LN%d, failed to read json, tag type not found\n",
          __func__, __LINE__);
      goto PARSE_OVER;
    }
    tstrncpy(columnCase.dataType, dataType->valuestring, MAX_TB_NAME_SIZE);

    cJSON* dataLen = cJSON_GetObjectItem(tag, "len");
    if (dataLen && dataLen->type == cJSON_Number) {
      columnCase.dataLen = dataLen->valueint;
    } else if (dataLen && dataLen->type != cJSON_Number) {
      errorPrint("%s() LN%d, failed to read json, column len not found\n",
          __func__, __LINE__);
      goto PARSE_OVER;
    } else {
      columnCase.dataLen = 0;
    }

    for (int n = 0; n < count; ++n) {
      tstrncpy(superTbls->tags[index].dataType, columnCase.dataType,
          MAX_TB_NAME_SIZE);
      superTbls->tags[index].dataLen = columnCase.dataLen;
      index++;
    }
  }

  if (index > MAX_TAG_COUNT) {
    errorPrint("%s() LN%d, failed to read json, tags size overflow, allowed max tag count is %d\n",
        __func__, __LINE__, MAX_TAG_COUNT);
    goto PARSE_OVER;
  }

  superTbls->tagCount = index;

  if ((superTbls->columnCount + superTbls->tagCount + 1 /* ts */) > MAX_COLUMN_COUNT) {
    errorPrint("%s() LN%d, columns + tags is more than allowed max columns count: %d\n",
        __func__, __LINE__, MAX_COLUMN_COUNT);
    goto PARSE_OVER;
  }
  ret = true;

PARSE_OVER:
  return ret;
}

static bool getMetaFromInsertJsonFile(cJSON* root) {
  bool  ret = false;

  cJSON* cfgdir = cJSON_GetObjectItem(root, "cfgdir");
  if (cfgdir && cfgdir->type == cJSON_String && cfgdir->valuestring != NULL) {
    tstrncpy(g_Dbs.cfgDir, cfgdir->valuestring, MAX_FILE_NAME_LEN);
  }

  cJSON* host = cJSON_GetObjectItem(root, "host");
  if (host && host->type == cJSON_String && host->valuestring != NULL) {
    tstrncpy(g_Dbs.host, host->valuestring, MAX_HOSTNAME_SIZE);
  } else if (!host) {
    tstrncpy(g_Dbs.host, "127.0.0.1", MAX_HOSTNAME_SIZE);
  } else {
    printf("ERROR: failed to read json, host not found\n");
    goto PARSE_OVER;
  }

  cJSON* port = cJSON_GetObjectItem(root, "port");
  if (port && port->type == cJSON_Number) {
    g_Dbs.port = port->valueint;
  } else if (!port) {
    g_Dbs.port = 6030;
  }

  cJSON* user = cJSON_GetObjectItem(root, "user");
  if (user && user->type == cJSON_String && user->valuestring != NULL) {
    tstrncpy(g_Dbs.user, user->valuestring, MAX_USERNAME_SIZE);
  } else if (!user) {
    tstrncpy(g_Dbs.user, "root", MAX_USERNAME_SIZE);
  }

  cJSON* password = cJSON_GetObjectItem(root, "password");
  if (password && password->type == cJSON_String && password->valuestring != NULL) {
    tstrncpy(g_Dbs.password, password->valuestring, MAX_PASSWORD_SIZE);
  } else if (!password) {
    tstrncpy(g_Dbs.password, "taosdata", MAX_PASSWORD_SIZE);
  }

  cJSON* resultfile = cJSON_GetObjectItem(root, "result_file");
  if (resultfile && resultfile->type == cJSON_String && resultfile->valuestring != NULL) {
    tstrncpy(g_Dbs.resultFile, resultfile->valuestring, MAX_FILE_NAME_LEN);
  } else if (!resultfile) {
    tstrncpy(g_Dbs.resultFile, "./insert_res.txt", MAX_FILE_NAME_LEN);
  }

  cJSON* threads = cJSON_GetObjectItem(root, "thread_count");
  if (threads && threads->type == cJSON_Number) {
    g_Dbs.threadCount = threads->valueint;
  } else if (!threads) {
    g_Dbs.threadCount = 1;
  } else {
    printf("ERROR: failed to read json, threads not found\n");
    goto PARSE_OVER;
  }

  cJSON* threads2 = cJSON_GetObjectItem(root, "thread_count_create_tbl");
  if (threads2 && threads2->type == cJSON_Number) {
    g_Dbs.threadCountByCreateTbl = threads2->valueint;
  } else if (!threads2) {
    g_Dbs.threadCountByCreateTbl = 1;
  } else {
    errorPrint("%s() LN%d, failed to read json, threads2 not found\n",
            __func__, __LINE__);
    goto PARSE_OVER;
  }

  cJSON* gInsertInterval = cJSON_GetObjectItem(root, "insert_interval");
  if (gInsertInterval && gInsertInterval->type == cJSON_Number) {
    if (gInsertInterval->valueint <0) {
      errorPrint("%s() LN%d, failed to read json, insert interval input mistake\n",
            __func__, __LINE__);
      goto PARSE_OVER;
    }
    g_args.insert_interval = gInsertInterval->valueint;
  } else if (!gInsertInterval) {
    g_args.insert_interval = 0;
  } else {
    errorPrint("%s() LN%d, failed to read json, insert_interval input mistake\n",
        __func__, __LINE__);
    goto PARSE_OVER;
  }

  cJSON* interlaceRows = cJSON_GetObjectItem(root, "interlace_rows");
  if (interlaceRows && interlaceRows->type == cJSON_Number) {
    if (interlaceRows->valueint < 0) {
      errorPrint("%s() LN%d, failed to read json, interlace_rows input mistake\n",
        __func__, __LINE__);
      goto PARSE_OVER;

    }
    g_args.interlace_rows = interlaceRows->valueint;

    // rows per table need be less than insert batch
    if (g_args.interlace_rows > g_args.num_of_RPR) {
      printf("NOTICE: interlace rows value %"PRIu64" > num_of_records_per_req %"PRIu64"\n\n",
              g_args.interlace_rows, g_args.num_of_RPR);
      printf("        interlace rows value will be set to num_of_records_per_req %"PRIu64"\n\n",
              g_args.num_of_RPR);
      prompt2();
      g_args.interlace_rows = g_args.num_of_RPR;
    }
  } else if (!interlaceRows) {
    g_args.interlace_rows = 0; // 0 means progressive mode, > 0 mean interlace mode. max value is less or equ num_of_records_per_req
  } else {
    errorPrint("%s() LN%d, failed to read json, interlace_rows input mistake\n",
        __func__, __LINE__);
    goto PARSE_OVER;
  }

  cJSON* maxSqlLen = cJSON_GetObjectItem(root, "max_sql_len");
  if (maxSqlLen && maxSqlLen->type == cJSON_Number) {
    if (maxSqlLen->valueint < 0) {
      errorPrint("%s() LN%d, failed to read json, max_sql_len input mistake\n",
        __func__, __LINE__);
      goto PARSE_OVER;
    }
    g_args.max_sql_len = maxSqlLen->valueint;
  } else if (!maxSqlLen) {
    g_args.max_sql_len = (1024*1024);
  } else {
    errorPrint("%s() LN%d, failed to read json, max_sql_len input mistake\n",
        __func__, __LINE__);
    goto PARSE_OVER;
  }

  cJSON* numRecPerReq = cJSON_GetObjectItem(root, "num_of_records_per_req");
  if (numRecPerReq && numRecPerReq->type == cJSON_Number) {
    if (numRecPerReq->valueint <= 0) {
      errorPrint("%s() LN%d, failed to read json, num_of_records_per_req input mistake\n",
        __func__, __LINE__);
      goto PARSE_OVER;
    } else if (numRecPerReq->valueint > MAX_RECORDS_PER_REQ) {
      numRecPerReq->valueint = MAX_RECORDS_PER_REQ;
    }
    g_args.num_of_RPR = numRecPerReq->valueint;
  } else if (!numRecPerReq) {
    g_args.num_of_RPR = MAX_RECORDS_PER_REQ;
  } else {
    errorPrint("%s() LN%d, failed to read json, num_of_records_per_req not found\n",
        __func__, __LINE__);
    goto PARSE_OVER;
  }

  cJSON *answerPrompt = cJSON_GetObjectItem(root, "confirm_parameter_prompt"); // yes, no,
  if (answerPrompt
          && answerPrompt->type == cJSON_String
          && answerPrompt->valuestring != NULL) {
    if (0 == strncasecmp(answerPrompt->valuestring, "yes", 3)) {
      g_args.answer_yes = false;
    } else if (0 == strncasecmp(answerPrompt->valuestring, "no", 2)) {
      g_args.answer_yes = true;
    } else {
      g_args.answer_yes = false;
    }
  } else if (!answerPrompt) {
    g_args.answer_yes = true;   // default is no, mean answer_yes.
  } else {
    errorPrint("%s", "failed to read json, confirm_parameter_prompt input mistake\n");
    goto PARSE_OVER;
  }

  cJSON* dbs = cJSON_GetObjectItem(root, "databases");
  if (!dbs || dbs->type != cJSON_Array) {
    printf("ERROR: failed to read json, databases not found\n");
    goto PARSE_OVER;
  }

  int dbSize = cJSON_GetArraySize(dbs);
  if (dbSize > MAX_DB_COUNT) {
    errorPrint(
            "ERROR: failed to read json, databases size overflow, max database is %d\n",
            MAX_DB_COUNT);
    goto PARSE_OVER;
  }

  g_Dbs.dbCount = dbSize;
  for (int i = 0; i < dbSize; ++i) {
    cJSON* dbinfos = cJSON_GetArrayItem(dbs, i);
    if (dbinfos == NULL) continue;

    // dbinfo
    cJSON *dbinfo = cJSON_GetObjectItem(dbinfos, "dbinfo");
    if (!dbinfo || dbinfo->type != cJSON_Object) {
      printf("ERROR: failed to read json, dbinfo not found\n");
      goto PARSE_OVER;
    }

    cJSON *dbName = cJSON_GetObjectItem(dbinfo, "name");
    if (!dbName || dbName->type != cJSON_String || dbName->valuestring == NULL) {
      printf("ERROR: failed to read json, db name not found\n");
      goto PARSE_OVER;
    }
    tstrncpy(g_Dbs.db[i].dbName, dbName->valuestring, MAX_DB_NAME_SIZE);

    cJSON *drop = cJSON_GetObjectItem(dbinfo, "drop");
    if (drop && drop->type == cJSON_String && drop->valuestring != NULL) {
      if (0 == strncasecmp(drop->valuestring, "yes", strlen("yes"))) {
        g_Dbs.db[i].drop = true;
      } else {
        g_Dbs.db[i].drop = false;
      }
    } else if (!drop) {
      g_Dbs.db[i].drop = g_args.drop_database;
    } else {
      errorPrint("%s() LN%d, failed to read json, drop input mistake\n",
              __func__, __LINE__);
      goto PARSE_OVER;
    }

    cJSON *precision = cJSON_GetObjectItem(dbinfo, "precision");
    if (precision && precision->type == cJSON_String
            && precision->valuestring != NULL) {
      tstrncpy(g_Dbs.db[i].dbCfg.precision, precision->valuestring,
              MAX_DB_NAME_SIZE);
    } else if (!precision) {
      //tstrncpy(g_Dbs.db[i].dbCfg.precision, "ms", MAX_DB_NAME_SIZE);
      memset(g_Dbs.db[i].dbCfg.precision, 0, MAX_DB_NAME_SIZE);
    } else {
      printf("ERROR: failed to read json, precision not found\n");
      goto PARSE_OVER;
    }

    cJSON* update = cJSON_GetObjectItem(dbinfo, "update");
    if (update && update->type == cJSON_Number) {
      g_Dbs.db[i].dbCfg.update = update->valueint;
    } else if (!update) {
      g_Dbs.db[i].dbCfg.update = -1;
    } else {
      printf("ERROR: failed to read json, update not found\n");
      goto PARSE_OVER;
    }

    cJSON* replica = cJSON_GetObjectItem(dbinfo, "replica");
    if (replica && replica->type == cJSON_Number) {
      g_Dbs.db[i].dbCfg.replica = replica->valueint;
    } else if (!replica) {
      g_Dbs.db[i].dbCfg.replica = -1;
    } else {
      printf("ERROR: failed to read json, replica not found\n");
      goto PARSE_OVER;
    }

    cJSON* keep = cJSON_GetObjectItem(dbinfo, "keep");
    if (keep && keep->type == cJSON_Number) {
      g_Dbs.db[i].dbCfg.keep = keep->valueint;
    } else if (!keep) {
      g_Dbs.db[i].dbCfg.keep = -1;
    } else {
     printf("ERROR: failed to read json, keep not found\n");
     goto PARSE_OVER;
    }

    cJSON* days = cJSON_GetObjectItem(dbinfo, "days");
    if (days && days->type == cJSON_Number) {
      g_Dbs.db[i].dbCfg.days = days->valueint;
    } else if (!days) {
      g_Dbs.db[i].dbCfg.days = -1;
    } else {
     printf("ERROR: failed to read json, days not found\n");
     goto PARSE_OVER;
    }

    cJSON* cache = cJSON_GetObjectItem(dbinfo, "cache");
    if (cache && cache->type == cJSON_Number) {
      g_Dbs.db[i].dbCfg.cache = cache->valueint;
    } else if (!cache) {
      g_Dbs.db[i].dbCfg.cache = -1;
    } else {
     printf("ERROR: failed to read json, cache not found\n");
     goto PARSE_OVER;
    }

    cJSON* blocks= cJSON_GetObjectItem(dbinfo, "blocks");
    if (blocks && blocks->type == cJSON_Number) {
      g_Dbs.db[i].dbCfg.blocks = blocks->valueint;
    } else if (!blocks) {
      g_Dbs.db[i].dbCfg.blocks = -1;
    } else {
     printf("ERROR: failed to read json, block not found\n");
     goto PARSE_OVER;
    }

    //cJSON* maxtablesPerVnode= cJSON_GetObjectItem(dbinfo, "maxtablesPerVnode");
    //if (maxtablesPerVnode && maxtablesPerVnode->type == cJSON_Number) {
    //  g_Dbs.db[i].dbCfg.maxtablesPerVnode = maxtablesPerVnode->valueint;
    //} else if (!maxtablesPerVnode) {
    //  g_Dbs.db[i].dbCfg.maxtablesPerVnode = TSDB_DEFAULT_TABLES;
    //} else {
    // printf("failed to read json, maxtablesPerVnode not found");
    // goto PARSE_OVER;
    //}

    cJSON* minRows= cJSON_GetObjectItem(dbinfo, "minRows");
    if (minRows && minRows->type == cJSON_Number) {
      g_Dbs.db[i].dbCfg.minRows = minRows->valueint;
    } else if (!minRows) {
      g_Dbs.db[i].dbCfg.minRows = 0;    // 0 means default
    } else {
     printf("ERROR: failed to read json, minRows not found\n");
     goto PARSE_OVER;
    }

    cJSON* maxRows= cJSON_GetObjectItem(dbinfo, "maxRows");
    if (maxRows && maxRows->type == cJSON_Number) {
      g_Dbs.db[i].dbCfg.maxRows = maxRows->valueint;
    } else if (!maxRows) {
      g_Dbs.db[i].dbCfg.maxRows = 0;    // 0 means default
    } else {
     printf("ERROR: failed to read json, maxRows not found\n");
     goto PARSE_OVER;
    }

    cJSON* comp= cJSON_GetObjectItem(dbinfo, "comp");
    if (comp && comp->type == cJSON_Number) {
      g_Dbs.db[i].dbCfg.comp = comp->valueint;
    } else if (!comp) {
      g_Dbs.db[i].dbCfg.comp = -1;
    } else {
     printf("ERROR: failed to read json, comp not found\n");
     goto PARSE_OVER;
    }

    cJSON* walLevel= cJSON_GetObjectItem(dbinfo, "walLevel");
    if (walLevel && walLevel->type == cJSON_Number) {
      g_Dbs.db[i].dbCfg.walLevel = walLevel->valueint;
    } else if (!walLevel) {
      g_Dbs.db[i].dbCfg.walLevel = -1;
    } else {
     printf("ERROR: failed to read json, walLevel not found\n");
     goto PARSE_OVER;
    }

    cJSON* cacheLast= cJSON_GetObjectItem(dbinfo, "cachelast");
    if (cacheLast && cacheLast->type == cJSON_Number) {
      g_Dbs.db[i].dbCfg.cacheLast = cacheLast->valueint;
    } else if (!cacheLast) {
      g_Dbs.db[i].dbCfg.cacheLast = -1;
    } else {
     printf("ERROR: failed to read json, cacheLast not found\n");
     goto PARSE_OVER;
    }

    cJSON* quorum= cJSON_GetObjectItem(dbinfo, "quorum");
    if (quorum && quorum->type == cJSON_Number) {
      g_Dbs.db[i].dbCfg.quorum = quorum->valueint;
    } else if (!quorum) {
      g_Dbs.db[i].dbCfg.quorum = 1;
    } else {
     printf("failed to read json, quorum input mistake");
     goto PARSE_OVER;
    }

    cJSON* fsync= cJSON_GetObjectItem(dbinfo, "fsync");
    if (fsync && fsync->type == cJSON_Number) {
      g_Dbs.db[i].dbCfg.fsync = fsync->valueint;
    } else if (!fsync) {
      g_Dbs.db[i].dbCfg.fsync = -1;
    } else {
      errorPrint("%s() LN%d, failed to read json, fsync input mistake\n",
              __func__, __LINE__);
      goto PARSE_OVER;
    }

    // super_talbes
    cJSON *stables = cJSON_GetObjectItem(dbinfos, "super_tables");
    if (!stables || stables->type != cJSON_Array) {
      errorPrint("%s() LN%d, failed to read json, super_tables not found\n",
              __func__, __LINE__);
      goto PARSE_OVER;
    }

    int stbSize = cJSON_GetArraySize(stables);
    if (stbSize > MAX_SUPER_TABLE_COUNT) {
      errorPrint(
              "%s() LN%d, failed to read json, supertable size overflow, max supertable is %d\n",
              __func__, __LINE__, MAX_SUPER_TABLE_COUNT);
      goto PARSE_OVER;
    }

    g_Dbs.db[i].superTblCount = stbSize;
    for (int j = 0; j < stbSize; ++j) {
      cJSON* stbInfo = cJSON_GetArrayItem(stables, j);
      if (stbInfo == NULL) continue;

      // dbinfo
      cJSON *stbName = cJSON_GetObjectItem(stbInfo, "name");
      if (!stbName || stbName->type != cJSON_String || stbName->valuestring == NULL) {
        errorPrint("%s() LN%d, failed to read json, stb name not found\n",
                __func__, __LINE__);
        goto PARSE_OVER;
      }
      tstrncpy(g_Dbs.db[i].superTbls[j].sTblName, stbName->valuestring, MAX_TB_NAME_SIZE);

      cJSON *prefix = cJSON_GetObjectItem(stbInfo, "childtable_prefix");
      if (!prefix || prefix->type != cJSON_String || prefix->valuestring == NULL) {
        printf("ERROR: failed to read json, childtable_prefix not found\n");
        goto PARSE_OVER;
      }
      tstrncpy(g_Dbs.db[i].superTbls[j].childTblPrefix, prefix->valuestring, MAX_DB_NAME_SIZE);

      cJSON *autoCreateTbl = cJSON_GetObjectItem(stbInfo, "auto_create_table"); // yes, no, null
      if (autoCreateTbl
              && autoCreateTbl->type == cJSON_String
              && autoCreateTbl->valuestring != NULL) {
        if (0 == strncasecmp(autoCreateTbl->valuestring, "yes", 3)) {
          g_Dbs.db[i].superTbls[j].autoCreateTable = AUTO_CREATE_SUBTBL;
        } else if (0 == strncasecmp(autoCreateTbl->valuestring, "no", 2)) {
          g_Dbs.db[i].superTbls[j].autoCreateTable = PRE_CREATE_SUBTBL;
        } else {
          g_Dbs.db[i].superTbls[j].autoCreateTable = PRE_CREATE_SUBTBL;
        }
      } else if (!autoCreateTbl) {
        g_Dbs.db[i].superTbls[j].autoCreateTable = PRE_CREATE_SUBTBL;
      } else {
        printf("ERROR: failed to read json, auto_create_table not found\n");
        goto PARSE_OVER;
      }

      cJSON* batchCreateTbl = cJSON_GetObjectItem(stbInfo, "batch_create_tbl_num");
      if (batchCreateTbl && batchCreateTbl->type == cJSON_Number) {
        g_Dbs.db[i].superTbls[j].batchCreateTableNum = batchCreateTbl->valueint;
      } else if (!batchCreateTbl) {
        g_Dbs.db[i].superTbls[j].batchCreateTableNum = 1000;
      } else {
        printf("ERROR: failed to read json, batch_create_tbl_num not found\n");
        goto PARSE_OVER;
      }

      cJSON *childTblExists = cJSON_GetObjectItem(stbInfo, "child_table_exists"); // yes, no
      if (childTblExists
              && childTblExists->type == cJSON_String
              && childTblExists->valuestring != NULL) {
        if ((0 == strncasecmp(childTblExists->valuestring, "yes", 3))
            && (g_Dbs.db[i].drop == false)) {
          g_Dbs.db[i].superTbls[j].childTblExists = TBL_ALREADY_EXISTS;
        } else if ((0 == strncasecmp(childTblExists->valuestring, "no", 2)
              || (g_Dbs.db[i].drop == true))) {
          g_Dbs.db[i].superTbls[j].childTblExists = TBL_NO_EXISTS;
        } else {
          g_Dbs.db[i].superTbls[j].childTblExists = TBL_NO_EXISTS;
        }
      } else if (!childTblExists) {
        g_Dbs.db[i].superTbls[j].childTblExists = TBL_NO_EXISTS;
      } else {
        errorPrint("%s() LN%d, failed to read json, child_table_exists not found\n",
                __func__, __LINE__);
        goto PARSE_OVER;
      }

      cJSON* count = cJSON_GetObjectItem(stbInfo, "childtable_count");
      if (!count || count->type != cJSON_Number || 0 >= count->valueint) {
        errorPrint("%s() LN%d, failed to read json, childtable_count input mistake\n",
                __func__, __LINE__);
        goto PARSE_OVER;
      }
      g_Dbs.db[i].superTbls[j].childTblCount = count->valueint;

      cJSON *dataSource = cJSON_GetObjectItem(stbInfo, "data_source");
      if (dataSource && dataSource->type == cJSON_String
              && dataSource->valuestring != NULL) {
        tstrncpy(g_Dbs.db[i].superTbls[j].dataSource,
                dataSource->valuestring, MAX_DB_NAME_SIZE);
      } else if (!dataSource) {
        tstrncpy(g_Dbs.db[i].superTbls[j].dataSource, "rand", MAX_DB_NAME_SIZE);
      } else {
        errorPrint("%s() LN%d, failed to read json, data_source not found\n",
            __func__, __LINE__);
        goto PARSE_OVER;
      }

      cJSON *insertMode = cJSON_GetObjectItem(stbInfo, "insert_mode"); // taosc , rest, stmt
      if (insertMode && insertMode->type == cJSON_String
              && insertMode->valuestring != NULL) {
        if (0 == strcasecmp(insertMode->valuestring, "taosc")) {
            g_Dbs.db[i].superTbls[j].insertMode = TAOSC_IFACE;
        } else if (0 == strcasecmp(insertMode->valuestring, "rest")) {
            g_Dbs.db[i].superTbls[j].insertMode = REST_IFACE;
        } else if (0 == strcasecmp(insertMode->valuestring, "stmt")) {
            g_Dbs.db[i].superTbls[j].insertMode = STMT_IFACE;
        } else {
            errorPrint("%s() LN%d, failed to read json, insert_mode %s not recognized\n",
                    __func__, __LINE__, insertMode->valuestring);
            goto PARSE_OVER;
        }
      } else if (!insertMode) {
        g_Dbs.db[i].superTbls[j].insertMode = TAOSC_IFACE;
      } else {
        errorPrint("%s", "failed to read json, insert_mode not found\n");
        goto PARSE_OVER;
      }

      cJSON* childTbl_limit = cJSON_GetObjectItem(stbInfo, "childtable_limit");
      if ((childTbl_limit) && (g_Dbs.db[i].drop != true)
          && (g_Dbs.db[i].superTbls[j].childTblExists == TBL_ALREADY_EXISTS)) {
        if (childTbl_limit->type != cJSON_Number) {
            printf("ERROR: failed to read json, childtable_limit\n");
            goto PARSE_OVER;
        }
        g_Dbs.db[i].superTbls[j].childTblLimit = childTbl_limit->valueint;
      } else {
        g_Dbs.db[i].superTbls[j].childTblLimit = -1;    // select ... limit -1 means all query result, drop = yes mean all table need recreate, limit value is invalid.
      }

      cJSON* childTbl_offset = cJSON_GetObjectItem(stbInfo, "childtable_offset");
      if ((childTbl_offset) && (g_Dbs.db[i].drop != true)
          && (g_Dbs.db[i].superTbls[j].childTblExists == TBL_ALREADY_EXISTS)) {
        if (childTbl_offset->type != cJSON_Number || 0 > childTbl_offset->valueint) {
            printf("ERROR: failed to read json, childtable_offset\n");
            goto PARSE_OVER;
        }
        g_Dbs.db[i].superTbls[j].childTblOffset = childTbl_offset->valueint;
      } else {
        g_Dbs.db[i].superTbls[j].childTblOffset = 0;
      }

      cJSON *ts = cJSON_GetObjectItem(stbInfo, "start_timestamp");
      if (ts && ts->type == cJSON_String && ts->valuestring != NULL) {
        tstrncpy(g_Dbs.db[i].superTbls[j].startTimestamp,
                ts->valuestring, MAX_DB_NAME_SIZE);
      } else if (!ts) {
        tstrncpy(g_Dbs.db[i].superTbls[j].startTimestamp,
                "now", MAX_DB_NAME_SIZE);
      } else {
        printf("ERROR: failed to read json, start_timestamp not found\n");
        goto PARSE_OVER;
      }

      cJSON* timestampStep = cJSON_GetObjectItem(stbInfo, "timestamp_step");
      if (timestampStep && timestampStep->type == cJSON_Number) {
        g_Dbs.db[i].superTbls[j].timeStampStep = timestampStep->valueint;
      } else if (!timestampStep) {
        g_Dbs.db[i].superTbls[j].timeStampStep = DEFAULT_TIMESTAMP_STEP;
      } else {
        printf("ERROR: failed to read json, timestamp_step not found\n");
        goto PARSE_OVER;
      }

      cJSON *sampleFormat = cJSON_GetObjectItem(stbInfo, "sample_format");
      if (sampleFormat && sampleFormat->type
              == cJSON_String && sampleFormat->valuestring != NULL) {
        tstrncpy(g_Dbs.db[i].superTbls[j].sampleFormat,
                sampleFormat->valuestring, MAX_DB_NAME_SIZE);
      } else if (!sampleFormat) {
        tstrncpy(g_Dbs.db[i].superTbls[j].sampleFormat, "csv", MAX_DB_NAME_SIZE);
      } else {
        printf("ERROR: failed to read json, sample_format not found\n");
        goto PARSE_OVER;
      }

      cJSON *sampleFile = cJSON_GetObjectItem(stbInfo, "sample_file");
      if (sampleFile && sampleFile->type == cJSON_String
          && sampleFile->valuestring != NULL) {
        tstrncpy(g_Dbs.db[i].superTbls[j].sampleFile,
                sampleFile->valuestring, MAX_FILE_NAME_LEN);
      } else if (!sampleFile) {
        memset(g_Dbs.db[i].superTbls[j].sampleFile, 0, MAX_FILE_NAME_LEN);
      } else {
        printf("ERROR: failed to read json, sample_file not found\n");
        goto PARSE_OVER;
      }

      cJSON *tagsFile = cJSON_GetObjectItem(stbInfo, "tags_file");
      if (tagsFile && tagsFile->type == cJSON_String && tagsFile->valuestring != NULL) {
        tstrncpy(g_Dbs.db[i].superTbls[j].tagsFile,
                tagsFile->valuestring, MAX_FILE_NAME_LEN);
        if (0 == g_Dbs.db[i].superTbls[j].tagsFile[0]) {
          g_Dbs.db[i].superTbls[j].tagSource = 0;
        } else {
          g_Dbs.db[i].superTbls[j].tagSource = 1;
        }
      } else if (!tagsFile) {
        memset(g_Dbs.db[i].superTbls[j].tagsFile, 0, MAX_FILE_NAME_LEN);
        g_Dbs.db[i].superTbls[j].tagSource = 0;
      } else {
        printf("ERROR: failed to read json, tags_file not found\n");
        goto PARSE_OVER;
      }

      cJSON* stbMaxSqlLen = cJSON_GetObjectItem(stbInfo, "max_sql_len");
      if (stbMaxSqlLen && stbMaxSqlLen->type == cJSON_Number) {
        int32_t len = stbMaxSqlLen->valueint;
        if (len > TSDB_MAX_ALLOWED_SQL_LEN) {
          len = TSDB_MAX_ALLOWED_SQL_LEN;
        } else if (len < 5) {
          len = 5;
        }
        g_Dbs.db[i].superTbls[j].maxSqlLen = len;
      } else if (!maxSqlLen) {
        g_Dbs.db[i].superTbls[j].maxSqlLen = g_args.max_sql_len;
      } else {
        errorPrint("%s() LN%d, failed to read json, stbMaxSqlLen input mistake\n",
            __func__, __LINE__);
        goto PARSE_OVER;
      }
/*
      cJSON *multiThreadWriteOneTbl =
          cJSON_GetObjectItem(stbInfo, "multi_thread_write_one_tbl"); // no , yes
      if (multiThreadWriteOneTbl
              && multiThreadWriteOneTbl->type == cJSON_String
              && multiThreadWriteOneTbl->valuestring != NULL) {
        if (0 == strncasecmp(multiThreadWriteOneTbl->valuestring, "yes", 3)) {
          g_Dbs.db[i].superTbls[j].multiThreadWriteOneTbl = 1;
        } else {
          g_Dbs.db[i].superTbls[j].multiThreadWriteOneTbl = 0;
        }
      } else if (!multiThreadWriteOneTbl) {
        g_Dbs.db[i].superTbls[j].multiThreadWriteOneTbl = 0;
      } else {
        printf("ERROR: failed to read json, multiThreadWriteOneTbl not found\n");
        goto PARSE_OVER;
      }
*/
      cJSON* stbInterlaceRows = cJSON_GetObjectItem(stbInfo, "interlace_rows");
      if (stbInterlaceRows && stbInterlaceRows->type == cJSON_Number) {
        if (stbInterlaceRows->valueint < 0) {
          errorPrint("%s() LN%d, failed to read json, interlace rows input mistake\n",
            __func__, __LINE__);
          goto PARSE_OVER;
        }
        g_Dbs.db[i].superTbls[j].interlaceRows = stbInterlaceRows->valueint;
        // rows per table need be less than insert batch
        if (g_Dbs.db[i].superTbls[j].interlaceRows > g_args.num_of_RPR) {
          printf("NOTICE: db[%d].superTbl[%d]'s interlace rows value %"PRIu64" > num_of_records_per_req %"PRIu64"\n\n",
                  i, j, g_Dbs.db[i].superTbls[j].interlaceRows, g_args.num_of_RPR);
          printf("        interlace rows value will be set to num_of_records_per_req %"PRIu64"\n\n",
                  g_args.num_of_RPR);
          if (!g_args.answer_yes) {
            printf("        press Enter key to continue or Ctrl-C to stop.");
            (void)getchar();
          }
          g_Dbs.db[i].superTbls[j].interlaceRows = g_args.num_of_RPR;
        }
      } else if (!stbInterlaceRows) {
        g_Dbs.db[i].superTbls[j].interlaceRows = 0; // 0 means progressive mode, > 0 mean interlace mode. max value is less or equ num_of_records_per_req
      } else {
        errorPrint(
                "%s() LN%d, failed to read json, interlace rows input mistake\n",
                __func__, __LINE__);
        goto PARSE_OVER;
      }

      cJSON* disorderRatio = cJSON_GetObjectItem(stbInfo, "disorder_ratio");
      if (disorderRatio && disorderRatio->type == cJSON_Number) {
        if (disorderRatio->valueint > 50)
          disorderRatio->valueint = 50;

        if (disorderRatio->valueint < 0)
          disorderRatio->valueint = 0;

        g_Dbs.db[i].superTbls[j].disorderRatio = disorderRatio->valueint;
      } else if (!disorderRatio) {
        g_Dbs.db[i].superTbls[j].disorderRatio = 0;
      } else {
        printf("ERROR: failed to read json, disorderRatio not found\n");
        goto PARSE_OVER;
      }

      cJSON* disorderRange = cJSON_GetObjectItem(stbInfo, "disorder_range");
      if (disorderRange && disorderRange->type == cJSON_Number) {
        g_Dbs.db[i].superTbls[j].disorderRange = disorderRange->valueint;
      } else if (!disorderRange) {
        g_Dbs.db[i].superTbls[j].disorderRange = 1000;
      } else {
        printf("ERROR: failed to read json, disorderRange not found\n");
        goto PARSE_OVER;
      }

      cJSON* insertRows = cJSON_GetObjectItem(stbInfo, "insert_rows");
      if (insertRows && insertRows->type == cJSON_Number) {
        if (insertRows->valueint < 0) {
          errorPrint("%s() LN%d, failed to read json, insert_rows input mistake\n",
                __func__, __LINE__);
          goto PARSE_OVER;
        }
        g_Dbs.db[i].superTbls[j].insertRows = insertRows->valueint;
      } else if (!insertRows) {
        g_Dbs.db[i].superTbls[j].insertRows = 0x7FFFFFFFFFFFFFFF;
      } else {
        errorPrint("%s() LN%d, failed to read json, insert_rows input mistake\n",
                __func__, __LINE__);
        goto PARSE_OVER;
      }

      cJSON* insertInterval = cJSON_GetObjectItem(stbInfo, "insert_interval");
      if (insertInterval && insertInterval->type == cJSON_Number) {
        g_Dbs.db[i].superTbls[j].insertInterval = insertInterval->valueint;
        if (insertInterval->valueint < 0) {
          errorPrint("%s() LN%d, failed to read json, insert_interval input mistake\n",
                __func__, __LINE__);
          goto PARSE_OVER;
        }
      } else if (!insertInterval) {
        verbosePrint("%s() LN%d: stable insert interval be overrided by global %"PRIu64".\n",
                __func__, __LINE__, g_args.insert_interval);
        g_Dbs.db[i].superTbls[j].insertInterval = g_args.insert_interval;
      } else {
        errorPrint("%s() LN%d, failed to read json, insert_interval input mistake\n",
                __func__, __LINE__);
        goto PARSE_OVER;
      }

      int retVal = getColumnAndTagTypeFromInsertJsonFile(
              stbInfo, &g_Dbs.db[i].superTbls[j]);
      if (false == retVal) {
        goto PARSE_OVER;
      }
    }
  }

  ret = true;

PARSE_OVER:
  return ret;
}

static bool getMetaFromQueryJsonFile(cJSON* root) {
  bool  ret = false;

  cJSON* cfgdir = cJSON_GetObjectItem(root, "cfgdir");
  if (cfgdir && cfgdir->type == cJSON_String && cfgdir->valuestring != NULL) {
    tstrncpy(g_queryInfo.cfgDir, cfgdir->valuestring, MAX_FILE_NAME_LEN);
  }

  cJSON* host = cJSON_GetObjectItem(root, "host");
  if (host && host->type == cJSON_String && host->valuestring != NULL) {
    tstrncpy(g_queryInfo.host, host->valuestring, MAX_HOSTNAME_SIZE);
  } else if (!host) {
    tstrncpy(g_queryInfo.host, "127.0.0.1", MAX_HOSTNAME_SIZE);
  } else {
    printf("ERROR: failed to read json, host not found\n");
    goto PARSE_OVER;
  }

  cJSON* port = cJSON_GetObjectItem(root, "port");
  if (port && port->type == cJSON_Number) {
    g_queryInfo.port = port->valueint;
  } else if (!port) {
    g_queryInfo.port = 6030;
  }

  cJSON* user = cJSON_GetObjectItem(root, "user");
  if (user && user->type == cJSON_String && user->valuestring != NULL) {
    tstrncpy(g_queryInfo.user, user->valuestring, MAX_USERNAME_SIZE);
  } else if (!user) {
    tstrncpy(g_queryInfo.user, "root", MAX_USERNAME_SIZE); ;
  }

  cJSON* password = cJSON_GetObjectItem(root, "password");
  if (password && password->type == cJSON_String && password->valuestring != NULL) {
    tstrncpy(g_queryInfo.password, password->valuestring, MAX_PASSWORD_SIZE);
  } else if (!password) {
    tstrncpy(g_queryInfo.password, "taosdata", MAX_PASSWORD_SIZE);;
  }

  cJSON *answerPrompt = cJSON_GetObjectItem(root, "confirm_parameter_prompt"); // yes, no,
  if (answerPrompt && answerPrompt->type == cJSON_String
          && answerPrompt->valuestring != NULL) {
    if (0 == strncasecmp(answerPrompt->valuestring, "yes", 3)) {
      g_args.answer_yes = false;
    } else if (0 == strncasecmp(answerPrompt->valuestring, "no", 2)) {
      g_args.answer_yes = true;
    } else {
      g_args.answer_yes = false;
    }
  } else if (!answerPrompt) {
    g_args.answer_yes = false;
  } else {
    printf("ERROR: failed to read json, confirm_parameter_prompt not found\n");
    goto PARSE_OVER;
  }

  cJSON* gQueryTimes = cJSON_GetObjectItem(root, "query_times");
  if (gQueryTimes && gQueryTimes->type == cJSON_Number) {
    if (gQueryTimes->valueint <= 0) {
      errorPrint("%s() LN%d, failed to read json, query_times input mistake\n",
        __func__, __LINE__);
      goto PARSE_OVER;
    }
    g_args.query_times = gQueryTimes->valueint;
  } else if (!gQueryTimes) {
    g_args.query_times = 1;
  } else {
    errorPrint("%s() LN%d, failed to read json, query_times input mistake\n",
        __func__, __LINE__);
    goto PARSE_OVER;
  }

  cJSON* dbs = cJSON_GetObjectItem(root, "databases");
  if (dbs && dbs->type == cJSON_String && dbs->valuestring != NULL) {
    tstrncpy(g_queryInfo.dbName, dbs->valuestring, MAX_DB_NAME_SIZE);
  } else if (!dbs) {
    printf("ERROR: failed to read json, databases not found\n");
    goto PARSE_OVER;
  }

  cJSON* queryMode = cJSON_GetObjectItem(root, "query_mode");
  if (queryMode && queryMode->type == cJSON_String && queryMode->valuestring != NULL) {
    tstrncpy(g_queryInfo.queryMode, queryMode->valuestring, MAX_TB_NAME_SIZE);
  } else if (!queryMode) {
    tstrncpy(g_queryInfo.queryMode, "taosc", MAX_TB_NAME_SIZE);
  } else {
    printf("ERROR: failed to read json, query_mode not found\n");
    goto PARSE_OVER;
  }

  // specified_table_query
  cJSON *specifiedQuery = cJSON_GetObjectItem(root, "specified_table_query");
  if (!specifiedQuery) {
    g_queryInfo.specifiedQueryInfo.concurrent = 1;
    g_queryInfo.specifiedQueryInfo.sqlCount = 0;
  } else if (specifiedQuery->type != cJSON_Object) {
    printf("ERROR: failed to read json, super_table_query not found\n");
    goto PARSE_OVER;
  } else {
    cJSON* queryInterval = cJSON_GetObjectItem(specifiedQuery, "query_interval");
    if (queryInterval && queryInterval->type == cJSON_Number) {
      g_queryInfo.specifiedQueryInfo.queryInterval = queryInterval->valueint;
    } else if (!queryInterval) {
      g_queryInfo.specifiedQueryInfo.queryInterval = 0;
    }

    cJSON* specifiedQueryTimes = cJSON_GetObjectItem(specifiedQuery,
        "query_times");
    if (specifiedQueryTimes && specifiedQueryTimes->type == cJSON_Number) {
      if (specifiedQueryTimes->valueint <= 0) {
        errorPrint("%s() LN%d, failed to read json, query_times: %"PRId64", need be a valid (>0) number\n",
          __func__, __LINE__, specifiedQueryTimes->valueint);
        goto PARSE_OVER;

      }
      g_queryInfo.specifiedQueryInfo.queryTimes = specifiedQueryTimes->valueint;
    } else if (!specifiedQueryTimes) {
      g_queryInfo.specifiedQueryInfo.queryTimes = g_args.query_times;
    } else {
      errorPrint("%s() LN%d, failed to read json, query_times input mistake\n",
          __func__, __LINE__);
      goto PARSE_OVER;
    }

    cJSON* concurrent = cJSON_GetObjectItem(specifiedQuery, "concurrent");
    if (concurrent && concurrent->type == cJSON_Number) {
      if (concurrent->valueint <= 0) {
        errorPrint("%s() LN%d, query sqlCount %"PRIu64" or concurrent %"PRIu64" is not correct.\n",
              __func__, __LINE__,
              g_queryInfo.specifiedQueryInfo.sqlCount,
              g_queryInfo.specifiedQueryInfo.concurrent);
        goto PARSE_OVER;
      }
      g_queryInfo.specifiedQueryInfo.concurrent = concurrent->valueint;
    } else if (!concurrent) {
      g_queryInfo.specifiedQueryInfo.concurrent = 1;
    }

    cJSON* specifiedAsyncMode = cJSON_GetObjectItem(specifiedQuery, "mode");
    if (specifiedAsyncMode && specifiedAsyncMode->type == cJSON_String
        && specifiedAsyncMode->valuestring != NULL) {
      if (0 == strcmp("sync", specifiedAsyncMode->valuestring)) {
        g_queryInfo.specifiedQueryInfo.asyncMode = SYNC_MODE;
      } else if (0 == strcmp("async", specifiedAsyncMode->valuestring)) {
        g_queryInfo.specifiedQueryInfo.asyncMode = ASYNC_MODE;
      } else {
        errorPrint("%s() LN%d, failed to read json, async mode input error\n",
            __func__, __LINE__);
        goto PARSE_OVER;
      }
    } else {
      g_queryInfo.specifiedQueryInfo.asyncMode = SYNC_MODE;
    }

    cJSON* interval = cJSON_GetObjectItem(specifiedQuery, "interval");
    if (interval && interval->type == cJSON_Number) {
      g_queryInfo.specifiedQueryInfo.subscribeInterval = interval->valueint;
    } else if (!interval) {
      //printf("failed to read json, subscribe interval no found\n");
      //goto PARSE_OVER;
      g_queryInfo.specifiedQueryInfo.subscribeInterval = 10000;
    }

    cJSON* restart = cJSON_GetObjectItem(specifiedQuery, "restart");
    if (restart && restart->type == cJSON_String && restart->valuestring != NULL) {
      if (0 == strcmp("yes", restart->valuestring)) {
        g_queryInfo.specifiedQueryInfo.subscribeRestart = 1;
      } else if (0 == strcmp("no", restart->valuestring)) {
        g_queryInfo.specifiedQueryInfo.subscribeRestart = 0;
      } else {
        printf("ERROR: failed to read json, subscribe restart error\n");
        goto PARSE_OVER;
      }
    } else {
      g_queryInfo.specifiedQueryInfo.subscribeRestart = 1;
    }

    cJSON* keepProgress = cJSON_GetObjectItem(specifiedQuery, "keepProgress");
    if (keepProgress
            && keepProgress->type == cJSON_String
            && keepProgress->valuestring != NULL) {
      if (0 == strcmp("yes", keepProgress->valuestring)) {
        g_queryInfo.specifiedQueryInfo.subscribeKeepProgress = 1;
      } else if (0 == strcmp("no", keepProgress->valuestring)) {
        g_queryInfo.specifiedQueryInfo.subscribeKeepProgress = 0;
      } else {
        printf("ERROR: failed to read json, subscribe keepProgress error\n");
        goto PARSE_OVER;
      }
    } else {
      g_queryInfo.specifiedQueryInfo.subscribeKeepProgress = 0;
    }

    // sqls
    cJSON* superSqls = cJSON_GetObjectItem(specifiedQuery, "sqls");
    if (!superSqls) {
      g_queryInfo.specifiedQueryInfo.sqlCount = 0;
    } else if (superSqls->type != cJSON_Array) {
      errorPrint("%s() LN%d, failed to read json, super sqls not found\n",
          __func__, __LINE__);
      goto PARSE_OVER;
    } else {
      int superSqlSize = cJSON_GetArraySize(superSqls);
      if (superSqlSize > MAX_QUERY_SQL_COUNT) {
        errorPrint("%s() LN%d, failed to read json, query sql size overflow, max is %d\n",
           __func__, __LINE__, MAX_QUERY_SQL_COUNT);
        goto PARSE_OVER;
      }

      g_queryInfo.specifiedQueryInfo.sqlCount = superSqlSize;
      for (int j = 0; j < superSqlSize; ++j) {
        cJSON* sql = cJSON_GetArrayItem(superSqls, j);
        if (sql == NULL) continue;

        cJSON *sqlStr = cJSON_GetObjectItem(sql, "sql");
        if (!sqlStr || sqlStr->type != cJSON_String || sqlStr->valuestring == NULL) {
          printf("ERROR: failed to read json, sql not found\n");
          goto PARSE_OVER;
        }
        tstrncpy(g_queryInfo.specifiedQueryInfo.sql[j], sqlStr->valuestring, MAX_QUERY_SQL_LENGTH);

        cJSON* resubAfterConsume =
            cJSON_GetObjectItem(specifiedQuery, "resubAfterConsume");
        if (resubAfterConsume
                && resubAfterConsume->type == cJSON_Number) {
            g_queryInfo.specifiedQueryInfo.resubAfterConsume[j]
                = resubAfterConsume->valueint;
        } else if (!resubAfterConsume) {
            //printf("failed to read json, subscribe interval no found\n");
            //goto PARSE_OVER;
            g_queryInfo.specifiedQueryInfo.resubAfterConsume[j] = 1;
        }

        cJSON *result = cJSON_GetObjectItem(sql, "result");
        if (NULL != result && result->type == cJSON_String && result->valuestring != NULL) {
          tstrncpy(g_queryInfo.specifiedQueryInfo.result[j], result->valuestring, MAX_FILE_NAME_LEN);
        } else if (NULL == result) {
          memset(g_queryInfo.specifiedQueryInfo.result[j], 0, MAX_FILE_NAME_LEN);
        } else {
          printf("ERROR: failed to read json, super query result file not found\n");
          goto PARSE_OVER;
        }
      }
    }
  }

  // super_table_query
  cJSON *superQuery = cJSON_GetObjectItem(root, "super_table_query");
  if (!superQuery) {
    g_queryInfo.superQueryInfo.threadCnt = 1;
    g_queryInfo.superQueryInfo.sqlCount = 0;
  } else if (superQuery->type != cJSON_Object) {
    printf("ERROR: failed to read json, sub_table_query not found\n");
    ret = true;
    goto PARSE_OVER;
  } else {
    cJSON* subrate = cJSON_GetObjectItem(superQuery, "query_interval");
    if (subrate && subrate->type == cJSON_Number) {
      g_queryInfo.superQueryInfo.queryInterval = subrate->valueint;
    } else if (!subrate) {
      g_queryInfo.superQueryInfo.queryInterval = 0;
    }

    cJSON* superQueryTimes = cJSON_GetObjectItem(superQuery, "query_times");
    if (superQueryTimes && superQueryTimes->type == cJSON_Number) {
      if (superQueryTimes->valueint <= 0) {
        errorPrint("%s() LN%d, failed to read json, query_times: %"PRId64", need be a valid (>0) number\n",
          __func__, __LINE__, superQueryTimes->valueint);
        goto PARSE_OVER;
      }
      g_queryInfo.superQueryInfo.queryTimes = superQueryTimes->valueint;
    } else if (!superQueryTimes) {
      g_queryInfo.superQueryInfo.queryTimes = g_args.query_times;
    } else {
      errorPrint("%s() LN%d, failed to read json, query_times input mistake\n",
          __func__, __LINE__);
      goto PARSE_OVER;
    }

    cJSON* threads = cJSON_GetObjectItem(superQuery, "threads");
    if (threads && threads->type == cJSON_Number) {
      if (threads->valueint <= 0) {
        errorPrint("%s() LN%d, failed to read json, threads input mistake\n",
          __func__, __LINE__);
        goto PARSE_OVER;

      }
      g_queryInfo.superQueryInfo.threadCnt = threads->valueint;
    } else if (!threads) {
      g_queryInfo.superQueryInfo.threadCnt = 1;
    }

    //cJSON* subTblCnt = cJSON_GetObjectItem(superQuery, "childtable_count");
    //if (subTblCnt && subTblCnt->type == cJSON_Number) {
    //  g_queryInfo.superQueryInfo.childTblCount = subTblCnt->valueint;
    //} else if (!subTblCnt) {
    //  g_queryInfo.superQueryInfo.childTblCount = 0;
    //}

    cJSON* stblname = cJSON_GetObjectItem(superQuery, "stblname");
    if (stblname && stblname->type == cJSON_String
        && stblname->valuestring != NULL) {
      tstrncpy(g_queryInfo.superQueryInfo.sTblName, stblname->valuestring,
          MAX_TB_NAME_SIZE);
    } else {
      errorPrint("%s() LN%d, failed to read json, super table name input error\n",
          __func__, __LINE__);
      goto PARSE_OVER;
    }

    cJSON* superAsyncMode = cJSON_GetObjectItem(superQuery, "mode");
    if (superAsyncMode && superAsyncMode->type == cJSON_String
        && superAsyncMode->valuestring != NULL) {
      if (0 == strcmp("sync", superAsyncMode->valuestring)) {
        g_queryInfo.superQueryInfo.asyncMode = SYNC_MODE;
      } else if (0 == strcmp("async", superAsyncMode->valuestring)) {
        g_queryInfo.superQueryInfo.asyncMode = ASYNC_MODE;
      } else {
        errorPrint("%s() LN%d, failed to read json, async mode input error\n",
            __func__, __LINE__);
        goto PARSE_OVER;
      }
    } else {
      g_queryInfo.superQueryInfo.asyncMode = SYNC_MODE;
    }

    cJSON* superInterval = cJSON_GetObjectItem(superQuery, "interval");
    if (superInterval && superInterval->type == cJSON_Number) {
      if (superInterval->valueint < 0) {
        errorPrint("%s() LN%d, failed to read json, interval input mistake\n",
            __func__, __LINE__);
        goto PARSE_OVER;
      }
      g_queryInfo.superQueryInfo.subscribeInterval = superInterval->valueint;
    } else if (!superInterval) {
      //printf("failed to read json, subscribe interval no found\n");
      //goto PARSE_OVER;
      g_queryInfo.superQueryInfo.subscribeInterval = 10000;
    }

    cJSON* subrestart = cJSON_GetObjectItem(superQuery, "restart");
    if (subrestart && subrestart->type == cJSON_String
        && subrestart->valuestring != NULL) {
      if (0 == strcmp("yes", subrestart->valuestring)) {
        g_queryInfo.superQueryInfo.subscribeRestart = 1;
      } else if (0 == strcmp("no", subrestart->valuestring)) {
        g_queryInfo.superQueryInfo.subscribeRestart = 0;
      } else {
        printf("ERROR: failed to read json, subscribe restart error\n");
        goto PARSE_OVER;
      }
    } else {
      g_queryInfo.superQueryInfo.subscribeRestart = 1;
    }

    cJSON* subkeepProgress = cJSON_GetObjectItem(superQuery, "keepProgress");
    if (subkeepProgress &&
            subkeepProgress->type == cJSON_String
            && subkeepProgress->valuestring != NULL) {
      if (0 == strcmp("yes", subkeepProgress->valuestring)) {
        g_queryInfo.superQueryInfo.subscribeKeepProgress = 1;
      } else if (0 == strcmp("no", subkeepProgress->valuestring)) {
        g_queryInfo.superQueryInfo.subscribeKeepProgress = 0;
      } else {
        printf("ERROR: failed to read json, subscribe keepProgress error\n");
        goto PARSE_OVER;
      }
    } else {
      g_queryInfo.superQueryInfo.subscribeKeepProgress = 0;
    }

    // sqls
    cJSON* subsqls = cJSON_GetObjectItem(superQuery, "sqls");
    if (!subsqls) {
      g_queryInfo.superQueryInfo.sqlCount = 0;
    } else if (subsqls->type != cJSON_Array) {
      errorPrint("%s() LN%d: failed to read json, super sqls not found\n",
          __func__, __LINE__);
      goto PARSE_OVER;
    } else {
      int superSqlSize = cJSON_GetArraySize(subsqls);
      if (superSqlSize > MAX_QUERY_SQL_COUNT) {
        errorPrint("%s() LN%d, failed to read json, query sql size overflow, max is %d\n",
           __func__, __LINE__, MAX_QUERY_SQL_COUNT);
        goto PARSE_OVER;
      }

      g_queryInfo.superQueryInfo.sqlCount = superSqlSize;
      for (int j = 0; j < superSqlSize; ++j) {
        cJSON* sql = cJSON_GetArrayItem(subsqls, j);
        if (sql == NULL) continue;

        cJSON *sqlStr = cJSON_GetObjectItem(sql, "sql");
        if (!sqlStr || sqlStr->type != cJSON_String
            || sqlStr->valuestring == NULL) {
          errorPrint("%s() LN%d, failed to read json, sql not found\n",
              __func__, __LINE__);
          goto PARSE_OVER;
        }
        tstrncpy(g_queryInfo.superQueryInfo.sql[j], sqlStr->valuestring,
            MAX_QUERY_SQL_LENGTH);

        cJSON* superResubAfterConsume =
            cJSON_GetObjectItem(sql, "resubAfterConsume");
        if (superResubAfterConsume
                && superResubAfterConsume->type == cJSON_Number) {
            g_queryInfo.superQueryInfo.resubAfterConsume[j] =
                superResubAfterConsume->valueint;
        } else if (!superResubAfterConsume) {
            //printf("failed to read json, subscribe interval no found\n");
            //goto PARSE_OVER;
            g_queryInfo.superQueryInfo.resubAfterConsume[j] = 1;
        }

        cJSON *result = cJSON_GetObjectItem(sql, "result");
        if (result != NULL && result->type == cJSON_String
            && result->valuestring != NULL){
          tstrncpy(g_queryInfo.superQueryInfo.result[j],
              result->valuestring, MAX_FILE_NAME_LEN);
        } else if (NULL == result) {
          memset(g_queryInfo.superQueryInfo.result[j], 0, MAX_FILE_NAME_LEN);
        }  else {
          errorPrint("%s() LN%d, failed to read json, sub query result file not found\n",
              __func__, __LINE__);
          goto PARSE_OVER;
        }
      }
    }
  }

  ret = true;

PARSE_OVER:
  return ret;
}

static bool getInfoFromJsonFile(char* file) {
    debugPrint("%s %d %s\n", __func__, __LINE__, file);

  FILE *fp = fopen(file, "r");
  if (!fp) {
    printf("failed to read %s, reason:%s\n", file, strerror(errno));
    return false;
  }

  bool  ret = false;
  int   maxLen = 6400000;
  char *content = calloc(1, maxLen + 1);
  int   len = fread(content, 1, maxLen, fp);
  if (len <= 0) {
    free(content);
    fclose(fp);
    printf("failed to read %s, content is null", file);
    return false;
  }

  content[len] = 0;
  cJSON* root = cJSON_Parse(content);
  if (root == NULL) {
    printf("ERROR: failed to cjson parse %s, invalid json format\n", file);
    goto PARSE_OVER;
  }

  cJSON* filetype = cJSON_GetObjectItem(root, "filetype");
  if (filetype && filetype->type == cJSON_String && filetype->valuestring != NULL) {
    if (0 == strcasecmp("insert", filetype->valuestring)) {
      g_args.test_mode = INSERT_TEST;
    } else if (0 == strcasecmp("query", filetype->valuestring)) {
      g_args.test_mode = QUERY_TEST;
    } else if (0 == strcasecmp("subscribe", filetype->valuestring)) {
      g_args.test_mode = SUBSCRIBE_TEST;
    } else {
      printf("ERROR: failed to read json, filetype not support\n");
      goto PARSE_OVER;
    }
  } else if (!filetype) {
    g_args.test_mode = INSERT_TEST;
  } else {
    printf("ERROR: failed to read json, filetype not found\n");
    goto PARSE_OVER;
  }

  if (INSERT_TEST == g_args.test_mode) {
    ret = getMetaFromInsertJsonFile(root);
  } else if ((QUERY_TEST == g_args.test_mode)
          || (SUBSCRIBE_TEST == g_args.test_mode)) {
    ret = getMetaFromQueryJsonFile(root);
  } else {
    errorPrint("%s() LN%d, input json file type error! please input correct file type: insert or query or subscribe\n",
            __func__, __LINE__);
    goto PARSE_OVER;
  }

PARSE_OVER:
  free(content);
  cJSON_Delete(root);
  fclose(fp);
  return ret;
}

static void prepareSampleData() {
  for (int i = 0; i < g_Dbs.dbCount; i++) {
    for (int j = 0; j < g_Dbs.db[i].superTblCount; j++) {
      if (g_Dbs.db[i].superTbls[j].tagsFile[0] != 0) {
        (void)readTagFromCsvFileToMem(&g_Dbs.db[i].superTbls[j]);
      }
    }
  }
}

static void postFreeResource() {
  tmfclose(g_fpOfInsertResult);
  for (int i = 0; i < g_Dbs.dbCount; i++) {
    for (uint64_t j = 0; j < g_Dbs.db[i].superTblCount; j++) {
      if (0 != g_Dbs.db[i].superTbls[j].colsOfCreateChildTable) {
        free(g_Dbs.db[i].superTbls[j].colsOfCreateChildTable);
        g_Dbs.db[i].superTbls[j].colsOfCreateChildTable = NULL;
      }
      if (0 != g_Dbs.db[i].superTbls[j].sampleDataBuf) {
        free(g_Dbs.db[i].superTbls[j].sampleDataBuf);
        g_Dbs.db[i].superTbls[j].sampleDataBuf = NULL;
      }
      if (0 != g_Dbs.db[i].superTbls[j].tagDataBuf) {
        free(g_Dbs.db[i].superTbls[j].tagDataBuf);
        g_Dbs.db[i].superTbls[j].tagDataBuf = NULL;
      }
      if (0 != g_Dbs.db[i].superTbls[j].childTblName) {
        free(g_Dbs.db[i].superTbls[j].childTblName);
        g_Dbs.db[i].superTbls[j].childTblName = NULL;
      }
    }
  }
}

static int getRowDataFromSample(
        char* dataBuf, int64_t maxLen, int64_t timestamp,
      SSuperTable* superTblInfo, int64_t* sampleUsePos) {
  if ((*sampleUsePos) == MAX_SAMPLES_ONCE_FROM_FILE) {
/*    int ret = readSampleFromCsvFileToMem(superTblInfo);
    if (0 != ret) {
      tmfree(superTblInfo->sampleDataBuf);
      superTblInfo->sampleDataBuf = NULL;
      return -1;
    }
*/
    *sampleUsePos = 0;
  }

  int    dataLen = 0;

  dataLen += snprintf(dataBuf + dataLen, maxLen - dataLen,
          "(%" PRId64 ", ", timestamp);
  dataLen += snprintf(dataBuf + dataLen, maxLen - dataLen,
          "%s", superTblInfo->sampleDataBuf + superTblInfo->lenOfOneRow * (*sampleUsePos));
  dataLen += snprintf(dataBuf + dataLen, maxLen - dataLen, ")");

  (*sampleUsePos)++;

  return dataLen;
}

static int64_t generateStbRowData(
        SSuperTable* stbInfo,
        char* recBuf, int64_t timestamp
        ) {
  int64_t   dataLen = 0;
  char  *pstr = recBuf;
  int64_t maxLen = MAX_DATA_SIZE;

  dataLen += snprintf(pstr + dataLen, maxLen - dataLen,
          "(%" PRId64 ",", timestamp);

  for (int i = 0; i < stbInfo->columnCount; i++) {
    if ((0 == strncasecmp(stbInfo->columns[i].dataType,
                    "BINARY", strlen("BINARY")))
            || (0 == strncasecmp(stbInfo->columns[i].dataType,
                    "NCHAR", strlen("NCHAR")))) {
      if (stbInfo->columns[i].dataLen > TSDB_MAX_BINARY_LEN) {
        errorPrint( "binary or nchar length overflow, max size:%u\n",
                (uint32_t)TSDB_MAX_BINARY_LEN);
        return -1;
      }

      char* buf = (char*)calloc(stbInfo->columns[i].dataLen+1, 1);
      if (NULL == buf) {
        errorPrint( "calloc failed! size:%d\n", stbInfo->columns[i].dataLen);
        return -1;
      }
      rand_string(buf, stbInfo->columns[i].dataLen);
      dataLen += snprintf(pstr + dataLen, maxLen - dataLen, "\'%s\',", buf);
      tmfree(buf);
    } else if (0 == strncasecmp(stbInfo->columns[i].dataType,
                "INT", 3)) {
      dataLen += snprintf(pstr + dataLen, maxLen - dataLen,
              "%d,", rand_int());
    } else if (0 == strncasecmp(stbInfo->columns[i].dataType,
                "BIGINT", 6)) {
      dataLen += snprintf(pstr + dataLen, maxLen - dataLen,
              "%"PRId64",", rand_bigint());
    }  else if (0 == strncasecmp(stbInfo->columns[i].dataType,
                "FLOAT", 5)) {
      dataLen += snprintf(pstr + dataLen, maxLen - dataLen,
              "%f,", rand_float());
    }  else if (0 == strncasecmp(stbInfo->columns[i].dataType,
                "DOUBLE", 6)) {
      dataLen += snprintf(pstr + dataLen, maxLen - dataLen,
              "%f,", rand_double());
    }  else if (0 == strncasecmp(stbInfo->columns[i].dataType,
                "SMALLINT", 8)) {
      dataLen += snprintf(pstr + dataLen, maxLen - dataLen,
          "%d,", rand_smallint());
    }  else if (0 == strncasecmp(stbInfo->columns[i].dataType,
          "TINYINT", strlen("TINYINT"))) {
      dataLen += snprintf(pstr + dataLen, maxLen - dataLen,
          "%d,", rand_tinyint());
    }  else if (0 == strncasecmp(stbInfo->columns[i].dataType,
          "BOOL", strlen("BOOL"))) {
      dataLen += snprintf(pstr + dataLen, maxLen - dataLen,
          "%d,", rand_bool());
    }  else if (0 == strncasecmp(stbInfo->columns[i].dataType,
          "TIMESTAMP", strlen("TIMESTAMP"))) {
      dataLen += snprintf(pstr + dataLen, maxLen - dataLen,
          "%"PRId64",", rand_bigint());
    }  else {
      errorPrint( "No support data type: %s\n", stbInfo->columns[i].dataType);
      return -1;
    }
  }

  dataLen -= 1;
  dataLen += snprintf(pstr + dataLen, maxLen - dataLen, ")");

  verbosePrint("%s() LN%d, recBuf:\n\t%s\n", __func__, __LINE__, recBuf);

  return strlen(recBuf);
}

static int64_t generateData(char *recBuf, char **data_type,
        int64_t timestamp, int lenOfBinary) {
  memset(recBuf, 0, MAX_DATA_SIZE);
  char *pstr = recBuf;
  pstr += sprintf(pstr, "(%" PRId64, timestamp);
  int c = 0;

  for (; c < MAX_NUM_DATATYPE; c++) {
    if (data_type[c] == NULL) {
      break;
    }
  }

  if (0 == c) {
    perror("data type error!");
    exit(-1);
  }

  for (int i = 0; i < c; i++) {
    if (strcasecmp(data_type[i % c], "TINYINT") == 0) {
      pstr += sprintf(pstr, ",%d", rand_tinyint() );
    } else if (strcasecmp(data_type[i % c], "SMALLINT") == 0) {
      pstr += sprintf(pstr, ",%d", rand_smallint());
    } else if (strcasecmp(data_type[i % c], "INT") == 0) {
      pstr += sprintf(pstr, ",%d", rand_int());
    } else if (strcasecmp(data_type[i % c], "BIGINT") == 0) {
      pstr += sprintf(pstr, ",%" PRId64, rand_bigint());
    } else if (strcasecmp(data_type[i % c], "FLOAT") == 0) {
      pstr += sprintf(pstr, ",%10.4f", rand_float());
    } else if (strcasecmp(data_type[i % c], "DOUBLE") == 0) {
      double t = rand_double();
      pstr += sprintf(pstr, ",%20.8f", t);
    } else if (strcasecmp(data_type[i % c], "BOOL") == 0) {
      bool b = rand_bool() & 1;
      pstr += sprintf(pstr, ",%s", b ? "true" : "false");
    } else if (strcasecmp(data_type[i % c], "BINARY") == 0) {
      char *s = malloc(lenOfBinary);
      rand_string(s, lenOfBinary);
      pstr += sprintf(pstr, ",\"%s\"", s);
      free(s);
    } else if (strcasecmp(data_type[i % c], "NCHAR") == 0) {
      char *s = malloc(lenOfBinary);
      rand_string(s, lenOfBinary);
      pstr += sprintf(pstr, ",\"%s\"", s);
      free(s);
    }

    if (strlen(recBuf) > MAX_DATA_SIZE) {
      perror("column length too long, abort");
      exit(-1);
    }
  }

  pstr += sprintf(pstr, ")");

  verbosePrint("%s() LN%d, recBuf:\n\t%s\n", __func__, __LINE__, recBuf);

  return (int32_t)strlen(recBuf);
}

static int prepareSampleDataForSTable(SSuperTable *superTblInfo) {
  char* sampleDataBuf = NULL;

  sampleDataBuf = calloc(
            superTblInfo->lenOfOneRow * MAX_SAMPLES_ONCE_FROM_FILE, 1);
  if (sampleDataBuf == NULL) {
      errorPrint("%s() LN%d, Failed to calloc %"PRIu64" Bytes, reason:%s\n",
              __func__, __LINE__,
              superTblInfo->lenOfOneRow * MAX_SAMPLES_ONCE_FROM_FILE,
              strerror(errno));
      return -1;
  }

  superTblInfo->sampleDataBuf = sampleDataBuf;
  int ret = readSampleFromCsvFileToMem(superTblInfo);

  if (0 != ret) {
      errorPrint("%s() LN%d, read sample from csv file failed.\n",
          __func__, __LINE__);
      tmfree(sampleDataBuf);
      superTblInfo->sampleDataBuf = NULL;
      return -1;
  }

  return 0;
}

static int64_t execInsert(threadInfo *pThreadInfo, uint64_t k)
{
  int affectedRows;
  SSuperTable* superTblInfo = pThreadInfo->superTblInfo;

  verbosePrint("[%d] %s() LN%d %s\n", pThreadInfo->threadID,
            __func__, __LINE__, pThreadInfo->buffer);
  if (superTblInfo) {
    if (superTblInfo->insertMode == TAOSC_IFACE) {
      affectedRows = queryDbExec(
              pThreadInfo->taos,
              pThreadInfo->buffer, INSERT_TYPE, false);
    } else if (superTblInfo->insertMode == REST_IFACE) {
      if (0 != postProceSql(g_Dbs.host, &g_Dbs.serv_addr, g_Dbs.port,
                  pThreadInfo->buffer, NULL /* not set result file */)) {
        affectedRows = -1;
        printf("========restful return fail, threadID[%d]\n",
            pThreadInfo->threadID);
      } else {
        affectedRows = k;
      }
    } else if (superTblInfo->insertMode == STMT_IFACE) {
      debugPrint("%s() LN%d, stmt=%p", __func__, __LINE__, pThreadInfo->stmt);
      if (0 != taos_stmt_execute(pThreadInfo->stmt)) {
        errorPrint("%s() LN%d, failied to execute insert statement\n",
                    __func__, __LINE__);
        exit(-1);
      }

      affectedRows = k;
    } else {
      errorPrint("%s() LN%d: unknown insert mode: %d\n",
        __func__, __LINE__, superTblInfo->insertMode);
      affectedRows = 0;
    }
  } else {
    affectedRows = queryDbExec(pThreadInfo->taos, pThreadInfo->buffer, INSERT_TYPE, false);
  }

  return affectedRows;
}

static void getTableName(char *pTblName, threadInfo* pThreadInfo, uint64_t tableSeq)
{
  SSuperTable* superTblInfo = pThreadInfo->superTblInfo;
  if (superTblInfo) {
    if (superTblInfo->childTblLimit > 0) {
        snprintf(pTblName, TSDB_TABLE_NAME_LEN, "%s",
            superTblInfo->childTblName +
            (tableSeq - superTblInfo->childTblOffset) * TSDB_TABLE_NAME_LEN);
    } else {

        verbosePrint("[%d] %s() LN%d: from=%"PRIu64" count=%"PRId64" seq=%"PRIu64"\n",
                pThreadInfo->threadID, __func__, __LINE__,
                pThreadInfo->start_table_from,
                pThreadInfo->ntables, tableSeq);
        snprintf(pTblName, TSDB_TABLE_NAME_LEN, "%s",
            superTblInfo->childTblName + tableSeq * TSDB_TABLE_NAME_LEN);
    }
  } else {
    snprintf(pTblName, TSDB_TABLE_NAME_LEN, "%s%"PRIu64"",
        g_args.tb_prefix, tableSeq);
  }
}

static int64_t generateDataTailWithoutStb(
        uint64_t batch, char* buffer,
        int64_t remainderBufLen, int64_t insertRows,
        uint64_t startFrom, int64_t startTime,
        /* int64_t *pSamplePos, */int64_t *dataLen) {

  uint64_t len = 0;
  char *pstr = buffer;

  verbosePrint("%s() LN%d batch=%"PRIu64"\n", __func__, __LINE__, batch);

  int64_t k = 0;
  for (k = 0; k < batch;) {
    char data[MAX_DATA_SIZE];
    memset(data, 0, MAX_DATA_SIZE);

    int64_t retLen = 0;

    char **data_type = g_args.datatype;
    int lenOfBinary = g_args.len_of_binary;

    int64_t randTail = DEFAULT_TIMESTAMP_STEP * k;

    if (g_args.disorderRatio != 0) {
        int rand_num = taosRandom() % 100;
        if (rand_num < g_args.disorderRatio) {
          randTail = (randTail +
                  (taosRandom() % g_args.disorderRange + 1)) * (-1);

          debugPrint("rand data generated, back %"PRId64"\n", randTail);
        }
    } else {
        randTail = DEFAULT_TIMESTAMP_STEP * k;
    }

    retLen = generateData(data, data_type,
            startTime + randTail,
            lenOfBinary);

    if (len > remainderBufLen)
        break;

    pstr += sprintf(pstr, "%s", data);
    k++;
    len += retLen;
    remainderBufLen -= retLen;

    verbosePrint("%s() LN%d len=%"PRIu64" k=%"PRIu64" \nbuffer=%s\n",
            __func__, __LINE__, len, k, buffer);

    startFrom ++;

    if (startFrom >= insertRows) {
      break;
    }
  }

  *dataLen = len;
  return k;
}

static int64_t generateStbDataTail(
        SSuperTable* superTblInfo,
        uint64_t batch, char* buffer,
        int64_t remainderBufLen, int64_t insertRows,
        uint64_t startFrom, int64_t startTime,
        int64_t *pSamplePos, int64_t *dataLen) {
  uint64_t len = 0;

  char *pstr = buffer;

  verbosePrint("%s() LN%d batch=%"PRIu64"\n", __func__, __LINE__, batch);

  int64_t k = 0;
  for (k = 0; k < batch;) {
    char data[MAX_DATA_SIZE];
    memset(data, 0, MAX_DATA_SIZE);

    int64_t retLen = 0;

    if (0 == strncasecmp(superTblInfo->dataSource,
                "sample", strlen("sample"))) {
          retLen = getRowDataFromSample(
                  data,
                  remainderBufLen,
                  startTime + superTblInfo->timeStampStep * k,
                  superTblInfo,
                  pSamplePos);
    } else if (0 == strncasecmp(superTblInfo->dataSource,
                "rand", strlen("rand"))) {
        int64_t randTail = superTblInfo->timeStampStep * k;
        if (superTblInfo->disorderRatio > 0) {
            int rand_num = taosRandom() % 100;
            if(rand_num < superTblInfo->disorderRatio) {
                randTail = (randTail +
                        (taosRandom() % superTblInfo->disorderRange + 1)) * (-1);
                debugPrint("rand data generated, back %"PRId64"\n", randTail);
            }
        }

        int64_t d = startTime + randTail;
        retLen = generateStbRowData(superTblInfo, data, d);
    }

    if (retLen > remainderBufLen) {
        break;
    }

    pstr += snprintf(pstr , retLen + 1, "%s", data);
    k++;
    len += retLen;
    remainderBufLen -= retLen;

    verbosePrint("%s() LN%d len=%"PRIu64" k=%"PRIu64" \nbuffer=%s\n",
            __func__, __LINE__, len, k, buffer);

    startFrom ++;

    if (startFrom >= insertRows) {
      break;
    }
  }

  *dataLen = len;
  return k;
}


static int generateSQLHeadWithoutStb(char *tableName,
        char *dbName,
        char *buffer, int remainderBufLen)
{
  int len;

  char headBuf[HEAD_BUFF_LEN];

  len = snprintf(
          headBuf,
          HEAD_BUFF_LEN,
          "%s.%s values",
          dbName,
          tableName);

  if (len > remainderBufLen)
    return -1;

  tstrncpy(buffer, headBuf, len + 1);

  return len;
}

static int generateStbSQLHead(
        SSuperTable* superTblInfo,
        char *tableName, int32_t tableSeq,
        char *dbName,
        char *buffer, int remainderBufLen)
{
  int len;

  char headBuf[HEAD_BUFF_LEN];

  if (AUTO_CREATE_SUBTBL == superTblInfo->autoCreateTable) {
      char* tagsValBuf = NULL;
      if (0 == superTblInfo->tagSource) {
            tagsValBuf = generateTagVaulesForStb(superTblInfo, tableSeq);
      } else {
            tagsValBuf = getTagValueFromTagSample(
                    superTblInfo,
                    tableSeq % superTblInfo->tagSampleCount);
      }
      if (NULL == tagsValBuf) {
        errorPrint("%s() LN%d, tag buf failed to allocate  memory\n",
            __func__, __LINE__);
        return -1;
      }

      len = snprintf(
          headBuf,
                  HEAD_BUFF_LEN,
                  "%s.%s using %s.%s tags %s values",
                  dbName,
                  tableName,
                  dbName,
                  superTblInfo->sTblName,
                  tagsValBuf);
      tmfree(tagsValBuf);
    } else if (TBL_ALREADY_EXISTS == superTblInfo->childTblExists) {
      len = snprintf(
          headBuf,
                  HEAD_BUFF_LEN,
                  "%s.%s values",
                  dbName,
                  tableName);
    } else {
      len = snprintf(
          headBuf,
                  HEAD_BUFF_LEN,
                  "%s.%s values",
                  dbName,
                  tableName);
  }

  if (len > remainderBufLen)
    return -1;

  tstrncpy(buffer, headBuf, len + 1);

  return len;
}

static int64_t generateInterlaceDataBuffer(
        char *tableName, uint64_t batchPerTbl, uint64_t i, uint64_t batchPerTblTimes,
        uint64_t tableSeq,
        threadInfo *pThreadInfo, char *buffer,
        int64_t insertRows,
        int64_t startTime,
        uint64_t *pRemainderBufLen)
{
  assert(buffer);
  char *pstr = buffer;
  SSuperTable* superTblInfo = pThreadInfo->superTblInfo;

  int headLen = generateStbSQLHead(
          superTblInfo,
          tableName, tableSeq, pThreadInfo->db_name,
            pstr, *pRemainderBufLen);

  if (headLen <= 0) {
    return 0;
  }
  // generate data buffer
  verbosePrint("[%d] %s() LN%d i=%"PRIu64" buffer:\n%s\n",
            pThreadInfo->threadID, __func__, __LINE__, i, buffer);

  pstr += headLen;
  *pRemainderBufLen -= headLen;

  int64_t dataLen = 0;

  verbosePrint("[%d] %s() LN%d i=%"PRIu64" batchPerTblTimes=%"PRIu64" batchPerTbl = %"PRIu64"\n",
            pThreadInfo->threadID, __func__, __LINE__,
            i, batchPerTblTimes, batchPerTbl);

  int64_t k;
  if (superTblInfo) {
    if (0 == strncasecmp(superTblInfo->startTimestamp, "now", 3)) {
      startTime = taosGetTimestamp(pThreadInfo->time_precision);
    }

    k = generateStbDataTail(
            superTblInfo,
            batchPerTbl, pstr, *pRemainderBufLen, insertRows, 0,
            startTime,
            &(pThreadInfo->samplePos), &dataLen);
  } else {
    startTime = 1500000000000;
    k = generateDataTailWithoutStb(
            batchPerTbl, pstr, *pRemainderBufLen, insertRows, 0,
            startTime,
            /* &(pThreadInfo->samplePos), */&dataLen);
  }

  if (k == batchPerTbl) {
    pstr += dataLen;
    *pRemainderBufLen -= dataLen;
  } else {
    debugPrint("%s() LN%d, generated data tail: %"PRIu64", not equal batch per table: %"PRIu64"\n",
            __func__, __LINE__, k, batchPerTbl);
    pstr -= headLen;
    pstr[0] = '\0';
    k = 0;
  }

  return k;
}

static int64_t generateProgressiveDataBuffer(
        char *tableName,
        int64_t tableSeq,
        threadInfo *pThreadInfo, char *buffer,
        int64_t insertRows,
        uint64_t startFrom, int64_t startTime, int64_t *pSamplePos,
        int64_t *pRemainderBufLen)
{
  SSuperTable* superTblInfo = pThreadInfo->superTblInfo;

  assert(buffer != NULL);
  char *pstr = buffer;

  memset(buffer, 0, *pRemainderBufLen);

  int64_t headLen;

  if (superTblInfo) {
      headLen = generateStbSQLHead(
              superTblInfo,
          tableName, tableSeq, pThreadInfo->db_name,
          buffer, *pRemainderBufLen);
  } else {
      headLen = generateSQLHeadWithoutStb(
          tableName, pThreadInfo->db_name,
          buffer, *pRemainderBufLen);
  }

  if (headLen <= 0) {
    return 0;
  }
  pstr += headLen;
  *pRemainderBufLen -= headLen;

  int64_t dataLen;
  int64_t k;

  if (superTblInfo) {
    k = generateStbDataTail(superTblInfo,
          g_args.num_of_RPR, pstr, *pRemainderBufLen,
          insertRows, startFrom,
          startTime,
          pSamplePos, &dataLen);
  } else {
    k = generateDataTailWithoutStb(
          g_args.num_of_RPR, pstr, *pRemainderBufLen, insertRows, startFrom,
          startTime,
          /*pSamplePos, */&dataLen);
  }

  return k;
}

static void printStatPerThread(threadInfo *pThreadInfo)
{
  fprintf(stderr, "====thread[%d] completed total inserted rows: %"PRIu64 ", total affected rows: %"PRIu64". %.2f records/second====\n",
          pThreadInfo->threadID,
          pThreadInfo->totalInsertRows,
          pThreadInfo->totalAffectedRows,
          (double)(pThreadInfo->totalAffectedRows / (pThreadInfo->totalDelay/1000.0)));
}

// sync write interlace data
static void* syncWriteInterlace(threadInfo *pThreadInfo) {
  debugPrint("[%d] %s() LN%d: ### interlace write\n",
         pThreadInfo->threadID, __func__, __LINE__);

  int64_t insertRows;
  uint64_t interlaceRows;

  SSuperTable* superTblInfo = pThreadInfo->superTblInfo;

  if (superTblInfo) {
    insertRows = superTblInfo->insertRows;

    if ((superTblInfo->interlaceRows == 0)
        && (g_args.interlace_rows > 0)) {
      interlaceRows = g_args.interlace_rows;
    } else {
      interlaceRows = superTblInfo->interlaceRows;
    }
  } else {
    insertRows = g_args.num_of_DPT;
    interlaceRows = g_args.interlace_rows;
  }

  if (interlaceRows > insertRows)
    interlaceRows = insertRows;

  if (interlaceRows > g_args.num_of_RPR)
    interlaceRows = g_args.num_of_RPR;

  int progOrInterlace;

  if (interlaceRows > 0) {
    progOrInterlace= INTERLACE_INSERT_MODE;
  } else {
    progOrInterlace = PROGRESSIVE_INSERT_MODE;
  }

  uint64_t maxSqlLen = superTblInfo?superTblInfo->maxSqlLen:g_args.max_sql_len;
  pThreadInfo->buffer = calloc(maxSqlLen, 1);
  if (NULL == pThreadInfo->buffer) {
    errorPrint( "%s() LN%d, Failed to alloc %"PRIu64" Bytes, reason:%s\n",
              __func__, __LINE__, maxSqlLen, strerror(errno));
    return NULL;
  }

  char tableName[TSDB_TABLE_NAME_LEN];

  pThreadInfo->totalInsertRows = 0;
  pThreadInfo->totalAffectedRows = 0;

  int64_t nTimeStampStep =
      superTblInfo?superTblInfo->timeStampStep:DEFAULT_TIMESTAMP_STEP;

  uint64_t insert_interval =
      superTblInfo?superTblInfo->insertInterval:g_args.insert_interval;
  uint64_t st = 0;
  uint64_t et = UINT64_MAX;

  uint64_t lastPrintTime = taosGetTimestampMs();
  uint64_t startTs = taosGetTimestampMs();
  uint64_t endTs;

  uint64_t tableSeq = pThreadInfo->start_table_from;

  debugPrint("[%d] %s() LN%d: start_table_from=%"PRIu64" ntables=%"PRId64" insertRows=%"PRIu64"\n",
          pThreadInfo->threadID, __func__, __LINE__,
          pThreadInfo->start_table_from,
          pThreadInfo->ntables, insertRows);

  int64_t startTime = pThreadInfo->start_time;

  uint64_t batchPerTbl = interlaceRows;
  uint64_t batchPerTblTimes;

  if ((interlaceRows > 0) && (pThreadInfo->ntables > 1)) {
    batchPerTblTimes =
        g_args.num_of_RPR / interlaceRows;
  } else {
    batchPerTblTimes = 1;
  }

  uint64_t generatedRecPerTbl = 0;
  bool flagSleep = true;
  uint64_t sleepTimeTotal = 0;

  char *strInsertInto = "insert into ";
  int nInsertBufLen = strlen(strInsertInto);

  while(pThreadInfo->totalInsertRows < pThreadInfo->ntables * insertRows) {
    if ((flagSleep) && (insert_interval)) {
        st = taosGetTimestampMs();
        flagSleep = false;
    }
    // generate data
    memset(pThreadInfo->buffer, 0, maxSqlLen);
    uint64_t remainderBufLen = maxSqlLen;

    char *pstr = pThreadInfo->buffer;

    int len = snprintf(pstr, nInsertBufLen + 1, "%s", strInsertInto);
    pstr += len;
    remainderBufLen -= len;

    uint64_t recOfBatch = 0;

    for (uint64_t i = 0; i < batchPerTblTimes; i ++) {
      getTableName(tableName, pThreadInfo, tableSeq);
      if (0 == strlen(tableName)) {
        errorPrint("[%d] %s() LN%d, getTableName return null\n",
            pThreadInfo->threadID, __func__, __LINE__);
        free(pThreadInfo->buffer);
        return NULL;
      }

      uint64_t oldRemainderLen = remainderBufLen;
      int64_t generated = generateInterlaceDataBuffer(
        tableName, batchPerTbl, i, batchPerTblTimes,
        tableSeq,
        pThreadInfo, pstr,
        insertRows,
        startTime,
        &remainderBufLen);

      debugPrint("[%d] %s() LN%d, generated records is %"PRId64"\n",
                  pThreadInfo->threadID, __func__, __LINE__, generated);
      if (generated < 0) {
        errorPrint("[%d] %s() LN%d, generated records is %"PRId64"\n",
                  pThreadInfo->threadID, __func__, __LINE__, generated);
        goto free_of_interlace;
      } else if (generated == 0) {
        break;
      }

      tableSeq ++;
      recOfBatch += batchPerTbl;
      pstr += (oldRemainderLen - remainderBufLen);
//      startTime += batchPerTbl * superTblInfo->timeStampStep;
      pThreadInfo->totalInsertRows += batchPerTbl;
      verbosePrint("[%d] %s() LN%d batchPerTbl=%"PRId64" recOfBatch=%"PRId64"\n",
                pThreadInfo->threadID, __func__, __LINE__,
                batchPerTbl, recOfBatch);

      if (progOrInterlace == INTERLACE_INSERT_MODE) {
          if (tableSeq == pThreadInfo->start_table_from + pThreadInfo->ntables) {
            // turn to first table
            tableSeq = pThreadInfo->start_table_from;
            generatedRecPerTbl += batchPerTbl;

            startTime = pThreadInfo->start_time
              + generatedRecPerTbl * nTimeStampStep;

            flagSleep = true;
            if (generatedRecPerTbl >= insertRows)
              break;

            int remainRows = insertRows - generatedRecPerTbl;
            if ((remainRows > 0) && (batchPerTbl > remainRows))
              batchPerTbl = remainRows;

            if (pThreadInfo->ntables * batchPerTbl < g_args.num_of_RPR)
                break;
          }
      }

      verbosePrint("[%d] %s() LN%d generatedRecPerTbl=%"PRId64" insertRows=%"PRId64"\n",
                pThreadInfo->threadID, __func__, __LINE__,
                generatedRecPerTbl, insertRows);

      if ((g_args.num_of_RPR - recOfBatch) < batchPerTbl)
        break;
    }

    verbosePrint("[%d] %s() LN%d recOfBatch=%"PRIu64" totalInsertRows=%"PRIu64"\n",
              pThreadInfo->threadID, __func__, __LINE__, recOfBatch,
              pThreadInfo->totalInsertRows);
    verbosePrint("[%d] %s() LN%d, buffer=%s\n",
           pThreadInfo->threadID, __func__, __LINE__, pThreadInfo->buffer);

    startTs = taosGetTimestampMs();

    if (recOfBatch == 0) {
      errorPrint("[%d] %s() LN%d try inserting records of batch is %"PRIu64"\n",
              pThreadInfo->threadID, __func__, __LINE__,
              recOfBatch);
      errorPrint("%s\n", "\tPlease check if the batch or the buffer length is proper value!\n");
      goto free_of_interlace;
    }
    int64_t affectedRows = execInsert(pThreadInfo, recOfBatch);

    endTs = taosGetTimestampMs();
    uint64_t delay = endTs - startTs;
    performancePrint("%s() LN%d, insert execution time is %"PRIu64"ms\n",
            __func__, __LINE__, delay);
    verbosePrint("[%d] %s() LN%d affectedRows=%"PRId64"\n",
            pThreadInfo->threadID,
            __func__, __LINE__, affectedRows);

    if (delay > pThreadInfo->maxDelay) pThreadInfo->maxDelay = delay;
    if (delay < pThreadInfo->minDelay) pThreadInfo->minDelay = delay;
    pThreadInfo->cntDelay++;
    pThreadInfo->totalDelay += delay;

    if (recOfBatch != affectedRows) {
        errorPrint("[%d] %s() LN%d execInsert insert %"PRIu64", affected rows: %"PRId64"\n%s\n",
                pThreadInfo->threadID, __func__, __LINE__,
                recOfBatch, affectedRows, pThreadInfo->buffer);
        goto free_of_interlace;
    }

    pThreadInfo->totalAffectedRows += affectedRows;

    int64_t  currentPrintTime = taosGetTimestampMs();
    if (currentPrintTime - lastPrintTime > 30*1000) {
      printf("thread[%d] has currently inserted rows: %"PRIu64 ", affected rows: %"PRIu64 "\n",
                    pThreadInfo->threadID,
                    pThreadInfo->totalInsertRows,
                    pThreadInfo->totalAffectedRows);
      lastPrintTime = currentPrintTime;
    }

    if ((insert_interval) && flagSleep) {
      et = taosGetTimestampMs();

      if (insert_interval > (et - st) ) {
        uint64_t sleepTime = insert_interval - (et -st);
        performancePrint("%s() LN%d sleep: %"PRId64" ms for insert interval\n",
                    __func__, __LINE__, sleepTime);
        taosMsleep(sleepTime); // ms
        sleepTimeTotal += insert_interval;
      }
    }
  }

free_of_interlace:
  tmfree(pThreadInfo->buffer);
  printStatPerThread(pThreadInfo);
  return NULL;
}

// sync insertion progressive data
static void* syncWriteProgressive(threadInfo *pThreadInfo) {
  debugPrint("%s() LN%d: ### progressive write\n", __func__, __LINE__);

  SSuperTable* superTblInfo = pThreadInfo->superTblInfo;
  uint64_t maxSqlLen = superTblInfo?superTblInfo->maxSqlLen:g_args.max_sql_len;
  int64_t timeStampStep =
      superTblInfo?superTblInfo->timeStampStep:DEFAULT_TIMESTAMP_STEP;
  int64_t insertRows =
        (superTblInfo)?superTblInfo->insertRows:g_args.num_of_DPT;
  verbosePrint("%s() LN%d insertRows=%"PRId64"\n",
            __func__, __LINE__, insertRows);

  pThreadInfo->buffer = calloc(maxSqlLen, 1);
  if (NULL == pThreadInfo->buffer) {
    errorPrint( "Failed to alloc %"PRIu64" Bytes, reason:%s\n",
              maxSqlLen,
              strerror(errno));
    return NULL;
  }

  uint64_t lastPrintTime = taosGetTimestampMs();
  uint64_t startTs = taosGetTimestampMs();
  uint64_t endTs;

/*  int insert_interval =
      superTblInfo?superTblInfo->insertInterval:g_args.insert_interval;
  uint64_t st = 0;
  uint64_t et = 0xffffffff;
  */

  pThreadInfo->totalInsertRows = 0;
  pThreadInfo->totalAffectedRows = 0;

  pThreadInfo->samplePos = 0;

  for (uint64_t tableSeq = pThreadInfo->start_table_from;
          tableSeq <= pThreadInfo->end_table_to;
          tableSeq ++) {
    int64_t start_time = pThreadInfo->start_time;

<<<<<<< HEAD
    int64_t insertRows = (superTblInfo)?superTblInfo->insertRows:g_args.num_of_DPT;

    verbosePrint("%s() LN%d insertRows=%"PRId64"\n", __func__, __LINE__, insertRows);

=======
>>>>>>> c69604fd
    for (uint64_t i = 0; i < insertRows;) {
      char tableName[TSDB_TABLE_NAME_LEN];
      getTableName(tableName, pThreadInfo, tableSeq);
      verbosePrint("%s() LN%d: tid=%d seq=%"PRId64" tableName=%s\n",
             __func__, __LINE__,
             pThreadInfo->threadID, tableSeq, tableName);

      int64_t remainderBufLen = maxSqlLen;
      char *pstr = pThreadInfo->buffer;
      int nInsertBufLen = strlen("insert into ");

      int len = snprintf(pstr, nInsertBufLen + 1, "%s", "insert into ");

      pstr += len;
      remainderBufLen -= len;

      int64_t generated = generateProgressiveDataBuffer(
              tableName, tableSeq, pThreadInfo, pstr, insertRows,
            i, start_time,
            &(pThreadInfo->samplePos),
            &remainderBufLen);
      if (generated > 0)
        i += generated;
      else
        goto free_of_progressive;

      start_time +=  generated * timeStampStep;
      pThreadInfo->totalInsertRows += generated;

      startTs = taosGetTimestampMs();

      int64_t affectedRows = execInsert(pThreadInfo, generated);

      endTs = taosGetTimestampMs();
      uint64_t delay = endTs - startTs;
      performancePrint("%s() LN%d, insert execution time is %"PRId64"ms\n",
              __func__, __LINE__, delay);
      verbosePrint("[%d] %s() LN%d affectedRows=%"PRId64"\n",
            pThreadInfo->threadID,
            __func__, __LINE__, affectedRows);

      if (delay > pThreadInfo->maxDelay) pThreadInfo->maxDelay = delay;
      if (delay < pThreadInfo->minDelay) pThreadInfo->minDelay = delay;
      pThreadInfo->cntDelay++;
      pThreadInfo->totalDelay += delay;

      if (affectedRows < 0) {
        errorPrint("%s() LN%d, affected rows: %"PRId64"\n",
                __func__, __LINE__, affectedRows);
        goto free_of_progressive;
      }

      pThreadInfo->totalAffectedRows += affectedRows;

      int64_t  currentPrintTime = taosGetTimestampMs();
      if (currentPrintTime - lastPrintTime > 30*1000) {
        printf("thread[%d] has currently inserted rows: %"PRId64 ", affected rows: %"PRId64 "\n",
                    pThreadInfo->threadID,
                    pThreadInfo->totalInsertRows,
                    pThreadInfo->totalAffectedRows);
        lastPrintTime = currentPrintTime;
      }

      if (i >= insertRows)
        break;
    }   // num_of_DPT

    if ((g_args.verbose_print) &&
      (tableSeq == pThreadInfo->ntables - 1) && (superTblInfo) &&
        (0 == strncasecmp(
                    superTblInfo->dataSource, "sample", strlen("sample")))) {
          verbosePrint("%s() LN%d samplePos=%"PRId64"\n",
                  __func__, __LINE__, pThreadInfo->samplePos);
    }
  } // tableSeq

free_of_progressive:
  tmfree(pThreadInfo->buffer);
  printStatPerThread(pThreadInfo);
  return NULL;
}

static void* syncWrite(void *sarg) {

  threadInfo *pThreadInfo = (threadInfo *)sarg;
  SSuperTable* superTblInfo = pThreadInfo->superTblInfo;

  int interlaceRows;

  if (superTblInfo) {
    if ((superTblInfo->interlaceRows == 0)
        && (g_args.interlace_rows > 0)) {
      interlaceRows = g_args.interlace_rows;
    } else {
      interlaceRows = superTblInfo->interlaceRows;
    }
  } else {
    interlaceRows = g_args.interlace_rows;
  }

  if (interlaceRows > 0) {
    // interlace mode
    return syncWriteInterlace(pThreadInfo);
  } else {
    // progressive mode
    return syncWriteProgressive(pThreadInfo);
  }
}

static void callBack(void *param, TAOS_RES *res, int code) {
  threadInfo* pThreadInfo = (threadInfo*)param;
  SSuperTable* superTblInfo = pThreadInfo->superTblInfo;

  int insert_interval =
      superTblInfo?superTblInfo->insertInterval:g_args.insert_interval;
  if (insert_interval) {
    pThreadInfo->et = taosGetTimestampMs();
    if ((pThreadInfo->et - pThreadInfo->st) < insert_interval) {
      taosMsleep(insert_interval - (pThreadInfo->et - pThreadInfo->st)); // ms
    }
  }

  char *buffer = calloc(1, pThreadInfo->superTblInfo->maxSqlLen);
  char data[MAX_DATA_SIZE];
  char *pstr = buffer;
  pstr += sprintf(pstr, "insert into %s.%s%"PRId64" values",
          pThreadInfo->db_name, pThreadInfo->tb_prefix,
          pThreadInfo->start_table_from);
//  if (pThreadInfo->counter >= pThreadInfo->superTblInfo->insertRows) {
  if (pThreadInfo->counter >= g_args.num_of_RPR) {
    pThreadInfo->start_table_from++;
    pThreadInfo->counter = 0;
  }
  if (pThreadInfo->start_table_from > pThreadInfo->end_table_to) {
    tsem_post(&pThreadInfo->lock_sem);
    free(buffer);
    taos_free_result(res);
    return;
  }

  for (int i = 0; i < g_args.num_of_RPR; i++) {
    int rand_num = taosRandom() % 100;
    if (0 != pThreadInfo->superTblInfo->disorderRatio
            && rand_num < pThreadInfo->superTblInfo->disorderRatio) {
      int64_t d = pThreadInfo->lastTs
          - (taosRandom() % pThreadInfo->superTblInfo->disorderRange + 1);
      generateStbRowData(pThreadInfo->superTblInfo, data, d);
    } else {
      generateStbRowData(pThreadInfo->superTblInfo,
              data, pThreadInfo->lastTs += 1000);
    }
    pstr += sprintf(pstr, "%s", data);
    pThreadInfo->counter++;

    if (pThreadInfo->counter >= pThreadInfo->superTblInfo->insertRows) {
      break;
    }
  }

  if (insert_interval) {
    pThreadInfo->st = taosGetTimestampMs();
  }
  taos_query_a(pThreadInfo->taos, buffer, callBack, pThreadInfo);
  free(buffer);

  taos_free_result(res);
}

static void *asyncWrite(void *sarg) {
  threadInfo *pThreadInfo = (threadInfo *)sarg;
  SSuperTable* superTblInfo = pThreadInfo->superTblInfo;

  pThreadInfo->st = 0;
  pThreadInfo->et = 0;
  pThreadInfo->lastTs = pThreadInfo->start_time;

  int insert_interval =
      superTblInfo?superTblInfo->insertInterval:g_args.insert_interval;
  if (insert_interval) {
    pThreadInfo->st = taosGetTimestampMs();
  }
  taos_query_a(pThreadInfo->taos, "show databases", callBack, pThreadInfo);

  tsem_wait(&(pThreadInfo->lock_sem));

  return NULL;
}

static int convertHostToServAddr(char *host, uint16_t port, struct sockaddr_in *serv_addr)
{
  uint16_t rest_port = port + TSDB_PORT_HTTP;
  struct hostent *server = gethostbyname(host);
  if ((server == NULL) || (server->h_addr == NULL)) {
    errorPrint("%s", "ERROR, no such host");
    return -1;
  }

  debugPrint("h_name: %s\nh_addr=%p\nh_addretype: %s\nh_length: %d\n",
            server->h_name,
            server->h_addr,
            (server->h_addrtype == AF_INET)?"ipv4":"ipv6",
            server->h_length);

  memset(serv_addr, 0, sizeof(struct sockaddr_in));
  serv_addr->sin_family = AF_INET;
  serv_addr->sin_port = htons(rest_port);
#ifdef WINDOWS
  serv_addr->sin_addr.s_addr = inet_addr(host);
#else
  memcpy(&(serv_addr->sin_addr.s_addr), server->h_addr, server->h_length);
#endif
  return 0;
}

static void startMultiThreadInsertData(int threads, char* db_name,
        char* precision,SSuperTable* superTblInfo) {

  //TAOS* taos;
  //if (0 == strncasecmp(superTblInfo->insertMode, "taosc", 5)) {
  //  taos = taos_connect(g_Dbs.host, g_Dbs.user, g_Dbs.password, db_name, g_Dbs.port);
  //  if (NULL == taos) {
  //    printf("connect to server fail, reason: %s\n", taos_errstr(NULL));
  //    exit(-1);
  //  }
  //}

  int32_t timePrec = TSDB_TIME_PRECISION_MILLI;
  if (0 != precision[0]) {
    if (0 == strncasecmp(precision, "ms", 2)) {
      timePrec = TSDB_TIME_PRECISION_MILLI;
    }  else if (0 == strncasecmp(precision, "us", 2)) {
      timePrec = TSDB_TIME_PRECISION_MICRO;
    }  else {
      errorPrint("Not support precision: %s\n", precision);
      exit(-1);
    }
  }

  int64_t start_time;
  if (superTblInfo) {
    if (0 == strncasecmp(superTblInfo->startTimestamp, "now", 3)) {
        start_time = taosGetTimestamp(timePrec);
    } else {
      if (TSDB_CODE_SUCCESS != taosParseTime(
        superTblInfo->startTimestamp,
        &start_time,
        strlen(superTblInfo->startTimestamp),
        timePrec, 0)) {
          ERROR_EXIT("failed to parse time!\n");
      }
    }
  } else {
     start_time = 1500000000000;
  }

  int64_t start = taosGetTimestampMs();

  // read sample data from file first
  if ((superTblInfo) && (0 == strncasecmp(superTblInfo->dataSource,
              "sample", strlen("sample")))) {
    if (0 != prepareSampleDataForSTable(superTblInfo)) {
      errorPrint("%s() LN%d, prepare sample data for stable failed!\n",
              __func__, __LINE__);
      exit(-1);
    }
  }

  // read sample data from file first
  if ((superTblInfo) && (0 == strncasecmp(superTblInfo->dataSource,
              "sample", strlen("sample")))) {
    if (0 != prepareSampleDataForSTable(superTblInfo)) {
      errorPrint("%s() LN%d, prepare sample data for stable failed!\n",
              __func__, __LINE__);
      exit(-1);
    }
  }

  TAOS* taos0 = taos_connect(
              g_Dbs.host, g_Dbs.user,
              g_Dbs.password, db_name, g_Dbs.port);
  if (NULL == taos0) {
    errorPrint("%s() LN%d, connect to server fail , reason: %s\n",
                __func__, __LINE__, taos_errstr(NULL));
    exit(-1);
  }

  int64_t ntables = 0;
  uint64_t startFrom;

  if (superTblInfo) {
    int64_t limit;
    uint64_t offset;

    if ((NULL != g_args.sqlFile) && (superTblInfo->childTblExists == TBL_NO_EXISTS) &&
            ((superTblInfo->childTblOffset != 0) || (superTblInfo->childTblLimit >= 0))) {
      printf("WARNING: offset and limit will not be used since the child tables not exists!\n");
    }

    if (superTblInfo->childTblExists == TBL_ALREADY_EXISTS) {
      if ((superTblInfo->childTblLimit < 0)
          || ((superTblInfo->childTblOffset + superTblInfo->childTblLimit)
            > (superTblInfo->childTblCount))) {
        superTblInfo->childTblLimit =
            superTblInfo->childTblCount - superTblInfo->childTblOffset;
      }

      offset = superTblInfo->childTblOffset;
      limit = superTblInfo->childTblLimit;
    } else {
      limit = superTblInfo->childTblCount;
      offset = 0;
    }

    ntables = limit;
    startFrom = offset;

    if ((superTblInfo->childTblExists != TBL_NO_EXISTS)
        && ((superTblInfo->childTblOffset + superTblInfo->childTblLimit )
            > superTblInfo->childTblCount)) {
      printf("WARNING: specified offset + limit > child table count!\n");
      if (!g_args.answer_yes) {
        printf("         Press enter key to continue or Ctrl-C to stop\n\n");
        (void)getchar();
      }
    }

    if ((superTblInfo->childTblExists != TBL_NO_EXISTS)
            && (0 == superTblInfo->childTblLimit)) {
      printf("WARNING: specified limit = 0, which cannot find table name to insert or query! \n");
      if (!g_args.answer_yes) {
        printf("         Press enter key to continue or Ctrl-C to stop\n\n");
        (void)getchar();
      }
    }

    superTblInfo->childTblName = (char*)calloc(1,
        limit * TSDB_TABLE_NAME_LEN);
    if (superTblInfo->childTblName == NULL) {
      errorPrint("%s() LN%d, alloc memory failed!\n", __func__, __LINE__);
      taos_close(taos0);
      exit(-1);
    }

    int64_t childTblCount;
    getChildNameOfSuperTableWithLimitAndOffset(
        taos0,
        db_name, superTblInfo->sTblName,
        &superTblInfo->childTblName, &childTblCount,
        limit,
        offset);
  } else {
    ntables = g_args.num_of_tables;
    startFrom = 0;
  }

  taos_close(taos0);

  int64_t a = ntables / threads;
  if (a < 1) {
    threads = ntables;
    a = 1;
  }

  int64_t b = 0;
  if (threads != 0) {
    b = ntables % threads;
  }

  if ((superTblInfo)
      && (superTblInfo->insertMode == REST_IFACE)) {
      if (convertHostToServAddr(g_Dbs.host, g_Dbs.port, &(g_Dbs.serv_addr)) != 0) {
        exit(-1);
      }
  }

  pthread_t *pids = malloc(threads * sizeof(pthread_t));
  assert(pids != NULL);

  threadInfo *infos = calloc(1, threads * sizeof(threadInfo));
  assert(infos != NULL);

  memset(pids, 0, threads * sizeof(pthread_t));
  memset(infos, 0, threads * sizeof(threadInfo));

  for (int i = 0; i < threads; i++) {
    threadInfo *t_info = infos + i;
    t_info->threadID = i;
    tstrncpy(t_info->db_name, db_name, MAX_DB_NAME_SIZE);
    t_info->time_precision = timePrec;
    t_info->superTblInfo = superTblInfo;

    t_info->start_time = start_time;
    t_info->minDelay = UINT64_MAX;

    if ((NULL == superTblInfo) ||
            (superTblInfo->insertMode != REST_IFACE)) {
      //t_info->taos = taos;
      t_info->taos = taos_connect(
              g_Dbs.host, g_Dbs.user,
              g_Dbs.password, db_name, g_Dbs.port);
      if (NULL == t_info->taos) {
        errorPrint(
                "%s() LN%d, connect to server fail from insert sub thread, reason: %s\n",
                __func__, __LINE__,
                taos_errstr(NULL));
        free(infos);
        exit(-1);
      }

      if ((superTblInfo) && (superTblInfo->insertMode == STMT_IFACE)) {
        t_info->stmt = taos_stmt_init(t_info->taos);
        if (NULL == t_info->stmt) {
            errorPrint(
                "%s() LN%d, failed init stmt, reason: %s\n",
                __func__, __LINE__,
                taos_errstr(NULL));
            free(pids);
            free(infos);
            exit(-1);
        }
      }
    } else {
      t_info->taos = NULL;
    }

/*    if ((NULL == superTblInfo)
            || (0 == superTblInfo->multiThreadWriteOneTbl)) {
            */
      t_info->start_table_from = startFrom;
      t_info->ntables = i<b?a+1:a;
      t_info->end_table_to = i < b ? startFrom + a : startFrom + a - 1;
      startFrom = t_info->end_table_to + 1;
/*    } else {
      t_info->start_table_from = 0;
      t_info->ntables = superTblInfo->childTblCount;
      t_info->start_time = t_info->start_time + rand_int() % 10000 - rand_tinyint();
    }
*/
    tsem_init(&(t_info->lock_sem), 0, 0);
    if (ASYNC_MODE == g_Dbs.asyncMode) {
      pthread_create(pids + i, NULL, asyncWrite, t_info);
    } else {
      pthread_create(pids + i, NULL, syncWrite, t_info);
    }
  }

  for (int i = 0; i < threads; i++) {
    pthread_join(pids[i], NULL);
  }

  uint64_t totalDelay = 0;
  uint64_t maxDelay = 0;
  uint64_t minDelay = UINT64_MAX;
  uint64_t cntDelay = 1;
  double  avgDelay = 0;

  for (int i = 0; i < threads; i++) {
    threadInfo *t_info = infos + i;

    tsem_destroy(&(t_info->lock_sem));

    if (t_info->stmt) {
      taos_stmt_close(t_info->stmt);
    }
    taos_close(t_info->taos);

    debugPrint("%s() LN%d, [%d] totalInsert=%"PRIu64" totalAffected=%"PRIu64"\n",
            __func__, __LINE__,
            t_info->threadID, t_info->totalInsertRows,
            t_info->totalAffectedRows);
    if (superTblInfo) {
        superTblInfo->totalAffectedRows += t_info->totalAffectedRows;
        superTblInfo->totalInsertRows += t_info->totalInsertRows;
    } else {
        g_args.totalAffectedRows += t_info->totalAffectedRows;
        g_args.totalInsertRows += t_info->totalInsertRows;
    }

    totalDelay  += t_info->totalDelay;
    cntDelay   += t_info->cntDelay;
    if (t_info->maxDelay > maxDelay) maxDelay = t_info->maxDelay;
    if (t_info->minDelay < minDelay) minDelay = t_info->minDelay;
  }
  cntDelay -= 1;

  if (cntDelay == 0)    cntDelay = 1;
  avgDelay = (double)totalDelay / cntDelay;

  int64_t end = taosGetTimestampMs();
  int64_t t = end - start;

  if (superTblInfo) {
    fprintf(stderr, "Spent %.2f seconds to insert rows: %"PRIu64", affected rows: %"PRIu64" with %d thread(s) into %s.%s. %.2f records/second\n\n",
          t / 1000.0, superTblInfo->totalInsertRows,
          superTblInfo->totalAffectedRows,
          threads, db_name, superTblInfo->sTblName,
          (double)superTblInfo->totalInsertRows / (t / 1000.0));

    if (g_fpOfInsertResult) {
      fprintf(g_fpOfInsertResult,
          "Spent %.2f seconds to insert rows: %"PRIu64", affected rows: %"PRIu64" with %d thread(s) into %s.%s. %.2f records/second\n\n",
          t / 1000.0, superTblInfo->totalInsertRows,
          superTblInfo->totalAffectedRows,
          threads, db_name, superTblInfo->sTblName,
          (double)superTblInfo->totalInsertRows / (t / 1000.0));
    }
  } else {
    fprintf(stderr, "Spent %.2f seconds to insert rows: %"PRIu64", affected rows: %"PRIu64" with %d thread(s) into %s %.2f records/second\n\n",
          t / 1000.0, g_args.totalInsertRows,
          g_args.totalAffectedRows,
          threads, db_name,
          (double)g_args.totalInsertRows / (t / 1000.0));
    if (g_fpOfInsertResult) {
      fprintf(g_fpOfInsertResult,
          "Spent %.2f seconds to insert rows: %"PRIu64", affected rows: %"PRIu64" with %d thread(s) into %s %.2f records/second\n\n",
          t * 1000.0, g_args.totalInsertRows,
          g_args.totalAffectedRows,
          threads, db_name,
          (double)g_args.totalInsertRows / (t / 1000.0));
    }
  }

  fprintf(stderr, "insert delay, avg: %10.2fms, max: %"PRIu64"ms, min: %"PRIu64"ms\n\n",
          avgDelay, maxDelay, minDelay);
  if (g_fpOfInsertResult) {
    fprintf(g_fpOfInsertResult, "insert delay, avg:%10.2fms, max: %"PRIu64"ms, min: %"PRIu64"ms\n\n",
          avgDelay, maxDelay, minDelay);
  }

  //taos_close(taos);

  free(pids);
  free(infos);
}

static void *readTable(void *sarg) {
#if 1
  threadInfo *rinfo = (threadInfo *)sarg;
  TAOS *taos = rinfo->taos;
  char command[BUFFER_SIZE] = "\0";
  uint64_t sTime = rinfo->start_time;
  char *tb_prefix = rinfo->tb_prefix;
  FILE *fp = fopen(rinfo->fp, "a");
  if (NULL == fp) {
    errorPrint( "fopen %s fail, reason:%s.\n", rinfo->fp, strerror(errno));
    return NULL;
  }

  int64_t num_of_DPT;
/*  if (rinfo->superTblInfo) {
    num_of_DPT = rinfo->superTblInfo->insertRows; //  nrecords_per_table;
  } else {
  */
      num_of_DPT = g_args.num_of_DPT;
//  }

  int64_t num_of_tables = rinfo->ntables; // rinfo->end_table_to - rinfo->start_table_from + 1;
  int64_t totalData = num_of_DPT * num_of_tables;
  bool do_aggreFunc = g_Dbs.do_aggreFunc;

  int n = do_aggreFunc ? (sizeof(aggreFunc) / sizeof(aggreFunc[0])) : 2;
  if (!do_aggreFunc) {
    printf("\nThe first field is either Binary or Bool. Aggregation functions are not supported.\n");
  }
  printf("%"PRId64" records:\n", totalData);
  fprintf(fp, "| QFunctions |    QRecords    |   QSpeed(R/s)   |  QLatency(ms) |\n");

  for (int j = 0; j < n; j++) {
    double totalT = 0;
    uint64_t count = 0;
    for (int64_t i = 0; i < num_of_tables; i++) {
      sprintf(command, "select %s from %s%"PRId64" where ts>= %" PRIu64,
              aggreFunc[j], tb_prefix, i, sTime);

      double t = taosGetTimestampMs();
      TAOS_RES *pSql = taos_query(taos, command);
      int32_t code = taos_errno(pSql);

      if (code != 0) {
        errorPrint( "Failed to query:%s\n", taos_errstr(pSql));
        taos_free_result(pSql);
        taos_close(taos);
        fclose(fp);
        return NULL;
      }

      while(taos_fetch_row(pSql) != NULL) {
        count++;
      }

      t = taosGetTimestampMs() - t;
      totalT += t;

      taos_free_result(pSql);
    }

    fprintf(fp, "|%10s  |   %"PRId64"   |  %12.2f   |   %10.2f  |\n",
            aggreFunc[j][0] == '*' ? "   *   " : aggreFunc[j], totalData,
            (double)(num_of_tables * num_of_DPT) / totalT, totalT * 1000);
    printf("select %10s took %.6f second(s)\n", aggreFunc[j], totalT * 1000);
  }
  fprintf(fp, "\n");
  fclose(fp);
#endif
  return NULL;
}

static void *readMetric(void *sarg) {
#if 1
  threadInfo *rinfo = (threadInfo *)sarg;
  TAOS *taos = rinfo->taos;
  char command[BUFFER_SIZE] = "\0";
  FILE *fp = fopen(rinfo->fp, "a");
  if (NULL == fp) {
    printf("fopen %s fail, reason:%s.\n", rinfo->fp, strerror(errno));
    return NULL;
  }

  int64_t num_of_DPT = rinfo->superTblInfo->insertRows;
  int64_t num_of_tables = rinfo->ntables; // rinfo->end_table_to - rinfo->start_table_from + 1;
  int64_t totalData = num_of_DPT * num_of_tables;
  bool do_aggreFunc = g_Dbs.do_aggreFunc;

  int n = do_aggreFunc ? (sizeof(aggreFunc) / sizeof(aggreFunc[0])) : 2;
  if (!do_aggreFunc) {
    printf("\nThe first field is either Binary or Bool. Aggregation functions are not supported.\n");
  }
  printf("%"PRId64" records:\n", totalData);
  fprintf(fp, "Querying On %"PRId64" records:\n", totalData);

  for (int j = 0; j < n; j++) {
    char condition[COND_BUF_LEN] = "\0";
    char tempS[64] = "\0";

    int64_t m = 10 < num_of_tables ? 10 : num_of_tables;

    for (int64_t i = 1; i <= m; i++) {
      if (i == 1) {
        sprintf(tempS, "t1 = %"PRId64"", i);
      } else {
        sprintf(tempS, " or t1 = %"PRId64" ", i);
      }
      strncat(condition, tempS, COND_BUF_LEN - 1);

      sprintf(command, "select %s from meters where %s", aggreFunc[j], condition);

      printf("Where condition: %s\n", condition);
      fprintf(fp, "%s\n", command);

      double t = taosGetTimestampMs();

      TAOS_RES *pSql = taos_query(taos, command);
      int32_t code = taos_errno(pSql);

      if (code != 0) {
        errorPrint( "Failed to query:%s\n", taos_errstr(pSql));
        taos_free_result(pSql);
        taos_close(taos);
        fclose(fp);
        return NULL;
      }
      int count = 0;
      while(taos_fetch_row(pSql) != NULL) {
        count++;
      }
      t = taosGetTimestampMs() - t;

      fprintf(fp, "| Speed: %12.2f(per s) | Latency: %.4f(ms) |\n",
              num_of_tables * num_of_DPT / (t * 1000.0), t);
      printf("select %10s took %.6f second(s)\n\n", aggreFunc[j], t * 1000.0);

      taos_free_result(pSql);
    }
    fprintf(fp, "\n");
  }
  fclose(fp);
#endif
  return NULL;
}

static void prompt()
{
  if (!g_args.answer_yes) {
    printf("Press enter key to continue\n\n");
    (void)getchar();
  }
}

static void prompt2()
{
    if (!g_args.answer_yes) {
        printf("        press Enter key to continue or Ctrl-C to stop.");
        (void)getchar();
    }
}

static int insertTestProcess() {

  setupForAnsiEscape();
  int ret = printfInsertMeta();
  resetAfterAnsiEscape();

  if (ret == -1)
    exit(EXIT_FAILURE);

  debugPrint("%d result file: %s\n", __LINE__, g_Dbs.resultFile);
  g_fpOfInsertResult = fopen(g_Dbs.resultFile, "a");
  if (NULL == g_fpOfInsertResult) {
    errorPrint( "Failed to open %s for save result\n", g_Dbs.resultFile);
    return -1;
  }

  if (g_fpOfInsertResult)
    printfInsertMetaToFile(g_fpOfInsertResult);

  prompt();

  init_rand_data();

  // create database and super tables
  if(createDatabasesAndStables() != 0) {
    if (g_fpOfInsertResult)
      fclose(g_fpOfInsertResult);
    return -1;
  }

  // pretreatement
  prepareSampleData();

  double start;
  double end;

  // create child tables
  start = taosGetTimestampMs();
  createChildTables();
  end = taosGetTimestampMs();

  if (g_totalChildTables > 0) {
    fprintf(stderr, "Spent %.4f seconds to create %"PRId64" tables with %d thread(s)\n\n",
            (end - start)/1000.0, g_totalChildTables, g_Dbs.threadCountByCreateTbl);
    if (g_fpOfInsertResult) {
      fprintf(g_fpOfInsertResult,
            "Spent %.4f seconds to create %"PRId64" tables with %d thread(s)\n\n",
            (end - start)/1000.0, g_totalChildTables, g_Dbs.threadCountByCreateTbl);
    }
  }

  taosMsleep(1000);
  // create sub threads for inserting data
  //start = taosGetTimestampMs();
  for (int i = 0; i < g_Dbs.dbCount; i++) {
    if (g_Dbs.use_metric) {
      if (g_Dbs.db[i].superTblCount > 0) {
        for (uint64_t j = 0; j < g_Dbs.db[i].superTblCount; j++) {

          SSuperTable* superTblInfo = &g_Dbs.db[i].superTbls[j];

          if (superTblInfo && (superTblInfo->insertRows > 0)) {
            startMultiThreadInsertData(
              g_Dbs.threadCount,
              g_Dbs.db[i].dbName,
              g_Dbs.db[i].dbCfg.precision,
              superTblInfo);
          }
        }
      }
    } else {
        startMultiThreadInsertData(
          g_Dbs.threadCount,
          g_Dbs.db[i].dbName,
          g_Dbs.db[i].dbCfg.precision,
          NULL);
    }
  }
  //end = taosGetTimestampMs();

  //int64_t    totalInsertRows = 0;
  //int64_t    totalAffectedRows = 0;
  //for (int i = 0; i < g_Dbs.dbCount; i++) {
  //  for (int j = 0; j < g_Dbs.db[i].superTblCount; j++) {
  //  totalInsertRows+= g_Dbs.db[i].superTbls[j].totalInsertRows;
  //  totalAffectedRows += g_Dbs.db[i].superTbls[j].totalAffectedRows;
  //}
  //printf("Spent %.4f seconds to insert rows: %"PRId64", affected rows: %"PRId64" with %d thread(s)\n\n", end - start, totalInsertRows, totalAffectedRows, g_Dbs.threadCount);
  postFreeResource();

  return 0;
}

static void *specifiedTableQuery(void *sarg) {
  threadInfo *pThreadInfo = (threadInfo *)sarg;

  if (pThreadInfo->taos == NULL) {
    TAOS * taos = NULL;
    taos = taos_connect(g_queryInfo.host,
          g_queryInfo.user,
          g_queryInfo.password,
          NULL,
          g_queryInfo.port);
    if (taos == NULL) {
      errorPrint("[%d] Failed to connect to TDengine, reason:%s\n",
            pThreadInfo->threadID, taos_errstr(NULL));
      return NULL;
    } else {
      pThreadInfo->taos = taos;
    }
  }

  char sqlStr[MAX_DB_NAME_SIZE + 5];
  sprintf(sqlStr, "use %s", g_queryInfo.dbName);
  if (0 != queryDbExec(pThreadInfo->taos, sqlStr, NO_INSERT_TYPE, false)) {
    taos_close(pThreadInfo->taos);
    errorPrint( "use database %s failed!\n\n",
                g_queryInfo.dbName);
    return NULL;
  }

  uint64_t st = 0;
  uint64_t et = 0;

  uint64_t queryTimes = g_queryInfo.specifiedQueryInfo.queryTimes;

  uint64_t totalQueried = 0;
  uint64_t lastPrintTime = taosGetTimestampMs();
  uint64_t startTs = taosGetTimestampMs();

  if (g_queryInfo.specifiedQueryInfo.result[pThreadInfo->querySeq][0] != 0) {
        sprintf(pThreadInfo->fp, "%s-%d",
                g_queryInfo.specifiedQueryInfo.result[pThreadInfo->querySeq],
                pThreadInfo->threadID);
  }

  while(queryTimes --) {
    if (g_queryInfo.specifiedQueryInfo.queryInterval && (et - st) <
            (int64_t)g_queryInfo.specifiedQueryInfo.queryInterval) {
      taosMsleep(g_queryInfo.specifiedQueryInfo.queryInterval - (et - st)); // ms
    }

    st = taosGetTimestampMs();

    selectAndGetResult(pThreadInfo,
          g_queryInfo.specifiedQueryInfo.sql[pThreadInfo->querySeq]);

    et = taosGetTimestampMs();
    printf("=thread[%"PRId64"] use %s complete one sql, Spent %10.3f s\n",
              taosGetSelfPthreadId(), g_queryInfo.queryMode, (et - st)/1000.0);

    totalQueried ++;
    g_queryInfo.specifiedQueryInfo.totalQueried ++;

    uint64_t  currentPrintTime = taosGetTimestampMs();
    uint64_t  endTs = taosGetTimestampMs();
    if (currentPrintTime - lastPrintTime > 30*1000) {
      debugPrint("%s() LN%d, endTs=%"PRIu64"ms, startTs=%"PRIu64"ms\n",
          __func__, __LINE__, endTs, startTs);
      printf("thread[%d] has currently completed queries: %"PRIu64", QPS: %10.6f\n",
                    pThreadInfo->threadID,
                    totalQueried,
                    (double)(totalQueried/((endTs-startTs)/1000.0)));
      lastPrintTime = currentPrintTime;
    }
  }
  return NULL;
}

static void replaceChildTblName(char* inSql, char* outSql, int tblIndex) {
  char sourceString[32] = "xxxx";
  char subTblName[MAX_TB_NAME_SIZE*3];
  sprintf(subTblName, "%s.%s",
          g_queryInfo.dbName,
          g_queryInfo.superQueryInfo.childTblName + tblIndex*TSDB_TABLE_NAME_LEN);

  //printf("inSql: %s\n", inSql);

  char* pos = strstr(inSql, sourceString);
  if (0 == pos) {
    return;
  }

  tstrncpy(outSql, inSql, pos - inSql + 1);
  //printf("1: %s\n", outSql);
  strncat(outSql, subTblName, MAX_QUERY_SQL_LENGTH - 1);
  //printf("2: %s\n", outSql);
  strncat(outSql, pos+strlen(sourceString), MAX_QUERY_SQL_LENGTH - 1);
  //printf("3: %s\n", outSql);
}

static void *superTableQuery(void *sarg) {
  char sqlstr[MAX_QUERY_SQL_LENGTH];
  threadInfo *pThreadInfo = (threadInfo *)sarg;

  if (pThreadInfo->taos == NULL) {
    TAOS * taos = NULL;
    taos = taos_connect(g_queryInfo.host,
          g_queryInfo.user,
          g_queryInfo.password,
          NULL,
          g_queryInfo.port);
    if (taos == NULL) {
      errorPrint("[%d] Failed to connect to TDengine, reason:%s\n",
            pThreadInfo->threadID, taos_errstr(NULL));
      return NULL;
    } else {
      pThreadInfo->taos = taos;
    }
  }

  uint64_t st = 0;
  uint64_t et = (int64_t)g_queryInfo.superQueryInfo.queryInterval;

  uint64_t queryTimes = g_queryInfo.superQueryInfo.queryTimes;
  uint64_t totalQueried = 0;
  uint64_t  startTs = taosGetTimestampMs();

  uint64_t  lastPrintTime = taosGetTimestampMs();
  while(queryTimes --) {
    if (g_queryInfo.superQueryInfo.queryInterval
            && (et - st) < (int64_t)g_queryInfo.superQueryInfo.queryInterval) {
      taosMsleep(g_queryInfo.superQueryInfo.queryInterval - (et - st)); // ms
      //printf("========sleep duration:%"PRId64 "========inserted rows:%d, table range:%d - %d\n", (1000 - (et - st)), i, pThreadInfo->start_table_from, pThreadInfo->end_table_to);
    }

    st = taosGetTimestampMs();
    for (int i = pThreadInfo->start_table_from; i <= pThreadInfo->end_table_to; i++) {
      for (int j = 0; j < g_queryInfo.superQueryInfo.sqlCount; j++) {
        memset(sqlstr,0,sizeof(sqlstr));
        replaceChildTblName(g_queryInfo.superQueryInfo.sql[j], sqlstr, i);
        if (g_queryInfo.superQueryInfo.result[j][0] != 0) {
          sprintf(pThreadInfo->fp, "%s-%d",
                  g_queryInfo.superQueryInfo.result[j],
                  pThreadInfo->threadID);
        }
        selectAndGetResult(pThreadInfo, sqlstr);

        totalQueried++;
        g_queryInfo.superQueryInfo.totalQueried ++;

        int64_t  currentPrintTime = taosGetTimestampMs();
        int64_t  endTs = taosGetTimestampMs();
        if (currentPrintTime - lastPrintTime > 30*1000) {
          printf("thread[%d] has currently completed queries: %"PRIu64", QPS: %10.3f\n",
                    pThreadInfo->threadID,
                    totalQueried,
                    (double)(totalQueried/((endTs-startTs)/1000.0)));
          lastPrintTime = currentPrintTime;
        }
      }
    }
    et = taosGetTimestampMs();
    printf("####thread[%"PRId64"] complete all sqls to allocate all sub-tables[%"PRIu64" - %"PRIu64"] once queries duration:%.4fs\n\n",
            taosGetSelfPthreadId(),
            pThreadInfo->start_table_from,
            pThreadInfo->end_table_to,
            (double)(et - st)/1000.0);
  }

  return NULL;
}

static int queryTestProcess() {

  setupForAnsiEscape();
  printfQueryMeta();
  resetAfterAnsiEscape();

  TAOS * taos = NULL;
  taos = taos_connect(g_queryInfo.host,
          g_queryInfo.user,
          g_queryInfo.password,
          NULL,
          g_queryInfo.port);
  if (taos == NULL) {
    errorPrint( "Failed to connect to TDengine, reason:%s\n",
            taos_errstr(NULL));
    exit(-1);
  }

  if (0 != g_queryInfo.superQueryInfo.sqlCount) {
    getAllChildNameOfSuperTable(taos,
            g_queryInfo.dbName,
            g_queryInfo.superQueryInfo.sTblName,
            &g_queryInfo.superQueryInfo.childTblName,
            &g_queryInfo.superQueryInfo.childTblCount);
  }

  prompt();

  if (g_args.debug_print || g_args.verbose_print) {
    printfQuerySystemInfo(taos);
  }

  if (0 == strncasecmp(g_queryInfo.queryMode, "rest", strlen("rest"))) {
    if (convertHostToServAddr(
        g_queryInfo.host, g_queryInfo.port, &g_queryInfo.serv_addr) != 0)
      exit(-1);
  }

  pthread_t  *pids  = NULL;
  threadInfo *infos = NULL;
  //==== create sub threads for query from specify table
  int nConcurrent = g_queryInfo.specifiedQueryInfo.concurrent;
  uint64_t nSqlCount = g_queryInfo.specifiedQueryInfo.sqlCount;

  uint64_t startTs = taosGetTimestampMs();

  if ((nSqlCount > 0) && (nConcurrent > 0)) {

    pids  = malloc(nConcurrent * nSqlCount * sizeof(pthread_t));
    infos = malloc(nConcurrent * nSqlCount * sizeof(threadInfo));

    if ((NULL == pids) || (NULL == infos)) {
      taos_close(taos);
      ERROR_EXIT("memory allocation failed for create threads\n");
    }

    for (uint64_t i = 0; i < nSqlCount; i++) {
        for (int j = 0; j < nConcurrent; j++) {
            uint64_t seq = i * nConcurrent + j;
            threadInfo *t_info = infos + seq;
            t_info->threadID = seq;
            t_info->querySeq = i;

            if (0 == strncasecmp(g_queryInfo.queryMode, "taosc", 5)) {

                char sqlStr[MAX_TB_NAME_SIZE*2];
                sprintf(sqlStr, "use %s", g_queryInfo.dbName);
                verbosePrint("%s() %d sqlStr: %s\n", __func__, __LINE__, sqlStr);
                if (0 != queryDbExec(taos, sqlStr, NO_INSERT_TYPE, false)) {
                    taos_close(taos);
                    free(infos);
                    free(pids);
                    errorPrint( "use database %s failed!\n\n",
                        g_queryInfo.dbName);
                    return -1;
                }
            }

            t_info->taos = NULL;// TODO: workaround to use separate taos connection;

            pthread_create(pids + seq, NULL, specifiedTableQuery,
                t_info);
        }
    }
  } else {
    g_queryInfo.specifiedQueryInfo.concurrent = 0;
  }

  taos_close(taos);

  pthread_t  *pidsOfSub  = NULL;
  threadInfo *infosOfSub = NULL;
  //==== create sub threads for query from all sub table of the super table
  if ((g_queryInfo.superQueryInfo.sqlCount > 0)
          && (g_queryInfo.superQueryInfo.threadCnt > 0)) {
    pidsOfSub  = malloc(g_queryInfo.superQueryInfo.threadCnt * sizeof(pthread_t));
    infosOfSub = malloc(g_queryInfo.superQueryInfo.threadCnt * sizeof(threadInfo));

    if ((NULL == pidsOfSub) || (NULL == infosOfSub)) {
      free(infos);
      free(pids);

      ERROR_EXIT("memory allocation failed for create threads\n");
    }

    int64_t ntables = g_queryInfo.superQueryInfo.childTblCount;
    int threads = g_queryInfo.superQueryInfo.threadCnt;

    int64_t a = ntables / threads;
    if (a < 1) {
      threads = ntables;
      a = 1;
    }

    int64_t b = 0;
    if (threads != 0) {
      b = ntables % threads;
    }

    uint64_t startFrom = 0;
    for (int i = 0; i < threads; i++) {
      threadInfo *t_info = infosOfSub + i;
      t_info->threadID = i;

      t_info->start_table_from = startFrom;
      t_info->ntables = i<b?a+1:a;
      t_info->end_table_to = i < b ? startFrom + a : startFrom + a - 1;
      startFrom = t_info->end_table_to + 1;
      t_info->taos = NULL; // TODO: workaround to use separate taos connection;
      pthread_create(pidsOfSub + i, NULL, superTableQuery, t_info);
    }

    g_queryInfo.superQueryInfo.threadCnt = threads;
  } else {
    g_queryInfo.superQueryInfo.threadCnt = 0;
  }

  if ((nSqlCount > 0) && (nConcurrent > 0)) {
    for (int i = 0; i < nConcurrent; i++) {
      for (int j = 0; j < nSqlCount; j++) {
        pthread_join(pids[i * nSqlCount + j], NULL);
      }
    }
  }

  tmfree((char*)pids);
  tmfree((char*)infos);

  for (int i = 0; i < g_queryInfo.superQueryInfo.threadCnt; i++) {
    pthread_join(pidsOfSub[i], NULL);
  }

  tmfree((char*)pidsOfSub);
  tmfree((char*)infosOfSub);

//  taos_close(taos);// TODO: workaround to use separate taos connection;
  uint64_t endTs = taosGetTimestampMs();

  uint64_t totalQueried = g_queryInfo.specifiedQueryInfo.totalQueried +
    g_queryInfo.superQueryInfo.totalQueried;

  fprintf(stderr, "==== completed total queries: %"PRIu64", the QPS of all threads: %10.3f====\n",
          totalQueried,
          (double)(totalQueried/((endTs-startTs)/1000.0)));
  return 0;
}

static void stable_sub_callback(
        TAOS_SUB* tsub, TAOS_RES *res, void* param, int code) {
  if (res == NULL || taos_errno(res) != 0) {
    errorPrint("%s() LN%d, failed to subscribe result, code:%d, reason:%s\n",
           __func__, __LINE__, code, taos_errstr(res));
    return;
  }

  if (param)
    appendResultToFile(res, ((threadInfo *)param)->fp);
  // tao_unscribe() will free result.
}

static void specified_sub_callback(
        TAOS_SUB* tsub, TAOS_RES *res, void* param, int code) {
  if (res == NULL || taos_errno(res) != 0) {
    errorPrint("%s() LN%d, failed to subscribe result, code:%d, reason:%s\n",
           __func__, __LINE__, code, taos_errstr(res));
    return;
  }

  if (param)
    appendResultToFile(res, ((threadInfo *)param)->fp);
  // tao_unscribe() will free result.
}

static TAOS_SUB* subscribeImpl(
        QUERY_CLASS class,
        threadInfo *pThreadInfo,
        char *sql, char* topic, bool restart, uint64_t interval)
{
  TAOS_SUB* tsub = NULL;

  if ((SPECIFIED_CLASS == class)
          && (ASYNC_MODE == g_queryInfo.specifiedQueryInfo.asyncMode)) {
    tsub = taos_subscribe(
            pThreadInfo->taos,
            restart,
            topic, sql, specified_sub_callback, (void*)pThreadInfo,
            g_queryInfo.specifiedQueryInfo.subscribeInterval);
  } else if ((STABLE_CLASS == class)
          && (ASYNC_MODE == g_queryInfo.superQueryInfo.asyncMode)) {
    tsub = taos_subscribe(
            pThreadInfo->taos,
            restart,
            topic, sql, stable_sub_callback, (void*)pThreadInfo,
            g_queryInfo.superQueryInfo.subscribeInterval);
  } else {
    tsub = taos_subscribe(
            pThreadInfo->taos,
            restart,
            topic, sql, NULL, NULL, interval);
  }

  if (tsub == NULL) {
    printf("failed to create subscription. topic:%s, sql:%s\n", topic, sql);
    return NULL;
  }

  return tsub;
}

static void *superSubscribe(void *sarg) {
  threadInfo *pThreadInfo = (threadInfo *)sarg;
  char subSqlstr[MAX_QUERY_SQL_LENGTH];
  TAOS_SUB*    tsub[MAX_QUERY_SQL_COUNT] = {0};

  if (pThreadInfo->ntables > MAX_QUERY_SQL_COUNT) {
      errorPrint("The table number(%"PRId64") of the thread is more than max query sql count: %d\n",
              pThreadInfo->ntables,
              MAX_QUERY_SQL_COUNT);
      exit(-1);
  }

  if (pThreadInfo->taos == NULL) {
    TAOS * taos = NULL;
    taos = taos_connect(g_queryInfo.host,
          g_queryInfo.user,
          g_queryInfo.password,
          g_queryInfo.dbName,
          g_queryInfo.port);
    if (taos == NULL) {
      errorPrint("[%d] Failed to connect to TDengine, reason:%s\n",
            pThreadInfo->threadID, taos_errstr(NULL));
      return NULL;
    } else {
      pThreadInfo->taos = taos;
    }
  }

  char sqlStr[MAX_TB_NAME_SIZE*2];
  sprintf(sqlStr, "use %s", g_queryInfo.dbName);
  if (0 != queryDbExec(pThreadInfo->taos, sqlStr, NO_INSERT_TYPE, false)) {
    taos_close(pThreadInfo->taos);
    errorPrint( "use database %s failed!\n\n",
                g_queryInfo.dbName);
    return NULL;
  }

  char topic[32] = {0};
  for (uint64_t i = pThreadInfo->start_table_from;
          i <= pThreadInfo->end_table_to; i++) {
      verbosePrint("%s() LN%d, [%d], start=%"PRId64" end=%"PRId64" i=%"PRIu64"\n",
              __func__, __LINE__,
              pThreadInfo->threadID,
              pThreadInfo->start_table_from,
              pThreadInfo->end_table_to, i);
      sprintf(topic, "taosdemo-subscribe-%"PRIu64"-%"PRIu64"",
              i, pThreadInfo->querySeq);
      memset(subSqlstr, 0, sizeof(subSqlstr));
      replaceChildTblName(
              g_queryInfo.superQueryInfo.sql[pThreadInfo->querySeq],
              subSqlstr, i);
      if (g_queryInfo.superQueryInfo.result[pThreadInfo->querySeq][0] != 0) {
        sprintf(pThreadInfo->fp, "%s-%d",
                g_queryInfo.superQueryInfo.result[pThreadInfo->querySeq],
                pThreadInfo->threadID);
      }

      debugPrint("%s() LN%d, [%d] subSqlstr: %s\n",
              __func__, __LINE__, pThreadInfo->threadID, subSqlstr);
      tsub[i] = subscribeImpl(
              STABLE_CLASS,
              pThreadInfo, subSqlstr, topic,
              g_queryInfo.superQueryInfo.subscribeRestart,
              g_queryInfo.superQueryInfo.subscribeInterval);
      if (NULL == tsub[i]) {
        taos_close(pThreadInfo->taos);
        return NULL;
      }
  }

  // start loop to consume result
  int consumed[MAX_QUERY_SQL_COUNT];
  for (int i = 0; i < MAX_QUERY_SQL_COUNT; i++) {
    consumed[i] = 0;
  }
  TAOS_RES* res = NULL;

  while(1) {
    for (uint64_t i = pThreadInfo->start_table_from;
            i <= pThreadInfo->end_table_to; i++) {
        if (ASYNC_MODE == g_queryInfo.superQueryInfo.asyncMode) {
            continue;
        }

        res = taos_consume(tsub[i]);
        if (res) {
            if (g_queryInfo.superQueryInfo.result[pThreadInfo->querySeq][0] != 0) {
                sprintf(pThreadInfo->fp, "%s-%d",
                        g_queryInfo.superQueryInfo.result[pThreadInfo->querySeq],
                        pThreadInfo->threadID);
                appendResultToFile(res, pThreadInfo->fp);
            }
            if (g_queryInfo.superQueryInfo.result[pThreadInfo->querySeq][0] != 0) {
                sprintf(pThreadInfo->fp, "%s-%d",
                        g_queryInfo.superQueryInfo.result[pThreadInfo->querySeq],
                        pThreadInfo->threadID);
                appendResultToFile(res, pThreadInfo->fp);
            }
            consumed[i] ++;

            if ((g_queryInfo.superQueryInfo.subscribeKeepProgress)
                && (consumed[i] >=
                    g_queryInfo.superQueryInfo.resubAfterConsume[pThreadInfo->querySeq])) {
                printf("keepProgress:%d, resub super table query: %"PRIu64"\n",
                    g_queryInfo.superQueryInfo.subscribeKeepProgress,
                    pThreadInfo->querySeq);
                taos_unsubscribe(tsub,
                    g_queryInfo.superQueryInfo.subscribeKeepProgress);
                consumed[i]= 0;
                tsub[i] = subscribeImpl(
                        STABLE_CLASS,
                        pThreadInfo, subSqlstr, topic,
                        g_queryInfo.superQueryInfo.subscribeRestart,
                        g_queryInfo.superQueryInfo.subscribeInterval
                    );
                if (NULL == tsub[i]) {
                    taos_close(pThreadInfo->taos);
                    return NULL;
                }
            }
        }
    }
  }
  taos_free_result(res);

  for (uint64_t i = pThreadInfo->start_table_from;
          i <= pThreadInfo->end_table_to; i++) {
    taos_unsubscribe(tsub[i], 0);
  }

  taos_close(pThreadInfo->taos);
  return NULL;
}

static void *specifiedSubscribe(void *sarg) {
  threadInfo *pThreadInfo = (threadInfo *)sarg;
  TAOS_SUB*  tsub = NULL;

  if (pThreadInfo->taos == NULL) {
    TAOS * taos = NULL;
    taos = taos_connect(g_queryInfo.host,
          g_queryInfo.user,
          g_queryInfo.password,
          g_queryInfo.dbName,
          g_queryInfo.port);
    if (taos == NULL) {
      errorPrint("[%d] Failed to connect to TDengine, reason:%s\n",
            pThreadInfo->threadID, taos_errstr(NULL));
      return NULL;
    } else {
      pThreadInfo->taos = taos;
    }
  }

  char sqlStr[MAX_TB_NAME_SIZE*2];
  sprintf(sqlStr, "use %s", g_queryInfo.dbName);
  debugPrint("%s() %d sqlStr: %s\n", __func__, __LINE__, sqlStr);
  if (0 != queryDbExec(pThreadInfo->taos, sqlStr, NO_INSERT_TYPE, false)) {
    taos_close(pThreadInfo->taos);
    return NULL;
  }

  char topic[32] = {0};
  sprintf(topic, "taosdemo-subscribe-%"PRIu64"", pThreadInfo->querySeq);
  if (g_queryInfo.specifiedQueryInfo.result[pThreadInfo->querySeq][0] != 0) {
      sprintf(pThreadInfo->fp, "%s-%d",
                g_queryInfo.specifiedQueryInfo.result[pThreadInfo->querySeq],
                pThreadInfo->threadID);
  }
  tsub = subscribeImpl(
                      SPECIFIED_CLASS, pThreadInfo,
          g_queryInfo.specifiedQueryInfo.sql[pThreadInfo->querySeq],
          topic,
          g_queryInfo.specifiedQueryInfo.subscribeRestart,
          g_queryInfo.specifiedQueryInfo.subscribeInterval);
  if (NULL == tsub) {
      taos_close(pThreadInfo->taos);
      return NULL;
  }

  // start loop to consume result
  TAOS_RES* res = NULL;

  int consumed;

  while(1) {
      if (ASYNC_MODE == g_queryInfo.specifiedQueryInfo.asyncMode) {
        continue;
      }

      res = taos_consume(tsub);
      if (res) {
          if (g_queryInfo.specifiedQueryInfo.result[pThreadInfo->querySeq][0] != 0) {
              sprintf(pThreadInfo->fp, "%s-%d",
                      g_queryInfo.specifiedQueryInfo.result[pThreadInfo->querySeq],
                      pThreadInfo->threadID);
              appendResultToFile(res, pThreadInfo->fp);
          }

          consumed ++;
          if ((g_queryInfo.specifiedQueryInfo.subscribeKeepProgress)
                && (consumed >=
                    g_queryInfo.specifiedQueryInfo.resubAfterConsume[pThreadInfo->querySeq])) {
              printf("keepProgress:%d, resub specified query: %"PRIu64"\n",
                    g_queryInfo.specifiedQueryInfo.subscribeKeepProgress,
                    pThreadInfo->querySeq);
              consumed = 0;
              taos_unsubscribe(tsub,
                      g_queryInfo.specifiedQueryInfo.subscribeKeepProgress);
              tsub = subscribeImpl(
                      SPECIFIED_CLASS,
                      pThreadInfo,
                      g_queryInfo.specifiedQueryInfo.sql[pThreadInfo->querySeq],
                      topic,
                      g_queryInfo.specifiedQueryInfo.subscribeRestart,
                      g_queryInfo.specifiedQueryInfo.subscribeInterval);
              if (NULL == tsub) {
                taos_close(pThreadInfo->taos);
                return NULL;
              }
          }
      }
  }
  taos_free_result(res);
  taos_unsubscribe(tsub, 0);
  taos_close(pThreadInfo->taos);

  return NULL;
}

static int subscribeTestProcess() {
  setupForAnsiEscape();
  printfQueryMeta();
  resetAfterAnsiEscape();

  prompt();

  TAOS * taos = NULL;
  taos = taos_connect(g_queryInfo.host,
          g_queryInfo.user,
          g_queryInfo.password,
          g_queryInfo.dbName,
          g_queryInfo.port);
  if (taos == NULL) {
    errorPrint( "Failed to connect to TDengine, reason:%s\n",
            taos_errstr(NULL));
    exit(-1);
  }

  if (0 != g_queryInfo.superQueryInfo.sqlCount) {
    getAllChildNameOfSuperTable(taos,
            g_queryInfo.dbName,
            g_queryInfo.superQueryInfo.sTblName,
            &g_queryInfo.superQueryInfo.childTblName,
            &g_queryInfo.superQueryInfo.childTblCount);
  }

  taos_close(taos); // TODO: workaround to use separate taos connection;

  pthread_t  *pids = NULL;
  threadInfo *infos = NULL;

  pthread_t  *pidsOfStable  = NULL;
  threadInfo *infosOfStable = NULL;

  //==== create threads for query for specified table
  if (g_queryInfo.specifiedQueryInfo.sqlCount <= 0) {
    debugPrint("%s() LN%d, sepcified query sqlCount %"PRIu64".\n",
              __func__, __LINE__,
              g_queryInfo.specifiedQueryInfo.sqlCount);
  } else {
    if (g_queryInfo.specifiedQueryInfo.concurrent <= 0) {
        errorPrint("%s() LN%d, sepcified query sqlCount %"PRIu64".\n",
              __func__, __LINE__,
              g_queryInfo.specifiedQueryInfo.sqlCount);
        exit(-1);
    }

    pids  = malloc(
            g_queryInfo.specifiedQueryInfo.sqlCount *
            g_queryInfo.specifiedQueryInfo.concurrent *
            sizeof(pthread_t));
    infos = malloc(
            g_queryInfo.specifiedQueryInfo.sqlCount *
            g_queryInfo.specifiedQueryInfo.concurrent *
            sizeof(threadInfo));
    if ((NULL == pids) || (NULL == infos)) {
        errorPrint("%s() LN%d, malloc failed for create threads\n", __func__, __LINE__);
        exit(-1);
    }

    for (int i = 0; i < g_queryInfo.specifiedQueryInfo.sqlCount; i++) {
        for (int j = 0; j < g_queryInfo.specifiedQueryInfo.concurrent; j++) {
            uint64_t seq = i * g_queryInfo.specifiedQueryInfo.concurrent + j;
            threadInfo *t_info = infos + seq;
            t_info->threadID = seq;
            t_info->querySeq = i;
            t_info->taos = NULL;  // TODO: workaround to use separate taos connection;
            pthread_create(pids + seq, NULL, specifiedSubscribe, t_info);
        }
    }
  }

  //==== create threads for super table query
  if (g_queryInfo.superQueryInfo.sqlCount <= 0) {
    printf("%s() LN%d, super table query sqlCount %"PRIu64".\n",
              __func__, __LINE__,
              g_queryInfo.superQueryInfo.sqlCount);
  } else {
    if ((g_queryInfo.superQueryInfo.sqlCount > 0)
          && (g_queryInfo.superQueryInfo.threadCnt > 0)) {
        pidsOfStable  = malloc(
                g_queryInfo.superQueryInfo.sqlCount *
                g_queryInfo.superQueryInfo.threadCnt *
            sizeof(pthread_t));
        infosOfStable = malloc(
                g_queryInfo.superQueryInfo.sqlCount *
                g_queryInfo.superQueryInfo.threadCnt *
            sizeof(threadInfo));
        if ((NULL == pidsOfStable) || (NULL == infosOfStable)) {
            errorPrint("%s() LN%d, malloc failed for create threads\n",
              __func__, __LINE__);
            // taos_close(taos);
            exit(-1);
        }

        int64_t ntables = g_queryInfo.superQueryInfo.childTblCount;
        int threads = g_queryInfo.superQueryInfo.threadCnt;

        int64_t a = ntables / threads;
        if (a < 1) {
            threads = ntables;
            a = 1;
        }

        int64_t b = 0;
        if (threads != 0) {
            b = ntables % threads;
        }

        for (uint64_t i = 0; i < g_queryInfo.superQueryInfo.sqlCount; i++) {
            uint64_t startFrom = 0;
            for (int j = 0; j < threads; j++) {
                uint64_t seq = i * threads + j;
                threadInfo *t_info = infosOfStable + seq;
                t_info->threadID = seq;
                t_info->querySeq = i;

                t_info->start_table_from = startFrom;
                t_info->ntables = j<b?a+1:a;
                t_info->end_table_to = j<b?startFrom+a:startFrom+a-1;
                startFrom = t_info->end_table_to + 1;
                t_info->taos = NULL; // TODO: workaround to use separate taos connection;
                pthread_create(pidsOfStable + seq,
                        NULL, superSubscribe, t_info);
            }
        }

        g_queryInfo.superQueryInfo.threadCnt = threads;

        for (int i = 0; i < g_queryInfo.superQueryInfo.sqlCount; i++) {
            for (int j = 0; j < threads; j++) {
                uint64_t seq = i * threads + j;
                pthread_join(pidsOfStable[seq], NULL);
            }
        }
    }
  }

  for (int i = 0; i < g_queryInfo.specifiedQueryInfo.sqlCount; i++) {
    for (int j = 0; j < g_queryInfo.specifiedQueryInfo.concurrent; j++) {
        uint64_t seq = i * g_queryInfo.specifiedQueryInfo.concurrent + j;
        pthread_join(pids[seq], NULL);
    }
  }

  tmfree((char*)pids);
  tmfree((char*)infos);

  tmfree((char*)pidsOfStable);
  tmfree((char*)infosOfStable);
//   taos_close(taos);
  return 0;
}

static void initOfInsertMeta() {
  memset(&g_Dbs, 0, sizeof(SDbs));

  // set default values
  tstrncpy(g_Dbs.host, "127.0.0.1", MAX_HOSTNAME_SIZE);
  g_Dbs.port = 6030;
  tstrncpy(g_Dbs.user, TSDB_DEFAULT_USER, MAX_USERNAME_SIZE);
  tstrncpy(g_Dbs.password, TSDB_DEFAULT_PASS, MAX_PASSWORD_SIZE);
  g_Dbs.threadCount = 2;

  g_Dbs.use_metric = g_args.use_metric;
}

static void initOfQueryMeta() {
  memset(&g_queryInfo, 0, sizeof(SQueryMetaInfo));

  // set default values
  tstrncpy(g_queryInfo.host, "127.0.0.1", MAX_HOSTNAME_SIZE);
  g_queryInfo.port = 6030;
  tstrncpy(g_queryInfo.user, TSDB_DEFAULT_USER, MAX_USERNAME_SIZE);
  tstrncpy(g_queryInfo.password, TSDB_DEFAULT_PASS, MAX_PASSWORD_SIZE);
}

static void setParaFromArg(){
  if (g_args.host) {
    tstrncpy(g_Dbs.host, g_args.host, MAX_HOSTNAME_SIZE);
  } else {
    tstrncpy(g_Dbs.host, "127.0.0.1", MAX_HOSTNAME_SIZE);
  }

  if (g_args.user) {
    tstrncpy(g_Dbs.user, g_args.user, MAX_USERNAME_SIZE);
  }

  if (g_args.password) {
    tstrncpy(g_Dbs.password, g_args.password, MAX_PASSWORD_SIZE);
  }

  if (g_args.port) {
    g_Dbs.port = g_args.port;
  }

  g_Dbs.threadCount = g_args.num_of_threads;
  g_Dbs.threadCountByCreateTbl = g_args.num_of_threads;

  g_Dbs.dbCount = 1;
  g_Dbs.db[0].drop = 1;

  tstrncpy(g_Dbs.db[0].dbName, g_args.database, MAX_DB_NAME_SIZE);
  g_Dbs.db[0].dbCfg.replica = g_args.replica;
  tstrncpy(g_Dbs.db[0].dbCfg.precision, "ms", MAX_DB_NAME_SIZE);

  tstrncpy(g_Dbs.resultFile, g_args.output_file, MAX_FILE_NAME_LEN);

  g_Dbs.use_metric = g_args.use_metric;
  g_Dbs.insert_only = g_args.insert_only;

  g_Dbs.do_aggreFunc = true;

  char dataString[STRING_LEN];
  char **data_type = g_args.datatype;

  memset(dataString, 0, STRING_LEN);

  if (strcasecmp(data_type[0], "BINARY") == 0
          || strcasecmp(data_type[0], "BOOL") == 0
          || strcasecmp(data_type[0], "NCHAR") == 0 ) {
    g_Dbs.do_aggreFunc = false;
  }

  if (g_args.use_metric) {
    g_Dbs.db[0].superTblCount = 1;
    tstrncpy(g_Dbs.db[0].superTbls[0].sTblName, "meters", MAX_TB_NAME_SIZE);
    g_Dbs.db[0].superTbls[0].childTblCount = g_args.num_of_tables;
    g_Dbs.threadCount = g_args.num_of_threads;
    g_Dbs.threadCountByCreateTbl = g_args.num_of_threads;
    g_Dbs.asyncMode = g_args.async_mode;

    g_Dbs.db[0].superTbls[0].autoCreateTable = PRE_CREATE_SUBTBL;
    g_Dbs.db[0].superTbls[0].childTblExists = TBL_NO_EXISTS;
    g_Dbs.db[0].superTbls[0].disorderRange = g_args.disorderRange;
    g_Dbs.db[0].superTbls[0].disorderRatio = g_args.disorderRatio;
    tstrncpy(g_Dbs.db[0].superTbls[0].childTblPrefix,
            g_args.tb_prefix, MAX_TB_NAME_SIZE);
    tstrncpy(g_Dbs.db[0].superTbls[0].dataSource, "rand", MAX_TB_NAME_SIZE);
    g_Dbs.db[0].superTbls[0].insertMode = g_args.iface;
    tstrncpy(g_Dbs.db[0].superTbls[0].startTimestamp,
            "2017-07-14 10:40:00.000", MAX_TB_NAME_SIZE);
    g_Dbs.db[0].superTbls[0].timeStampStep = DEFAULT_TIMESTAMP_STEP;

    g_Dbs.db[0].superTbls[0].insertRows = g_args.num_of_DPT;
    g_Dbs.db[0].superTbls[0].maxSqlLen = g_args.max_sql_len;

    g_Dbs.db[0].superTbls[0].columnCount = 0;
    for (int i = 0; i < MAX_NUM_DATATYPE; i++) {
      if (data_type[i] == NULL) {
        break;
      }

      tstrncpy(g_Dbs.db[0].superTbls[0].columns[i].dataType,
              data_type[i], MAX_TB_NAME_SIZE);
      g_Dbs.db[0].superTbls[0].columns[i].dataLen = g_args.len_of_binary;
      g_Dbs.db[0].superTbls[0].columnCount++;
    }

    if (g_Dbs.db[0].superTbls[0].columnCount > g_args.num_of_CPR) {
      g_Dbs.db[0].superTbls[0].columnCount = g_args.num_of_CPR;
    } else {
      for (int i = g_Dbs.db[0].superTbls[0].columnCount; i < g_args.num_of_CPR; i++) {
        tstrncpy(g_Dbs.db[0].superTbls[0].columns[i].dataType, "INT", MAX_TB_NAME_SIZE);
        g_Dbs.db[0].superTbls[0].columns[i].dataLen = 0;
        g_Dbs.db[0].superTbls[0].columnCount++;
      }
    }

    tstrncpy(g_Dbs.db[0].superTbls[0].tags[0].dataType, "INT", MAX_TB_NAME_SIZE);
    g_Dbs.db[0].superTbls[0].tags[0].dataLen = 0;

    tstrncpy(g_Dbs.db[0].superTbls[0].tags[1].dataType, "BINARY", MAX_TB_NAME_SIZE);
    g_Dbs.db[0].superTbls[0].tags[1].dataLen = g_args.len_of_binary;
    g_Dbs.db[0].superTbls[0].tagCount = 2;
  } else {
    g_Dbs.threadCountByCreateTbl = g_args.num_of_threads;
    g_Dbs.db[0].superTbls[0].tagCount = 0;
  }
}

/* Function to do regular expression check */
static int regexMatch(const char *s, const char *reg, int cflags) {
  regex_t regex;
  char    msgbuf[100] = {0};

  /* Compile regular expression */
  if (regcomp(&regex, reg, cflags) != 0) {
    printf("Fail to compile regex\n");
    exit(-1);
  }

  /* Execute regular expression */
  int reti = regexec(&regex, s, 0, NULL, 0);
  if (!reti) {
    regfree(&regex);
    return 1;
  } else if (reti == REG_NOMATCH) {
    regfree(&regex);
    return 0;
  } else {
    regerror(reti, &regex, msgbuf, sizeof(msgbuf));
    printf("Regex match failed: %s\n", msgbuf);
    regfree(&regex);
    exit(-1);
  }

  return 0;
}

static int isCommentLine(char *line) {
  if (line == NULL) return 1;

  return regexMatch(line, "^\\s*#.*", REG_EXTENDED);
}

static void querySqlFile(TAOS* taos, char* sqlFile)
{
  FILE *fp = fopen(sqlFile, "r");
  if (fp == NULL) {
    printf("failed to open file %s, reason:%s\n", sqlFile, strerror(errno));
    return;
  }

  int       read_len = 0;
  char *    cmd = calloc(1, MAX_SQL_SIZE);
  size_t    cmd_len = 0;
  char *    line = NULL;
  size_t    line_len = 0;

  double t = taosGetTimestampMs();

  while((read_len = tgetline(&line, &line_len, fp)) != -1) {
    if (read_len >= MAX_SQL_SIZE) continue;
    line[--read_len] = '\0';

    if (read_len == 0 || isCommentLine(line)) {  // line starts with #
      continue;
    }

    if (line[read_len - 1] == '\\') {
      line[read_len - 1] = ' ';
      memcpy(cmd + cmd_len, line, read_len);
      cmd_len += read_len;
      continue;
    }

    memcpy(cmd + cmd_len, line, read_len);
    verbosePrint("%s() LN%d cmd: %s\n", __func__, __LINE__, cmd);
    if (0 != queryDbExec(taos, cmd, NO_INSERT_TYPE, false)) {
        errorPrint("%s() LN%d, queryDbExec %s failed!\n",
               __func__, __LINE__, cmd);
        tmfree(cmd);
        tmfree(line);
        tmfclose(fp);
        return;
    }
    memset(cmd, 0, MAX_SQL_SIZE);
    cmd_len = 0;
  }

  t = taosGetTimestampMs() - t;
  printf("run %s took %.6f second(s)\n\n", sqlFile, t);

  tmfree(cmd);
  tmfree(line);
  tmfclose(fp);
  return;
}

static void testMetaFile() {
    if (INSERT_TEST == g_args.test_mode) {
      if (g_Dbs.cfgDir[0])
          taos_options(TSDB_OPTION_CONFIGDIR, g_Dbs.cfgDir);

      insertTestProcess();

    } else if (QUERY_TEST == g_args.test_mode) {
      if (g_queryInfo.cfgDir[0])
          taos_options(TSDB_OPTION_CONFIGDIR, g_queryInfo.cfgDir);

      queryTestProcess();

    } else if (SUBSCRIBE_TEST == g_args.test_mode) {
      if (g_queryInfo.cfgDir[0])
          taos_options(TSDB_OPTION_CONFIGDIR, g_queryInfo.cfgDir);

      subscribeTestProcess();

    }  else {
      ;
    }
}

static void queryResult() {
  // query data

  pthread_t read_id;
  threadInfo *rInfo = malloc(sizeof(threadInfo));
  assert(rInfo);
  rInfo->start_time = 1500000000000;  // 2017-07-14 10:40:00.000
  rInfo->start_table_from = 0;

  //rInfo->do_aggreFunc = g_Dbs.do_aggreFunc;
  if (g_args.use_metric) {
    rInfo->ntables = g_Dbs.db[0].superTbls[0].childTblCount;
    rInfo->end_table_to = g_Dbs.db[0].superTbls[0].childTblCount - 1;
    rInfo->superTblInfo = &g_Dbs.db[0].superTbls[0];
    tstrncpy(rInfo->tb_prefix,
          g_Dbs.db[0].superTbls[0].childTblPrefix, MAX_TB_NAME_SIZE);
  } else {
    rInfo->ntables = g_args.num_of_tables;
    rInfo->end_table_to = g_args.num_of_tables -1;
    tstrncpy(rInfo->tb_prefix, g_args.tb_prefix, MAX_TB_NAME_SIZE);
  }

  rInfo->taos = taos_connect(
          g_Dbs.host,
          g_Dbs.user,
          g_Dbs.password,
          g_Dbs.db[0].dbName,
          g_Dbs.port);
  if (rInfo->taos == NULL) {
    errorPrint( "Failed to connect to TDengine, reason:%s\n",
            taos_errstr(NULL));
    free(rInfo);
    exit(-1);
  }

  tstrncpy(rInfo->fp, g_Dbs.resultFile, MAX_FILE_NAME_LEN);

  if (!g_Dbs.use_metric) {
    pthread_create(&read_id, NULL, readTable, rInfo);
  } else {
    pthread_create(&read_id, NULL, readMetric, rInfo);
  }
  pthread_join(read_id, NULL);
  taos_close(rInfo->taos);
  free(rInfo);
}

static void testCmdLine() {

  if (strlen(configDir)) {
    wordexp_t full_path;
    if (wordexp(configDir, &full_path, 0) != 0) {
      errorPrint( "Invalid path %s\n", configDir);
      return;
    }
    taos_options(TSDB_OPTION_CONFIGDIR, full_path.we_wordv[0]);
    wordfree(&full_path);
  }

  g_args.test_mode = INSERT_TEST;
  insertTestProcess();

  if (false == g_Dbs.insert_only)
    queryResult();
}

int main(int argc, char *argv[]) {
  parse_args(argc, argv, &g_args);

  debugPrint("meta file: %s\n", g_args.metaFile);

  if (g_args.metaFile) {
    initOfInsertMeta();
    initOfQueryMeta();

    if (false == getInfoFromJsonFile(g_args.metaFile)) {
      printf("Failed to read %s\n", g_args.metaFile);
      return 1;
    }

    testMetaFile();
  } else {
    memset(&g_Dbs, 0, sizeof(SDbs));
    setParaFromArg();

    if (NULL != g_args.sqlFile) {
      TAOS* qtaos = taos_connect(
          g_Dbs.host,
          g_Dbs.user,
          g_Dbs.password,
          g_Dbs.db[0].dbName,
          g_Dbs.port);
      querySqlFile(qtaos, g_args.sqlFile);
      taos_close(qtaos);

    } else {
      testCmdLine();
    }
  }

  return 0;
}
<|MERGE_RESOLUTION|>--- conflicted
+++ resolved
@@ -538,7 +538,6 @@
 #endif // ifdef Windows
 
 static void prompt();
-static void prompt2();
 static int createDatabasesAndStables();
 static void createChildTables();
 static int queryDbExec(TAOS *taos, char *command, QUERY_TYPE type, bool quiet);
@@ -3464,7 +3463,7 @@
               g_args.interlace_rows, g_args.num_of_RPR);
       printf("        interlace rows value will be set to num_of_records_per_req %"PRIu64"\n\n",
               g_args.num_of_RPR);
-      prompt2();
+      prompt();
       g_args.interlace_rows = g_args.num_of_RPR;
     }
   } else if (!interlaceRows) {
@@ -3498,6 +3497,11 @@
         __func__, __LINE__);
       goto PARSE_OVER;
     } else if (numRecPerReq->valueint > MAX_RECORDS_PER_REQ) {
+      printf("NOTICE: number of records per request value %"PRIu64" > %d\n\n",
+              numRecPerReq->valueint, MAX_RECORDS_PER_REQ);
+      printf("        number of records per request value will be set to %d\n\n",
+              MAX_RECORDS_PER_REQ);
+      prompt();
       numRecPerReq->valueint = MAX_RECORDS_PER_REQ;
     }
     g_args.num_of_RPR = numRecPerReq->valueint;
@@ -3992,10 +3996,7 @@
                   i, j, g_Dbs.db[i].superTbls[j].interlaceRows, g_args.num_of_RPR);
           printf("        interlace rows value will be set to num_of_records_per_req %"PRIu64"\n\n",
                   g_args.num_of_RPR);
-          if (!g_args.answer_yes) {
-            printf("        press Enter key to continue or Ctrl-C to stop.");
-            (void)getchar();
-          }
+          prompt();
           g_Dbs.db[i].superTbls[j].interlaceRows = g_args.num_of_RPR;
         }
       } else if (!stbInterlaceRows) {
@@ -5489,13 +5490,6 @@
           tableSeq ++) {
     int64_t start_time = pThreadInfo->start_time;
 
-<<<<<<< HEAD
-    int64_t insertRows = (superTblInfo)?superTblInfo->insertRows:g_args.num_of_DPT;
-
-    verbosePrint("%s() LN%d insertRows=%"PRId64"\n", __func__, __LINE__, insertRows);
-
-=======
->>>>>>> c69604fd
     for (uint64_t i = 0; i < insertRows;) {
       char tableName[TSDB_TABLE_NAME_LEN];
       getTableName(tableName, pThreadInfo, tableSeq);
@@ -5816,19 +5810,13 @@
         && ((superTblInfo->childTblOffset + superTblInfo->childTblLimit )
             > superTblInfo->childTblCount)) {
       printf("WARNING: specified offset + limit > child table count!\n");
-      if (!g_args.answer_yes) {
-        printf("         Press enter key to continue or Ctrl-C to stop\n\n");
-        (void)getchar();
-      }
+      prompt();
     }
 
     if ((superTblInfo->childTblExists != TBL_NO_EXISTS)
             && (0 == superTblInfo->childTblLimit)) {
       printf("WARNING: specified limit = 0, which cannot find table name to insert or query! \n");
-      if (!g_args.answer_yes) {
-        printf("         Press enter key to continue or Ctrl-C to stop\n\n");
-        (void)getchar();
-      }
+      prompt();
     }
 
     superTblInfo->childTblName = (char*)calloc(1,
@@ -6179,17 +6167,9 @@
 static void prompt()
 {
   if (!g_args.answer_yes) {
-    printf("Press enter key to continue\n\n");
+    printf("        press Enter key to continue or Ctrl-C to stop.");
     (void)getchar();
   }
-}
-
-static void prompt2()
-{
-    if (!g_args.answer_yes) {
-        printf("        press Enter key to continue or Ctrl-C to stop.");
-        (void)getchar();
-    }
 }
 
 static int insertTestProcess() {
