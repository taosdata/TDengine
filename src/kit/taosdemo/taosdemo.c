--- conflicted
+++ resolved
@@ -6097,14 +6097,9 @@
     g_Dbs.db[0].superTbls[0].tags[1].dataLen = g_args.len_of_binary;
     g_Dbs.db[0].superTbls[0].tagCount = 2;
   } else {
-<<<<<<< HEAD
-    g_Dbs.threadCountByCreateTbl = 1;
-=======
     g_Dbs.threadCountByCreateTbl = g_args.num_of_threads;
->>>>>>> e9b3f5d3
     g_Dbs.db[0].superTbls[0].tagCount = 0;
   }
-
 }
 
 /* Function to do regular expression check */
