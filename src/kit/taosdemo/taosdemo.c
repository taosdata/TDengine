﻿/*
 * Copyright (c) 2019 TAOS Data, Inc. <jhtao@taosdata.com>
 *
 * This program is free software: you can use, redistribute, and/or modify
 * it under the terms of the GNU Affero General Public License, version 3
 * or later ("AGPL"), as published by the Free Software Foundation.
 *
 * This program is distributed in the hope that it will be useful, but WITHOUT
 * ANY WARRANTY; without even the implied warranty of MERCHANTABILITY or
 * FITNESS FOR A PARTICULAR PURPOSE.
 *
 * You should have received a copy of the GNU Affero General Public License
 * along with this program. If not, see <http://www.gnu.org/licenses/>.
 */


/*
   when in some thread query return error, thread don't exit, but return, otherwise coredump in other thread.
*/

#include <stdint.h>
#define _GNU_SOURCE
#define CURL_STATICLIB

#ifdef LINUX
  #include <argp.h>
  #include <inttypes.h>
  #ifndef _ALPINE
    #include <error.h>
  #endif
  #include <pthread.h>
  #include <semaphore.h>
  #include <stdbool.h>
  #include <stdio.h>
  #include <string.h>
  #include <sys/time.h>
  #include <time.h>
  #include <unistd.h>
  #include <wordexp.h>
  #include <regex.h>
#else
  #include <regex.h>
  #include <stdio.h>
#endif

#include <assert.h>
#include <stdlib.h>
#include "cJSON.h"

#include "os.h"
#include "taos.h"
#include "taoserror.h"
#include "tutil.h"

#define REQ_EXTRA_BUF_LEN   1024
#define RESP_BUF_LEN        4096

extern char configDir[];

#define INSERT_JSON_NAME      "insert.json"
#define QUERY_JSON_NAME       "query.json"
#define SUBSCRIBE_JSON_NAME   "subscribe.json"

enum TEST_MODE {
    INSERT_TEST,            // 0
    QUERY_TEST,             // 1
    SUBSCRIBE_TEST,         // 2
    INVAID_TEST
};

<<<<<<< HEAD
enum QUERY_MODE {
  SYNC_QUERY_MODE,          // 0
  ASYNC_QUERY_MODE,         // 1
  INVALID_MODE
};

#define MAX_RECORDS_PER_REQ     32766

=======
>>>>>>> 055919a7
#define MAX_SQL_SIZE       65536
#define BUFFER_SIZE        (65536*2)
#define COND_BUF_LEN        BUFFER_SIZE - 30
#define MAX_USERNAME_SIZE  64
#define MAX_PASSWORD_SIZE  64
#define MAX_DB_NAME_SIZE   64
#define MAX_HOSTNAME_SIZE  64
#define MAX_TB_NAME_SIZE   64
#define MAX_DATA_SIZE      (16*1024)+20     // max record len: 16*1024, timestamp string and ,('') need extra space
#define MAX_NUM_DATATYPE   10
#define OPT_ABORT          1 /* –abort */
#define STRING_LEN         60000
#define MAX_PREPARED_RAND  1000000
#define MAX_FILE_NAME_LEN  256

#define   MAX_SAMPLES_ONCE_FROM_FILE   10000
#define   MAX_NUM_DATATYPE 10

#define   MAX_DB_COUNT           8
#define   MAX_SUPER_TABLE_COUNT  200
#define   MAX_COLUMN_COUNT       1024
#define   MAX_TAG_COUNT          128

#define   MAX_QUERY_SQL_COUNT    100
#define   MAX_QUERY_SQL_LENGTH   1024

#define   MAX_DATABASE_COUNT     256
#define INPUT_BUF_LEN   256

#define DEFAULT_TIMESTAMP_STEP  1


typedef enum CREATE_SUB_TALBE_MOD_EN {
  PRE_CREATE_SUBTBL,
  AUTO_CREATE_SUBTBL,
  NO_CREATE_SUBTBL
} CREATE_SUB_TALBE_MOD_EN;

typedef enum TALBE_EXISTS_EN {
  TBL_NO_EXISTS,
  TBL_ALREADY_EXISTS,
  TBL_EXISTS_BUTT
} TALBE_EXISTS_EN;

enum MODE {
  SYNC_MODE,
  ASYNC_MODE,
  MODE_BUT
};

typedef enum enum_INSERT_MODE {
    PROGRESSIVE_INSERT_MODE,
    INTERLACE_INSERT_MODE,
    INVALID_INSERT_MODE
} INSERT_MODE;

typedef enum enumQUERY_TYPE {
  NO_INSERT_TYPE,
  INSERT_TYPE,
  QUERY_TYPE_BUT
} QUERY_TYPE;

enum _show_db_index {
  TSDB_SHOW_DB_NAME_INDEX,
  TSDB_SHOW_DB_CREATED_TIME_INDEX,
  TSDB_SHOW_DB_NTABLES_INDEX,
  TSDB_SHOW_DB_VGROUPS_INDEX,
  TSDB_SHOW_DB_REPLICA_INDEX,
  TSDB_SHOW_DB_QUORUM_INDEX,
  TSDB_SHOW_DB_DAYS_INDEX,
  TSDB_SHOW_DB_KEEP_INDEX,
  TSDB_SHOW_DB_CACHE_INDEX,
  TSDB_SHOW_DB_BLOCKS_INDEX,
  TSDB_SHOW_DB_MINROWS_INDEX,
  TSDB_SHOW_DB_MAXROWS_INDEX,
  TSDB_SHOW_DB_WALLEVEL_INDEX,
  TSDB_SHOW_DB_FSYNC_INDEX,
  TSDB_SHOW_DB_COMP_INDEX,
  TSDB_SHOW_DB_CACHELAST_INDEX,
  TSDB_SHOW_DB_PRECISION_INDEX,
  TSDB_SHOW_DB_UPDATE_INDEX,
  TSDB_SHOW_DB_STATUS_INDEX,
  TSDB_MAX_SHOW_DB
};

// -----------------------------------------SHOW TABLES CONFIGURE -------------------------------------
enum _show_stables_index {
  TSDB_SHOW_STABLES_NAME_INDEX,
  TSDB_SHOW_STABLES_CREATED_TIME_INDEX,
  TSDB_SHOW_STABLES_COLUMNS_INDEX,
  TSDB_SHOW_STABLES_METRIC_INDEX,
  TSDB_SHOW_STABLES_UID_INDEX,
  TSDB_SHOW_STABLES_TID_INDEX,
  TSDB_SHOW_STABLES_VGID_INDEX,
  TSDB_MAX_SHOW_STABLES
};

enum _describe_table_index {
  TSDB_DESCRIBE_METRIC_FIELD_INDEX,
  TSDB_DESCRIBE_METRIC_TYPE_INDEX,
  TSDB_DESCRIBE_METRIC_LENGTH_INDEX,
  TSDB_DESCRIBE_METRIC_NOTE_INDEX,
  TSDB_MAX_DESCRIBE_METRIC
};

typedef struct {
  char field[TSDB_COL_NAME_LEN + 1];
  char type[16];
  int length;
  char note[128];
} SColDes;

/* Used by main to communicate with parse_opt. */
typedef struct SArguments_S {
  char *   metaFile;
  uint32_t test_mode;
  char *   host;
  uint16_t port;
  char *   user;
  char *   password;
  char *   database;
  int      replica;
  char *   tb_prefix;
  char *   sqlFile;
  bool     use_metric;
  bool     drop_database;
  bool     insert_only;
  bool     answer_yes;
  bool     debug_print;
  bool     verbose_print;
  bool     performance_print;
  char *   output_file;
  bool     async_mode;
  char *   datatype[MAX_NUM_DATATYPE + 1];
  uint32_t len_of_binary;
  uint32_t num_of_CPR;
  uint32_t num_of_threads;
  uint64_t insert_interval;
  int64_t  query_times;
  uint64_t interlace_rows;
  uint64_t num_of_RPR;                  // num_of_records_per_req
  uint64_t max_sql_len;
  uint64_t num_of_tables;
  uint64_t num_of_DPT;
  int      abort;
  int      disorderRatio;               // 0: no disorder, >0: x%
  int      disorderRange;               // ms or us by database precision
  uint32_t method_of_delete;
  char **  arg_list;
  uint64_t totalInsertRows;
  uint64_t totalAffectedRows;
} SArguments;

typedef struct SColumn_S {
  char      field[TSDB_COL_NAME_LEN + 1];
  char      dataType[MAX_TB_NAME_SIZE];
  uint32_t  dataLen;
  char  note[128];
} StrColumn;

typedef struct SSuperTable_S {
  char         sTblName[MAX_TB_NAME_SIZE+1];
  int64_t      childTblCount;
  bool         childTblExists;          // 0: no, 1: yes
  uint64_t     batchCreateTableNum;     // 0: no batch,  > 0: batch table number in one sql
  uint8_t      autoCreateTable;         // 0: create sub table, 1: auto create sub table
  char         childTblPrefix[MAX_TB_NAME_SIZE];
  char         dataSource[MAX_TB_NAME_SIZE+1];  // rand_gen or sample
  char         insertMode[MAX_TB_NAME_SIZE];    // taosc, rest
  int64_t      childTblLimit;
  uint64_t      childTblOffset;

//  int          multiThreadWriteOneTbl;  // 0: no, 1: yes
  uint64_t     interlaceRows;           //
  int          disorderRatio;           // 0: no disorder, >0: x%
  int          disorderRange;           // ms or us by database precision
  uint64_t     maxSqlLen;               //

  uint64_t     insertInterval;          // insert interval, will override global insert interval
  uint64_t     insertRows;
  int64_t      timeStampStep;
  char         startTimestamp[MAX_TB_NAME_SIZE];
  char         sampleFormat[MAX_TB_NAME_SIZE];  // csv, json
  char         sampleFile[MAX_FILE_NAME_LEN+1];
  char         tagsFile[MAX_FILE_NAME_LEN+1];

  uint32_t     columnCount;
  StrColumn    columns[MAX_COLUMN_COUNT];
  uint32_t          tagCount;
  StrColumn    tags[MAX_TAG_COUNT];

  char*        childTblName;
  char*        colsOfCreateChildTable;
  uint64_t     lenOfOneRow;
  uint64_t     lenOfTagOfOneRow;

  char*        sampleDataBuf;
  //int          sampleRowCount;
  //int          sampleUsePos;

  uint32_t     tagSource;    // 0: rand, 1: tag sample
  char*        tagDataBuf;
  uint32_t     tagSampleCount;
  uint32_t     tagUsePos;

  // statistics
  uint64_t     totalInsertRows;
  uint64_t     totalAffectedRows;
} SSuperTable;

typedef struct {
  char     name[TSDB_DB_NAME_LEN + 1];
  char     create_time[32];
  int32_t  ntables;
  int32_t  vgroups;
  int16_t  replica;
  int16_t  quorum;
  int16_t  days;
  char     keeplist[32];
  int32_t  cache; //MB
  int32_t  blocks;
  int32_t  minrows;
  int32_t  maxrows;
  int8_t   wallevel;
  int32_t  fsync;
  int8_t   comp;
  int8_t   cachelast;
  char     precision[8];   // time resolution
  int8_t   update;
  char     status[16];
} SDbInfo;

typedef struct SDbCfg_S {
//  int       maxtablesPerVnode;
  uint32_t  minRows;        // 0 means default
  uint32_t  maxRows;        // 0 means default
  int       comp;
  int       walLevel;
  int       cacheLast;
  int       fsync;
  int       replica;
  int       update;
  int       keep;
  int       days;
  int       cache;
  int       blocks;
  int       quorum;
  char      precision[MAX_TB_NAME_SIZE];
} SDbCfg;

typedef struct SDataBase_S {
  char         dbName[MAX_DB_NAME_SIZE];
  bool         drop;  // 0: use exists, 1: if exists, drop then new create
  SDbCfg       dbCfg;
  uint64_t     superTblCount;
  SSuperTable  superTbls[MAX_SUPER_TABLE_COUNT];
} SDataBase;

typedef struct SDbs_S {
  char         cfgDir[MAX_FILE_NAME_LEN+1];
  char         host[MAX_HOSTNAME_SIZE];
  struct sockaddr_in serv_addr;

  uint16_t     port;
  char         user[MAX_USERNAME_SIZE];
  char         password[MAX_PASSWORD_SIZE];
  char         resultFile[MAX_FILE_NAME_LEN+1];
  bool         use_metric;
  bool         insert_only;
  bool         do_aggreFunc;
  bool         asyncMode;

  uint32_t     threadCount;
  uint32_t     threadCountByCreateTbl;
  uint32_t     dbCount;
  SDataBase    db[MAX_DB_COUNT];

  // statistics
  uint64_t     totalInsertRows;
  uint64_t     totalAffectedRows;

} SDbs;

typedef struct SpecifiedQueryInfo_S {
  uint64_t     queryInterval;  // 0: unlimit  > 0   loop/s
  uint64_t     concurrent;
  uint64_t     sqlCount;
  uint32_t     asyncMode; // 0: sync, 1: async
  uint64_t     subscribeInterval; // ms
  uint64_t     queryTimes;
  int          subscribeRestart;
  int          subscribeKeepProgress;
  char         sql[MAX_QUERY_SQL_COUNT][MAX_QUERY_SQL_LENGTH+1];
  char         result[MAX_QUERY_SQL_COUNT][MAX_FILE_NAME_LEN+1];
  TAOS_SUB*    tsub[MAX_QUERY_SQL_COUNT];
  uint64_t     totalQueried;
} SpecifiedQueryInfo;

typedef struct SuperQueryInfo_S {
  char         sTblName[MAX_TB_NAME_SIZE+1];
  uint64_t     queryInterval;  // 0: unlimit  > 0   loop/s
  uint32_t     threadCnt;
  uint32_t     asyncMode; // 0: sync, 1: async
  uint64_t     subscribeInterval; // ms
  int          subscribeRestart;
  int          subscribeKeepProgress;
  uint64_t     queryTimes;
  uint64_t     childTblCount;
  char         childTblPrefix[MAX_TB_NAME_SIZE];
  uint64_t     sqlCount;
  char         sql[MAX_QUERY_SQL_COUNT][MAX_QUERY_SQL_LENGTH+1];
  char         result[MAX_QUERY_SQL_COUNT][MAX_FILE_NAME_LEN+1];
  TAOS_SUB*    tsub[MAX_QUERY_SQL_COUNT];

  char*        childTblName;
  uint64_t     totalQueried;
} SuperQueryInfo;

typedef struct SQueryMetaInfo_S {
  char         cfgDir[MAX_FILE_NAME_LEN+1];
  char         host[MAX_HOSTNAME_SIZE];
  uint16_t     port;
  struct       sockaddr_in serv_addr;
  char         user[MAX_USERNAME_SIZE];
  char         password[MAX_PASSWORD_SIZE];
  char         dbName[MAX_DB_NAME_SIZE+1];
  char         queryMode[MAX_TB_NAME_SIZE];  // taosc, rest

  SpecifiedQueryInfo  specifiedQueryInfo;
  SuperQueryInfo    superQueryInfo;
  uint64_t     totalQueried;
} SQueryMetaInfo;

typedef struct SThreadInfo_S {
  TAOS *    taos;
  int       threadID;
  char      db_name[MAX_DB_NAME_SIZE+1];
  uint32_t  time_precision;
  char      fp[4096];
  char      tb_prefix[MAX_TB_NAME_SIZE];
  uint64_t  start_table_from;
  uint64_t  end_table_to;
  uint64_t  ntables;
  uint64_t  data_of_rate;
  int64_t   start_time;
  char*     cols;
  bool      use_metric;
  SSuperTable* superTblInfo;

  // for async insert
  tsem_t    lock_sem;
  int64_t   counter;
  uint64_t  st;
  uint64_t  et;
  uint64_t  lastTs;

  // sample data
  int64_t   samplePos;
  // statistics
  uint64_t  totalInsertRows;
  uint64_t  totalAffectedRows;

  // insert delay statistics
  uint64_t  cntDelay;
  uint64_t  totalDelay;
  uint64_t  avgDelay;
  uint64_t  maxDelay;
  uint64_t  minDelay;

  // query
  uint64_t  querySeq;   // sequence number of sql command
} threadInfo;

#ifdef WINDOWS
#define _CRT_RAND_S

#include <windows.h>
#include <winsock2.h>

typedef unsigned __int32 uint32_t;

#pragma comment ( lib, "ws2_32.lib" )
// Some old MinGW/CYGWIN distributions don't define this:
#ifndef ENABLE_VIRTUAL_TERMINAL_PROCESSING
  #define ENABLE_VIRTUAL_TERMINAL_PROCESSING  0x0004
#endif // ENABLE_VIRTUAL_TERMINAL_PROCESSING

static HANDLE g_stdoutHandle;
static DWORD g_consoleMode;

static void setupForAnsiEscape(void) {
  DWORD mode = 0;
  g_stdoutHandle = GetStdHandle(STD_OUTPUT_HANDLE);

  if(g_stdoutHandle == INVALID_HANDLE_VALUE) {
    exit(GetLastError());
  }

  if(!GetConsoleMode(g_stdoutHandle, &mode)) {
    exit(GetLastError());
  }

  g_consoleMode = mode;

  // Enable ANSI escape codes
  mode |= ENABLE_VIRTUAL_TERMINAL_PROCESSING;

  if(!SetConsoleMode(g_stdoutHandle, mode)) {
    exit(GetLastError());
  }
}

static void resetAfterAnsiEscape(void) {
  // Reset colors
  printf("\x1b[0m");

  // Reset console mode
  if(!SetConsoleMode(g_stdoutHandle, g_consoleMode)) {
    exit(GetLastError());
  }
}

static int taosRandom()
{
    int number;
    rand_s(&number);

    return number;
}
#else   // Not windows
static void setupForAnsiEscape(void) {}

static void resetAfterAnsiEscape(void) {
  // Reset colors
  printf("\x1b[0m");
}

#include <time.h>

static int taosRandom()
{
  return rand();
}

#endif // ifdef Windows

static int createDatabasesAndStables();
static void createChildTables();
static int queryDbExec(TAOS *taos, char *command, QUERY_TYPE type, bool quiet);
static int postProceSql(char *host, struct sockaddr_in *pServAddr, uint16_t port,
        char* sqlstr, char *resultFile);

/* ************ Global variables ************  */

int32_t  randint[MAX_PREPARED_RAND];
int64_t  randbigint[MAX_PREPARED_RAND];
float    randfloat[MAX_PREPARED_RAND];
double   randdouble[MAX_PREPARED_RAND];
char *aggreFunc[] = {"*", "count(*)", "avg(col0)", "sum(col0)",
    "max(col0)", "min(col0)", "first(col0)", "last(col0)"};

SArguments g_args = {
                     NULL,            // metaFile
                     0,               // test_mode
                     "127.0.0.1",     // host
                     6030,            // port
                     "root",          // user
                     #ifdef _TD_POWER_
                     "powerdb",      // password
                     #else
                     "taosdata",      // password
                     #endif
                     "test",          // database
                     1,               // replica
                     "t",             // tb_prefix
                     NULL,            // sqlFile
                     true,            // use_metric
                     true,            // drop_database
                     true,            // insert_only
                     false,           // debug_print
                     false,           // verbose_print
                     false,           // performance statistic print
                     false,           // answer_yes;
                     "./output.txt",  // output_file
                     0,               // mode : sync or async
                     {
                     "INT",           // datatype
                     "INT",           // datatype
                     "INT",           // datatype
                     "INT",           // datatype
                     },
                     16,              // len_of_binary
                     4,               // num_of_CPR
                     10,              // num_of_connections/thread
                     0,               // insert_interval
                     1,               // query_times
                     0,               // interlace_rows;
                     30000,           // num_of_RPR
                     (1024*1024),         // max_sql_len
                     10000,           // num_of_tables
                     10000,           // num_of_DPT
                     0,               // abort
                     0,               // disorderRatio
                     1000,            // disorderRange
                     1,               // method_of_delete
                     NULL             // arg_list
};



static SDbs            g_Dbs;
static int             g_totalChildTables = 0;
static SQueryMetaInfo  g_queryInfo;
static FILE *          g_fpOfInsertResult = NULL;

#define debugPrint(fmt, ...) \
    do { if (g_args.debug_print || g_args.verbose_print) \
      fprintf(stderr, "DEBG: "fmt, __VA_ARGS__); } while(0)

#define verbosePrint(fmt, ...) \
    do { if (g_args.verbose_print) \
        fprintf(stderr, "VERB: "fmt, __VA_ARGS__); } while(0)

#define performancePrint(fmt, ...) \
    do { if (g_args.performance_print) \
        fprintf(stderr, "VERB: "fmt, __VA_ARGS__); } while(0)

#define errorPrint(fmt, ...) \
    do { fprintf(stderr, "ERROR: "fmt, __VA_ARGS__); } while(0)


///////////////////////////////////////////////////

static void ERROR_EXIT(const char *msg) { perror(msg); exit(-1); }

#ifndef TAOSDEMO_COMMIT_SHA1
#define TAOSDEMO_COMMIT_SHA1 "unknown"
#endif

#ifndef TD_VERNUMBER
#define TD_VERNUMBER    "unknown"
#endif

#ifndef TAOSDEMO_STATUS
#define TAOSDEMO_STATUS "unknown"
#endif

static void printVersion() {
    char tdengine_ver[] = TD_VERNUMBER;
    char taosdemo_ver[] = TAOSDEMO_COMMIT_SHA1;
    char taosdemo_status[] = TAOSDEMO_STATUS;

    if (strlen(taosdemo_status) == 0) {
        printf("taosdemo verison %s-%s\n",
                tdengine_ver, taosdemo_ver);
    } else {
        printf("taosdemo verison %s-%s, status:%s\n",
                tdengine_ver, taosdemo_ver, taosdemo_status);
    }
}

static void printHelp() {
  char indent[10] = "        ";
  printf("%s%s%s%s\n", indent, "-f", indent,
          "The meta file to the execution procedure. Default is './meta.json'.");
  printf("%s%s%s%s\n", indent, "-u", indent,
          "The TDengine user name to use when connecting to the server. Default is 'root'.");
#ifdef _TD_POWER_
  printf("%s%s%s%s\n", indent, "-P", indent,
          "The password to use when connecting to the server. Default is 'powerdb'.");
  printf("%s%s%s%s\n", indent, "-c", indent,
          "Configuration directory. Default is '/etc/power/'.");
#else
  printf("%s%s%s%s\n", indent, "-P", indent,
          "The password to use when connecting to the server. Default is 'taosdata'.");
  printf("%s%s%s%s\n", indent, "-c", indent,
          "Configuration directory. Default is '/etc/taos/'.");
#endif
  printf("%s%s%s%s\n", indent, "-h", indent,
          "The host to connect to TDengine. Default is localhost.");
  printf("%s%s%s%s\n", indent, "-p", indent,
          "The TCP/IP port number to use for the connection. Default is 0.");
  printf("%s%s%s%s\n", indent, "-d", indent,
          "Destination database. Default is 'test'.");
  printf("%s%s%s%s\n", indent, "-a", indent,
          "Set the replica parameters of the database, Default 1, min: 1, max: 3.");
  printf("%s%s%s%s\n", indent, "-m", indent,
          "Table prefix name. Default is 't'.");
  printf("%s%s%s%s\n", indent, "-s", indent, "The select sql file.");
  printf("%s%s%s%s\n", indent, "-N", indent, "Use normal table flag.");
  printf("%s%s%s%s\n", indent, "-o", indent,
          "Direct output to the named file. Default is './output.txt'.");
  printf("%s%s%s%s\n", indent, "-q", indent,
          "Query mode -- 0: SYNC, 1: ASYNC. Default is SYNC.");
  printf("%s%s%s%s\n", indent, "-b", indent,
          "The data_type of columns, default: INT,INT,INT,INT.");
  printf("%s%s%s%s\n", indent, "-w", indent,
          "The length of data_type 'BINARY' or 'NCHAR'. Default is 16");
  printf("%s%s%s%s\n", indent, "-l", indent,
          "The number of columns per record. Default is 4.");
  printf("%s%s%s%s\n", indent, "-T", indent,
          "The number of threads. Default is 10.");
  printf("%s%s%s%s\n", indent, "-i", indent,
          "The sleep time (ms) between insertion. Default is 0.");
  printf("%s%s%s%s\n", indent, "-r", indent,
          "The number of records per request. Default is 30000.");
  printf("%s%s%s%s\n", indent, "-t", indent,
          "The number of tables. Default is 10000.");
  printf("%s%s%s%s\n", indent, "-n", indent,
          "The number of records per table. Default is 10000.");
  printf("%s%s%s%s\n", indent, "-x", indent, "Not insert only flag.");
  printf("%s%s%s%s\n", indent, "-y", indent, "Default input yes for prompt.");
  printf("%s%s%s%s\n", indent, "-O", indent,
          "Insert mode--0: In order, 1 ~ 50: disorder ratio. Default is in order.");
  printf("%s%s%s%s\n", indent, "-R", indent,
          "Out of order data's range, ms, default is 1000.");
  printf("%s%s%s%s\n", indent, "-g", indent,
          "Print debug info.");
  printf("%s%s%s\n", indent, "-V, --version\t",
          "Print version info.");
  printf("%s%s%s%s\n", indent, "--help\t", indent,
          "Print command line arguments list info.");
/*    printf("%s%s%s%s\n", indent, "-D", indent,
          "if elete database if exists. 0: no, 1: yes, default is 1");
          */
}

static bool isStringNumber(char *input)
{
  int len = strlen(input);
  if (0 == len) {
    return false;
  }

  for (int i = 0; i < len; i++) {
    if (!isdigit(input[i]))
      return false;
  }

  return true;
}

static void parse_args(int argc, char *argv[], SArguments *arguments) {
  char **sptr;

  for (int i = 1; i < argc; i++) {
    if (strcmp(argv[i], "-f") == 0) {
      arguments->metaFile = argv[++i];
    } else if (strcmp(argv[i], "-c") == 0) {
      if (argc == i+1) {
        printHelp();
        errorPrint("%s", "\n\t-c need a valid path following!\n");
        exit(EXIT_FAILURE);
      }
      tstrncpy(configDir, argv[++i], TSDB_FILENAME_LEN);

    } else if (strcmp(argv[i], "-h") == 0) {
      if (argc == i+1) {
        printHelp();
        errorPrint("%s", "\n\t-h need a valid string following!\n");
        exit(EXIT_FAILURE);
      }
      arguments->host = argv[++i];
    } else if (strcmp(argv[i], "-p") == 0) {
      if ((argc == i+1) ||
        (!isStringNumber(argv[i+1]))) {
        printHelp();
        errorPrint("%s", "\n\t-p need a number following!\n");
        exit(EXIT_FAILURE);
      }
      arguments->port = atoi(argv[++i]);
    } else if (strcmp(argv[i], "-u") == 0) {
      if (argc == i+1) {
        printHelp();
        errorPrint("%s", "\n\t-u need a valid string following!\n");
        exit(EXIT_FAILURE);
      }
      arguments->user = argv[++i];
    } else if (strcmp(argv[i], "-P") == 0) {
      if (argc == i+1) {
        printHelp();
        errorPrint("%s", "\n\t-P need a valid string following!\n");
        exit(EXIT_FAILURE);
      }
      arguments->password = argv[++i];
    } else if (strcmp(argv[i], "-o") == 0) {
      if (argc == i+1) {
        printHelp();
        errorPrint("%s", "\n\t-o need a valid string following!\n");
        exit(EXIT_FAILURE);
      }
      arguments->output_file = argv[++i];
    } else if (strcmp(argv[i], "-s") == 0) {
      if (argc == i+1) {
        printHelp();
        errorPrint("%s", "\n\t-s need a valid string following!\n");
        exit(EXIT_FAILURE);
      }
      arguments->sqlFile = argv[++i];
    } else if (strcmp(argv[i], "-q") == 0) {
      if ((argc == i+1) ||
        (!isStringNumber(argv[i+1]))) {
        printHelp();
        errorPrint("%s", "\n\t-q need a number following!\nQuery mode -- 0: SYNC, 1: ASYNC. Default is SYNC.\n");
        exit(EXIT_FAILURE);
      }
      arguments->async_mode = atoi(argv[++i]);
    } else if (strcmp(argv[i], "-T") == 0) {
      if ((argc == i+1) ||
        (!isStringNumber(argv[i+1]))) {
        printHelp();
        errorPrint("%s", "\n\t-T need a number following!\n");
        exit(EXIT_FAILURE);
      }
      arguments->num_of_threads = atoi(argv[++i]);
    } else if (strcmp(argv[i], "-i") == 0) {
      if ((argc == i+1) ||
        (!isStringNumber(argv[i+1]))) {
        printHelp();
        errorPrint("%s", "\n\t-i need a number following!\n");
        exit(EXIT_FAILURE);
      }
      arguments->insert_interval = atoi(argv[++i]);
    } else if (strcmp(argv[i], "-qt") == 0) {
      if ((argc == i+1) ||
        (!isStringNumber(argv[i+1]))) {
        printHelp();
        errorPrint("%s", "\n\t-qt need a number following!\n");
        exit(EXIT_FAILURE);
      }
      arguments->query_times = atoi(argv[++i]);
    } else if (strcmp(argv[i], "-B") == 0) {
      if ((argc == i+1) ||
        (!isStringNumber(argv[i+1]))) {
        printHelp();
        errorPrint("%s", "\n\t-B need a number following!\n");
        exit(EXIT_FAILURE);
      }
      arguments->interlace_rows = atoi(argv[++i]);
    } else if (strcmp(argv[i], "-r") == 0) {
      if ((argc == i+1) ||
        (!isStringNumber(argv[i+1]))) {
        printHelp();
        errorPrint("%s", "\n\t-r need a number following!\n");
        exit(EXIT_FAILURE);
      }
      arguments->num_of_RPR = atoi(argv[++i]);
    } else if (strcmp(argv[i], "-t") == 0) {
      if ((argc == i+1) ||
        (!isStringNumber(argv[i+1]))) {
        printHelp();
        errorPrint("%s", "\n\t-t need a number following!\n");
        exit(EXIT_FAILURE);
      }
      arguments->num_of_tables = atoi(argv[++i]);
    } else if (strcmp(argv[i], "-n") == 0) {
      if ((argc == i+1) ||
        (!isStringNumber(argv[i+1]))) {
        printHelp();
        errorPrint("%s", "\n\t-n need a number following!\n");
        exit(EXIT_FAILURE);
      }
      arguments->num_of_DPT = atoi(argv[++i]);
    } else if (strcmp(argv[i], "-d") == 0) {
      if (argc == i+1) {
        printHelp();
        errorPrint("%s", "\n\t-d need a valid string following!\n");
        exit(EXIT_FAILURE);
      }
      arguments->database = argv[++i];
    } else if (strcmp(argv[i], "-l") == 0) {
      if ((argc == i+1) ||
        (!isStringNumber(argv[i+1]))) {
        printHelp();
        errorPrint("%s", "\n\t-l need a number following!\n");
        exit(EXIT_FAILURE);
      }
      arguments->num_of_CPR = atoi(argv[++i]);
    } else if (strcmp(argv[i], "-b") == 0) {
      sptr = arguments->datatype;
      ++i;
      if (strstr(argv[i], ",") == NULL) {
        // only one col
        if (strcasecmp(argv[i], "INT")
                && strcasecmp(argv[i], "FLOAT")
                && strcasecmp(argv[i], "TINYINT")
                && strcasecmp(argv[i], "BOOL")
                && strcasecmp(argv[i], "SMALLINT")
                && strcasecmp(argv[i], "BIGINT")
                && strcasecmp(argv[i], "DOUBLE")
                && strcasecmp(argv[i], "BINARY")
                && strcasecmp(argv[i], "NCHAR")) {
          printHelp();
          errorPrint("%s", "-b: Invalid data_type!\n");
          exit(EXIT_FAILURE);
        }
        sptr[0] = argv[i];
      } else {
        // more than one col
        int index = 0;
        char *dupstr = strdup(argv[i]);
        char *running = dupstr;
        char *token = strsep(&running, ",");
        while(token != NULL) {
          if (strcasecmp(token, "INT")
                  && strcasecmp(token, "FLOAT")
                  && strcasecmp(token, "TINYINT")
                  && strcasecmp(token, "BOOL")
                  && strcasecmp(token, "SMALLINT")
                  && strcasecmp(token, "BIGINT")
                  && strcasecmp(token, "DOUBLE")
                  && strcasecmp(token, "BINARY")
                  && strcasecmp(token, "NCHAR")) {
            printHelp();
            free(dupstr);
            errorPrint("%s", "-b: Invalid data_type!\n");
            exit(EXIT_FAILURE);
          }
          sptr[index++] = token;
          token = strsep(&running, ",");
          if (index >= MAX_NUM_DATATYPE) break;
        }
        free(dupstr);
        sptr[index] = NULL;
      }
    } else if (strcmp(argv[i], "-w") == 0) {
      if ((argc == i+1) ||
        (!isStringNumber(argv[i+1]))) {
        printHelp();
        errorPrint("%s", "\n\t-w need a number following!\n");
        exit(EXIT_FAILURE);
      }
      arguments->len_of_binary = atoi(argv[++i]);
    } else if (strcmp(argv[i], "-m") == 0) {
      if ((argc == i+1) ||
        (!isStringNumber(argv[i+1]))) {
        printHelp();
        errorPrint("%s", "\n\t-m need a number following!\n");
        exit(EXIT_FAILURE);
      }
      arguments->tb_prefix = argv[++i];
    } else if (strcmp(argv[i], "-N") == 0) {
      arguments->use_metric = false;
    } else if (strcmp(argv[i], "-x") == 0) {
      arguments->insert_only = false;
    } else if (strcmp(argv[i], "-y") == 0) {
      arguments->answer_yes = true;
    } else if (strcmp(argv[i], "-g") == 0) {
      arguments->debug_print = true;
    } else if (strcmp(argv[i], "-gg") == 0) {
      arguments->verbose_print = true;
    } else if (strcmp(argv[i], "-pp") == 0) {
      arguments->performance_print = true;
    } else if (strcmp(argv[i], "-O") == 0) {
      if ((argc == i+1) ||
        (!isStringNumber(argv[i+1]))) {
        printHelp();
        errorPrint("%s", "\n\t-O need a number following!\n");
        exit(EXIT_FAILURE);
      }

      arguments->disorderRatio = atoi(argv[++i]);

      if (arguments->disorderRatio > 50) {
        arguments->disorderRatio = 50;
      }

      if (arguments->disorderRatio < 0) {
        arguments->disorderRatio = 0;
      }

    } else if (strcmp(argv[i], "-R") == 0) {
      if ((argc == i+1) ||
        (!isStringNumber(argv[i+1]))) {
        printHelp();
        errorPrint("%s", "\n\t-R need a number following!\n");
        exit(EXIT_FAILURE);
      }

      arguments->disorderRange = atoi(argv[++i]);
      if (arguments->disorderRange < 0)
        arguments->disorderRange = 1000;

    } else if (strcmp(argv[i], "-a") == 0) {
      if ((argc == i+1) ||
        (!isStringNumber(argv[i+1]))) {
        printHelp();
        errorPrint("%s", "\n\t-a need a number following!\n");
        exit(EXIT_FAILURE);
      }
      arguments->replica = atoi(argv[++i]);
      if (arguments->replica > 3 || arguments->replica < 1) {
          arguments->replica = 1;
      }
    } else if (strcmp(argv[i], "-D") == 0) {
      arguments->method_of_delete = atoi(argv[++i]);
      if (arguments->method_of_delete > 3) {
        errorPrint("%s", "\n\t-D need a valud (0~3) number following!\n");
        exit(EXIT_FAILURE);
      }
    } else if ((strcmp(argv[i], "--version") == 0) ||
        (strcmp(argv[i], "-V") == 0)){
      printVersion();
      exit(0);
    } else if (strcmp(argv[i], "--help") == 0) {
      printHelp();
      exit(0);
    } else {
      printHelp();
      errorPrint("%s", "ERROR: wrong options\n");
      exit(EXIT_FAILURE);
    }
  }

  if (((arguments->debug_print) && (arguments->metaFile == NULL))
          || arguments->verbose_print) {
    printf("###################################################################\n");
    printf("# meta file:                         %s\n", arguments->metaFile);
    printf("# Server IP:                         %s:%hu\n",
            arguments->host == NULL ? "localhost" : arguments->host,
            arguments->port );
    printf("# User:                              %s\n", arguments->user);
    printf("# Password:                          %s\n", arguments->password);
    printf("# Use metric:                        %s\n", arguments->use_metric ? "true" : "false");
    if (*(arguments->datatype)) {
        printf("# Specified data type:               ");
        for (int i = 0; i < MAX_NUM_DATATYPE; i++)
            if (arguments->datatype[i])
               printf("%s,", arguments->datatype[i]);
            else
                break;
        printf("\n");
    }
    printf("# Insertion interval:                %"PRIu64"\n",
            arguments->insert_interval);
    printf("# Number of records per req:         %"PRIu64"\n",
            arguments->num_of_RPR);
    printf("# Max SQL length:                    %"PRIu64"\n",
            arguments->max_sql_len);
    printf("# Length of Binary:                  %d\n", arguments->len_of_binary);
    printf("# Number of Threads:                 %d\n", arguments->num_of_threads);
    printf("# Number of Tables:                  %"PRIu64"\n",
            arguments->num_of_tables);
    printf("# Number of Data per Table:          %"PRIu64"\n",
            arguments->num_of_DPT);
    printf("# Database name:                     %s\n", arguments->database);
    printf("# Table prefix:                      %s\n", arguments->tb_prefix);
    if (arguments->disorderRatio) {
      printf("# Data order:                        %d\n", arguments->disorderRatio);
      printf("# Data out of order rate:            %d\n", arguments->disorderRange);

    }
    printf("# Delete method:                     %d\n", arguments->method_of_delete);
    printf("# Answer yes when prompt:            %d\n", arguments->answer_yes);
    printf("# Print debug info:                  %d\n", arguments->debug_print);
    printf("# Print verbose info:                %d\n", arguments->verbose_print);
    printf("###################################################################\n");
    if (!arguments->answer_yes) {
        printf("Press enter key to continue\n\n");
        (void) getchar();
    }
  }
}

static bool getInfoFromJsonFile(char* file);
//static int generateOneRowDataForStb(SSuperTable* stbInfo);
//static int getDataIntoMemForStb(SSuperTable* stbInfo);
static void init_rand_data();
static void tmfclose(FILE *fp) {
  if (NULL != fp) {
    fclose(fp);
  }
}

static void tmfree(char *buf) {
  if (NULL != buf) {
    free(buf);
  }
}

static int queryDbExec(TAOS *taos, char *command, QUERY_TYPE type, bool quiet) {
  int i;
  TAOS_RES *res = NULL;
  int32_t   code = -1;

  for (i = 0; i < 5; i++) {
    if (NULL != res) {
      taos_free_result(res);
      res = NULL;
    }

    res = taos_query(taos, command);
    code = taos_errno(res);
    if (0 == code) {
      break;
    }
  }

  if (code != 0) {
    if (!quiet) {
      debugPrint("%s() LN%d - command: %s\n", __func__, __LINE__, command);
      errorPrint("Failed to run %s, reason: %s\n", command, taos_errstr(res));
    }
    taos_free_result(res);
    //taos_close(taos);
    return -1;
  }

  if (INSERT_TYPE == type) {
    int affectedRows = taos_affected_rows(res);
    taos_free_result(res);
    return affectedRows;
  }

  taos_free_result(res);
  return 0;
}

static void appendResultBufToFile(char *resultBuf, char *resultFile)
{
  FILE *fp = NULL;
  if (resultFile[0] != 0) {
    fp = fopen(resultFile, "at");
    if (fp == NULL) {
      errorPrint(
              "%s() LN%d, failed to open result file: %s, result will not save to file\n",
              __func__, __LINE__, resultFile);
      return;
    }
  }

  fprintf(fp, "%s", resultBuf);
  tmfclose(fp);
}

static void appendResultToFile(TAOS_RES *res, char* resultFile) {
  TAOS_ROW    row = NULL;
  int         num_rows = 0;
  int         num_fields = taos_field_count(res);
  TAOS_FIELD *fields     = taos_fetch_fields(res);

  char* databuf = (char*) calloc(1, 100*1024*1024);
  if (databuf == NULL) {
    errorPrint("%s() LN%d, failed to malloc, warning: save result to file slowly!\n",
            __func__, __LINE__);
    return ;
  }

  int   totalLen = 0;
  char  temp[16000];

  // fetch the records row by row
  while((row = taos_fetch_row(res))) {
    if (totalLen >= 100*1024*1024 - 32000) {
      appendResultBufToFile(databuf, resultFile);
      totalLen = 0;
      memset(databuf, 0, 100*1024*1024);
    }
    num_rows++;
    int len = taos_print_row(temp, row, fields, num_fields);
    len += sprintf(temp + len, "\n");
    //printf("query result:%s\n", temp);
    memcpy(databuf + totalLen, temp, len);
    totalLen += len;
  }

  appendResultBufToFile(databuf, resultFile);
  free(databuf);
}

static void selectAndGetResult(threadInfo *pThreadInfo, char *command, char* resultFile)
{
  if (0 == strncasecmp(g_queryInfo.queryMode, "taosc", strlen("taosc"))) {
    TAOS_RES *res = taos_query(pThreadInfo->taos, command);
    if (res == NULL || taos_errno(res) != 0) {
        errorPrint("%s() LN%d, failed to execute sql:%s, reason:%s\n",
            __func__, __LINE__, command, taos_errstr(res));
        taos_free_result(res);
        return;
    }

    if ((resultFile) && (strlen(resultFile))) {
      appendResultToFile(res, resultFile);
    }
    taos_free_result(res);

  } else if (0 == strncasecmp(g_queryInfo.queryMode, "rest", strlen("rest"))) {
      int retCode = postProceSql(
              g_queryInfo.host, &(g_queryInfo.serv_addr), g_queryInfo.port,
              command,
              resultFile);
      if (0 != retCode) {
        printf("====restful return fail, threadID[%d]\n", pThreadInfo->threadID);
      }

  } else {
      errorPrint("%s() LN%d, unknown query mode: %s\n",
        __func__, __LINE__, g_queryInfo.queryMode);
  }
}

static int32_t rand_bool(){
  static int cursor;
  cursor++;
  cursor = cursor % MAX_PREPARED_RAND;
  return randint[cursor] % 2;
}

static int32_t rand_tinyint(){
  static int cursor;
  cursor++;
  cursor = cursor % MAX_PREPARED_RAND;
  return randint[cursor] % 128;
}

static int32_t rand_smallint(){
  static int cursor;
  cursor++;
  cursor = cursor % MAX_PREPARED_RAND;
  return randint[cursor] % 32767;
}

static int32_t rand_int(){
  static int cursor;
  cursor++;
  cursor = cursor % MAX_PREPARED_RAND;
  return randint[cursor];
}

static int64_t rand_bigint(){
  static int cursor;
  cursor++;
  cursor = cursor % MAX_PREPARED_RAND;
  return randbigint[cursor];
}

static float rand_float(){
  static int cursor;
  cursor++;
  cursor = cursor % MAX_PREPARED_RAND;
  return randfloat[cursor];
}

#if 0
static const char charNum[] = "0123456789";

static void nonrand_string(char *, int) __attribute__ ((unused));   // reserve for debugging purpose
static void nonrand_string(char *str, int size)
{
  str[0] = 0;
  if (size > 0) {
    int n;
    for (n = 0; n < size; n++) {
      str[n] = charNum[n % 10];
    }
    str[n] = 0;
  }
}
#endif

static const char charset[] = "abcdefghijklmnopqrstuvwxyzABCDEFGHIJKLMNOPQRSTUVWXYZ1234567890";

static void rand_string(char *str, int size) {
  str[0] = 0;
  if (size > 0) {
    //--size;
    int n;
    for (n = 0; n < size; n++) {
      int key = abs(rand_tinyint()) % (int)(sizeof(charset) - 1);
      str[n] = charset[key];
    }
    str[n] = 0;
  }
}

static double rand_double() {
  static int cursor;
  cursor++;
  cursor = cursor % MAX_PREPARED_RAND;
  return randdouble[cursor];

}

static void init_rand_data() {
  for (int i = 0; i < MAX_PREPARED_RAND; i++){
    randint[i] = (int)(taosRandom() % 65535);
    randbigint[i] = (int64_t)(taosRandom() % 2147483648);
    randfloat[i] = (float)(taosRandom() / 1000.0);
    randdouble[i] = (double)(taosRandom() / 1000000.0);
  }
}

#define SHOW_PARSE_RESULT_START()   \
    do { if (g_args.metaFile)  \
        printf("\033[1m\033[40;32m================ %s parse result START ================\033[0m\n", \
                g_args.metaFile); } while(0)

#define SHOW_PARSE_RESULT_END() \
    do { if (g_args.metaFile)   \
        printf("\033[1m\033[40;32m================ %s parse result END================\033[0m\n", \
                g_args.metaFile); } while(0)

#define SHOW_PARSE_RESULT_START_TO_FILE(fp)   \
    do { if (g_args.metaFile)  \
        fprintf(fp, "\033[1m\033[40;32m================ %s parse result START ================\033[0m\n", \
                g_args.metaFile); } while(0)

#define SHOW_PARSE_RESULT_END_TO_FILE(fp) \
    do { if (g_args.metaFile)   \
        fprintf(fp, "\033[1m\033[40;32m================ %s parse result END================\033[0m\n", \
                g_args.metaFile); } while(0)

static int printfInsertMeta() {
    SHOW_PARSE_RESULT_START();

  printf("host:                       \033[33m%s:%u\033[0m\n", g_Dbs.host, g_Dbs.port);
  printf("user:                       \033[33m%s\033[0m\n", g_Dbs.user);
  printf("password:                   \033[33m%s\033[0m\n", g_Dbs.password);
  printf("configDir:                  \033[33m%s\033[0m\n", configDir);
  printf("resultFile:                 \033[33m%s\033[0m\n", g_Dbs.resultFile);
  printf("thread num of insert data:  \033[33m%d\033[0m\n", g_Dbs.threadCount);
  printf("thread num of create table: \033[33m%d\033[0m\n", g_Dbs.threadCountByCreateTbl);
  printf("top insert interval:        \033[33m%"PRIu64"\033[0m\n",
          g_args.insert_interval);
  printf("number of records per req:  \033[33m%"PRIu64"\033[0m\n",
          g_args.num_of_RPR);
  printf("max sql length:             \033[33m%"PRIu64"\033[0m\n",
          g_args.max_sql_len);

  printf("database count:             \033[33m%d\033[0m\n", g_Dbs.dbCount);

  for (int i = 0; i < g_Dbs.dbCount; i++) {
    printf("database[\033[33m%d\033[0m]:\n", i);
    printf("  database[%d] name:      \033[33m%s\033[0m\n", i, g_Dbs.db[i].dbName);
    if (0 == g_Dbs.db[i].drop) {
      printf("  drop:                  \033[33mno\033[0m\n");
    } else {
      printf("  drop:                  \033[33myes\033[0m\n");
    }

    if (g_Dbs.db[i].dbCfg.blocks > 0) {
      printf("  blocks:                \033[33m%d\033[0m\n", g_Dbs.db[i].dbCfg.blocks);
    }
    if (g_Dbs.db[i].dbCfg.cache > 0) {
      printf("  cache:                 \033[33m%d\033[0m\n", g_Dbs.db[i].dbCfg.cache);
    }
    if (g_Dbs.db[i].dbCfg.days > 0) {
      printf("  days:                  \033[33m%d\033[0m\n", g_Dbs.db[i].dbCfg.days);
    }
    if (g_Dbs.db[i].dbCfg.keep > 0) {
      printf("  keep:                  \033[33m%d\033[0m\n", g_Dbs.db[i].dbCfg.keep);
    }
    if (g_Dbs.db[i].dbCfg.replica > 0) {
      printf("  replica:               \033[33m%d\033[0m\n", g_Dbs.db[i].dbCfg.replica);
    }
    if (g_Dbs.db[i].dbCfg.update > 0) {
      printf("  update:                \033[33m%d\033[0m\n", g_Dbs.db[i].dbCfg.update);
    }
    if (g_Dbs.db[i].dbCfg.minRows > 0) {
      printf("  minRows:               \033[33m%d\033[0m\n", g_Dbs.db[i].dbCfg.minRows);
    }
    if (g_Dbs.db[i].dbCfg.maxRows > 0) {
      printf("  maxRows:               \033[33m%d\033[0m\n", g_Dbs.db[i].dbCfg.maxRows);
    }
    if (g_Dbs.db[i].dbCfg.comp > 0) {
      printf("  comp:                  \033[33m%d\033[0m\n", g_Dbs.db[i].dbCfg.comp);
    }
    if (g_Dbs.db[i].dbCfg.walLevel > 0) {
      printf("  walLevel:              \033[33m%d\033[0m\n", g_Dbs.db[i].dbCfg.walLevel);
    }
    if (g_Dbs.db[i].dbCfg.fsync > 0) {
      printf("  fsync:                 \033[33m%d\033[0m\n", g_Dbs.db[i].dbCfg.fsync);
    }
    if (g_Dbs.db[i].dbCfg.quorum > 0) {
      printf("  quorum:                \033[33m%d\033[0m\n", g_Dbs.db[i].dbCfg.quorum);
    }
    if (g_Dbs.db[i].dbCfg.precision[0] != 0) {
      if ((0 == strncasecmp(g_Dbs.db[i].dbCfg.precision, "ms", 2))
              || (0 == strncasecmp(g_Dbs.db[i].dbCfg.precision, "us", 2))) {
        printf("  precision:             \033[33m%s\033[0m\n",
            g_Dbs.db[i].dbCfg.precision);
      } else {
        printf("\033[1m\033[40;31m  precision error:       %s\033[0m\n",
                g_Dbs.db[i].dbCfg.precision);
        return -1;
      }
    }

    printf("  super table count:     \033[33m%"PRIu64"\033[0m\n",
        g_Dbs.db[i].superTblCount);
    for (uint64_t j = 0; j < g_Dbs.db[i].superTblCount; j++) {
      printf("  super table[\033[33m%"PRIu64"\033[0m]:\n", j);

      printf("      stbName:           \033[33m%s\033[0m\n",
          g_Dbs.db[i].superTbls[j].sTblName);

      if (PRE_CREATE_SUBTBL == g_Dbs.db[i].superTbls[j].autoCreateTable) {
        printf("      autoCreateTable:   \033[33m%s\033[0m\n",  "no");
      } else if (AUTO_CREATE_SUBTBL == g_Dbs.db[i].superTbls[j].autoCreateTable) {
        printf("      autoCreateTable:   \033[33m%s\033[0m\n",  "yes");
      } else {
        printf("      autoCreateTable:   \033[33m%s\033[0m\n",  "error");
      }

      if (TBL_NO_EXISTS == g_Dbs.db[i].superTbls[j].childTblExists) {
        printf("      childTblExists:    \033[33m%s\033[0m\n",  "no");
      } else if (TBL_ALREADY_EXISTS == g_Dbs.db[i].superTbls[j].childTblExists) {
        printf("      childTblExists:    \033[33m%s\033[0m\n",  "yes");
      } else {
        printf("      childTblExists:    \033[33m%s\033[0m\n",  "error");
      }

      printf("      childTblCount:     \033[33m%"PRIu64"\033[0m\n",
              g_Dbs.db[i].superTbls[j].childTblCount);
      printf("      childTblPrefix:    \033[33m%s\033[0m\n",
              g_Dbs.db[i].superTbls[j].childTblPrefix);
      printf("      dataSource:        \033[33m%s\033[0m\n",
              g_Dbs.db[i].superTbls[j].dataSource);
      printf("      insertMode:        \033[33m%s\033[0m\n",
              g_Dbs.db[i].superTbls[j].insertMode);
      if (g_Dbs.db[i].superTbls[j].childTblLimit > 0) {
        printf("      childTblLimit:     \033[33m%"PRId64"\033[0m\n",
                g_Dbs.db[i].superTbls[j].childTblLimit);
      }
      if (g_Dbs.db[i].superTbls[j].childTblOffset > 0) {
        printf("      childTblOffset:    \033[33m%"PRIu64"\033[0m\n",
                g_Dbs.db[i].superTbls[j].childTblOffset);
      }
      printf("      insertRows:        \033[33m%"PRIu64"\033[0m\n",
              g_Dbs.db[i].superTbls[j].insertRows);
/*
      if (0 == g_Dbs.db[i].superTbls[j].multiThreadWriteOneTbl) {
        printf("      multiThreadWriteOneTbl:  \033[33mno\033[0m\n");
      }else {
        printf("      multiThreadWriteOneTbl:  \033[33myes\033[0m\n");
      }
      */
      printf("      interlaceRows:     \033[33m%"PRIu64"\033[0m\n",
              g_Dbs.db[i].superTbls[j].interlaceRows);

      if (g_Dbs.db[i].superTbls[j].interlaceRows > 0) {
        printf("      stable insert interval:   \033[33m%"PRIu64"\033[0m\n",
            g_Dbs.db[i].superTbls[j].insertInterval);
      }

      printf("      disorderRange:     \033[33m%d\033[0m\n",
              g_Dbs.db[i].superTbls[j].disorderRange);
      printf("      disorderRatio:     \033[33m%d\033[0m\n",
              g_Dbs.db[i].superTbls[j].disorderRatio);
      printf("      maxSqlLen:         \033[33m%"PRIu64"\033[0m\n",
              g_Dbs.db[i].superTbls[j].maxSqlLen);
      printf("      timeStampStep:     \033[33m%"PRId64"\033[0m\n",
              g_Dbs.db[i].superTbls[j].timeStampStep);
      printf("      startTimestamp:    \033[33m%s\033[0m\n",
              g_Dbs.db[i].superTbls[j].startTimestamp);
      printf("      sampleFormat:      \033[33m%s\033[0m\n",
              g_Dbs.db[i].superTbls[j].sampleFormat);
      printf("      sampleFile:        \033[33m%s\033[0m\n",
              g_Dbs.db[i].superTbls[j].sampleFile);
      printf("      tagsFile:          \033[33m%s\033[0m\n",
              g_Dbs.db[i].superTbls[j].tagsFile);
      printf("      columnCount:       \033[33m%d\033[0m\n",
              g_Dbs.db[i].superTbls[j].columnCount);
      for (int k = 0; k < g_Dbs.db[i].superTbls[j].columnCount; k++) {
        //printf("dataType:%s, dataLen:%d\t", g_Dbs.db[i].superTbls[j].columns[k].dataType, g_Dbs.db[i].superTbls[j].columns[k].dataLen);
        if ((0 == strncasecmp(g_Dbs.db[i].superTbls[j].columns[k].dataType,
                       "binary", 6))
                || (0 == strncasecmp(g_Dbs.db[i].superTbls[j].columns[k].dataType,
                       "nchar", 5))) {
          printf("column[\033[33m%d\033[0m]:\033[33m%s(%d)\033[0m ", k,
                  g_Dbs.db[i].superTbls[j].columns[k].dataType,
                  g_Dbs.db[i].superTbls[j].columns[k].dataLen);
        } else {
          printf("column[%d]:\033[33m%s\033[0m ", k,
                  g_Dbs.db[i].superTbls[j].columns[k].dataType);
        }
      }
      printf("\n");

      printf("      tagCount:            \033[33m%d\033[0m\n        ",
              g_Dbs.db[i].superTbls[j].tagCount);
      for (int k = 0; k < g_Dbs.db[i].superTbls[j].tagCount; k++) {
        //printf("dataType:%s, dataLen:%d\t", g_Dbs.db[i].superTbls[j].tags[k].dataType, g_Dbs.db[i].superTbls[j].tags[k].dataLen);
        if ((0 == strncasecmp(g_Dbs.db[i].superTbls[j].tags[k].dataType,
                        "binary", strlen("binary")))
                || (0 == strncasecmp(g_Dbs.db[i].superTbls[j].tags[k].dataType,
                        "nchar", strlen("nchar")))) {
          printf("tag[%d]:\033[33m%s(%d)\033[0m ", k,
                  g_Dbs.db[i].superTbls[j].tags[k].dataType,
                  g_Dbs.db[i].superTbls[j].tags[k].dataLen);
        } else {
          printf("tag[%d]:\033[33m%s\033[0m ", k,
                  g_Dbs.db[i].superTbls[j].tags[k].dataType);
        }
      }
      printf("\n");
    }
    printf("\n");
  }

  SHOW_PARSE_RESULT_END();

  return 0;
}

static void printfInsertMetaToFile(FILE* fp) {

  SHOW_PARSE_RESULT_START_TO_FILE(fp);

  fprintf(fp, "host:                       %s:%u\n", g_Dbs.host, g_Dbs.port);
  fprintf(fp, "user:                       %s\n", g_Dbs.user);
  fprintf(fp, "configDir:                  %s\n", configDir);
  fprintf(fp, "resultFile:                 %s\n", g_Dbs.resultFile);
  fprintf(fp, "thread num of insert data:  %d\n", g_Dbs.threadCount);
  fprintf(fp, "thread num of create table: %d\n", g_Dbs.threadCountByCreateTbl);
  fprintf(fp, "number of records per req:  %"PRIu64"\n", g_args.num_of_RPR);
  fprintf(fp, "max sql length:             %"PRIu64"\n", g_args.max_sql_len);
  fprintf(fp, "database count:          %d\n", g_Dbs.dbCount);

  for (int i = 0; i < g_Dbs.dbCount; i++) {
    fprintf(fp, "database[%d]:\n", i);
    fprintf(fp, "  database[%d] name:       %s\n", i, g_Dbs.db[i].dbName);
    if (0 == g_Dbs.db[i].drop) {
      fprintf(fp, "  drop:                  no\n");
    }else {
      fprintf(fp, "  drop:                  yes\n");
    }

    if (g_Dbs.db[i].dbCfg.blocks > 0) {
      fprintf(fp, "  blocks:                %d\n", g_Dbs.db[i].dbCfg.blocks);
    }
    if (g_Dbs.db[i].dbCfg.cache > 0) {
      fprintf(fp, "  cache:                 %d\n", g_Dbs.db[i].dbCfg.cache);
    }
    if (g_Dbs.db[i].dbCfg.days > 0) {
      fprintf(fp, "  days:                  %d\n", g_Dbs.db[i].dbCfg.days);
    }
    if (g_Dbs.db[i].dbCfg.keep > 0) {
      fprintf(fp, "  keep:                  %d\n", g_Dbs.db[i].dbCfg.keep);
    }
    if (g_Dbs.db[i].dbCfg.replica > 0) {
      fprintf(fp, "  replica:               %d\n", g_Dbs.db[i].dbCfg.replica);
    }
    if (g_Dbs.db[i].dbCfg.update > 0) {
      fprintf(fp, "  update:                %d\n", g_Dbs.db[i].dbCfg.update);
    }
    if (g_Dbs.db[i].dbCfg.minRows > 0) {
      fprintf(fp, "  minRows:               %d\n", g_Dbs.db[i].dbCfg.minRows);
    }
    if (g_Dbs.db[i].dbCfg.maxRows > 0) {
      fprintf(fp, "  maxRows:               %d\n", g_Dbs.db[i].dbCfg.maxRows);
    }
    if (g_Dbs.db[i].dbCfg.comp > 0) {
      fprintf(fp, "  comp:                  %d\n", g_Dbs.db[i].dbCfg.comp);
    }
    if (g_Dbs.db[i].dbCfg.walLevel > 0) {
      fprintf(fp, "  walLevel:              %d\n", g_Dbs.db[i].dbCfg.walLevel);
    }
    if (g_Dbs.db[i].dbCfg.fsync > 0) {
      fprintf(fp, "  fsync:                 %d\n", g_Dbs.db[i].dbCfg.fsync);
    }
    if (g_Dbs.db[i].dbCfg.quorum > 0) {
      fprintf(fp, "  quorum:                %d\n", g_Dbs.db[i].dbCfg.quorum);
    }
    if (g_Dbs.db[i].dbCfg.precision[0] != 0) {
      if ((0 == strncasecmp(g_Dbs.db[i].dbCfg.precision, "ms", 2))
              || (0 == strncasecmp(g_Dbs.db[i].dbCfg.precision, "us", 2))) {
        fprintf(fp, "  precision:             %s\n", g_Dbs.db[i].dbCfg.precision);
      } else {
        fprintf(fp, "  precision error:       %s\n", g_Dbs.db[i].dbCfg.precision);
      }
    }

    fprintf(fp, "  super table count:     %"PRIu64"\n", g_Dbs.db[i].superTblCount);
    for (int j = 0; j < g_Dbs.db[i].superTblCount; j++) {
      fprintf(fp, "  super table[%d]:\n", j);

      fprintf(fp, "      stbName:           %s\n",  g_Dbs.db[i].superTbls[j].sTblName);

      if (PRE_CREATE_SUBTBL == g_Dbs.db[i].superTbls[j].autoCreateTable) {
        fprintf(fp, "      autoCreateTable:   %s\n",  "no");
      } else if (AUTO_CREATE_SUBTBL == g_Dbs.db[i].superTbls[j].autoCreateTable) {
        fprintf(fp, "      autoCreateTable:   %s\n",  "yes");
      } else {
        fprintf(fp, "      autoCreateTable:   %s\n",  "error");
      }

      if (TBL_NO_EXISTS == g_Dbs.db[i].superTbls[j].childTblExists) {
        fprintf(fp, "      childTblExists:    %s\n",  "no");
      } else if (TBL_ALREADY_EXISTS == g_Dbs.db[i].superTbls[j].childTblExists) {
        fprintf(fp, "      childTblExists:    %s\n",  "yes");
      } else {
        fprintf(fp, "      childTblExists:    %s\n",  "error");
      }

      fprintf(fp, "      childTblCount:     %"PRIu64"\n",
              g_Dbs.db[i].superTbls[j].childTblCount);
      fprintf(fp, "      childTblPrefix:    %s\n",
              g_Dbs.db[i].superTbls[j].childTblPrefix);
      fprintf(fp, "      dataSource:        %s\n",
              g_Dbs.db[i].superTbls[j].dataSource);
      fprintf(fp, "      insertMode:        %s\n",
              g_Dbs.db[i].superTbls[j].insertMode);
      fprintf(fp, "      insertRows:        %"PRIu64"\n",
              g_Dbs.db[i].superTbls[j].insertRows);
      fprintf(fp, "      interlace rows:    %"PRIu64"\n",
              g_Dbs.db[i].superTbls[j].interlaceRows);
      if (g_Dbs.db[i].superTbls[j].interlaceRows > 0) {
        fprintf(fp, "      stable insert interval:   %"PRIu64"\n",
                g_Dbs.db[i].superTbls[j].insertInterval);
      }
/*
      if (0 == g_Dbs.db[i].superTbls[j].multiThreadWriteOneTbl) {
        fprintf(fp, "      multiThreadWriteOneTbl:  no\n");
      }else {
        fprintf(fp, "      multiThreadWriteOneTbl:  yes\n");
      }
      */
      fprintf(fp, "      interlaceRows:     %"PRIu64"\n",
              g_Dbs.db[i].superTbls[j].interlaceRows);
      fprintf(fp, "      disorderRange:     %d\n",  g_Dbs.db[i].superTbls[j].disorderRange);
      fprintf(fp, "      disorderRatio:     %d\n",  g_Dbs.db[i].superTbls[j].disorderRatio);
      fprintf(fp, "      maxSqlLen:         %"PRIu64"\n",
              g_Dbs.db[i].superTbls[j].maxSqlLen);

      fprintf(fp, "      timeStampStep:     %"PRId64"\n",
              g_Dbs.db[i].superTbls[j].timeStampStep);
      fprintf(fp, "      startTimestamp:    %s\n",
              g_Dbs.db[i].superTbls[j].startTimestamp);
      fprintf(fp, "      sampleFormat:      %s\n",  g_Dbs.db[i].superTbls[j].sampleFormat);
      fprintf(fp, "      sampleFile:        %s\n",  g_Dbs.db[i].superTbls[j].sampleFile);
      fprintf(fp, "      tagsFile:          %s\n",  g_Dbs.db[i].superTbls[j].tagsFile);

      fprintf(fp, "      columnCount:       %d\n        ",  g_Dbs.db[i].superTbls[j].columnCount);
      for (int k = 0; k < g_Dbs.db[i].superTbls[j].columnCount; k++) {
        //printf("dataType:%s, dataLen:%d\t", g_Dbs.db[i].superTbls[j].columns[k].dataType, g_Dbs.db[i].superTbls[j].columns[k].dataLen);
        if ((0 == strncasecmp(
                        g_Dbs.db[i].superTbls[j].columns[k].dataType,
                        "binary", strlen("binary")))
                || (0 == strncasecmp(g_Dbs.db[i].superTbls[j].columns[k].dataType,
                        "nchar", strlen("nchar")))) {
          fprintf(fp, "column[%d]:%s(%d) ", k,
                  g_Dbs.db[i].superTbls[j].columns[k].dataType,
                  g_Dbs.db[i].superTbls[j].columns[k].dataLen);
        } else {
          fprintf(fp, "column[%d]:%s ", k, g_Dbs.db[i].superTbls[j].columns[k].dataType);
        }
      }
      fprintf(fp, "\n");

      fprintf(fp, "      tagCount:            %d\n        ",
              g_Dbs.db[i].superTbls[j].tagCount);
      for (int k = 0; k < g_Dbs.db[i].superTbls[j].tagCount; k++) {
        //printf("dataType:%s, dataLen:%d\t", g_Dbs.db[i].superTbls[j].tags[k].dataType, g_Dbs.db[i].superTbls[j].tags[k].dataLen);
        if ((0 == strncasecmp(g_Dbs.db[i].superTbls[j].tags[k].dataType,
                        "binary", strlen("binary")))
                || (0 == strncasecmp(g_Dbs.db[i].superTbls[j].tags[k].dataType,
                        "nchar", strlen("nchar")))) {
          fprintf(fp, "tag[%d]:%s(%d) ", k, g_Dbs.db[i].superTbls[j].tags[k].dataType,
                  g_Dbs.db[i].superTbls[j].tags[k].dataLen);
        } else {
          fprintf(fp, "tag[%d]:%s ", k, g_Dbs.db[i].superTbls[j].tags[k].dataType);
        }
      }
      fprintf(fp, "\n");
    }
    fprintf(fp, "\n");
  }

  SHOW_PARSE_RESULT_END_TO_FILE(fp);
}

static void printfQueryMeta() {

  SHOW_PARSE_RESULT_START();

  printf("host:                    \033[33m%s:%u\033[0m\n",
          g_queryInfo.host, g_queryInfo.port);
  printf("user:                    \033[33m%s\033[0m\n", g_queryInfo.user);
  printf("database name:           \033[33m%s\033[0m\n", g_queryInfo.dbName);

  printf("\n");

  if ((SUBSCRIBE_TEST == g_args.test_mode) || (QUERY_TEST == g_args.test_mode)) {
    printf("specified table query info:                   \n");
    printf("sqlCount:       \033[33m%"PRIu64"\033[0m\n",
      g_queryInfo.specifiedQueryInfo.sqlCount);
    if (g_queryInfo.specifiedQueryInfo.sqlCount > 0) {
      printf("specified tbl query times:\n");
      printf("                \033[33m%"PRIu64"\033[0m\n",
      g_queryInfo.specifiedQueryInfo.queryTimes);
      printf("query interval: \033[33m%"PRIu64" ms\033[0m\n",
        g_queryInfo.specifiedQueryInfo.queryInterval);
      printf("top query times:\033[33m%"PRIu64"\033[0m\n", g_args.query_times);
      printf("concurrent:     \033[33m%"PRIu64"\033[0m\n",
      g_queryInfo.specifiedQueryInfo.concurrent);
      printf("mod:            \033[33m%s\033[0m\n",
        (g_queryInfo.specifiedQueryInfo.asyncMode)?"async":"sync");
      printf("interval:       \033[33m%"PRIu64"\033[0m\n",
        g_queryInfo.specifiedQueryInfo.subscribeInterval);
      printf("restart:        \033[33m%d\033[0m\n",
        g_queryInfo.specifiedQueryInfo.subscribeRestart);
      printf("keepProgress:   \033[33m%d\033[0m\n",
        g_queryInfo.specifiedQueryInfo.subscribeKeepProgress);

      for (uint64_t i = 0; i < g_queryInfo.specifiedQueryInfo.sqlCount; i++) {
        printf("  sql[%"PRIu64"]: \033[33m%s\033[0m\n",
            i, g_queryInfo.specifiedQueryInfo.sql[i]);
      }
      printf("\n");
    }

    printf("super table query info:\n");
    printf("sqlCount:       \033[33m%"PRIu64"\033[0m\n",
      g_queryInfo.superQueryInfo.sqlCount);

    if (g_queryInfo.superQueryInfo.sqlCount > 0) {
      printf("query interval: \033[33m%"PRIu64"\033[0m\n",
        g_queryInfo.superQueryInfo.queryInterval);
      printf("threadCnt:      \033[33m%d\033[0m\n",
        g_queryInfo.superQueryInfo.threadCnt);
      printf("childTblCount:  \033[33m%"PRIu64"\033[0m\n",
        g_queryInfo.superQueryInfo.childTblCount);
      printf("stable name:    \033[33m%s\033[0m\n",
        g_queryInfo.superQueryInfo.sTblName);
      printf("stb query times:\033[33m%"PRIu64"\033[0m\n",
        g_queryInfo.superQueryInfo.queryTimes);

      printf("mod:            \033[33m%s\033[0m\n",
        (g_queryInfo.superQueryInfo.asyncMode)?"async":"sync");
      printf("interval:       \033[33m%"PRIu64"\033[0m\n",
        g_queryInfo.superQueryInfo.subscribeInterval);
      printf("restart:        \033[33m%d\033[0m\n",
        g_queryInfo.superQueryInfo.subscribeRestart);
      printf("keepProgress:   \033[33m%d\033[0m\n",
        g_queryInfo.superQueryInfo.subscribeKeepProgress);

      for (int i = 0; i < g_queryInfo.superQueryInfo.sqlCount; i++) {
        printf("  sql[%d]: \033[33m%s\033[0m\n",
            i, g_queryInfo.superQueryInfo.sql[i]);
      }
      printf("\n");
    }
  }

  SHOW_PARSE_RESULT_END();
}

static char* formatTimestamp(char* buf, int64_t val, int precision) {
  time_t tt;
  if (precision == TSDB_TIME_PRECISION_MICRO) {
    tt = (time_t)(val / 1000000);
  } else {
    tt = (time_t)(val / 1000);
  }

/* comment out as it make testcases like select_with_tags.sim fail.
  but in windows, this may cause the call to localtime crash if tt < 0,
  need to find a better solution.
  if (tt < 0) {
    tt = 0;
  }
  */

#ifdef WINDOWS
  if (tt < 0) tt = 0;
#endif

  struct tm* ptm = localtime(&tt);
  size_t pos = strftime(buf, 32, "%Y-%m-%d %H:%M:%S", ptm);

  if (precision == TSDB_TIME_PRECISION_MICRO) {
    sprintf(buf + pos, ".%06d", (int)(val % 1000000));
  } else {
    sprintf(buf + pos, ".%03d", (int)(val % 1000));
  }

  return buf;
}

static void xDumpFieldToFile(FILE* fp, const char* val,
        TAOS_FIELD* field, int32_t length, int precision) {

  if (val == NULL) {
    fprintf(fp, "%s", TSDB_DATA_NULL_STR);
    return;
  }

  char buf[TSDB_MAX_BYTES_PER_ROW];
  switch (field->type) {
    case TSDB_DATA_TYPE_BOOL:
      fprintf(fp, "%d", ((((int32_t)(*((char *)val))) == 1) ? 1 : 0));
      break;
    case TSDB_DATA_TYPE_TINYINT:
      fprintf(fp, "%d", *((int8_t *)val));
      break;
    case TSDB_DATA_TYPE_SMALLINT:
      fprintf(fp, "%d", *((int16_t *)val));
      break;
    case TSDB_DATA_TYPE_INT:
      fprintf(fp, "%d", *((int32_t *)val));
      break;
    case TSDB_DATA_TYPE_BIGINT:
      fprintf(fp, "%" PRId64, *((int64_t *)val));
      break;
    case TSDB_DATA_TYPE_FLOAT:
      fprintf(fp, "%.5f", GET_FLOAT_VAL(val));
      break;
    case TSDB_DATA_TYPE_DOUBLE:
      fprintf(fp, "%.9f", GET_DOUBLE_VAL(val));
      break;
    case TSDB_DATA_TYPE_BINARY:
    case TSDB_DATA_TYPE_NCHAR:
      memcpy(buf, val, length);
      buf[length] = 0;
      fprintf(fp, "\'%s\'", buf);
      break;
    case TSDB_DATA_TYPE_TIMESTAMP:
      formatTimestamp(buf, *(int64_t*)val, precision);
      fprintf(fp, "'%s'", buf);
      break;
    default:
      break;
  }
}

static int xDumpResultToFile(const char* fname, TAOS_RES* tres) {
  TAOS_ROW row = taos_fetch_row(tres);
  if (row == NULL) {
    return 0;
  }

  FILE* fp = fopen(fname, "at");
  if (fp == NULL) {
    errorPrint("%s() LN%d, failed to open file: %s\n", __func__, __LINE__, fname);
    return -1;
  }

  int num_fields = taos_num_fields(tres);
  TAOS_FIELD *fields = taos_fetch_fields(tres);
  int precision = taos_result_precision(tres);

  for (int col = 0; col < num_fields; col++) {
    if (col > 0) {
      fprintf(fp, ",");
    }
    fprintf(fp, "%s", fields[col].name);
  }
  fputc('\n', fp);

  int numOfRows = 0;
  do {
    int32_t* length = taos_fetch_lengths(tres);
    for (int i = 0; i < num_fields; i++) {
      if (i > 0) {
        fputc(',', fp);
      }
      xDumpFieldToFile(fp, (const char*)row[i], fields +i, length[i], precision);
    }
    fputc('\n', fp);

    numOfRows++;
    row = taos_fetch_row(tres);
  } while( row != NULL);

  fclose(fp);

  return numOfRows;
}

static int getDbFromServer(TAOS * taos, SDbInfo** dbInfos) {
  TAOS_RES * res;
  TAOS_ROW row = NULL;
  int count = 0;

  res = taos_query(taos, "show databases;");
  int32_t code = taos_errno(res);

  if (code != 0) {
    errorPrint( "failed to run <show databases>, reason: %s\n", taos_errstr(res));
    return -1;
  }

  TAOS_FIELD *fields = taos_fetch_fields(res);

  while((row = taos_fetch_row(res)) != NULL) {
    // sys database name : 'log'
    if (strncasecmp(row[TSDB_SHOW_DB_NAME_INDEX], "log",
                fields[TSDB_SHOW_DB_NAME_INDEX].bytes) == 0) {
      continue;
    }

    dbInfos[count] = (SDbInfo *)calloc(1, sizeof(SDbInfo));
    if (dbInfos[count] == NULL) {
      errorPrint( "failed to allocate memory for some dbInfo[%d]\n", count);
      return -1;
    }

    tstrncpy(dbInfos[count]->name, (char *)row[TSDB_SHOW_DB_NAME_INDEX],
            fields[TSDB_SHOW_DB_NAME_INDEX].bytes);
    formatTimestamp(dbInfos[count]->create_time,
            *(int64_t*)row[TSDB_SHOW_DB_CREATED_TIME_INDEX],
            TSDB_TIME_PRECISION_MILLI);
    dbInfos[count]->ntables = *((int32_t *)row[TSDB_SHOW_DB_NTABLES_INDEX]);
    dbInfos[count]->vgroups = *((int32_t *)row[TSDB_SHOW_DB_VGROUPS_INDEX]);
    dbInfos[count]->replica = *((int16_t *)row[TSDB_SHOW_DB_REPLICA_INDEX]);
    dbInfos[count]->quorum = *((int16_t *)row[TSDB_SHOW_DB_QUORUM_INDEX]);
    dbInfos[count]->days = *((int16_t *)row[TSDB_SHOW_DB_DAYS_INDEX]);

    tstrncpy(dbInfos[count]->keeplist, (char *)row[TSDB_SHOW_DB_KEEP_INDEX],
            fields[TSDB_SHOW_DB_KEEP_INDEX].bytes);
    dbInfos[count]->cache = *((int32_t *)row[TSDB_SHOW_DB_CACHE_INDEX]);
    dbInfos[count]->blocks = *((int32_t *)row[TSDB_SHOW_DB_BLOCKS_INDEX]);
    dbInfos[count]->minrows = *((int32_t *)row[TSDB_SHOW_DB_MINROWS_INDEX]);
    dbInfos[count]->maxrows = *((int32_t *)row[TSDB_SHOW_DB_MAXROWS_INDEX]);
    dbInfos[count]->wallevel = *((int8_t *)row[TSDB_SHOW_DB_WALLEVEL_INDEX]);
    dbInfos[count]->fsync = *((int32_t *)row[TSDB_SHOW_DB_FSYNC_INDEX]);
    dbInfos[count]->comp = (int8_t)(*((int8_t *)row[TSDB_SHOW_DB_COMP_INDEX]));
    dbInfos[count]->cachelast =
      (int8_t)(*((int8_t *)row[TSDB_SHOW_DB_CACHELAST_INDEX]));

    tstrncpy(dbInfos[count]->precision,
            (char *)row[TSDB_SHOW_DB_PRECISION_INDEX],
            fields[TSDB_SHOW_DB_PRECISION_INDEX].bytes);
    dbInfos[count]->update = *((int8_t *)row[TSDB_SHOW_DB_UPDATE_INDEX]);
    tstrncpy(dbInfos[count]->status, (char *)row[TSDB_SHOW_DB_STATUS_INDEX],
            fields[TSDB_SHOW_DB_STATUS_INDEX].bytes);

    count++;
    if (count > MAX_DATABASE_COUNT) {
      errorPrint("%s() LN%d, The database count overflow than %d\n",
         __func__, __LINE__, MAX_DATABASE_COUNT);
      break;
    }
  }

  return count;
}

static void printfDbInfoForQueryToFile(
        char* filename, SDbInfo* dbInfos, int index) {

  if (filename[0] == 0)
      return;

  FILE *fp = fopen(filename, "at");
  if (fp == NULL) {
    errorPrint( "failed to open file: %s\n", filename);
    return;
  }

  fprintf(fp, "================ database[%d] ================\n", index);
  fprintf(fp, "name: %s\n", dbInfos->name);
  fprintf(fp, "created_time: %s\n", dbInfos->create_time);
  fprintf(fp, "ntables: %d\n", dbInfos->ntables);
  fprintf(fp, "vgroups: %d\n", dbInfos->vgroups);
  fprintf(fp, "replica: %d\n", dbInfos->replica);
  fprintf(fp, "quorum: %d\n", dbInfos->quorum);
  fprintf(fp, "days: %d\n", dbInfos->days);
  fprintf(fp, "keep0,keep1,keep(D): %s\n", dbInfos->keeplist);
  fprintf(fp, "cache(MB): %d\n", dbInfos->cache);
  fprintf(fp, "blocks: %d\n", dbInfos->blocks);
  fprintf(fp, "minrows: %d\n", dbInfos->minrows);
  fprintf(fp, "maxrows: %d\n", dbInfos->maxrows);
  fprintf(fp, "wallevel: %d\n", dbInfos->wallevel);
  fprintf(fp, "fsync: %d\n", dbInfos->fsync);
  fprintf(fp, "comp: %d\n", dbInfos->comp);
  fprintf(fp, "cachelast: %d\n", dbInfos->cachelast);
  fprintf(fp, "precision: %s\n", dbInfos->precision);
  fprintf(fp, "update: %d\n", dbInfos->update);
  fprintf(fp, "status: %s\n", dbInfos->status);
  fprintf(fp, "\n");

  fclose(fp);
}

static void printfQuerySystemInfo(TAOS * taos) {
  char filename[MAX_QUERY_SQL_LENGTH+1] = {0};
  char buffer[MAX_QUERY_SQL_LENGTH+1] = {0};
  TAOS_RES* res;

  time_t t;
  struct tm* lt;
  time(&t);
  lt = localtime(&t);
  snprintf(filename, MAX_QUERY_SQL_LENGTH, "querySystemInfo-%d-%d-%d %d:%d:%d",
          lt->tm_year+1900, lt->tm_mon, lt->tm_mday, lt->tm_hour, lt->tm_min,
          lt->tm_sec);

  // show variables
  res = taos_query(taos, "show variables;");
  //appendResultToFile(res, filename);
  xDumpResultToFile(filename, res);

  // show dnodes
  res = taos_query(taos, "show dnodes;");
  xDumpResultToFile(filename, res);
  //appendResultToFile(res, filename);

  // show databases
  res = taos_query(taos, "show databases;");
  SDbInfo** dbInfos = (SDbInfo **)calloc(MAX_DATABASE_COUNT, sizeof(SDbInfo *));
  if (dbInfos == NULL) {
    errorPrint("%s() LN%d, failed to allocate memory\n", __func__, __LINE__);
    return;
  }
  int dbCount = getDbFromServer(taos, dbInfos);
  if (dbCount <= 0) {
      free(dbInfos);
      return;
  }

  for (int i = 0; i < dbCount; i++) {
    // printf database info
    printfDbInfoForQueryToFile(filename, dbInfos[i], i);

    // show db.vgroups
    snprintf(buffer, MAX_QUERY_SQL_LENGTH, "show %s.vgroups;", dbInfos[i]->name);
    res = taos_query(taos, buffer);
    xDumpResultToFile(filename, res);

    // show db.stables
    snprintf(buffer, MAX_QUERY_SQL_LENGTH, "show %s.stables;", dbInfos[i]->name);
    res = taos_query(taos, buffer);
    xDumpResultToFile(filename, res);

    free(dbInfos[i]);
  }

  free(dbInfos);
}

static int postProceSql(char *host, struct sockaddr_in *pServAddr, uint16_t port,
        char* sqlstr, char *resultFile)
{
    char *req_fmt = "POST %s HTTP/1.1\r\nHost: %s:%d\r\nAccept: */*\r\nAuthorization: Basic %s\r\nContent-Length: %d\r\nContent-Type: application/x-www-form-urlencoded\r\n\r\n%s";

    char *url = "/rest/sql";

    int bytes, sent, received, req_str_len, resp_len;
    char *request_buf;
    char response_buf[RESP_BUF_LEN];
    uint16_t rest_port = port + TSDB_PORT_HTTP;

    int req_buf_len = strlen(sqlstr) + REQ_EXTRA_BUF_LEN;

    request_buf = malloc(req_buf_len);
    if (NULL == request_buf) {
      errorPrint("%s", "ERROR, cannot allocate memory.\n");
      exit(EXIT_FAILURE);
    }

    char userpass_buf[INPUT_BUF_LEN];
    int mod_table[] = {0, 2, 1};

    static char base64[] = {'A', 'B', 'C', 'D', 'E', 'F', 'G', 'H',
      'I', 'J', 'K', 'L', 'M', 'N', 'O', 'P',
      'Q', 'R', 'S', 'T', 'U', 'V', 'W', 'X',
      'Y', 'Z', 'a', 'b', 'c', 'd', 'e', 'f',
      'g', 'h', 'i', 'j', 'k', 'l', 'm', 'n',
      'o', 'p', 'q', 'r', 's', 't', 'u', 'v',
      'w', 'x', 'y', 'z', '0', '1', '2', '3',
      '4', '5', '6', '7', '8', '9', '+', '/'};

    snprintf(userpass_buf, INPUT_BUF_LEN, "%s:%s",
        g_Dbs.user, g_Dbs.password);
    size_t userpass_buf_len = strlen(userpass_buf);
    size_t encoded_len = 4 * ((userpass_buf_len +2) / 3);

    char base64_buf[INPUT_BUF_LEN];
#ifdef WINDOWS
    WSADATA wsaData;
    WSAStartup(MAKEWORD(2, 2), &wsaData);
    SOCKET sockfd;
#else
    int sockfd;
#endif
    sockfd = socket(AF_INET, SOCK_STREAM, 0);
    if (sockfd < 0) {
#ifdef WINDOWS
        errorPrint( "Could not create socket : %d" , WSAGetLastError());
#endif
        debugPrint("%s() LN%d, sockfd=%d\n", __func__, __LINE__, sockfd);
        free(request_buf);
        ERROR_EXIT("ERROR opening socket");
    }

    int retConn = connect(sockfd, (struct sockaddr *)pServAddr, sizeof(struct sockaddr));
    debugPrint("%s() LN%d connect() return %d\n", __func__, __LINE__, retConn);
    if (retConn < 0) {
        free(request_buf);
        ERROR_EXIT("ERROR connecting");
    }

    memset(base64_buf, 0, INPUT_BUF_LEN);

    for (int n = 0, m = 0; n < userpass_buf_len;) {
      uint32_t oct_a = n < userpass_buf_len ?
        (unsigned char) userpass_buf[n++]:0;
      uint32_t oct_b = n < userpass_buf_len ?
        (unsigned char) userpass_buf[n++]:0;
      uint32_t oct_c = n < userpass_buf_len ?
        (unsigned char) userpass_buf[n++]:0;
      uint32_t triple = (oct_a << 0x10) + (oct_b << 0x08) + oct_c;

      base64_buf[m++] = base64[(triple >> 3* 6) & 0x3f];
      base64_buf[m++] = base64[(triple >> 2* 6) & 0x3f];
      base64_buf[m++] = base64[(triple >> 1* 6) & 0x3f];
      base64_buf[m++] = base64[(triple >> 0* 6) & 0x3f];
    }

    for (int l = 0; l < mod_table[userpass_buf_len % 3]; l++)
      base64_buf[encoded_len - 1 - l] = '=';

    debugPrint("%s() LN%d: auth string base64 encoded: %s\n",
            __func__, __LINE__, base64_buf);
    char *auth = base64_buf;

    int r = snprintf(request_buf,
            req_buf_len,
            req_fmt, url, host, rest_port,
            auth, strlen(sqlstr), sqlstr);
    if (r >= req_buf_len) {
        free(request_buf);
        ERROR_EXIT("ERROR too long request");
    }
    verbosePrint("%s() LN%d: Request:\n%s\n", __func__, __LINE__, request_buf);

    req_str_len = strlen(request_buf);
    sent = 0;
    do {
#ifdef WINDOWS
        bytes = send(sockfd, request_buf + sent, req_str_len - sent, 0);
#else
        bytes = write(sockfd, request_buf + sent, req_str_len - sent);
#endif
        if (bytes < 0)
            ERROR_EXIT("ERROR writing message to socket");
        if (bytes == 0)
            break;
        sent+=bytes;
    } while(sent < req_str_len);

    memset(response_buf, 0, RESP_BUF_LEN);
    resp_len = sizeof(response_buf) - 1;
    received = 0;
    do {
#ifdef WINDOWS
        bytes = recv(sockfd, response_buf + received, resp_len - received, 0);
#else
        bytes = read(sockfd, response_buf + received, resp_len - received);
#endif
        if (bytes < 0) {
            free(request_buf);
            ERROR_EXIT("ERROR reading response from socket");
        }
        if (bytes == 0)
            break;
        received += bytes;
    } while(received < resp_len);

    if (received == resp_len) {
        free(request_buf);
        ERROR_EXIT("ERROR storing complete response from socket");
    }

    response_buf[RESP_BUF_LEN - 1] = '\0';
    printf("Response:\n%s\n", response_buf);

    if (resultFile) {
       appendResultBufToFile(response_buf, resultFile);
    }

    free(request_buf);
#ifdef WINDOWS
    closesocket(sockfd);
    WSACleanup();
#else
    close(sockfd);
#endif

    return 0;
}

static char* getTagValueFromTagSample(SSuperTable* stbInfo, int tagUsePos) {
  char*  dataBuf = (char*)calloc(TSDB_MAX_SQL_LEN+1, 1);
  if (NULL == dataBuf) {
    errorPrint("%s() LN%d, calloc failed! size:%d\n",
        __func__, __LINE__, TSDB_MAX_SQL_LEN+1);
    return NULL;
  }

  int    dataLen = 0;
  dataLen += snprintf(dataBuf + dataLen, TSDB_MAX_SQL_LEN - dataLen,
          "(%s)", stbInfo->tagDataBuf + stbInfo->lenOfTagOfOneRow * tagUsePos);

  return dataBuf;
}

static char* generateTagVaulesForStb(SSuperTable* stbInfo, int32_t tableSeq) {
  char*  dataBuf = (char*)calloc(TSDB_MAX_SQL_LEN+1, 1);
  if (NULL == dataBuf) {
    printf("calloc failed! size:%d\n", TSDB_MAX_SQL_LEN+1);
    return NULL;
  }

  int    dataLen = 0;
  dataLen += snprintf(dataBuf + dataLen, TSDB_MAX_SQL_LEN - dataLen, "(");
  for (int i = 0; i < stbInfo->tagCount; i++) {
    if ((0 == strncasecmp(stbInfo->tags[i].dataType, "binary", strlen("binary")))
            || (0 == strncasecmp(stbInfo->tags[i].dataType, "nchar", strlen("nchar")))) {
      if (stbInfo->tags[i].dataLen > TSDB_MAX_BINARY_LEN) {
        printf("binary or nchar length overflow, max size:%u\n",
                (uint32_t)TSDB_MAX_BINARY_LEN);
        tmfree(dataBuf);
        return NULL;
      }

      int tagBufLen = stbInfo->tags[i].dataLen + 1;
      char* buf = (char*)calloc(tagBufLen, 1);
      if (NULL == buf) {
        printf("calloc failed! size:%d\n", stbInfo->tags[i].dataLen);
        tmfree(dataBuf);
        return NULL;
      }

      if (tableSeq % 2) {
        tstrncpy(buf, "beijing", tagBufLen);
      } else {
        tstrncpy(buf, "shanghai", tagBufLen);
      }
      //rand_string(buf, stbInfo->tags[i].dataLen);
      dataLen += snprintf(dataBuf + dataLen, TSDB_MAX_SQL_LEN - dataLen,
              "\'%s\', ", buf);
      tmfree(buf);
    } else if (0 == strncasecmp(stbInfo->tags[i].dataType,
                "int", strlen("int"))) {
      dataLen += snprintf(dataBuf + dataLen, TSDB_MAX_SQL_LEN - dataLen,
              "%d, ", tableSeq);
    } else if (0 == strncasecmp(stbInfo->tags[i].dataType,
                "bigint", strlen("bigint"))) {
      dataLen += snprintf(dataBuf + dataLen, TSDB_MAX_SQL_LEN - dataLen,
              "%"PRId64", ", rand_bigint());
    }  else if (0 == strncasecmp(stbInfo->tags[i].dataType,
                "float", strlen("float"))) {
      dataLen += snprintf(dataBuf + dataLen, TSDB_MAX_SQL_LEN - dataLen,
              "%f, ", rand_float());
    }  else if (0 == strncasecmp(stbInfo->tags[i].dataType,
                "double", strlen("double"))) {
      dataLen += snprintf(dataBuf + dataLen, TSDB_MAX_SQL_LEN - dataLen,
              "%f, ", rand_double());
    }  else if (0 == strncasecmp(stbInfo->tags[i].dataType,
                "smallint", strlen("smallint"))) {
      dataLen += snprintf(dataBuf + dataLen, TSDB_MAX_SQL_LEN - dataLen,
              "%d, ", rand_smallint());
    }  else if (0 == strncasecmp(stbInfo->tags[i].dataType,
                "tinyint", strlen("tinyint"))) {
      dataLen += snprintf(dataBuf + dataLen, TSDB_MAX_SQL_LEN - dataLen,
              "%d, ", rand_tinyint());
    }  else if (0 == strncasecmp(stbInfo->tags[i].dataType,
                "bool", strlen("bool"))) {
      dataLen += snprintf(dataBuf + dataLen, TSDB_MAX_SQL_LEN - dataLen,
              "%d, ", rand_bool());
    }  else if (0 == strncasecmp(stbInfo->tags[i].dataType,
                "timestamp", strlen("timestamp"))) {
      dataLen += snprintf(dataBuf + dataLen, TSDB_MAX_SQL_LEN - dataLen,
              "%"PRId64", ", rand_bigint());
    }  else {
      printf("No support data type: %s\n", stbInfo->tags[i].dataType);
      tmfree(dataBuf);
      return NULL;
    }
  }

  dataLen -= 2;
  dataLen += snprintf(dataBuf + dataLen, TSDB_MAX_SQL_LEN - dataLen, ")");
  return dataBuf;
}

static int calcRowLen(SSuperTable*  superTbls) {
  int colIndex;
  int  lenOfOneRow = 0;

  for (colIndex = 0; colIndex < superTbls->columnCount; colIndex++) {
    char* dataType = superTbls->columns[colIndex].dataType;

    if (strcasecmp(dataType, "BINARY") == 0) {
      lenOfOneRow += superTbls->columns[colIndex].dataLen + 3;
    } else if (strcasecmp(dataType, "NCHAR") == 0) {
      lenOfOneRow += superTbls->columns[colIndex].dataLen + 3;
    } else if (strcasecmp(dataType, "INT") == 0)  {
      lenOfOneRow += 11;
    } else if (strcasecmp(dataType, "BIGINT") == 0)  {
      lenOfOneRow += 21;
    } else if (strcasecmp(dataType, "SMALLINT") == 0)  {
      lenOfOneRow += 6;
    } else if (strcasecmp(dataType, "TINYINT") == 0)  {
      lenOfOneRow += 4;
    } else if (strcasecmp(dataType, "BOOL") == 0)  {
      lenOfOneRow += 6;
    } else if (strcasecmp(dataType, "FLOAT") == 0) {
      lenOfOneRow += 22;
    } else if (strcasecmp(dataType, "DOUBLE") == 0) {
      lenOfOneRow += 42;
    }  else if (strcasecmp(dataType, "TIMESTAMP") == 0) {
      lenOfOneRow += 21;
    } else {
      printf("get error data type : %s\n", dataType);
      exit(-1);
    }
  }

  superTbls->lenOfOneRow = lenOfOneRow + 20; // timestamp

  int tagIndex;
  int lenOfTagOfOneRow = 0;
  for (tagIndex = 0; tagIndex < superTbls->tagCount; tagIndex++) {
    char* dataType = superTbls->tags[tagIndex].dataType;

    if (strcasecmp(dataType, "BINARY") == 0) {
      lenOfTagOfOneRow += superTbls->tags[tagIndex].dataLen + 3;
    } else if (strcasecmp(dataType, "NCHAR") == 0) {
      lenOfTagOfOneRow += superTbls->tags[tagIndex].dataLen + 3;
    } else if (strcasecmp(dataType, "INT") == 0)  {
      lenOfTagOfOneRow += superTbls->tags[tagIndex].dataLen + 11;
    } else if (strcasecmp(dataType, "BIGINT") == 0)  {
      lenOfTagOfOneRow += superTbls->tags[tagIndex].dataLen + 21;
    } else if (strcasecmp(dataType, "SMALLINT") == 0)  {
      lenOfTagOfOneRow += superTbls->tags[tagIndex].dataLen + 6;
    } else if (strcasecmp(dataType, "TINYINT") == 0)  {
      lenOfTagOfOneRow += superTbls->tags[tagIndex].dataLen + 4;
    } else if (strcasecmp(dataType, "BOOL") == 0)  {
      lenOfTagOfOneRow += superTbls->tags[tagIndex].dataLen + 6;
    } else if (strcasecmp(dataType, "FLOAT") == 0) {
      lenOfTagOfOneRow += superTbls->tags[tagIndex].dataLen + 22;
    } else if (strcasecmp(dataType, "DOUBLE") == 0) {
      lenOfTagOfOneRow += superTbls->tags[tagIndex].dataLen + 42;
    } else {
      printf("get error tag type : %s\n", dataType);
      exit(-1);
    }
  }

  superTbls->lenOfTagOfOneRow = lenOfTagOfOneRow;

  return 0;
}


static int getChildNameOfSuperTableWithLimitAndOffset(TAOS * taos,
        char* dbName, char* sTblName, char** childTblNameOfSuperTbl,
        uint64_t* childTblCountOfSuperTbl, int64_t limit, uint64_t offset) {

  char command[BUFFER_SIZE] = "\0";
  char limitBuf[100] = "\0";

  TAOS_RES * res;
  TAOS_ROW row = NULL;

  char* childTblName = *childTblNameOfSuperTbl;

  if (offset >= 0) {
    snprintf(limitBuf, 100, " limit %"PRId64" offset %"PRIu64"",
            limit, offset);
  }

  //get all child table name use cmd: select tbname from superTblName;
  snprintf(command, BUFFER_SIZE, "select tbname from %s.%s %s",
          dbName, sTblName, limitBuf);

  res = taos_query(taos, command);
  int32_t code = taos_errno(res);
  if (code != 0) {
    taos_free_result(res);
    taos_close(taos);
    errorPrint("%s() LN%d, failed to run command %s\n",
           __func__, __LINE__, command);
    exit(-1);
  }

  int childTblCount = (limit < 0)?10000:limit;
  int count = 0;
  if (childTblName == NULL) {
    childTblName = (char*)calloc(1, childTblCount * TSDB_TABLE_NAME_LEN);
    if (NULL ==  childTblName) {
    taos_free_result(res);
        taos_close(taos);
        errorPrint("%s() LN%d, failed to allocate memory!\n", __func__, __LINE__);
        exit(-1);
    }
  }

  char* pTblName = childTblName;
  while((row = taos_fetch_row(res)) != NULL) {
    int32_t* len = taos_fetch_lengths(res);
    tstrncpy(pTblName, (char *)row[0], len[0]+1);
    //printf("==== sub table name: %s\n", pTblName);
    count++;
    if (count >= childTblCount - 1) {
      char *tmp = realloc(childTblName,
              (size_t)childTblCount*1.5*TSDB_TABLE_NAME_LEN+1);
      if (tmp != NULL) {
        childTblName = tmp;
        childTblCount = (int)(childTblCount*1.5);
        memset(childTblName + count*TSDB_TABLE_NAME_LEN, 0,
                (size_t)((childTblCount-count)*TSDB_TABLE_NAME_LEN));
      } else {
        // exit, if allocate more memory failed
        errorPrint("%s() LN%d, realloc fail for save child table name of %s.%s\n",
               __func__, __LINE__, dbName, sTblName);
        tmfree(childTblName);
        taos_free_result(res);
        taos_close(taos);
        exit(-1);
      }
    }
    pTblName = childTblName + count * TSDB_TABLE_NAME_LEN;
  }

  *childTblCountOfSuperTbl = count;
  *childTblNameOfSuperTbl  = childTblName;

  taos_free_result(res);
  return 0;
}

static int getAllChildNameOfSuperTable(TAOS * taos, char* dbName,
        char* sTblName, char** childTblNameOfSuperTbl,
        uint64_t* childTblCountOfSuperTbl) {

    return getChildNameOfSuperTableWithLimitAndOffset(taos, dbName, sTblName,
            childTblNameOfSuperTbl, childTblCountOfSuperTbl,
            -1, 0);
}

static int getSuperTableFromServer(TAOS * taos, char* dbName,
        SSuperTable*  superTbls) {

  char command[BUFFER_SIZE] = "\0";
  TAOS_RES * res;
  TAOS_ROW row = NULL;
  int count = 0;

  //get schema use cmd: describe superTblName;
  snprintf(command, BUFFER_SIZE, "describe %s.%s", dbName, superTbls->sTblName);
  res = taos_query(taos, command);
  int32_t code = taos_errno(res);
  if (code != 0) {
    printf("failed to run command %s\n", command);
    taos_free_result(res);
    return -1;
  }

  int tagIndex = 0;
  int columnIndex = 0;
  TAOS_FIELD *fields = taos_fetch_fields(res);
  while((row = taos_fetch_row(res)) != NULL) {
    if (0 == count) {
      count++;
      continue;
    }

    if (strcmp((char *)row[TSDB_DESCRIBE_METRIC_NOTE_INDEX], "TAG") == 0) {
      tstrncpy(superTbls->tags[tagIndex].field,
              (char *)row[TSDB_DESCRIBE_METRIC_FIELD_INDEX],
              fields[TSDB_DESCRIBE_METRIC_FIELD_INDEX].bytes);
      tstrncpy(superTbls->tags[tagIndex].dataType,
              (char *)row[TSDB_DESCRIBE_METRIC_TYPE_INDEX],
              fields[TSDB_DESCRIBE_METRIC_TYPE_INDEX].bytes);
      superTbls->tags[tagIndex].dataLen =
          *((int *)row[TSDB_DESCRIBE_METRIC_LENGTH_INDEX]);
      tstrncpy(superTbls->tags[tagIndex].note,
              (char *)row[TSDB_DESCRIBE_METRIC_NOTE_INDEX],
              fields[TSDB_DESCRIBE_METRIC_NOTE_INDEX].bytes);
      tagIndex++;
    } else {
      tstrncpy(superTbls->columns[columnIndex].field,
              (char *)row[TSDB_DESCRIBE_METRIC_FIELD_INDEX],
              fields[TSDB_DESCRIBE_METRIC_FIELD_INDEX].bytes);
      tstrncpy(superTbls->columns[columnIndex].dataType,
              (char *)row[TSDB_DESCRIBE_METRIC_TYPE_INDEX],
              fields[TSDB_DESCRIBE_METRIC_TYPE_INDEX].bytes);
      superTbls->columns[columnIndex].dataLen =
          *((int *)row[TSDB_DESCRIBE_METRIC_LENGTH_INDEX]);
      tstrncpy(superTbls->columns[columnIndex].note,
              (char *)row[TSDB_DESCRIBE_METRIC_NOTE_INDEX],
              fields[TSDB_DESCRIBE_METRIC_NOTE_INDEX].bytes);
      columnIndex++;
    }
    count++;
  }

  superTbls->columnCount = columnIndex;
  superTbls->tagCount    = tagIndex;
  taos_free_result(res);

  calcRowLen(superTbls);

/*
  if (TBL_ALREADY_EXISTS == superTbls->childTblExists) {
    //get all child table name use cmd: select tbname from superTblName;
    int childTblCount = 10000;
    superTbls->childTblName = (char*)calloc(1, childTblCount * TSDB_TABLE_NAME_LEN);
    if (superTbls->childTblName == NULL) {
      errorPrint("%s() LN%d, alloc memory failed!\n", __func__, __LINE__);
      return -1;
    }
    getAllChildNameOfSuperTable(taos, dbName,
            superTbls->sTblName,
            &superTbls->childTblName,
            &superTbls->childTblCount);
  }
  */
  return 0;
}

static int createSuperTable(
        TAOS * taos, char* dbName,
        SSuperTable*  superTbl) {

  char command[BUFFER_SIZE] = "\0";

  char cols[STRING_LEN] = "\0";
  int colIndex;
  int len = 0;

  int  lenOfOneRow = 0;

  if (superTbl->columnCount == 0) {
    errorPrint("%s() LN%d, super table column count is %d\n",
            __func__, __LINE__, superTbl->columnCount);
    return -1;
  }

  for (colIndex = 0; colIndex < superTbl->columnCount; colIndex++) {
    char* dataType = superTbl->columns[colIndex].dataType;

    if (strcasecmp(dataType, "BINARY") == 0) {
      len += snprintf(cols + len, STRING_LEN - len,
          ", col%d %s(%d)", colIndex, "BINARY",
          superTbl->columns[colIndex].dataLen);
      lenOfOneRow += superTbl->columns[colIndex].dataLen + 3;
    } else if (strcasecmp(dataType, "NCHAR") == 0) {
      len += snprintf(cols + len, STRING_LEN - len,
          ", col%d %s(%d)", colIndex, "NCHAR",
          superTbl->columns[colIndex].dataLen);
      lenOfOneRow += superTbl->columns[colIndex].dataLen + 3;
    } else if (strcasecmp(dataType, "INT") == 0)  {
      len += snprintf(cols + len, STRING_LEN - len, ", col%d %s", colIndex, "INT");
      lenOfOneRow += 11;
    } else if (strcasecmp(dataType, "BIGINT") == 0)  {
      len += snprintf(cols + len, STRING_LEN - len, ", col%d %s", colIndex, "BIGINT");
      lenOfOneRow += 21;
    } else if (strcasecmp(dataType, "SMALLINT") == 0)  {
      len += snprintf(cols + len, STRING_LEN - len, ", col%d %s", colIndex, "SMALLINT");
      lenOfOneRow += 6;
    } else if (strcasecmp(dataType, "TINYINT") == 0)  {
      len += snprintf(cols + len, STRING_LEN - len, ", col%d %s", colIndex, "TINYINT");
      lenOfOneRow += 4;
    } else if (strcasecmp(dataType, "BOOL") == 0)  {
      len += snprintf(cols + len, STRING_LEN - len, ", col%d %s", colIndex, "BOOL");
      lenOfOneRow += 6;
    } else if (strcasecmp(dataType, "FLOAT") == 0) {
      len += snprintf(cols + len, STRING_LEN - len, ", col%d %s", colIndex, "FLOAT");
      lenOfOneRow += 22;
    } else if (strcasecmp(dataType, "DOUBLE") == 0) {
      len += snprintf(cols + len, STRING_LEN - len, ", col%d %s", colIndex, "DOUBLE");
      lenOfOneRow += 42;
    }  else if (strcasecmp(dataType, "TIMESTAMP") == 0) {
      len += snprintf(cols + len, STRING_LEN - len, ", col%d %s", colIndex, "TIMESTAMP");
      lenOfOneRow += 21;
    } else {
      taos_close(taos);
      errorPrint("%s() LN%d, config error data type : %s\n",
         __func__, __LINE__, dataType);
      exit(-1);
    }
  }

  superTbl->lenOfOneRow = lenOfOneRow + 20; // timestamp
  //printf("%s.%s column count:%d, column length:%d\n\n", g_Dbs.db[i].dbName, g_Dbs.db[i].superTbl[j].sTblName, g_Dbs.db[i].superTbl[j].columnCount, lenOfOneRow);

  // save for creating child table
  superTbl->colsOfCreateChildTable = (char*)calloc(len+20, 1);
  if (NULL == superTbl->colsOfCreateChildTable) {
    errorPrint("%s() LN%d, Failed when calloc, size:%d",
           __func__, __LINE__, len+1);
    taos_close(taos);
    exit(-1);
  }

  snprintf(superTbl->colsOfCreateChildTable, len+20, "(ts timestamp%s)", cols);
  verbosePrint("%s() LN%d: %s\n",
      __func__, __LINE__, superTbl->colsOfCreateChildTable);

  if (superTbl->tagCount == 0) {
    errorPrint("%s() LN%d, super table tag count is %d\n",
            __func__, __LINE__, superTbl->tagCount);
    return -1;
  }

  char tags[STRING_LEN] = "\0";
  int tagIndex;
  len = 0;

  int lenOfTagOfOneRow = 0;
  len += snprintf(tags + len, STRING_LEN - len, "(");
  for (tagIndex = 0; tagIndex < superTbl->tagCount; tagIndex++) {
    char* dataType = superTbl->tags[tagIndex].dataType;

    if (strcasecmp(dataType, "BINARY") == 0) {
      len += snprintf(tags + len, STRING_LEN - len, "t%d %s(%d), ", tagIndex,
              "BINARY", superTbl->tags[tagIndex].dataLen);
      lenOfTagOfOneRow += superTbl->tags[tagIndex].dataLen + 3;
    } else if (strcasecmp(dataType, "NCHAR") == 0) {
      len += snprintf(tags + len, STRING_LEN - len, "t%d %s(%d), ", tagIndex,
              "NCHAR", superTbl->tags[tagIndex].dataLen);
      lenOfTagOfOneRow += superTbl->tags[tagIndex].dataLen + 3;
    } else if (strcasecmp(dataType, "INT") == 0)  {
      len += snprintf(tags + len, STRING_LEN - len, "t%d %s, ", tagIndex,
              "INT");
      lenOfTagOfOneRow += superTbl->tags[tagIndex].dataLen + 11;
    } else if (strcasecmp(dataType, "BIGINT") == 0)  {
      len += snprintf(tags + len, STRING_LEN - len, "t%d %s, ", tagIndex,
              "BIGINT");
      lenOfTagOfOneRow += superTbl->tags[tagIndex].dataLen + 21;
    } else if (strcasecmp(dataType, "SMALLINT") == 0)  {
      len += snprintf(tags + len, STRING_LEN - len, "t%d %s, ", tagIndex,
              "SMALLINT");
      lenOfTagOfOneRow += superTbl->tags[tagIndex].dataLen + 6;
    } else if (strcasecmp(dataType, "TINYINT") == 0)  {
      len += snprintf(tags + len, STRING_LEN - len, "t%d %s, ", tagIndex,
              "TINYINT");
      lenOfTagOfOneRow += superTbl->tags[tagIndex].dataLen + 4;
    } else if (strcasecmp(dataType, "BOOL") == 0)  {
      len += snprintf(tags + len, STRING_LEN - len, "t%d %s, ", tagIndex,
              "BOOL");
      lenOfTagOfOneRow += superTbl->tags[tagIndex].dataLen + 6;
    } else if (strcasecmp(dataType, "FLOAT") == 0) {
      len += snprintf(tags + len, STRING_LEN - len, "t%d %s, ", tagIndex,
              "FLOAT");
      lenOfTagOfOneRow += superTbl->tags[tagIndex].dataLen + 22;
    } else if (strcasecmp(dataType, "DOUBLE") == 0) {
      len += snprintf(tags + len, STRING_LEN - len, "t%d %s, ", tagIndex,
              "DOUBLE");
      lenOfTagOfOneRow += superTbl->tags[tagIndex].dataLen + 42;
    } else {
      taos_close(taos);
      errorPrint("%s() LN%d, config error tag type : %s\n",
         __func__, __LINE__, dataType);
      exit(-1);
    }
  }

  len -= 2;
  len += snprintf(tags + len, STRING_LEN - len, ")");

  superTbl->lenOfTagOfOneRow = lenOfTagOfOneRow;

  snprintf(command, BUFFER_SIZE,
          "create table if not exists %s.%s (ts timestamp%s) tags %s",
          dbName, superTbl->sTblName, cols, tags);
  verbosePrint("%s() LN%d: %s\n", __func__, __LINE__, command);

  if (0 != queryDbExec(taos, command, NO_INSERT_TYPE, false)) {
      errorPrint( "create supertable %s failed!\n\n",
              superTbl->sTblName);
      return -1;
  }
  debugPrint("create supertable %s success!\n\n", superTbl->sTblName);
  return 0;
}

static int createDatabasesAndStables() {
  TAOS * taos = NULL;
  int    ret = 0;
  taos = taos_connect(g_Dbs.host, g_Dbs.user, g_Dbs.password, NULL, g_Dbs.port);
  if (taos == NULL) {
    errorPrint( "Failed to connect to TDengine, reason:%s\n", taos_errstr(NULL));
    return -1;
  }
  char command[BUFFER_SIZE] = "\0";

  for (int i = 0; i < g_Dbs.dbCount; i++) {
    if (g_Dbs.db[i].drop) {
      sprintf(command, "drop database if exists %s;", g_Dbs.db[i].dbName);
      verbosePrint("%s() %d command: %s\n", __func__, __LINE__, command);
      if (0 != queryDbExec(taos, command, NO_INSERT_TYPE, false)) {
        taos_close(taos);
        return -1;
      }

      int dataLen = 0;
      dataLen += snprintf(command + dataLen,
          BUFFER_SIZE - dataLen, "create database if not exists %s", g_Dbs.db[i].dbName);

      if (g_Dbs.db[i].dbCfg.blocks > 0) {
        dataLen += snprintf(command + dataLen,
            BUFFER_SIZE - dataLen, " blocks %d", g_Dbs.db[i].dbCfg.blocks);
      }
      if (g_Dbs.db[i].dbCfg.cache > 0) {
        dataLen += snprintf(command + dataLen,
            BUFFER_SIZE - dataLen, " cache %d", g_Dbs.db[i].dbCfg.cache);
      }
      if (g_Dbs.db[i].dbCfg.days > 0) {
        dataLen += snprintf(command + dataLen,
            BUFFER_SIZE - dataLen, " days %d", g_Dbs.db[i].dbCfg.days);
      }
      if (g_Dbs.db[i].dbCfg.keep > 0) {
        dataLen += snprintf(command + dataLen,
            BUFFER_SIZE - dataLen, " keep %d", g_Dbs.db[i].dbCfg.keep);
      }
      if (g_Dbs.db[i].dbCfg.quorum > 1) {
        dataLen += snprintf(command + dataLen,
            BUFFER_SIZE - dataLen, " quorum %d", g_Dbs.db[i].dbCfg.quorum);
      }
      if (g_Dbs.db[i].dbCfg.replica > 0) {
        dataLen += snprintf(command + dataLen,
            BUFFER_SIZE - dataLen, " replica %d", g_Dbs.db[i].dbCfg.replica);
      }
      if (g_Dbs.db[i].dbCfg.update > 0) {
        dataLen += snprintf(command + dataLen,
            BUFFER_SIZE - dataLen, " update %d", g_Dbs.db[i].dbCfg.update);
      }
      //if (g_Dbs.db[i].dbCfg.maxtablesPerVnode > 0) {
      //  dataLen += snprintf(command + dataLen,
      //  BUFFER_SIZE - dataLen, "tables %d ", g_Dbs.db[i].dbCfg.maxtablesPerVnode);
      //}
      if (g_Dbs.db[i].dbCfg.minRows > 0) {
        dataLen += snprintf(command + dataLen,
            BUFFER_SIZE - dataLen, " minrows %d", g_Dbs.db[i].dbCfg.minRows);
      }
      if (g_Dbs.db[i].dbCfg.maxRows > 0) {
        dataLen += snprintf(command + dataLen,
            BUFFER_SIZE - dataLen, " maxrows %d", g_Dbs.db[i].dbCfg.maxRows);
      }
      if (g_Dbs.db[i].dbCfg.comp > 0) {
        dataLen += snprintf(command + dataLen,
            BUFFER_SIZE - dataLen, " comp %d", g_Dbs.db[i].dbCfg.comp);
      }
      if (g_Dbs.db[i].dbCfg.walLevel > 0) {
        dataLen += snprintf(command + dataLen,
            BUFFER_SIZE - dataLen, " wal %d", g_Dbs.db[i].dbCfg.walLevel);
      }
      if (g_Dbs.db[i].dbCfg.cacheLast > 0) {
        dataLen += snprintf(command + dataLen,
            BUFFER_SIZE - dataLen, " cachelast %d", g_Dbs.db[i].dbCfg.cacheLast);
      }
      if (g_Dbs.db[i].dbCfg.fsync > 0) {
        dataLen += snprintf(command + dataLen, BUFFER_SIZE - dataLen,
                " fsync %d", g_Dbs.db[i].dbCfg.fsync);
      }
      if ((0 == strncasecmp(g_Dbs.db[i].dbCfg.precision, "ms", strlen("ms")))
              || (0 == strncasecmp(g_Dbs.db[i].dbCfg.precision,
                      "us", strlen("us")))) {
        dataLen += snprintf(command + dataLen, BUFFER_SIZE - dataLen,
                " precision \'%s\';", g_Dbs.db[i].dbCfg.precision);
      }

      debugPrint("%s() %d command: %s\n", __func__, __LINE__, command);
      if (0 != queryDbExec(taos, command, NO_INSERT_TYPE, false)) {
        taos_close(taos);
        errorPrint( "\ncreate database %s failed!\n\n", g_Dbs.db[i].dbName);
        return -1;
      }
      printf("\ncreate database %s success!\n\n", g_Dbs.db[i].dbName);
    }

    debugPrint("%s() LN%d supertbl count:%"PRIu64"\n",
            __func__, __LINE__, g_Dbs.db[i].superTblCount);

    int validStbCount = 0;

    for (int j = 0; j < g_Dbs.db[i].superTblCount; j++) {
      sprintf(command, "describe %s.%s;", g_Dbs.db[i].dbName,
              g_Dbs.db[i].superTbls[j].sTblName);
      verbosePrint("%s() %d command: %s\n", __func__, __LINE__, command);

      ret = queryDbExec(taos, command, NO_INSERT_TYPE, true);

      if ((ret != 0) || (g_Dbs.db[i].drop)) {
        ret = createSuperTable(taos, g_Dbs.db[i].dbName,
                &g_Dbs.db[i].superTbls[j]);

        if (0 != ret) {
          errorPrint("create super table %d failed!\n\n", j);
          continue;
        }
      }

      ret = getSuperTableFromServer(taos, g_Dbs.db[i].dbName,
                &g_Dbs.db[i].superTbls[j]);
      if (0 != ret) {
        errorPrint("\nget super table %s.%s info failed!\n\n",
                g_Dbs.db[i].dbName, g_Dbs.db[i].superTbls[j].sTblName);
        continue;
      }

      validStbCount ++;
    }

    g_Dbs.db[i].superTblCount = validStbCount;
  }

  taos_close(taos);
  return 0;
}

static void* createTable(void *sarg)
{
  threadInfo *pThreadInfo = (threadInfo *)sarg;
  SSuperTable* superTblInfo = pThreadInfo->superTblInfo;

  int64_t  lastPrintTime = taosGetTimestampMs();

  int buff_len;
  buff_len = BUFFER_SIZE / 8;

  char *buffer = calloc(buff_len, 1);
  if (buffer == NULL) {
    errorPrint("%s() LN%d, Memory allocated failed!\n", __func__, __LINE__);
    exit(-1);
  }

  int len = 0;
  int batchNum = 0;

  verbosePrint("%s() LN%d: Creating table from %"PRIu64" to %"PRIu64"\n",
          __func__, __LINE__,
          pThreadInfo->start_table_from, pThreadInfo->end_table_to);

  for (uint64_t i = pThreadInfo->start_table_from;
          i <= pThreadInfo->end_table_to; i++) {
    if (0 == g_Dbs.use_metric) {
      snprintf(buffer, buff_len,
              "create table if not exists %s.%s%"PRIu64" %s;",
              pThreadInfo->db_name,
              g_args.tb_prefix, i,
              pThreadInfo->cols);
    } else {
      if (superTblInfo == NULL) {
        errorPrint("%s() LN%d, use metric, but super table info is NULL\n",
                  __func__, __LINE__);
        free(buffer);
        exit(-1);
      } else {
        if (0 == len) {
          batchNum = 0;
          memset(buffer, 0, buff_len);
          len += snprintf(buffer + len,
                  buff_len - len, "create table ");
        }
        char* tagsValBuf = NULL;
        if (0 == superTblInfo->tagSource) {
          tagsValBuf = generateTagVaulesForStb(superTblInfo, i);
        } else {
          tagsValBuf = getTagValueFromTagSample(
                  superTblInfo,
                  i % superTblInfo->tagSampleCount);
        }
        if (NULL == tagsValBuf) {
          free(buffer);
          return NULL;
        }
        len += snprintf(buffer + len,
                buff_len - len,
                "if not exists %s.%s%"PRIu64" using %s.%s tags %s ",
                pThreadInfo->db_name, superTblInfo->childTblPrefix,
                i, pThreadInfo->db_name,
                superTblInfo->sTblName, tagsValBuf);
        free(tagsValBuf);
        batchNum++;
        if ((batchNum < superTblInfo->batchCreateTableNum)
                && ((buff_len - len)
                    >= (superTblInfo->lenOfTagOfOneRow + 256))) {
          continue;
        }
      }
    }

    len = 0;
    verbosePrint("%s() LN%d %s\n", __func__, __LINE__, buffer);
    if (0 != queryDbExec(pThreadInfo->taos, buffer, NO_INSERT_TYPE, false)){
      errorPrint( "queryDbExec() failed. buffer:\n%s\n", buffer);
      free(buffer);
      return NULL;
    }

    int64_t  currentPrintTime = taosGetTimestampMs();
    if (currentPrintTime - lastPrintTime > 30*1000) {
      printf("thread[%d] already create %"PRIu64" - %"PRIu64" tables\n",
              pThreadInfo->threadID, pThreadInfo->start_table_from, i);
      lastPrintTime = currentPrintTime;
    }
  }

  if (0 != len) {
    verbosePrint("%s() %d buffer: %s\n", __func__, __LINE__, buffer);
    if (0 != queryDbExec(pThreadInfo->taos, buffer, NO_INSERT_TYPE, false)) {
      errorPrint( "queryDbExec() failed. buffer:\n%s\n", buffer);
    }
  }

  free(buffer);
  return NULL;
}

static int startMultiThreadCreateChildTable(
        char* cols, int threads, uint64_t startFrom, uint64_t ntables,
        char* db_name, SSuperTable* superTblInfo) {

  pthread_t *pids = malloc(threads * sizeof(pthread_t));
  threadInfo *infos = malloc(threads * sizeof(threadInfo));

  if ((NULL == pids) || (NULL == infos)) {
    printf("malloc failed\n");
    exit(-1);
  }

  if (threads < 1) {
    threads = 1;
  }

  uint64_t a = ntables / threads;
  if (a < 1) {
    threads = ntables;
    a = 1;
  }

  uint64_t b = 0;
  b = ntables % threads;

  for (int64_t i = 0; i < threads; i++) {
    threadInfo *t_info = infos + i;
    t_info->threadID = i;
    tstrncpy(t_info->db_name, db_name, MAX_DB_NAME_SIZE);
    t_info->superTblInfo = superTblInfo;
    verbosePrint("%s() %d db_name: %s\n", __func__, __LINE__, db_name);
    t_info->taos = taos_connect(
            g_Dbs.host,
            g_Dbs.user,
            g_Dbs.password,
            db_name,
            g_Dbs.port);
    if (t_info->taos == NULL) {
      errorPrint( "%s() LN%d, Failed to connect to TDengine, reason:%s\n",
         __func__, __LINE__, taos_errstr(NULL));
      free(pids);
      free(infos);
      return -1;
    }

    t_info->start_table_from = startFrom;
    t_info->ntables = i<b?a+1:a;
    t_info->end_table_to = i < b ? startFrom + a : startFrom + a - 1;
    startFrom = t_info->end_table_to + 1;
    t_info->use_metric = true;
    t_info->cols = cols;
    t_info->minDelay = UINT64_MAX;
    pthread_create(pids + i, NULL, createTable, t_info);
  }

  for (int i = 0; i < threads; i++) {
    pthread_join(pids[i], NULL);
  }

  for (int i = 0; i < threads; i++) {
    threadInfo *t_info = infos + i;
    taos_close(t_info->taos);
  }

  free(pids);
  free(infos);

  return 0;
}

static void createChildTables() {
    char tblColsBuf[MAX_SQL_SIZE];
    int len;

  for (int i = 0; i < g_Dbs.dbCount; i++) {
    if (g_Dbs.use_metric) {
      if (g_Dbs.db[i].superTblCount > 0) {
          // with super table
        for (int j = 0; j < g_Dbs.db[i].superTblCount; j++) {
          if ((AUTO_CREATE_SUBTBL == g_Dbs.db[i].superTbls[j].autoCreateTable)
                || (TBL_ALREADY_EXISTS == g_Dbs.db[i].superTbls[j].childTblExists)) {
            continue;
          }

          verbosePrint("%s() LN%d: %s\n", __func__, __LINE__,
                  g_Dbs.db[i].superTbls[j].colsOfCreateChildTable);
          int startFrom = 0;
          g_totalChildTables += g_Dbs.db[i].superTbls[j].childTblCount;

          verbosePrint("%s() LN%d: create %d child tables from %d\n",
                  __func__, __LINE__, g_totalChildTables, startFrom);
          startMultiThreadCreateChildTable(
                g_Dbs.db[i].superTbls[j].colsOfCreateChildTable,
                g_Dbs.threadCountByCreateTbl,
                startFrom,
                g_Dbs.db[i].superTbls[j].childTblCount,
                g_Dbs.db[i].dbName, &(g_Dbs.db[i].superTbls[j]));
        }
      }
    } else {
      // normal table
      len = snprintf(tblColsBuf, MAX_SQL_SIZE, "(TS TIMESTAMP");
      for (int j = 0; j < g_args.num_of_CPR; j++) {
          if ((strncasecmp(g_args.datatype[j], "BINARY", strlen("BINARY")) == 0)
                  || (strncasecmp(g_args.datatype[j],
                      "NCHAR", strlen("NCHAR")) == 0)) {
              snprintf(tblColsBuf + len, MAX_SQL_SIZE - len,
                      ", COL%d %s(%d)", j, g_args.datatype[j], g_args.len_of_binary);
          } else {
              snprintf(tblColsBuf + len, MAX_SQL_SIZE - len,
                      ", COL%d %s", j, g_args.datatype[j]);
          }
          len = strlen(tblColsBuf);
      }

      snprintf(tblColsBuf + len, MAX_SQL_SIZE - len, ")");

      verbosePrint("%s() LN%d: dbName: %s num of tb: %"PRIu64" schema: %s\n",
              __func__, __LINE__,
              g_Dbs.db[i].dbName, g_args.num_of_tables, tblColsBuf);
      startMultiThreadCreateChildTable(
            tblColsBuf,
            g_Dbs.threadCountByCreateTbl,
            0,
            g_args.num_of_tables,
            g_Dbs.db[i].dbName,
            NULL);
    }
  }
}

/*
  Read 10000 lines at most. If more than 10000 lines, continue to read after using
*/
static int readTagFromCsvFileToMem(SSuperTable  * superTblInfo) {
  size_t  n = 0;
  ssize_t readLen = 0;
  char *  line = NULL;

  FILE *fp = fopen(superTblInfo->tagsFile, "r");
  if (fp == NULL) {
    printf("Failed to open tags file: %s, reason:%s\n",
            superTblInfo->tagsFile, strerror(errno));
    return -1;
  }

  if (superTblInfo->tagDataBuf) {
    free(superTblInfo->tagDataBuf);
    superTblInfo->tagDataBuf = NULL;
  }

  int tagCount = 10000;
  int count = 0;
  char* tagDataBuf = calloc(1, superTblInfo->lenOfTagOfOneRow * tagCount);
  if (tagDataBuf == NULL) {
    printf("Failed to calloc, reason:%s\n", strerror(errno));
    fclose(fp);
    return -1;
  }

  while((readLen = tgetline(&line, &n, fp)) != -1) {
    if (('\r' == line[readLen - 1]) || ('\n' == line[readLen - 1])) {
      line[--readLen] = 0;
    }

    if (readLen == 0) {
      continue;
    }

    memcpy(tagDataBuf + count * superTblInfo->lenOfTagOfOneRow, line, readLen);
    count++;

    if (count >= tagCount - 1) {
      char *tmp = realloc(tagDataBuf,
              (size_t)tagCount*1.5*superTblInfo->lenOfTagOfOneRow);
      if (tmp != NULL) {
        tagDataBuf = tmp;
        tagCount = (int)(tagCount*1.5);
        memset(tagDataBuf + count*superTblInfo->lenOfTagOfOneRow,
                0, (size_t)((tagCount-count)*superTblInfo->lenOfTagOfOneRow));
      } else {
        // exit, if allocate more memory failed
        printf("realloc fail for save tag val from %s\n", superTblInfo->tagsFile);
        tmfree(tagDataBuf);
        free(line);
        fclose(fp);
        return -1;
      }
    }
  }

  superTblInfo->tagDataBuf = tagDataBuf;
  superTblInfo->tagSampleCount = count;

  free(line);
  fclose(fp);
  return 0;
}

int readSampleFromJsonFileToMem(SSuperTable  * superTblInfo) {
  // TODO
  return 0;
}

/*
  Read 10000 lines at most. If more than 10000 lines, continue to read after using
*/
static int readSampleFromCsvFileToMem(
        SSuperTable* superTblInfo) {
  size_t  n = 0;
  ssize_t readLen = 0;
  char *  line = NULL;
  int getRows = 0;

  FILE*  fp = fopen(superTblInfo->sampleFile, "r");
  if (fp == NULL) {
      errorPrint( "Failed to open sample file: %s, reason:%s\n",
              superTblInfo->sampleFile, strerror(errno));
      return -1;
  }

  assert(superTblInfo->sampleDataBuf);
  memset(superTblInfo->sampleDataBuf, 0,
          MAX_SAMPLES_ONCE_FROM_FILE * superTblInfo->lenOfOneRow);
  while(1) {
    readLen = tgetline(&line, &n, fp);
    if (-1 == readLen) {
      if(0 != fseek(fp, 0, SEEK_SET)) {
        errorPrint( "Failed to fseek file: %s, reason:%s\n",
                superTblInfo->sampleFile, strerror(errno));
        fclose(fp);
        return -1;
      }
      continue;
    }

    if (('\r' == line[readLen - 1]) || ('\n' == line[readLen - 1])) {
      line[--readLen] = 0;
    }

    if (readLen == 0) {
      continue;
    }

    if (readLen > superTblInfo->lenOfOneRow) {
      printf("sample row len[%d] overflow define schema len[%"PRIu64"], so discard this row\n",
              (int32_t)readLen, superTblInfo->lenOfOneRow);
      continue;
    }

    memcpy(superTblInfo->sampleDataBuf + getRows * superTblInfo->lenOfOneRow,
          line, readLen);
    getRows++;

    if (getRows == MAX_SAMPLES_ONCE_FROM_FILE) {
      break;
    }
  }

  fclose(fp);
  tmfree(line);
  return 0;
}

static bool getColumnAndTagTypeFromInsertJsonFile(
        cJSON* stbInfo, SSuperTable* superTbls) {
  bool  ret = false;

  // columns
  cJSON *columns = cJSON_GetObjectItem(stbInfo, "columns");
  if (columns && columns->type != cJSON_Array) {
    printf("ERROR: failed to read json, columns not found\n");
    goto PARSE_OVER;
  } else if (NULL == columns) {
    superTbls->columnCount = 0;
    superTbls->tagCount    = 0;
    return true;
  }

  int columnSize = cJSON_GetArraySize(columns);
  if ((columnSize + 1/* ts */) > MAX_COLUMN_COUNT) {
    errorPrint("%s() LN%d, failed to read json, column size overflow, max column size is %d\n",
            __func__, __LINE__, MAX_COLUMN_COUNT);
    goto PARSE_OVER;
  }

  int count = 1;
  int index = 0;
  StrColumn    columnCase;

  //superTbls->columnCount = columnSize;
  for (int k = 0; k < columnSize; ++k) {
    cJSON* column = cJSON_GetArrayItem(columns, k);
    if (column == NULL) continue;

    count = 1;
    cJSON* countObj = cJSON_GetObjectItem(column, "count");
    if (countObj && countObj->type == cJSON_Number) {
      count = countObj->valueint;
    } else if (countObj && countObj->type != cJSON_Number) {
      errorPrint("%s() LN%d, failed to read json, column count not found\n",
          __func__, __LINE__);
      goto PARSE_OVER;
    } else {
      count = 1;
    }

    // column info
    memset(&columnCase, 0, sizeof(StrColumn));
    cJSON *dataType = cJSON_GetObjectItem(column, "type");
    if (!dataType || dataType->type != cJSON_String
        || dataType->valuestring == NULL) {
      errorPrint("%s() LN%d: failed to read json, column type not found\n",
          __func__, __LINE__);
      goto PARSE_OVER;
    }
    //tstrncpy(superTbls->columns[k].dataType, dataType->valuestring, MAX_TB_NAME_SIZE);
    tstrncpy(columnCase.dataType, dataType->valuestring, MAX_TB_NAME_SIZE);

    cJSON* dataLen = cJSON_GetObjectItem(column, "len");
    if (dataLen && dataLen->type == cJSON_Number) {
      columnCase.dataLen = dataLen->valueint;
    } else if (dataLen && dataLen->type != cJSON_Number) {
      debugPrint("%s() LN%d: failed to read json, column len not found\n",
          __func__, __LINE__);
      goto PARSE_OVER;
    } else {
      columnCase.dataLen = 8;
    }

    for (int n = 0; n < count; ++n) {
      tstrncpy(superTbls->columns[index].dataType,
              columnCase.dataType, MAX_TB_NAME_SIZE);
      superTbls->columns[index].dataLen = columnCase.dataLen;
      index++;
    }
  }

  if ((index + 1 /* ts */) > MAX_COLUMN_COUNT) {
    errorPrint("%s() LN%d, failed to read json, column size overflow, allowed max column size is %d\n",
            __func__, __LINE__, MAX_COLUMN_COUNT);
    goto PARSE_OVER;
  }

  superTbls->columnCount = index;

  count = 1;
  index = 0;
  // tags
  cJSON *tags = cJSON_GetObjectItem(stbInfo, "tags");
  if (!tags || tags->type != cJSON_Array) {
    errorPrint("%s() LN%d, failed to read json, tags not found\n",
        __func__, __LINE__);
    goto PARSE_OVER;
  }

  int tagSize = cJSON_GetArraySize(tags);
  if (tagSize > MAX_TAG_COUNT) {
    errorPrint("%s() LN%d, failed to read json, tags size overflow, max tag size is %d\n",
        __func__, __LINE__, MAX_TAG_COUNT);
    goto PARSE_OVER;
  }

  //superTbls->tagCount = tagSize;
  for (int k = 0; k < tagSize; ++k) {
    cJSON* tag = cJSON_GetArrayItem(tags, k);
    if (tag == NULL) continue;

    count = 1;
    cJSON* countObj = cJSON_GetObjectItem(tag, "count");
    if (countObj && countObj->type == cJSON_Number) {
      count = countObj->valueint;
    } else if (countObj && countObj->type != cJSON_Number) {
      printf("ERROR: failed to read json, column count not found\n");
      goto PARSE_OVER;
    } else {
      count = 1;
    }

    // column info
    memset(&columnCase, 0, sizeof(StrColumn));
    cJSON *dataType = cJSON_GetObjectItem(tag, "type");
    if (!dataType || dataType->type != cJSON_String
        || dataType->valuestring == NULL) {
      errorPrint("%s() LN%d, failed to read json, tag type not found\n",
          __func__, __LINE__);
      goto PARSE_OVER;
    }
    tstrncpy(columnCase.dataType, dataType->valuestring, MAX_TB_NAME_SIZE);

    cJSON* dataLen = cJSON_GetObjectItem(tag, "len");
    if (dataLen && dataLen->type == cJSON_Number) {
      columnCase.dataLen = dataLen->valueint;
    } else if (dataLen && dataLen->type != cJSON_Number) {
      errorPrint("%s() LN%d, failed to read json, column len not found\n",
          __func__, __LINE__);
      goto PARSE_OVER;
    } else {
      columnCase.dataLen = 0;
    }

    for (int n = 0; n < count; ++n) {
      tstrncpy(superTbls->tags[index].dataType, columnCase.dataType,
          MAX_TB_NAME_SIZE);
      superTbls->tags[index].dataLen = columnCase.dataLen;
      index++;
    }
  }

  if (index > MAX_TAG_COUNT) {
    errorPrint("%s() LN%d, failed to read json, tags size overflow, allowed max tag count is %d\n",
        __func__, __LINE__, MAX_TAG_COUNT);
    goto PARSE_OVER;
  }

  superTbls->tagCount = index;

  if ((superTbls->columnCount + superTbls->tagCount + 1 /* ts */) > MAX_COLUMN_COUNT) {
    errorPrint("%s() LN%d, columns + tags is more than allowed max columns count: %d\n",
        __func__, __LINE__, MAX_COLUMN_COUNT);
    goto PARSE_OVER;
  }
  ret = true;

PARSE_OVER:
  return ret;
}

static bool getMetaFromInsertJsonFile(cJSON* root) {
  bool  ret = false;

  cJSON* cfgdir = cJSON_GetObjectItem(root, "cfgdir");
  if (cfgdir && cfgdir->type == cJSON_String && cfgdir->valuestring != NULL) {
    tstrncpy(g_Dbs.cfgDir, cfgdir->valuestring, MAX_FILE_NAME_LEN);
  }

  cJSON* host = cJSON_GetObjectItem(root, "host");
  if (host && host->type == cJSON_String && host->valuestring != NULL) {
    tstrncpy(g_Dbs.host, host->valuestring, MAX_HOSTNAME_SIZE);
  } else if (!host) {
    tstrncpy(g_Dbs.host, "127.0.0.1", MAX_HOSTNAME_SIZE);
  } else {
    printf("ERROR: failed to read json, host not found\n");
    goto PARSE_OVER;
  }

  cJSON* port = cJSON_GetObjectItem(root, "port");
  if (port && port->type == cJSON_Number) {
    g_Dbs.port = port->valueint;
  } else if (!port) {
    g_Dbs.port = 6030;
  }

  cJSON* user = cJSON_GetObjectItem(root, "user");
  if (user && user->type == cJSON_String && user->valuestring != NULL) {
    tstrncpy(g_Dbs.user, user->valuestring, MAX_USERNAME_SIZE);
  } else if (!user) {
    tstrncpy(g_Dbs.user, "root", MAX_USERNAME_SIZE);
  }

  cJSON* password = cJSON_GetObjectItem(root, "password");
  if (password && password->type == cJSON_String && password->valuestring != NULL) {
    tstrncpy(g_Dbs.password, password->valuestring, MAX_PASSWORD_SIZE);
  } else if (!password) {
    tstrncpy(g_Dbs.password, "taosdata", MAX_PASSWORD_SIZE);
  }

  cJSON* resultfile = cJSON_GetObjectItem(root, "result_file");
  if (resultfile && resultfile->type == cJSON_String && resultfile->valuestring != NULL) {
    tstrncpy(g_Dbs.resultFile, resultfile->valuestring, MAX_FILE_NAME_LEN);
  } else if (!resultfile) {
    tstrncpy(g_Dbs.resultFile, "./insert_res.txt", MAX_FILE_NAME_LEN);
  }

  cJSON* threads = cJSON_GetObjectItem(root, "thread_count");
  if (threads && threads->type == cJSON_Number) {
    g_Dbs.threadCount = threads->valueint;
  } else if (!threads) {
    g_Dbs.threadCount = 1;
  } else {
    printf("ERROR: failed to read json, threads not found\n");
    goto PARSE_OVER;
  }

  cJSON* threads2 = cJSON_GetObjectItem(root, "thread_count_create_tbl");
  if (threads2 && threads2->type == cJSON_Number) {
    g_Dbs.threadCountByCreateTbl = threads2->valueint;
  } else if (!threads2) {
    g_Dbs.threadCountByCreateTbl = 1;
  } else {
    errorPrint("%s() LN%d, failed to read json, threads2 not found\n",
            __func__, __LINE__);
    goto PARSE_OVER;
  }

  cJSON* gInsertInterval = cJSON_GetObjectItem(root, "insert_interval");
  if (gInsertInterval && gInsertInterval->type == cJSON_Number) {
    if (gInsertInterval->valueint <0) {
      errorPrint("%s() LN%d, failed to read json, insert interval input mistake\n",
            __func__, __LINE__);
      goto PARSE_OVER;
    }
    g_args.insert_interval = gInsertInterval->valueint;
  } else if (!gInsertInterval) {
    g_args.insert_interval = 0;
  } else {
    errorPrint("%s() LN%d, failed to read json, insert_interval input mistake\n",
        __func__, __LINE__);
    goto PARSE_OVER;
  }

  cJSON* interlaceRows = cJSON_GetObjectItem(root, "interlace_rows");
  if (interlaceRows && interlaceRows->type == cJSON_Number) {
    if (interlaceRows->valueint < 0) {
      errorPrint("%s() LN%d, failed to read json, interlace_rows input mistake\n",
        __func__, __LINE__);
      goto PARSE_OVER;

    }
    g_args.interlace_rows = interlaceRows->valueint;

    // rows per table need be less than insert batch
    if (g_args.interlace_rows > g_args.num_of_RPR) {
      printf("NOTICE: interlace rows value %"PRIu64" > num_of_records_per_req %"PRIu64"\n\n",
              g_args.interlace_rows, g_args.num_of_RPR);
      printf("        interlace rows value will be set to num_of_records_per_req %"PRIu64"\n\n",
              g_args.num_of_RPR);
      printf("        press Enter key to continue or Ctrl-C to stop.");
      (void)getchar();
      g_args.interlace_rows = g_args.num_of_RPR;
    }
  } else if (!interlaceRows) {
    g_args.interlace_rows = 0; // 0 means progressive mode, > 0 mean interlace mode. max value is less or equ num_of_records_per_req
  } else {
    errorPrint("%s() LN%d, failed to read json, interlace_rows input mistake\n",
        __func__, __LINE__);
    goto PARSE_OVER;
  }

  cJSON* maxSqlLen = cJSON_GetObjectItem(root, "max_sql_len");
  if (maxSqlLen && maxSqlLen->type == cJSON_Number) {
    if (maxSqlLen->valueint < 0) {
      errorPrint("%s() LN%d, failed to read json, max_sql_len input mistake\n",
        __func__, __LINE__);
      goto PARSE_OVER;
    }
    g_args.max_sql_len = maxSqlLen->valueint;
  } else if (!maxSqlLen) {
    g_args.max_sql_len = (1024*1024);
  } else {
    errorPrint("%s() LN%d, failed to read json, max_sql_len input mistake\n",
        __func__, __LINE__);
    goto PARSE_OVER;
  }

  cJSON* numRecPerReq = cJSON_GetObjectItem(root, "num_of_records_per_req");
  if (numRecPerReq && numRecPerReq->type == cJSON_Number) {
    if (numRecPerReq->valueint <= 0) {
      errorPrint("%s() LN%d, failed to read json, num_of_records_per_req input mistake\n",
        __func__, __LINE__);
      goto PARSE_OVER;
    } else if (numRecPerReq->valueint > MAX_RECORDS_PER_REQ) {
      numRecPerReq->valueint = MAX_RECORDS_PER_REQ;
    }
    g_args.num_of_RPR = numRecPerReq->valueint;
  } else if (!numRecPerReq) {
    g_args.num_of_RPR = MAX_RECORDS_PER_REQ;
  } else {
    errorPrint("%s() LN%d, failed to read json, num_of_records_per_req not found\n",
        __func__, __LINE__);
    goto PARSE_OVER;
  }

  cJSON *answerPrompt = cJSON_GetObjectItem(root, "confirm_parameter_prompt"); // yes, no,
  if (answerPrompt
          && answerPrompt->type == cJSON_String
          && answerPrompt->valuestring != NULL) {
    if (0 == strncasecmp(answerPrompt->valuestring, "yes", 3)) {
      g_args.answer_yes = false;
    } else if (0 == strncasecmp(answerPrompt->valuestring, "no", 2)) {
      g_args.answer_yes = true;
    } else {
      g_args.answer_yes = false;
    }
  } else if (!answerPrompt) {
    g_args.answer_yes = false;
  } else {
    printf("ERROR: failed to read json, confirm_parameter_prompt not found\n");
    goto PARSE_OVER;
  }

  cJSON* dbs = cJSON_GetObjectItem(root, "databases");
  if (!dbs || dbs->type != cJSON_Array) {
    printf("ERROR: failed to read json, databases not found\n");
    goto PARSE_OVER;
  }

  int dbSize = cJSON_GetArraySize(dbs);
  if (dbSize > MAX_DB_COUNT) {
    errorPrint(
            "ERROR: failed to read json, databases size overflow, max database is %d\n",
            MAX_DB_COUNT);
    goto PARSE_OVER;
  }

  g_Dbs.dbCount = dbSize;
  for (int i = 0; i < dbSize; ++i) {
    cJSON* dbinfos = cJSON_GetArrayItem(dbs, i);
    if (dbinfos == NULL) continue;

    // dbinfo
    cJSON *dbinfo = cJSON_GetObjectItem(dbinfos, "dbinfo");
    if (!dbinfo || dbinfo->type != cJSON_Object) {
      printf("ERROR: failed to read json, dbinfo not found\n");
      goto PARSE_OVER;
    }

    cJSON *dbName = cJSON_GetObjectItem(dbinfo, "name");
    if (!dbName || dbName->type != cJSON_String || dbName->valuestring == NULL) {
      printf("ERROR: failed to read json, db name not found\n");
      goto PARSE_OVER;
    }
    tstrncpy(g_Dbs.db[i].dbName, dbName->valuestring, MAX_DB_NAME_SIZE);

    cJSON *drop = cJSON_GetObjectItem(dbinfo, "drop");
    if (drop && drop->type == cJSON_String && drop->valuestring != NULL) {
      if (0 == strncasecmp(drop->valuestring, "yes", strlen("yes"))) {
        g_Dbs.db[i].drop = true;
      } else {
        g_Dbs.db[i].drop = false;
      }
    } else if (!drop) {
      g_Dbs.db[i].drop = g_args.drop_database;
    } else {
      errorPrint("%s() LN%d, failed to read json, drop input mistake\n",
              __func__, __LINE__);
      goto PARSE_OVER;
    }

    cJSON *precision = cJSON_GetObjectItem(dbinfo, "precision");
    if (precision && precision->type == cJSON_String
            && precision->valuestring != NULL) {
      tstrncpy(g_Dbs.db[i].dbCfg.precision, precision->valuestring,
              MAX_DB_NAME_SIZE);
    } else if (!precision) {
      //tstrncpy(g_Dbs.db[i].dbCfg.precision, "ms", MAX_DB_NAME_SIZE);
      memset(g_Dbs.db[i].dbCfg.precision, 0, MAX_DB_NAME_SIZE);
    } else {
      printf("ERROR: failed to read json, precision not found\n");
      goto PARSE_OVER;
    }

    cJSON* update = cJSON_GetObjectItem(dbinfo, "update");
    if (update && update->type == cJSON_Number) {
      g_Dbs.db[i].dbCfg.update = update->valueint;
    } else if (!update) {
      g_Dbs.db[i].dbCfg.update = -1;
    } else {
      printf("ERROR: failed to read json, update not found\n");
      goto PARSE_OVER;
    }

    cJSON* replica = cJSON_GetObjectItem(dbinfo, "replica");
    if (replica && replica->type == cJSON_Number) {
      g_Dbs.db[i].dbCfg.replica = replica->valueint;
    } else if (!replica) {
      g_Dbs.db[i].dbCfg.replica = -1;
    } else {
      printf("ERROR: failed to read json, replica not found\n");
      goto PARSE_OVER;
    }

    cJSON* keep = cJSON_GetObjectItem(dbinfo, "keep");
    if (keep && keep->type == cJSON_Number) {
      g_Dbs.db[i].dbCfg.keep = keep->valueint;
    } else if (!keep) {
      g_Dbs.db[i].dbCfg.keep = -1;
    } else {
     printf("ERROR: failed to read json, keep not found\n");
     goto PARSE_OVER;
    }

    cJSON* days = cJSON_GetObjectItem(dbinfo, "days");
    if (days && days->type == cJSON_Number) {
      g_Dbs.db[i].dbCfg.days = days->valueint;
    } else if (!days) {
      g_Dbs.db[i].dbCfg.days = -1;
    } else {
     printf("ERROR: failed to read json, days not found\n");
     goto PARSE_OVER;
    }

    cJSON* cache = cJSON_GetObjectItem(dbinfo, "cache");
    if (cache && cache->type == cJSON_Number) {
      g_Dbs.db[i].dbCfg.cache = cache->valueint;
    } else if (!cache) {
      g_Dbs.db[i].dbCfg.cache = -1;
    } else {
     printf("ERROR: failed to read json, cache not found\n");
     goto PARSE_OVER;
    }

    cJSON* blocks= cJSON_GetObjectItem(dbinfo, "blocks");
    if (blocks && blocks->type == cJSON_Number) {
      g_Dbs.db[i].dbCfg.blocks = blocks->valueint;
    } else if (!blocks) {
      g_Dbs.db[i].dbCfg.blocks = -1;
    } else {
     printf("ERROR: failed to read json, block not found\n");
     goto PARSE_OVER;
    }

    //cJSON* maxtablesPerVnode= cJSON_GetObjectItem(dbinfo, "maxtablesPerVnode");
    //if (maxtablesPerVnode && maxtablesPerVnode->type == cJSON_Number) {
    //  g_Dbs.db[i].dbCfg.maxtablesPerVnode = maxtablesPerVnode->valueint;
    //} else if (!maxtablesPerVnode) {
    //  g_Dbs.db[i].dbCfg.maxtablesPerVnode = TSDB_DEFAULT_TABLES;
    //} else {
    // printf("failed to read json, maxtablesPerVnode not found");
    // goto PARSE_OVER;
    //}

    cJSON* minRows= cJSON_GetObjectItem(dbinfo, "minRows");
    if (minRows && minRows->type == cJSON_Number) {
      g_Dbs.db[i].dbCfg.minRows = minRows->valueint;
    } else if (!minRows) {
      g_Dbs.db[i].dbCfg.minRows = 0;    // 0 means default
    } else {
     printf("ERROR: failed to read json, minRows not found\n");
     goto PARSE_OVER;
    }

    cJSON* maxRows= cJSON_GetObjectItem(dbinfo, "maxRows");
    if (maxRows && maxRows->type == cJSON_Number) {
      g_Dbs.db[i].dbCfg.maxRows = maxRows->valueint;
    } else if (!maxRows) {
      g_Dbs.db[i].dbCfg.maxRows = 0;    // 0 means default
    } else {
     printf("ERROR: failed to read json, maxRows not found\n");
     goto PARSE_OVER;
    }

    cJSON* comp= cJSON_GetObjectItem(dbinfo, "comp");
    if (comp && comp->type == cJSON_Number) {
      g_Dbs.db[i].dbCfg.comp = comp->valueint;
    } else if (!comp) {
      g_Dbs.db[i].dbCfg.comp = -1;
    } else {
     printf("ERROR: failed to read json, comp not found\n");
     goto PARSE_OVER;
    }

    cJSON* walLevel= cJSON_GetObjectItem(dbinfo, "walLevel");
    if (walLevel && walLevel->type == cJSON_Number) {
      g_Dbs.db[i].dbCfg.walLevel = walLevel->valueint;
    } else if (!walLevel) {
      g_Dbs.db[i].dbCfg.walLevel = -1;
    } else {
     printf("ERROR: failed to read json, walLevel not found\n");
     goto PARSE_OVER;
    }

    cJSON* cacheLast= cJSON_GetObjectItem(dbinfo, "cachelast");
    if (cacheLast && cacheLast->type == cJSON_Number) {
      g_Dbs.db[i].dbCfg.cacheLast = cacheLast->valueint;
    } else if (!cacheLast) {
      g_Dbs.db[i].dbCfg.cacheLast = -1;
    } else {
     printf("ERROR: failed to read json, cacheLast not found\n");
     goto PARSE_OVER;
    }

    cJSON* quorum= cJSON_GetObjectItem(dbinfo, "quorum");
    if (quorum && quorum->type == cJSON_Number) {
      g_Dbs.db[i].dbCfg.quorum = quorum->valueint;
    } else if (!quorum) {
      g_Dbs.db[i].dbCfg.quorum = 1;
    } else {
     printf("failed to read json, quorum input mistake");
     goto PARSE_OVER;
    }

    cJSON* fsync= cJSON_GetObjectItem(dbinfo, "fsync");
    if (fsync && fsync->type == cJSON_Number) {
      g_Dbs.db[i].dbCfg.fsync = fsync->valueint;
    } else if (!fsync) {
      g_Dbs.db[i].dbCfg.fsync = -1;
    } else {
      errorPrint("%s() LN%d, failed to read json, fsync input mistake\n",
              __func__, __LINE__);
      goto PARSE_OVER;
    }

    // super_talbes
    cJSON *stables = cJSON_GetObjectItem(dbinfos, "super_tables");
    if (!stables || stables->type != cJSON_Array) {
      errorPrint("%s() LN%d, failed to read json, super_tables not found\n",
              __func__, __LINE__);
      goto PARSE_OVER;
    }

    int stbSize = cJSON_GetArraySize(stables);
    if (stbSize > MAX_SUPER_TABLE_COUNT) {
      errorPrint(
              "%s() LN%d, failed to read json, supertable size overflow, max supertable is %d\n",
              __func__, __LINE__, MAX_SUPER_TABLE_COUNT);
      goto PARSE_OVER;
    }

    g_Dbs.db[i].superTblCount = stbSize;
    for (int j = 0; j < stbSize; ++j) {
      cJSON* stbInfo = cJSON_GetArrayItem(stables, j);
      if (stbInfo == NULL) continue;

      // dbinfo
      cJSON *stbName = cJSON_GetObjectItem(stbInfo, "name");
      if (!stbName || stbName->type != cJSON_String || stbName->valuestring == NULL) {
        errorPrint("%s() LN%d, failed to read json, stb name not found\n",
                __func__, __LINE__);
        goto PARSE_OVER;
      }
      tstrncpy(g_Dbs.db[i].superTbls[j].sTblName, stbName->valuestring, MAX_TB_NAME_SIZE);

      cJSON *prefix = cJSON_GetObjectItem(stbInfo, "childtable_prefix");
      if (!prefix || prefix->type != cJSON_String || prefix->valuestring == NULL) {
        printf("ERROR: failed to read json, childtable_prefix not found\n");
        goto PARSE_OVER;
      }
      tstrncpy(g_Dbs.db[i].superTbls[j].childTblPrefix, prefix->valuestring, MAX_DB_NAME_SIZE);

      cJSON *autoCreateTbl = cJSON_GetObjectItem(stbInfo, "auto_create_table"); // yes, no, null
      if (autoCreateTbl
              && autoCreateTbl->type == cJSON_String
              && autoCreateTbl->valuestring != NULL) {
        if (0 == strncasecmp(autoCreateTbl->valuestring, "yes", 3)) {
          g_Dbs.db[i].superTbls[j].autoCreateTable = AUTO_CREATE_SUBTBL;
        } else if (0 == strncasecmp(autoCreateTbl->valuestring, "no", 2)) {
          g_Dbs.db[i].superTbls[j].autoCreateTable = PRE_CREATE_SUBTBL;
        } else {
          g_Dbs.db[i].superTbls[j].autoCreateTable = PRE_CREATE_SUBTBL;
        }
      } else if (!autoCreateTbl) {
        g_Dbs.db[i].superTbls[j].autoCreateTable = PRE_CREATE_SUBTBL;
      } else {
        printf("ERROR: failed to read json, auto_create_table not found\n");
        goto PARSE_OVER;
      }

      cJSON* batchCreateTbl = cJSON_GetObjectItem(stbInfo, "batch_create_tbl_num");
      if (batchCreateTbl && batchCreateTbl->type == cJSON_Number) {
        g_Dbs.db[i].superTbls[j].batchCreateTableNum = batchCreateTbl->valueint;
      } else if (!batchCreateTbl) {
        g_Dbs.db[i].superTbls[j].batchCreateTableNum = 1000;
      } else {
        printf("ERROR: failed to read json, batch_create_tbl_num not found\n");
        goto PARSE_OVER;
      }

      cJSON *childTblExists = cJSON_GetObjectItem(stbInfo, "child_table_exists"); // yes, no
      if (childTblExists
              && childTblExists->type == cJSON_String
              && childTblExists->valuestring != NULL) {
        if ((0 == strncasecmp(childTblExists->valuestring, "yes", 3))
            && (g_Dbs.db[i].drop == false)) {
          g_Dbs.db[i].superTbls[j].childTblExists = TBL_ALREADY_EXISTS;
        } else if ((0 == strncasecmp(childTblExists->valuestring, "no", 2)
              || (g_Dbs.db[i].drop == true))) {
          g_Dbs.db[i].superTbls[j].childTblExists = TBL_NO_EXISTS;
        } else {
          g_Dbs.db[i].superTbls[j].childTblExists = TBL_NO_EXISTS;
        }
      } else if (!childTblExists) {
        g_Dbs.db[i].superTbls[j].childTblExists = TBL_NO_EXISTS;
      } else {
        errorPrint("%s() LN%d, failed to read json, child_table_exists not found\n",
                __func__, __LINE__);
        goto PARSE_OVER;
      }

      cJSON* count = cJSON_GetObjectItem(stbInfo, "childtable_count");
      if (!count || count->type != cJSON_Number || 0 >= count->valueint) {
        errorPrint("%s() LN%d, failed to read json, childtable_count input mistake\n",
                __func__, __LINE__);
        goto PARSE_OVER;
      }
      g_Dbs.db[i].superTbls[j].childTblCount = count->valueint;

      cJSON *dataSource = cJSON_GetObjectItem(stbInfo, "data_source");
      if (dataSource && dataSource->type == cJSON_String
              && dataSource->valuestring != NULL) {
        tstrncpy(g_Dbs.db[i].superTbls[j].dataSource,
                dataSource->valuestring, MAX_DB_NAME_SIZE);
      } else if (!dataSource) {
        tstrncpy(g_Dbs.db[i].superTbls[j].dataSource, "rand", MAX_DB_NAME_SIZE);
      } else {
        errorPrint("%s() LN%d, failed to read json, data_source not found\n",
            __func__, __LINE__);
        goto PARSE_OVER;
      }

      cJSON *insertMode = cJSON_GetObjectItem(stbInfo, "insert_mode"); // taosc , rest
      if (insertMode && insertMode->type == cJSON_String
              && insertMode->valuestring != NULL) {
        tstrncpy(g_Dbs.db[i].superTbls[j].insertMode,
                insertMode->valuestring, MAX_DB_NAME_SIZE);
      } else if (!insertMode) {
        tstrncpy(g_Dbs.db[i].superTbls[j].insertMode, "taosc", MAX_DB_NAME_SIZE);
      } else {
        printf("ERROR: failed to read json, insert_mode not found\n");
        goto PARSE_OVER;
      }

      cJSON* childTbl_limit = cJSON_GetObjectItem(stbInfo, "childtable_limit");
      if ((childTbl_limit) && (g_Dbs.db[i].drop != true)
          && (g_Dbs.db[i].superTbls[j].childTblExists == TBL_ALREADY_EXISTS)) {
        if (childTbl_limit->type != cJSON_Number) {
            printf("ERROR: failed to read json, childtable_limit\n");
            goto PARSE_OVER;
        }
        g_Dbs.db[i].superTbls[j].childTblLimit = childTbl_limit->valueint;
      } else {
        g_Dbs.db[i].superTbls[j].childTblLimit = -1;    // select ... limit -1 means all query result, drop = yes mean all table need recreate, limit value is invalid.
      }

      cJSON* childTbl_offset = cJSON_GetObjectItem(stbInfo, "childtable_offset");
      if ((childTbl_offset) && (g_Dbs.db[i].drop != true)
          && (g_Dbs.db[i].superTbls[j].childTblExists == TBL_ALREADY_EXISTS)) {
        if (childTbl_offset->type != cJSON_Number || 0 > childTbl_offset->valueint) {
            printf("ERROR: failed to read json, childtable_offset\n");
            goto PARSE_OVER;
        }
        g_Dbs.db[i].superTbls[j].childTblOffset = childTbl_offset->valueint;
      } else {
        g_Dbs.db[i].superTbls[j].childTblOffset = 0;
      }

      cJSON *ts = cJSON_GetObjectItem(stbInfo, "start_timestamp");
      if (ts && ts->type == cJSON_String && ts->valuestring != NULL) {
        tstrncpy(g_Dbs.db[i].superTbls[j].startTimestamp,
                ts->valuestring, MAX_DB_NAME_SIZE);
      } else if (!ts) {
        tstrncpy(g_Dbs.db[i].superTbls[j].startTimestamp,
                "now", MAX_DB_NAME_SIZE);
      } else {
        printf("ERROR: failed to read json, start_timestamp not found\n");
        goto PARSE_OVER;
      }

      cJSON* timestampStep = cJSON_GetObjectItem(stbInfo, "timestamp_step");
      if (timestampStep && timestampStep->type == cJSON_Number) {
        g_Dbs.db[i].superTbls[j].timeStampStep = timestampStep->valueint;
      } else if (!timestampStep) {
        g_Dbs.db[i].superTbls[j].timeStampStep = DEFAULT_TIMESTAMP_STEP;
      } else {
        printf("ERROR: failed to read json, timestamp_step not found\n");
        goto PARSE_OVER;
      }

      cJSON *sampleFormat = cJSON_GetObjectItem(stbInfo, "sample_format");
      if (sampleFormat && sampleFormat->type
              == cJSON_String && sampleFormat->valuestring != NULL) {
        tstrncpy(g_Dbs.db[i].superTbls[j].sampleFormat,
                sampleFormat->valuestring, MAX_DB_NAME_SIZE);
      } else if (!sampleFormat) {
        tstrncpy(g_Dbs.db[i].superTbls[j].sampleFormat, "csv", MAX_DB_NAME_SIZE);
      } else {
        printf("ERROR: failed to read json, sample_format not found\n");
        goto PARSE_OVER;
      }

      cJSON *sampleFile = cJSON_GetObjectItem(stbInfo, "sample_file");
      if (sampleFile && sampleFile->type == cJSON_String
          && sampleFile->valuestring != NULL) {
        tstrncpy(g_Dbs.db[i].superTbls[j].sampleFile,
                sampleFile->valuestring, MAX_FILE_NAME_LEN);
      } else if (!sampleFile) {
        memset(g_Dbs.db[i].superTbls[j].sampleFile, 0, MAX_FILE_NAME_LEN);
      } else {
        printf("ERROR: failed to read json, sample_file not found\n");
        goto PARSE_OVER;
      }

      cJSON *tagsFile = cJSON_GetObjectItem(stbInfo, "tags_file");
      if (tagsFile && tagsFile->type == cJSON_String && tagsFile->valuestring != NULL) {
        tstrncpy(g_Dbs.db[i].superTbls[j].tagsFile,
                tagsFile->valuestring, MAX_FILE_NAME_LEN);
        if (0 == g_Dbs.db[i].superTbls[j].tagsFile[0]) {
          g_Dbs.db[i].superTbls[j].tagSource = 0;
        } else {
          g_Dbs.db[i].superTbls[j].tagSource = 1;
        }
      } else if (!tagsFile) {
        memset(g_Dbs.db[i].superTbls[j].tagsFile, 0, MAX_FILE_NAME_LEN);
        g_Dbs.db[i].superTbls[j].tagSource = 0;
      } else {
        printf("ERROR: failed to read json, tags_file not found\n");
        goto PARSE_OVER;
      }

      cJSON* maxSqlLen = cJSON_GetObjectItem(stbInfo, "max_sql_len");
      if (maxSqlLen && maxSqlLen->type == cJSON_Number) {
        int32_t len = maxSqlLen->valueint;
        if (len > TSDB_MAX_ALLOWED_SQL_LEN) {
          len = TSDB_MAX_ALLOWED_SQL_LEN;
        } else if (len < 5) {
          len = 5;
        }
        g_Dbs.db[i].superTbls[j].maxSqlLen = len;
      } else if (!maxSqlLen) {
        g_Dbs.db[i].superTbls[j].maxSqlLen = g_args.max_sql_len;
      } else {
        errorPrint("%s() LN%d, failed to read json, maxSqlLen input mistake\n",
            __func__, __LINE__);
        goto PARSE_OVER;
      }
/*
      cJSON *multiThreadWriteOneTbl =
          cJSON_GetObjectItem(stbInfo, "multi_thread_write_one_tbl"); // no , yes
      if (multiThreadWriteOneTbl
              && multiThreadWriteOneTbl->type == cJSON_String
              && multiThreadWriteOneTbl->valuestring != NULL) {
        if (0 == strncasecmp(multiThreadWriteOneTbl->valuestring, "yes", 3)) {
          g_Dbs.db[i].superTbls[j].multiThreadWriteOneTbl = 1;
        } else {
          g_Dbs.db[i].superTbls[j].multiThreadWriteOneTbl = 0;
        }
      } else if (!multiThreadWriteOneTbl) {
        g_Dbs.db[i].superTbls[j].multiThreadWriteOneTbl = 0;
      } else {
        printf("ERROR: failed to read json, multiThreadWriteOneTbl not found\n");
        goto PARSE_OVER;
      }
*/
      cJSON* interlaceRows = cJSON_GetObjectItem(stbInfo, "interlace_rows");
      if (interlaceRows && interlaceRows->type == cJSON_Number) {
        if (interlaceRows->valueint < 0) {
          errorPrint("%s() LN%d, failed to read json, interlace rows input mistake\n",
            __func__, __LINE__);
          goto PARSE_OVER;
        }
        g_Dbs.db[i].superTbls[j].interlaceRows = interlaceRows->valueint;
        // rows per table need be less than insert batch
        if (g_Dbs.db[i].superTbls[j].interlaceRows > g_args.num_of_RPR) {
          printf("NOTICE: db[%d].superTbl[%d]'s interlace rows value %"PRIu64" > num_of_records_per_req %"PRIu64"\n\n",
                  i, j, g_Dbs.db[i].superTbls[j].interlaceRows, g_args.num_of_RPR);
          printf("        interlace rows value will be set to num_of_records_per_req %"PRIu64"\n\n",
                  g_args.num_of_RPR);
          printf("        press Enter key to continue or Ctrl-C to stop.");
          (void)getchar();
          g_Dbs.db[i].superTbls[j].interlaceRows = g_args.num_of_RPR;
        }
      } else if (!interlaceRows) {
        g_Dbs.db[i].superTbls[j].interlaceRows = 0; // 0 means progressive mode, > 0 mean interlace mode. max value is less or equ num_of_records_per_req
      } else {
        errorPrint(
                "%s() LN%d, failed to read json, interlace rows input mistake\n",
                __func__, __LINE__);
        goto PARSE_OVER;
      }

      cJSON* disorderRatio = cJSON_GetObjectItem(stbInfo, "disorder_ratio");
      if (disorderRatio && disorderRatio->type == cJSON_Number) {
        if (disorderRatio->valueint > 50)
          disorderRatio->valueint = 50;

        if (disorderRatio->valueint < 0)
          disorderRatio->valueint = 0;

        g_Dbs.db[i].superTbls[j].disorderRatio = disorderRatio->valueint;
      } else if (!disorderRatio) {
        g_Dbs.db[i].superTbls[j].disorderRatio = 0;
      } else {
        printf("ERROR: failed to read json, disorderRatio not found\n");
        goto PARSE_OVER;
      }

      cJSON* disorderRange = cJSON_GetObjectItem(stbInfo, "disorder_range");
      if (disorderRange && disorderRange->type == cJSON_Number) {
        g_Dbs.db[i].superTbls[j].disorderRange = disorderRange->valueint;
      } else if (!disorderRange) {
        g_Dbs.db[i].superTbls[j].disorderRange = 1000;
      } else {
        printf("ERROR: failed to read json, disorderRange not found\n");
        goto PARSE_OVER;
      }

      cJSON* insertRows = cJSON_GetObjectItem(stbInfo, "insert_rows");
      if (insertRows && insertRows->type == cJSON_Number) {
        if (insertRows->valueint < 0) {
          errorPrint("%s() LN%d, failed to read json, insert_rows input mistake\n",
                __func__, __LINE__);
          goto PARSE_OVER;
        }
        g_Dbs.db[i].superTbls[j].insertRows = insertRows->valueint;
      } else if (!insertRows) {
        g_Dbs.db[i].superTbls[j].insertRows = 0x7FFFFFFFFFFFFFFF;
      } else {
        errorPrint("%s() LN%d, failed to read json, insert_rows input mistake\n",
                __func__, __LINE__);
        goto PARSE_OVER;
      }

      cJSON* insertInterval = cJSON_GetObjectItem(stbInfo, "insert_interval");
      if (insertInterval && insertInterval->type == cJSON_Number) {
        g_Dbs.db[i].superTbls[j].insertInterval = insertInterval->valueint;
        if (insertInterval->valueint < 0) {
          errorPrint("%s() LN%d, failed to read json, insert_interval input mistake\n",
                __func__, __LINE__);
          goto PARSE_OVER;
        }
      } else if (!insertInterval) {
        verbosePrint("%s() LN%d: stable insert interval be overrided by global %"PRIu64".\n",
                __func__, __LINE__, g_args.insert_interval);
        g_Dbs.db[i].superTbls[j].insertInterval = g_args.insert_interval;
      } else {
        errorPrint("%s() LN%d, failed to read json, insert_interval input mistake\n",
                __func__, __LINE__);
        goto PARSE_OVER;
      }

      int retVal = getColumnAndTagTypeFromInsertJsonFile(
              stbInfo, &g_Dbs.db[i].superTbls[j]);
      if (false == retVal) {
        goto PARSE_OVER;
      }
    }
  }

  ret = true;

PARSE_OVER:
  return ret;
}

static bool getMetaFromQueryJsonFile(cJSON* root) {
  bool  ret = false;

  cJSON* cfgdir = cJSON_GetObjectItem(root, "cfgdir");
  if (cfgdir && cfgdir->type == cJSON_String && cfgdir->valuestring != NULL) {
    tstrncpy(g_queryInfo.cfgDir, cfgdir->valuestring, MAX_FILE_NAME_LEN);
  }

  cJSON* host = cJSON_GetObjectItem(root, "host");
  if (host && host->type == cJSON_String && host->valuestring != NULL) {
    tstrncpy(g_queryInfo.host, host->valuestring, MAX_HOSTNAME_SIZE);
  } else if (!host) {
    tstrncpy(g_queryInfo.host, "127.0.0.1", MAX_HOSTNAME_SIZE);
  } else {
    printf("ERROR: failed to read json, host not found\n");
    goto PARSE_OVER;
  }

  cJSON* port = cJSON_GetObjectItem(root, "port");
  if (port && port->type == cJSON_Number) {
    g_queryInfo.port = port->valueint;
  } else if (!port) {
    g_queryInfo.port = 6030;
  }

  cJSON* user = cJSON_GetObjectItem(root, "user");
  if (user && user->type == cJSON_String && user->valuestring != NULL) {
    tstrncpy(g_queryInfo.user, user->valuestring, MAX_USERNAME_SIZE);
  } else if (!user) {
    tstrncpy(g_queryInfo.user, "root", MAX_USERNAME_SIZE); ;
  }

  cJSON* password = cJSON_GetObjectItem(root, "password");
  if (password && password->type == cJSON_String && password->valuestring != NULL) {
    tstrncpy(g_queryInfo.password, password->valuestring, MAX_PASSWORD_SIZE);
  } else if (!password) {
    tstrncpy(g_queryInfo.password, "taosdata", MAX_PASSWORD_SIZE);;
  }

  cJSON *answerPrompt = cJSON_GetObjectItem(root, "confirm_parameter_prompt"); // yes, no,
  if (answerPrompt && answerPrompt->type == cJSON_String
          && answerPrompt->valuestring != NULL) {
    if (0 == strncasecmp(answerPrompt->valuestring, "yes", 3)) {
      g_args.answer_yes = false;
    } else if (0 == strncasecmp(answerPrompt->valuestring, "no", 2)) {
      g_args.answer_yes = true;
    } else {
      g_args.answer_yes = false;
    }
  } else if (!answerPrompt) {
    g_args.answer_yes = false;
  } else {
    printf("ERROR: failed to read json, confirm_parameter_prompt not found\n");
    goto PARSE_OVER;
  }

  cJSON* gQueryTimes = cJSON_GetObjectItem(root, "query_times");
  if (gQueryTimes && gQueryTimes->type == cJSON_Number) {
    if (gQueryTimes->valueint < 0) {
      errorPrint("%s() LN%d, failed to read json, query_times input mistake\n",
        __func__, __LINE__);
      goto PARSE_OVER;
    }
    g_args.query_times = gQueryTimes->valueint;
  } else if (!gQueryTimes) {
    g_args.query_times = 1;
  } else {
    errorPrint("%s() LN%d, failed to read json, query_times input mistake\n",
        __func__, __LINE__);
    goto PARSE_OVER;
  }

  cJSON* dbs = cJSON_GetObjectItem(root, "databases");
  if (dbs && dbs->type == cJSON_String && dbs->valuestring != NULL) {
    tstrncpy(g_queryInfo.dbName, dbs->valuestring, MAX_DB_NAME_SIZE);
  } else if (!dbs) {
    printf("ERROR: failed to read json, databases not found\n");
    goto PARSE_OVER;
  }

  cJSON* queryMode = cJSON_GetObjectItem(root, "query_mode");
  if (queryMode && queryMode->type == cJSON_String && queryMode->valuestring != NULL) {
    tstrncpy(g_queryInfo.queryMode, queryMode->valuestring, MAX_TB_NAME_SIZE);
  } else if (!queryMode) {
    tstrncpy(g_queryInfo.queryMode, "taosc", MAX_TB_NAME_SIZE);
  } else {
    printf("ERROR: failed to read json, query_mode not found\n");
    goto PARSE_OVER;
  }

  // specified_table_query
  cJSON *specifiedQuery = cJSON_GetObjectItem(root, "specified_table_query");
  if (!specifiedQuery) {
    g_queryInfo.specifiedQueryInfo.concurrent = 1;
    g_queryInfo.specifiedQueryInfo.sqlCount = 0;
  } else if (specifiedQuery->type != cJSON_Object) {
    printf("ERROR: failed to read json, super_table_query not found\n");
    goto PARSE_OVER;
  } else {
    cJSON* queryInterval = cJSON_GetObjectItem(specifiedQuery, "query_interval");
    if (queryInterval && queryInterval->type == cJSON_Number) {
      g_queryInfo.specifiedQueryInfo.queryInterval = queryInterval->valueint;
    } else if (!queryInterval) {
      g_queryInfo.specifiedQueryInfo.queryInterval = 0;
    }

    cJSON* specifiedQueryTimes = cJSON_GetObjectItem(specifiedQuery,
        "query_times");
    if (specifiedQueryTimes && specifiedQueryTimes->type == cJSON_Number) {
      if (specifiedQueryTimes->valueint < 0) {
        errorPrint("%s() LN%d, failed to read json, query_times input mistake\n",
          __func__, __LINE__);
        goto PARSE_OVER;

      }
      g_queryInfo.specifiedQueryInfo.queryTimes = specifiedQueryTimes->valueint;
    } else if (!specifiedQueryTimes) {
      g_queryInfo.specifiedQueryInfo.queryTimes = g_args.query_times;
    } else {
      errorPrint("%s() LN%d, failed to read json, query_times input mistake\n",
          __func__, __LINE__);
      goto PARSE_OVER;
    }

    cJSON* concurrent = cJSON_GetObjectItem(specifiedQuery, "concurrent");
    if (concurrent && concurrent->type == cJSON_Number) {
      if (concurrent->valueint <= 0) {
        errorPrint("%s() LN%d, query sqlCount %"PRIu64" or concurrent %"PRIu64" is not correct.\n",
              __func__, __LINE__,
              g_queryInfo.specifiedQueryInfo.sqlCount,
              g_queryInfo.specifiedQueryInfo.concurrent);
        goto PARSE_OVER;
      }
      g_queryInfo.specifiedQueryInfo.concurrent = concurrent->valueint;
    } else if (!concurrent) {
      g_queryInfo.specifiedQueryInfo.concurrent = 1;
    }

    cJSON* specifiedAsyncMode = cJSON_GetObjectItem(specifiedQuery, "mode");
    if (specifiedAsyncMode && specifiedAsyncMode->type == cJSON_String
        && specifiedAsyncMode->valuestring != NULL) {
      if (0 == strcmp("sync", specifiedAsyncMode->valuestring)) {
        g_queryInfo.specifiedQueryInfo.asyncMode = SYNC_MODE;
      } else if (0 == strcmp("async", specifiedAsyncMode->valuestring)) {
        g_queryInfo.specifiedQueryInfo.asyncMode = ASYNC_MODE;
      } else {
        errorPrint("%s() LN%d, failed to read json, async mode input error\n",
            __func__, __LINE__);
        goto PARSE_OVER;
      }
    } else {
      g_queryInfo.specifiedQueryInfo.asyncMode = SYNC_MODE;
    }

    cJSON* interval = cJSON_GetObjectItem(specifiedQuery, "interval");
    if (interval && interval->type == cJSON_Number) {
      g_queryInfo.specifiedQueryInfo.subscribeInterval = interval->valueint;
    } else if (!interval) {
      //printf("failed to read json, subscribe interval no found\n");
      //goto PARSE_OVER;
      g_queryInfo.specifiedQueryInfo.subscribeInterval = 10000;
    }

    cJSON* restart = cJSON_GetObjectItem(specifiedQuery, "restart");
    if (restart && restart->type == cJSON_String && restart->valuestring != NULL) {
      if (0 == strcmp("yes", restart->valuestring)) {
        g_queryInfo.specifiedQueryInfo.subscribeRestart = 1;
      } else if (0 == strcmp("no", restart->valuestring)) {
        g_queryInfo.specifiedQueryInfo.subscribeRestart = 0;
      } else {
        printf("ERROR: failed to read json, subscribe restart error\n");
        goto PARSE_OVER;
      }
    } else {
      g_queryInfo.specifiedQueryInfo.subscribeRestart = 1;
    }

    cJSON* keepProgress = cJSON_GetObjectItem(specifiedQuery, "keepProgress");
    if (keepProgress
            && keepProgress->type == cJSON_String
            && keepProgress->valuestring != NULL) {
      if (0 == strcmp("yes", keepProgress->valuestring)) {
        g_queryInfo.specifiedQueryInfo.subscribeKeepProgress = 1;
      } else if (0 == strcmp("no", keepProgress->valuestring)) {
        g_queryInfo.specifiedQueryInfo.subscribeKeepProgress = 0;
      } else {
        printf("ERROR: failed to read json, subscribe keepProgress error\n");
        goto PARSE_OVER;
      }
    } else {
      g_queryInfo.specifiedQueryInfo.subscribeKeepProgress = 0;
    }

    // sqls
    cJSON* superSqls = cJSON_GetObjectItem(specifiedQuery, "sqls");
    if (!superSqls) {
      g_queryInfo.specifiedQueryInfo.sqlCount = 0;
    } else if (superSqls->type != cJSON_Array) {
      errorPrint("%s() LN%d, failed to read json, super sqls not found\n",
          __func__, __LINE__);
      goto PARSE_OVER;
    } else {
      int superSqlSize = cJSON_GetArraySize(superSqls);
      if (superSqlSize > MAX_QUERY_SQL_COUNT) {
        errorPrint("%s() LN%d, failed to read json, query sql size overflow, max is %d\n",
           __func__, __LINE__, MAX_QUERY_SQL_COUNT);
        goto PARSE_OVER;
      }

      g_queryInfo.specifiedQueryInfo.sqlCount = superSqlSize;
      for (int j = 0; j < superSqlSize; ++j) {
        cJSON* sql = cJSON_GetArrayItem(superSqls, j);
        if (sql == NULL) continue;

        cJSON *sqlStr = cJSON_GetObjectItem(sql, "sql");
        if (!sqlStr || sqlStr->type != cJSON_String || sqlStr->valuestring == NULL) {
          printf("ERROR: failed to read json, sql not found\n");
          goto PARSE_OVER;
        }
        tstrncpy(g_queryInfo.specifiedQueryInfo.sql[j], sqlStr->valuestring, MAX_QUERY_SQL_LENGTH);

        cJSON *result = cJSON_GetObjectItem(sql, "result");
        if (NULL != result && result->type == cJSON_String && result->valuestring != NULL) {
          tstrncpy(g_queryInfo.specifiedQueryInfo.result[j], result->valuestring, MAX_FILE_NAME_LEN);
        } else if (NULL == result) {
          memset(g_queryInfo.specifiedQueryInfo.result[j], 0, MAX_FILE_NAME_LEN);
        } else {
          printf("ERROR: failed to read json, super query result file not found\n");
          goto PARSE_OVER;
        }
      }
    }
  }

  // super_table_query
  cJSON *superQuery = cJSON_GetObjectItem(root, "super_table_query");
  if (!superQuery) {
    g_queryInfo.superQueryInfo.threadCnt = 1;
    g_queryInfo.superQueryInfo.sqlCount = 0;
  } else if (superQuery->type != cJSON_Object) {
    printf("ERROR: failed to read json, sub_table_query not found\n");
    ret = true;
    goto PARSE_OVER;
  } else {
    cJSON* subrate = cJSON_GetObjectItem(superQuery, "query_interval");
    if (subrate && subrate->type == cJSON_Number) {
      g_queryInfo.superQueryInfo.queryInterval = subrate->valueint;
    } else if (!subrate) {
      g_queryInfo.superQueryInfo.queryInterval = 0;
    }

    cJSON* superQueryTimes = cJSON_GetObjectItem(superQuery, "query_times");
    if (superQueryTimes && superQueryTimes->type == cJSON_Number) {
      if (superQueryTimes->valueint < 0) {
        errorPrint("%s() LN%d, failed to read json, query_times input mistake\n",
          __func__, __LINE__);
        goto PARSE_OVER;
      }
      g_queryInfo.superQueryInfo.queryTimes = superQueryTimes->valueint;
    } else if (!superQueryTimes) {
      g_queryInfo.superQueryInfo.queryTimes = g_args.query_times;
    } else {
      errorPrint("%s() LN%d, failed to read json, query_times input mistake\n",
          __func__, __LINE__);
      goto PARSE_OVER;
    }

    cJSON* threads = cJSON_GetObjectItem(superQuery, "threads");
    if (threads && threads->type == cJSON_Number) {
      if (threads->valueint <= 0) {
        errorPrint("%s() LN%d, failed to read json, threads input mistake\n",
          __func__, __LINE__);
        goto PARSE_OVER;

      }
      g_queryInfo.superQueryInfo.threadCnt = threads->valueint;
    } else if (!threads) {
      g_queryInfo.superQueryInfo.threadCnt = 1;
    }

    //cJSON* subTblCnt = cJSON_GetObjectItem(superQuery, "childtable_count");
    //if (subTblCnt && subTblCnt->type == cJSON_Number) {
    //  g_queryInfo.superQueryInfo.childTblCount = subTblCnt->valueint;
    //} else if (!subTblCnt) {
    //  g_queryInfo.superQueryInfo.childTblCount = 0;
    //}

    cJSON* stblname = cJSON_GetObjectItem(superQuery, "stblname");
    if (stblname && stblname->type == cJSON_String
        && stblname->valuestring != NULL) {
      tstrncpy(g_queryInfo.superQueryInfo.sTblName, stblname->valuestring,
          MAX_TB_NAME_SIZE);
    } else {
      errorPrint("%s() LN%d, failed to read json, super table name input error\n",
          __func__, __LINE__);
      goto PARSE_OVER;
    }

    cJSON* superAsyncMode = cJSON_GetObjectItem(superQuery, "mode");
    if (superAsyncMode && superAsyncMode->type == cJSON_String
        && superAsyncMode->valuestring != NULL) {
      if (0 == strcmp("sync", superAsyncMode->valuestring)) {
        g_queryInfo.superQueryInfo.asyncMode = SYNC_MODE;
      } else if (0 == strcmp("async", superAsyncMode->valuestring)) {
        g_queryInfo.superQueryInfo.asyncMode = ASYNC_MODE;
      } else {
        errorPrint("%s() LN%d, failed to read json, async mode input error\n",
            __func__, __LINE__);
        goto PARSE_OVER;
      }
    } else {
      g_queryInfo.superQueryInfo.asyncMode = SYNC_MODE;
    }

    cJSON* superInterval = cJSON_GetObjectItem(superQuery, "interval");
    if (superInterval && superInterval->type == cJSON_Number) {
      if (superInterval->valueint < 0) {
        errorPrint("%s() LN%d, failed to read json, interval input mistake\n",
            __func__, __LINE__);
        goto PARSE_OVER;
      }
      g_queryInfo.superQueryInfo.subscribeInterval = superInterval->valueint;
    } else if (!superInterval) {
      //printf("failed to read json, subscribe interval no found\n");
      //goto PARSE_OVER;
      g_queryInfo.superQueryInfo.subscribeInterval = 10000;
    }

    cJSON* subrestart = cJSON_GetObjectItem(superQuery, "restart");
    if (subrestart && subrestart->type == cJSON_String
        && subrestart->valuestring != NULL) {
      if (0 == strcmp("yes", subrestart->valuestring)) {
        g_queryInfo.superQueryInfo.subscribeRestart = 1;
      } else if (0 == strcmp("no", subrestart->valuestring)) {
        g_queryInfo.superQueryInfo.subscribeRestart = 0;
      } else {
        printf("ERROR: failed to read json, subscribe restart error\n");
        goto PARSE_OVER;
      }
    } else {
      g_queryInfo.superQueryInfo.subscribeRestart = 1;
    }

    cJSON* subkeepProgress = cJSON_GetObjectItem(superQuery, "keepProgress");
    if (subkeepProgress &&
            subkeepProgress->type == cJSON_String
            && subkeepProgress->valuestring != NULL) {
      if (0 == strcmp("yes", subkeepProgress->valuestring)) {
        g_queryInfo.superQueryInfo.subscribeKeepProgress = 1;
      } else if (0 == strcmp("no", subkeepProgress->valuestring)) {
        g_queryInfo.superQueryInfo.subscribeKeepProgress = 0;
      } else {
        printf("ERROR: failed to read json, subscribe keepProgress error\n");
        goto PARSE_OVER;
      }
    } else {
      g_queryInfo.superQueryInfo.subscribeKeepProgress = 0;
    }

    // sqls
    cJSON* subsqls = cJSON_GetObjectItem(superQuery, "sqls");
    if (!subsqls) {
      g_queryInfo.superQueryInfo.sqlCount = 0;
    } else if (subsqls->type != cJSON_Array) {
      errorPrint("%s() LN%d: failed to read json, super sqls not found\n",
          __func__, __LINE__);
      goto PARSE_OVER;
    } else {
      int superSqlSize = cJSON_GetArraySize(subsqls);
      if (superSqlSize > MAX_QUERY_SQL_COUNT) {
        errorPrint("%s() LN%d, failed to read json, query sql size overflow, max is %d\n",
           __func__, __LINE__, MAX_QUERY_SQL_COUNT);
        goto PARSE_OVER;
      }

      g_queryInfo.superQueryInfo.sqlCount = superSqlSize;
      for (int j = 0; j < superSqlSize; ++j) {
        cJSON* sql = cJSON_GetArrayItem(subsqls, j);
        if (sql == NULL) continue;

        cJSON *sqlStr = cJSON_GetObjectItem(sql, "sql");
        if (!sqlStr || sqlStr->type != cJSON_String
            || sqlStr->valuestring == NULL) {
          errorPrint("%s() LN%d, failed to read json, sql not found\n",
              __func__, __LINE__);
          goto PARSE_OVER;
        }
        tstrncpy(g_queryInfo.superQueryInfo.sql[j], sqlStr->valuestring,
            MAX_QUERY_SQL_LENGTH);

        cJSON *result = cJSON_GetObjectItem(sql, "result");
        if (result != NULL && result->type == cJSON_String
            && result->valuestring != NULL){
          tstrncpy(g_queryInfo.superQueryInfo.result[j],
              result->valuestring, MAX_FILE_NAME_LEN);
        } else if (NULL == result) {
          memset(g_queryInfo.superQueryInfo.result[j], 0, MAX_FILE_NAME_LEN);
        }  else {
          errorPrint("%s() LN%d, failed to read json, sub query result file not found\n",
              __func__, __LINE__);
          goto PARSE_OVER;
        }
      }
    }
  }

  ret = true;

PARSE_OVER:
  return ret;
}

static bool getInfoFromJsonFile(char* file) {
    debugPrint("%s %d %s\n", __func__, __LINE__, file);

  FILE *fp = fopen(file, "r");
  if (!fp) {
    printf("failed to read %s, reason:%s\n", file, strerror(errno));
    return false;
  }

  bool  ret = false;
  int   maxLen = 6400000;
  char *content = calloc(1, maxLen + 1);
  int   len = fread(content, 1, maxLen, fp);
  if (len <= 0) {
    free(content);
    fclose(fp);
    printf("failed to read %s, content is null", file);
    return false;
  }

  content[len] = 0;
  cJSON* root = cJSON_Parse(content);
  if (root == NULL) {
    printf("ERROR: failed to cjson parse %s, invalid json format\n", file);
    goto PARSE_OVER;
  }

  cJSON* filetype = cJSON_GetObjectItem(root, "filetype");
  if (filetype && filetype->type == cJSON_String && filetype->valuestring != NULL) {
    if (0 == strcasecmp("insert", filetype->valuestring)) {
      g_args.test_mode = INSERT_TEST;
    } else if (0 == strcasecmp("query", filetype->valuestring)) {
      g_args.test_mode = QUERY_TEST;
    } else if (0 == strcasecmp("subscribe", filetype->valuestring)) {
      g_args.test_mode = SUBSCRIBE_TEST;
    } else {
      printf("ERROR: failed to read json, filetype not support\n");
      goto PARSE_OVER;
    }
  } else if (!filetype) {
    g_args.test_mode = INSERT_TEST;
  } else {
    printf("ERROR: failed to read json, filetype not found\n");
    goto PARSE_OVER;
  }

  if (INSERT_TEST == g_args.test_mode) {
    ret = getMetaFromInsertJsonFile(root);
  } else if ((QUERY_TEST == g_args.test_mode)
          || (SUBSCRIBE_TEST == g_args.test_mode)) {
    ret = getMetaFromQueryJsonFile(root);
  } else {
    errorPrint("%s() LN%d, input json file type error! please input correct file type: insert or query or subscribe\n",
            __func__, __LINE__);
    goto PARSE_OVER;
  }

PARSE_OVER:
  free(content);
  cJSON_Delete(root);
  fclose(fp);
  return ret;
}

static void prepareSampleData() {
  for (int i = 0; i < g_Dbs.dbCount; i++) {
    for (int j = 0; j < g_Dbs.db[i].superTblCount; j++) {
      if (g_Dbs.db[i].superTbls[j].tagsFile[0] != 0) {
        (void)readTagFromCsvFileToMem(&g_Dbs.db[i].superTbls[j]);
      }
    }
  }
}

static void postFreeResource() {
  tmfclose(g_fpOfInsertResult);
  for (int i = 0; i < g_Dbs.dbCount; i++) {
    for (int j = 0; j < g_Dbs.db[i].superTblCount; j++) {
      if (0 != g_Dbs.db[i].superTbls[j].colsOfCreateChildTable) {
        free(g_Dbs.db[i].superTbls[j].colsOfCreateChildTable);
        g_Dbs.db[i].superTbls[j].colsOfCreateChildTable = NULL;
      }
      if (0 != g_Dbs.db[i].superTbls[j].sampleDataBuf) {
        free(g_Dbs.db[i].superTbls[j].sampleDataBuf);
        g_Dbs.db[i].superTbls[j].sampleDataBuf = NULL;
      }
      if (0 != g_Dbs.db[i].superTbls[j].tagDataBuf) {
        free(g_Dbs.db[i].superTbls[j].tagDataBuf);
        g_Dbs.db[i].superTbls[j].tagDataBuf = NULL;
      }
      if (0 != g_Dbs.db[i].superTbls[j].childTblName) {
        free(g_Dbs.db[i].superTbls[j].childTblName);
        g_Dbs.db[i].superTbls[j].childTblName = NULL;
      }
    }
  }
}

static int getRowDataFromSample(
        char* dataBuf, int64_t maxLen, int64_t timestamp,
      SSuperTable* superTblInfo, int64_t* sampleUsePos) {
  if ((*sampleUsePos) == MAX_SAMPLES_ONCE_FROM_FILE) {
/*    int ret = readSampleFromCsvFileToMem(superTblInfo);
    if (0 != ret) {
      tmfree(superTblInfo->sampleDataBuf);
      superTblInfo->sampleDataBuf = NULL;
      return -1;
    }
*/
    *sampleUsePos = 0;
  }

  int    dataLen = 0;

  dataLen += snprintf(dataBuf + dataLen, maxLen - dataLen,
          "(%" PRId64 ", ", timestamp);
  dataLen += snprintf(dataBuf + dataLen, maxLen - dataLen,
          "%s", superTblInfo->sampleDataBuf + superTblInfo->lenOfOneRow * (*sampleUsePos));
  dataLen += snprintf(dataBuf + dataLen, maxLen - dataLen, ")");

  (*sampleUsePos)++;

  return dataLen;
}

static int64_t generateRowData(char* recBuf, int64_t timestamp, SSuperTable* stbInfo) {
  int64_t   dataLen = 0;
  char  *pstr = recBuf;
  int64_t maxLen = MAX_DATA_SIZE;

  dataLen += snprintf(pstr + dataLen, maxLen - dataLen, "(%" PRId64 ",", timestamp);

  for (int i = 0; i < stbInfo->columnCount; i++) {
    if ((0 == strncasecmp(stbInfo->columns[i].dataType, "BINARY", strlen("BINARY")))
            || (0 == strncasecmp(stbInfo->columns[i].dataType, "NCHAR", strlen("NCHAR")))) {
      if (stbInfo->columns[i].dataLen > TSDB_MAX_BINARY_LEN) {
        errorPrint( "binary or nchar length overflow, max size:%u\n",
                (uint32_t)TSDB_MAX_BINARY_LEN);
        return -1;
      }

      char* buf = (char*)calloc(stbInfo->columns[i].dataLen+1, 1);
      if (NULL == buf) {
        errorPrint( "calloc failed! size:%d\n", stbInfo->columns[i].dataLen);
        return -1;
      }
      rand_string(buf, stbInfo->columns[i].dataLen);
      dataLen += snprintf(pstr + dataLen, maxLen - dataLen, "\'%s\',", buf);
      tmfree(buf);
    } else if (0 == strncasecmp(stbInfo->columns[i].dataType,
                "INT", 3)) {
      dataLen += snprintf(pstr + dataLen, maxLen - dataLen,
              "%d,", rand_int());
    } else if (0 == strncasecmp(stbInfo->columns[i].dataType,
                "BIGINT", 6)) {
      dataLen += snprintf(pstr + dataLen, maxLen - dataLen,
              "%"PRId64",", rand_bigint());
    }  else if (0 == strncasecmp(stbInfo->columns[i].dataType,
                "FLOAT", 5)) {
      dataLen += snprintf(pstr + dataLen, maxLen - dataLen,
              "%f,", rand_float());
    }  else if (0 == strncasecmp(stbInfo->columns[i].dataType,
                "DOUBLE", 6)) {
      dataLen += snprintf(pstr + dataLen, maxLen - dataLen,
              "%f,", rand_double());
    }  else if (0 == strncasecmp(stbInfo->columns[i].dataType,
                "SMALLINT", 8)) {
      dataLen += snprintf(pstr + dataLen, maxLen - dataLen,
          "%d,", rand_smallint());
    }  else if (0 == strncasecmp(stbInfo->columns[i].dataType,
          "TINYINT", strlen("TINYINT"))) {
      dataLen += snprintf(pstr + dataLen, maxLen - dataLen,
          "%d,", rand_tinyint());
    }  else if (0 == strncasecmp(stbInfo->columns[i].dataType,
          "BOOL", strlen("BOOL"))) {
      dataLen += snprintf(pstr + dataLen, maxLen - dataLen,
          "%d,", rand_bool());
    }  else if (0 == strncasecmp(stbInfo->columns[i].dataType,
          "TIMESTAMP", strlen("TIMESTAMP"))) {
      dataLen += snprintf(pstr + dataLen, maxLen - dataLen,
          "%"PRId64",", rand_bigint());
    }  else {
      errorPrint( "No support data type: %s\n", stbInfo->columns[i].dataType);
      return -1;
    }
  }

  dataLen -= 1;
  dataLen += snprintf(pstr + dataLen, maxLen - dataLen, ")");

  verbosePrint("%s() LN%d, recBuf:\n\t%s\n", __func__, __LINE__, recBuf);

  return strlen(recBuf);
}

static int64_t generateData(char *recBuf, char **data_type,
        int num_of_cols, int64_t timestamp, int lenOfBinary) {
  memset(recBuf, 0, MAX_DATA_SIZE);
  char *pstr = recBuf;
  pstr += sprintf(pstr, "(%" PRId64, timestamp);
  int c = 0;

  for (; c < MAX_NUM_DATATYPE; c++) {
    if (data_type[c] == NULL) {
      break;
    }
  }

  if (0 == c) {
    perror("data type error!");
    exit(-1);
  }

  for (int i = 0; i < c; i++) {
    if (strcasecmp(data_type[i % c], "TINYINT") == 0) {
      pstr += sprintf(pstr, ",%d", rand_tinyint() );
    } else if (strcasecmp(data_type[i % c], "SMALLINT") == 0) {
      pstr += sprintf(pstr, ",%d", rand_smallint());
    } else if (strcasecmp(data_type[i % c], "INT") == 0) {
      pstr += sprintf(pstr, ",%d", rand_int());
    } else if (strcasecmp(data_type[i % c], "BIGINT") == 0) {
      pstr += sprintf(pstr, ",%" PRId64, rand_bigint());
    } else if (strcasecmp(data_type[i % c], "FLOAT") == 0) {
      pstr += sprintf(pstr, ",%10.4f", rand_float());
    } else if (strcasecmp(data_type[i % c], "DOUBLE") == 0) {
      double t = rand_double();
      pstr += sprintf(pstr, ",%20.8f", t);
    } else if (strcasecmp(data_type[i % c], "BOOL") == 0) {
      bool b = taosRandom() & 1;
      pstr += sprintf(pstr, ",%s", b ? "true" : "false");
    } else if (strcasecmp(data_type[i % c], "BINARY") == 0) {
      char *s = malloc(lenOfBinary);
      rand_string(s, lenOfBinary);
      pstr += sprintf(pstr, ",\"%s\"", s);
      free(s);
    } else if (strcasecmp(data_type[i % c], "NCHAR") == 0) {
      char *s = malloc(lenOfBinary);
      rand_string(s, lenOfBinary);
      pstr += sprintf(pstr, ",\"%s\"", s);
      free(s);
    }

    if (strlen(recBuf) > MAX_DATA_SIZE) {
      perror("column length too long, abort");
      exit(-1);
    }
  }

  pstr += sprintf(pstr, ")");

  verbosePrint("%s() LN%d, recBuf:\n\t%s\n", __func__, __LINE__, recBuf);

  return (int32_t)strlen(recBuf);
}

static int prepareSampleDataForSTable(SSuperTable *superTblInfo) {
  char* sampleDataBuf = NULL;

  sampleDataBuf = calloc(
            superTblInfo->lenOfOneRow * MAX_SAMPLES_ONCE_FROM_FILE, 1);
  if (sampleDataBuf == NULL) {
      errorPrint("%s() LN%d, Failed to calloc %"PRIu64" Bytes, reason:%s\n",
              __func__, __LINE__,
              superTblInfo->lenOfOneRow * MAX_SAMPLES_ONCE_FROM_FILE,
              strerror(errno));
      return -1;
  }

  superTblInfo->sampleDataBuf = sampleDataBuf;
  int ret = readSampleFromCsvFileToMem(superTblInfo);

  if (0 != ret) {
      errorPrint("%s() LN%d, read sample from csv file failed.\n",
          __func__, __LINE__);
      tmfree(sampleDataBuf);
      superTblInfo->sampleDataBuf = NULL;
      return -1;
  }

  return 0;
}

static int64_t execInsert(threadInfo *pThreadInfo, char *buffer, uint64_t k)
{
  int affectedRows;
  SSuperTable* superTblInfo = pThreadInfo->superTblInfo;

  verbosePrint("[%d] %s() LN%d %s\n", pThreadInfo->threadID,
            __func__, __LINE__, buffer);
  if (superTblInfo) {
    if (0 == strncasecmp(superTblInfo->insertMode, "taosc", strlen("taosc"))) {
      affectedRows = queryDbExec(pThreadInfo->taos, buffer, INSERT_TYPE, false);
    } else if (0 == strncasecmp(superTblInfo->insertMode, "rest", strlen("rest"))) {
      if (0 != postProceSql(g_Dbs.host, &g_Dbs.serv_addr, g_Dbs.port,
                  buffer, NULL /* not set result file */)) {
        affectedRows = -1;
        printf("========restful return fail, threadID[%d]\n",
            pThreadInfo->threadID);
      } else {
        affectedRows = k;
      }
    } else {
      errorPrint("%s() LN%d: unknown insert mode: %s\n",
        __func__, __LINE__, superTblInfo->insertMode);
      affectedRows = 0;
    }
  } else {
    affectedRows = queryDbExec(pThreadInfo->taos, buffer, INSERT_TYPE, false);
  }

  return affectedRows;
}

static void getTableName(char *pTblName, threadInfo* pThreadInfo, uint64_t tableSeq)
{
  SSuperTable* superTblInfo = pThreadInfo->superTblInfo;
  if (superTblInfo) {
    if (superTblInfo->childTblLimit > 0) {
        snprintf(pTblName, TSDB_TABLE_NAME_LEN, "%s",
            superTblInfo->childTblName +
            (tableSeq - superTblInfo->childTblOffset) * TSDB_TABLE_NAME_LEN);
    } else {

        verbosePrint("[%d] %s() LN%d: from=%"PRIu64" count=%"PRIu64" seq=%"PRIu64"\n",
                pThreadInfo->threadID, __func__, __LINE__,
                pThreadInfo->start_table_from,
                pThreadInfo->ntables, tableSeq);
        snprintf(pTblName, TSDB_TABLE_NAME_LEN, "%s",
            superTblInfo->childTblName + tableSeq * TSDB_TABLE_NAME_LEN);
    }
  } else {
    snprintf(pTblName, TSDB_TABLE_NAME_LEN, "%s%"PRIu64"",
        g_args.tb_prefix, tableSeq);
  }
}

static int64_t generateDataTail(
        SSuperTable* superTblInfo,
        uint64_t batch, char* buffer, int64_t remainderBufLen, int64_t insertRows,
        int64_t startFrom, int64_t startTime, int64_t *pSamplePos, int64_t *dataLen) {
  uint64_t len = 0;
  uint32_t ncols_per_record = 1; // count first col ts

  char *pstr = buffer;

  if (superTblInfo == NULL) {
    uint32_t datatypeSeq = 0;
    while(g_args.datatype[datatypeSeq]) {
        datatypeSeq ++;
        ncols_per_record ++;
    }
  }

  verbosePrint("%s() LN%d batch=%"PRIu64"\n", __func__, __LINE__, batch);

  uint64_t k = 0;
  for (k = 0; k < batch;) {
    char data[MAX_DATA_SIZE];
    memset(data, 0, MAX_DATA_SIZE);

    int64_t retLen = 0;

    if (superTblInfo) {
      if (0 == strncasecmp(superTblInfo->dataSource,
                    "sample", strlen("sample"))) {
          retLen = getRowDataFromSample(
                    data,
                    remainderBufLen,
                    startTime + superTblInfo->timeStampStep * k,
                    superTblInfo,
                    pSamplePos);
      } else if (0 == strncasecmp(superTblInfo->dataSource,
                   "rand", strlen("rand"))) {

        int64_t randTail = superTblInfo->timeStampStep * k;
        if (superTblInfo->disorderRatio > 0) {
          int rand_num = taosRandom() % 100;
          if(rand_num < superTblInfo->disorderRatio) {
            randTail = (randTail + (taosRandom() % superTblInfo->disorderRange + 1)) * (-1);
            debugPrint("rand data generated, back %"PRId64"\n", randTail);
          }
        }

        int64_t d = startTime
                + randTail;
        retLen = generateRowData(
                      data,
                      d,
                      superTblInfo);
      }

      if (retLen > remainderBufLen) {
        break;
      }

      pstr += snprintf(pstr , retLen + 1, "%s", data);
      k++;
      len += retLen;
      remainderBufLen -= retLen;
    } else {
      char **data_type = g_args.datatype;
      int lenOfBinary = g_args.len_of_binary;

      int64_t randTail = DEFAULT_TIMESTAMP_STEP * k;

      if (g_args.disorderRatio != 0) {
        int rand_num = taosRandom() % 100;
        if (rand_num < g_args.disorderRatio) {
          randTail = (randTail + (taosRandom() % g_args.disorderRange + 1)) * (-1);

          debugPrint("rand data generated, back %"PRId64"\n", randTail);
        }
      } else {
        randTail = DEFAULT_TIMESTAMP_STEP * k;
      }

      retLen = generateData(data, data_type,
                  ncols_per_record,
                  startTime + randTail,
                  lenOfBinary);

      if (len > remainderBufLen)
        break;

      pstr += sprintf(pstr, "%s", data);
      k++;
      len += retLen;
      remainderBufLen -= retLen;
    }

    verbosePrint("%s() LN%d len=%"PRIu64" k=%"PRIu64" \nbuffer=%s\n",
            __func__, __LINE__, len, k, buffer);

    startFrom ++;

    if (startFrom >= insertRows) {
      break;
    }
  }

  *dataLen = len;
  return k;
}

static int generateSQLHead(char *tableName, int32_t tableSeq,
        threadInfo* pThreadInfo, SSuperTable* superTblInfo,
        char *buffer, int remainderBufLen)
{
  int len;

#define HEAD_BUFF_LEN    1024*24  // 16*1024 + (192+32)*2 + insert into ..
  char headBuf[HEAD_BUFF_LEN];

  if (superTblInfo) {
    if (AUTO_CREATE_SUBTBL == superTblInfo->autoCreateTable) {
      char* tagsValBuf = NULL;
      if (0 == superTblInfo->tagSource) {
            tagsValBuf = generateTagVaulesForStb(superTblInfo, tableSeq);
      } else {
            tagsValBuf = getTagValueFromTagSample(
                    superTblInfo,
                    tableSeq % superTblInfo->tagSampleCount);
      }
      if (NULL == tagsValBuf) {
        errorPrint("%s() LN%d, tag buf failed to allocate  memory\n",
            __func__, __LINE__);
        return -1;
      }

      len = snprintf(
          headBuf,
                  HEAD_BUFF_LEN,
                  "%s.%s using %s.%s tags %s values",
                  pThreadInfo->db_name,
                  tableName,
                  pThreadInfo->db_name,
                  superTblInfo->sTblName,
                  tagsValBuf);
      tmfree(tagsValBuf);
    } else if (TBL_ALREADY_EXISTS == superTblInfo->childTblExists) {
      len = snprintf(
          headBuf,
                  HEAD_BUFF_LEN,
                  "%s.%s values",
                  pThreadInfo->db_name,
                  tableName);
    } else {
      len = snprintf(
          headBuf,
                  HEAD_BUFF_LEN,
                  "%s.%s values",
                  pThreadInfo->db_name,
                  tableName);
    }
  } else {
      len = snprintf(
          headBuf,
                  HEAD_BUFF_LEN,
                  "%s.%s values",
                  pThreadInfo->db_name,
                  tableName);
  }

  if (len > remainderBufLen)
    return -1;

  tstrncpy(buffer, headBuf, len + 1);

  return len;
}

static int64_t generateInterlaceDataBuffer(
        char *tableName, uint64_t batchPerTbl, uint64_t i, uint64_t batchPerTblTimes,
        uint64_t tableSeq,
        threadInfo *pThreadInfo, char *buffer,
        uint64_t insertRows,
        int64_t startTime,
        uint64_t *pRemainderBufLen)
{
  assert(buffer);
  char *pstr = buffer;
  SSuperTable* superTblInfo = pThreadInfo->superTblInfo;

  int headLen = generateSQLHead(tableName, tableSeq, pThreadInfo,
            superTblInfo, pstr, *pRemainderBufLen);

  if (headLen <= 0) {
    return 0;
  }
  // generate data buffer
  verbosePrint("[%d] %s() LN%d i=%"PRIu64" buffer:\n%s\n",
            pThreadInfo->threadID, __func__, __LINE__, i, buffer);

  pstr += headLen;
  *pRemainderBufLen -= headLen;

  int64_t dataLen = 0;

  verbosePrint("[%d] %s() LN%d i=%"PRIu64" batchPerTblTimes=%"PRIu64" batchPerTbl = %"PRIu64"\n",
            pThreadInfo->threadID, __func__, __LINE__,
            i, batchPerTblTimes, batchPerTbl);

  if (superTblInfo) {
    if (0 == strncasecmp(superTblInfo->startTimestamp, "now", 3)) {
      startTime = taosGetTimestamp(pThreadInfo->time_precision);
    }
  } else {
      startTime = 1500000000000;
  }

  int64_t k = generateDataTail(
    superTblInfo,
    batchPerTbl, pstr, *pRemainderBufLen, insertRows, 0,
    startTime,
    &(pThreadInfo->samplePos), &dataLen);

  if (k == batchPerTbl) {
    pstr += dataLen;
    *pRemainderBufLen -= dataLen;
  } else {
    debugPrint("%s() LN%d, generated data tail: %"PRIu64", not equal batch per table: %"PRIu64"\n",
            __func__, __LINE__, k, batchPerTbl);
    pstr -= headLen;
    pstr[0] = '\0';
    k = 0;
  }

  return k;
}

static int64_t generateProgressiveDataBuffer(
        char *tableName,
        int64_t tableSeq,
        threadInfo *pThreadInfo, char *buffer,
        int64_t insertRows,
        int64_t startFrom, int64_t startTime, int64_t *pSamplePos,
        int64_t *pRemainderBufLen)
{
  SSuperTable* superTblInfo = pThreadInfo->superTblInfo;

  int ncols_per_record = 1; // count first col ts

  if (superTblInfo == NULL) {
    int datatypeSeq = 0;
    while(g_args.datatype[datatypeSeq]) {
        datatypeSeq ++;
        ncols_per_record ++;
    }
  }

  assert(buffer != NULL);
  char *pstr = buffer;

  int64_t k = 0;

  memset(buffer, 0, *pRemainderBufLen);

  int64_t headLen = generateSQLHead(tableName, tableSeq, pThreadInfo, superTblInfo,
          buffer, *pRemainderBufLen);

  if (headLen <= 0) {
    return 0;
  }
  pstr += headLen;
  *pRemainderBufLen -= headLen;

  int64_t dataLen;
  k = generateDataTail(superTblInfo,
          g_args.num_of_RPR, pstr, *pRemainderBufLen, insertRows, startFrom,
          startTime,
          pSamplePos, &dataLen);

  return k;
}

static void printStatPerThread(threadInfo *pThreadInfo)
{
  fprintf(stderr, "====thread[%d] completed total inserted rows: %"PRIu64 ", total affected rows: %"PRIu64". %.2f records/second====\n",
          pThreadInfo->threadID,
          pThreadInfo->totalInsertRows,
          pThreadInfo->totalAffectedRows,
          (double)(pThreadInfo->totalAffectedRows / (pThreadInfo->totalDelay/1000.0)));
}

static void* syncWriteInterlace(threadInfo *pThreadInfo) {
  debugPrint("[%d] %s() LN%d: ### interlace write\n",
         pThreadInfo->threadID, __func__, __LINE__);

  uint64_t insertRows;
  uint64_t interlaceRows;

  SSuperTable* superTblInfo = pThreadInfo->superTblInfo;

  if (superTblInfo) {
    insertRows = superTblInfo->insertRows;

    if ((superTblInfo->interlaceRows == 0)
        && (g_args.interlace_rows > 0)) {
      interlaceRows = g_args.interlace_rows;
    } else {
      interlaceRows = superTblInfo->interlaceRows;
    }
  } else {
    insertRows = g_args.num_of_DPT;
    interlaceRows = g_args.interlace_rows;
  }

  if (interlaceRows > insertRows)
    interlaceRows = insertRows;

  if (interlaceRows > g_args.num_of_RPR)
    interlaceRows = g_args.num_of_RPR;

  int insertMode;

  if (interlaceRows > 0) {
    insertMode = INTERLACE_INSERT_MODE;
  } else {
    insertMode = PROGRESSIVE_INSERT_MODE;
  }

  // TODO: prompt tbl count multple interlace rows and batch
  //

  uint64_t maxSqlLen = superTblInfo?superTblInfo->maxSqlLen:g_args.max_sql_len;
  char* buffer = calloc(maxSqlLen, 1);
  if (NULL == buffer) {
    errorPrint( "%s() LN%d, Failed to alloc %"PRIu64" Bytes, reason:%s\n",
              __func__, __LINE__, maxSqlLen, strerror(errno));
    return NULL;
  }

  char tableName[TSDB_TABLE_NAME_LEN];

  pThreadInfo->totalInsertRows = 0;
  pThreadInfo->totalAffectedRows = 0;

  int64_t nTimeStampStep = superTblInfo?superTblInfo->timeStampStep:DEFAULT_TIMESTAMP_STEP;

  uint64_t insert_interval =
      superTblInfo?superTblInfo->insertInterval:g_args.insert_interval;
  uint64_t st = 0;
  uint64_t et = UINT64_MAX;

  uint64_t lastPrintTime = taosGetTimestampMs();
  uint64_t startTs = taosGetTimestampMs();
  uint64_t endTs;

  uint64_t tableSeq = pThreadInfo->start_table_from;

  debugPrint("[%d] %s() LN%d: start_table_from=%"PRIu64" ntables=%"PRIu64" insertRows=%"PRIu64"\n",
          pThreadInfo->threadID, __func__, __LINE__, pThreadInfo->start_table_from,
          pThreadInfo->ntables, insertRows);

  int64_t startTime = pThreadInfo->start_time;

  assert(pThreadInfo->ntables > 0);

  uint64_t batchPerTbl = interlaceRows;
  uint64_t batchPerTblTimes;

  if ((interlaceRows > 0) && (pThreadInfo->ntables > 1)) {
    batchPerTblTimes =
        g_args.num_of_RPR / interlaceRows;
  } else {
    batchPerTblTimes = 1;
  }

  uint64_t generatedRecPerTbl = 0;
  bool flagSleep = true;
  uint64_t sleepTimeTotal = 0;

  char *strInsertInto = "insert into ";
  int nInsertBufLen = strlen(strInsertInto);

  while(pThreadInfo->totalInsertRows < pThreadInfo->ntables * insertRows) {
    if ((flagSleep) && (insert_interval)) {
        st = taosGetTimestampMs();
        flagSleep = false;
    }
    // generate data
    memset(buffer, 0, maxSqlLen);
    uint64_t remainderBufLen = maxSqlLen;

    char *pstr = buffer;

    int len = snprintf(pstr, nInsertBufLen + 1, "%s", strInsertInto);
    pstr += len;
    remainderBufLen -= len;

    uint64_t recOfBatch = 0;

    for (uint64_t i = 0; i < batchPerTblTimes; i ++) {
      getTableName(tableName, pThreadInfo, tableSeq);
      if (0 == strlen(tableName)) {
        errorPrint("[%d] %s() LN%d, getTableName return null\n",
            pThreadInfo->threadID, __func__, __LINE__);
        free(buffer);
        return NULL;
      }

      uint64_t oldRemainderLen = remainderBufLen;
      int64_t generated = generateInterlaceDataBuffer(
        tableName, batchPerTbl, i, batchPerTblTimes,
        tableSeq,
        pThreadInfo, pstr,
        insertRows,
        startTime,
        &remainderBufLen);

      debugPrint("[%d] %s() LN%d, generated records is %"PRId64"\n",
                  pThreadInfo->threadID, __func__, __LINE__, generated);
      if (generated < 0) {
        errorPrint("[%d] %s() LN%d, generated records is %"PRId64"\n",
                  pThreadInfo->threadID, __func__, __LINE__, generated);
        goto free_of_interlace;
      } else if (generated == 0) {
        break;
      }

      tableSeq ++;
      recOfBatch += batchPerTbl;
      pstr += (oldRemainderLen - remainderBufLen);
//      startTime += batchPerTbl * superTblInfo->timeStampStep;
      pThreadInfo->totalInsertRows += batchPerTbl;
      verbosePrint("[%d] %s() LN%d batchPerTbl=%"PRId64" recOfBatch=%"PRId64"\n",
                pThreadInfo->threadID, __func__, __LINE__,
                batchPerTbl, recOfBatch);

      if (insertMode == INTERLACE_INSERT_MODE) {
          if (tableSeq == pThreadInfo->start_table_from + pThreadInfo->ntables) {
            // turn to first table
            tableSeq = pThreadInfo->start_table_from;
            generatedRecPerTbl += batchPerTbl;

            startTime = pThreadInfo->start_time
              + generatedRecPerTbl * nTimeStampStep;

            flagSleep = true;
            if (generatedRecPerTbl >= insertRows)
              break;

            int remainRows = insertRows - generatedRecPerTbl;
            if ((remainRows > 0) && (batchPerTbl > remainRows))
              batchPerTbl = remainRows;

            if (pThreadInfo->ntables * batchPerTbl < g_args.num_of_RPR)
                break;
          }
      }

      verbosePrint("[%d] %s() LN%d generatedRecPerTbl=%"PRId64" insertRows=%"PRId64"\n",
                pThreadInfo->threadID, __func__, __LINE__,
                generatedRecPerTbl, insertRows);

      if ((g_args.num_of_RPR - recOfBatch) < batchPerTbl)
        break;
    }

    verbosePrint("[%d] %s() LN%d recOfBatch=%"PRIu64" totalInsertRows=%"PRIu64"\n",
              pThreadInfo->threadID, __func__, __LINE__, recOfBatch,
              pThreadInfo->totalInsertRows);
    verbosePrint("[%d] %s() LN%d, buffer=%s\n",
           pThreadInfo->threadID, __func__, __LINE__, buffer);

    startTs = taosGetTimestampMs();

    int64_t affectedRows = execInsert(pThreadInfo, buffer, recOfBatch);

    endTs = taosGetTimestampMs();
    uint64_t delay = endTs - startTs;
    performancePrint("%s() LN%d, insert execution time is %"PRIu64"ms\n",
            __func__, __LINE__, delay);
    verbosePrint("[%d] %s() LN%d affectedRows=%"PRId64"\n",
            pThreadInfo->threadID,
            __func__, __LINE__, affectedRows);

    if (delay > pThreadInfo->maxDelay) pThreadInfo->maxDelay = delay;
    if (delay < pThreadInfo->minDelay) pThreadInfo->minDelay = delay;
    pThreadInfo->cntDelay++;
    pThreadInfo->totalDelay += delay;

    if (recOfBatch != affectedRows) {
        errorPrint("[%d] %s() LN%d execInsert insert %"PRIu64", affected rows: %"PRId64"\n%s\n",
                pThreadInfo->threadID, __func__, __LINE__,
                recOfBatch, affectedRows, buffer);
        goto free_of_interlace;
    }

    pThreadInfo->totalAffectedRows += affectedRows;

    int64_t  currentPrintTime = taosGetTimestampMs();
    if (currentPrintTime - lastPrintTime > 30*1000) {
      printf("thread[%d] has currently inserted rows: %"PRIu64 ", affected rows: %"PRIu64 "\n",
                    pThreadInfo->threadID,
                    pThreadInfo->totalInsertRows,
                    pThreadInfo->totalAffectedRows);
      lastPrintTime = currentPrintTime;
    }

    if ((insert_interval) && flagSleep) {
      et = taosGetTimestampMs();

      if (insert_interval > (et - st) ) {
        int sleepTime = insert_interval - (et -st);
        performancePrint("%s() LN%d sleep: %d ms for insert interval\n",
                    __func__, __LINE__, sleepTime);
        taosMsleep(sleepTime); // ms
        sleepTimeTotal += insert_interval;
      }
    }
  }

free_of_interlace:
  tmfree(buffer);
  printStatPerThread(pThreadInfo);
  return NULL;
}

// sync insertion
/*
   1 thread: 100 tables * 2000  rows/s
   1 thread: 10  tables * 20000 rows/s
   6 thread: 300 tables * 2000  rows/s

   2 taosinsertdata , 1 thread:  10  tables * 20000 rows/s
*/
static void* syncWriteProgressive(threadInfo *pThreadInfo) {
  debugPrint("%s() LN%d: ### progressive write\n", __func__, __LINE__);

  SSuperTable* superTblInfo = pThreadInfo->superTblInfo;
  uint64_t maxSqlLen = superTblInfo?superTblInfo->maxSqlLen:g_args.max_sql_len;

  char* buffer = calloc(maxSqlLen, 1);
  if (NULL == buffer) {
    errorPrint( "Failed to alloc %"PRIu64" Bytes, reason:%s\n",
              maxSqlLen,
              strerror(errno));
    return NULL;
  }

  uint64_t lastPrintTime = taosGetTimestampMs();
  uint64_t startTs = taosGetTimestampMs();
  uint64_t endTs;

  int64_t timeStampStep =
      superTblInfo?superTblInfo->timeStampStep:DEFAULT_TIMESTAMP_STEP;
/*  int insert_interval =
      superTblInfo?superTblInfo->insertInterval:g_args.insert_interval;
  uint64_t st = 0;
  uint64_t et = 0xffffffff;
  */

  pThreadInfo->totalInsertRows = 0;
  pThreadInfo->totalAffectedRows = 0;

  pThreadInfo->samplePos = 0;

  for (uint64_t tableSeq =
          pThreadInfo->start_table_from; tableSeq <= pThreadInfo->end_table_to;
        tableSeq ++) {
    int64_t start_time = pThreadInfo->start_time;

    uint64_t insertRows = (superTblInfo)?superTblInfo->insertRows:g_args.num_of_DPT;
    verbosePrint("%s() LN%d insertRows=%"PRId64"\n", __func__, __LINE__, insertRows);

    for (uint64_t i = 0; i < insertRows;) {
        /*
      if (insert_interval) {
            st = taosGetTimestampMs();
      }
      */

      char tableName[TSDB_TABLE_NAME_LEN];
      getTableName(tableName, pThreadInfo, tableSeq);
      verbosePrint("%s() LN%d: tid=%d seq=%"PRId64" tableName=%s\n",
             __func__, __LINE__,
             pThreadInfo->threadID, tableSeq, tableName);

      int64_t remainderBufLen = maxSqlLen;
      char *pstr = buffer;
      int nInsertBufLen = strlen("insert into ");

      int len = snprintf(pstr, nInsertBufLen + 1, "%s", "insert into ");

      pstr += len;
      remainderBufLen -= len;

      int64_t generated = generateProgressiveDataBuffer(
              tableName, tableSeq, pThreadInfo, pstr, insertRows,
            i, start_time,
            &(pThreadInfo->samplePos),
            &remainderBufLen);
      if (generated > 0)
        i += generated;
      else
        goto free_of_progressive;

      start_time +=  generated * timeStampStep;
      pThreadInfo->totalInsertRows += generated;

      startTs = taosGetTimestampMs();

      int64_t affectedRows = execInsert(pThreadInfo, buffer, generated);

      endTs = taosGetTimestampMs();
      uint64_t delay = endTs - startTs;
      performancePrint("%s() LN%d, insert execution time is %"PRId64"ms\n",
              __func__, __LINE__, delay);
      verbosePrint("[%d] %s() LN%d affectedRows=%"PRId64"\n",
            pThreadInfo->threadID,
            __func__, __LINE__, affectedRows);

      if (delay > pThreadInfo->maxDelay) pThreadInfo->maxDelay = delay;
      if (delay < pThreadInfo->minDelay) pThreadInfo->minDelay = delay;
      pThreadInfo->cntDelay++;
      pThreadInfo->totalDelay += delay;

      if (affectedRows < 0) {
        errorPrint("%s() LN%d, affected rows: %"PRId64"\n",
                __func__, __LINE__, affectedRows);
        goto free_of_progressive;
      }

      pThreadInfo->totalAffectedRows += affectedRows;

      int64_t  currentPrintTime = taosGetTimestampMs();
      if (currentPrintTime - lastPrintTime > 30*1000) {
        printf("thread[%d] has currently inserted rows: %"PRId64 ", affected rows: %"PRId64 "\n",
                    pThreadInfo->threadID,
                    pThreadInfo->totalInsertRows,
                    pThreadInfo->totalAffectedRows);
        lastPrintTime = currentPrintTime;
      }

      if (i >= insertRows)
        break;
/*
      if (insert_interval) {
        et = taosGetTimestampMs();

        if (insert_interval > ((et - st)) ) {
            int sleep_time = insert_interval - (et -st);
            performancePrint("%s() LN%d sleep: %d ms for insert interval\n",
                    __func__, __LINE__, sleep_time);
            taosMsleep(sleep_time); // ms
        }
      }
      */
    }   // num_of_DPT

    if (g_args.verbose_print) {
      if ((tableSeq == pThreadInfo->ntables - 1) && superTblInfo &&
        (0 == strncasecmp(
                    superTblInfo->dataSource, "sample", strlen("sample")))) {
          verbosePrint("%s() LN%d samplePos=%"PRId64"\n",
                  __func__, __LINE__, pThreadInfo->samplePos);
      }
    }
  } // tableSeq

free_of_progressive:
  tmfree(buffer);
  printStatPerThread(pThreadInfo);
  return NULL;
}

static void* syncWrite(void *sarg) {

  threadInfo *pThreadInfo = (threadInfo *)sarg;
  SSuperTable* superTblInfo = pThreadInfo->superTblInfo;

  int interlaceRows;

  if (superTblInfo) {
    if ((superTblInfo->interlaceRows == 0)
        && (g_args.interlace_rows > 0)) {
      interlaceRows = g_args.interlace_rows;
    } else {
      interlaceRows = superTblInfo->interlaceRows;
    }
  } else {
    interlaceRows = g_args.interlace_rows;
  }

  if (interlaceRows > 0) {
    // interlace mode
    return syncWriteInterlace(pThreadInfo);
  } else {
    // progressive mode
    return syncWriteProgressive(pThreadInfo);
  }

}

static void callBack(void *param, TAOS_RES *res, int code) {
  threadInfo* pThreadInfo = (threadInfo*)param;
  SSuperTable* superTblInfo = pThreadInfo->superTblInfo;

  int insert_interval =
      superTblInfo?superTblInfo->insertInterval:g_args.insert_interval;
  if (insert_interval) {
    pThreadInfo->et = taosGetTimestampMs();
    if ((pThreadInfo->et - pThreadInfo->st) < insert_interval) {
      taosMsleep(insert_interval - (pThreadInfo->et - pThreadInfo->st)); // ms
    }
  }

  char *buffer = calloc(1, pThreadInfo->superTblInfo->maxSqlLen);
  char data[MAX_DATA_SIZE];
  char *pstr = buffer;
  pstr += sprintf(pstr, "insert into %s.%s%"PRId64" values",
          pThreadInfo->db_name, pThreadInfo->tb_prefix,
          pThreadInfo->start_table_from);
//  if (pThreadInfo->counter >= pThreadInfo->superTblInfo->insertRows) {
  if (pThreadInfo->counter >= g_args.num_of_RPR) {
    pThreadInfo->start_table_from++;
    pThreadInfo->counter = 0;
  }
  if (pThreadInfo->start_table_from > pThreadInfo->end_table_to) {
    tsem_post(&pThreadInfo->lock_sem);
    free(buffer);
    taos_free_result(res);
    return;
  }

  for (int i = 0; i < g_args.num_of_RPR; i++) {
    int rand_num = taosRandom() % 100;
    if (0 != pThreadInfo->superTblInfo->disorderRatio
            && rand_num < pThreadInfo->superTblInfo->disorderRatio) {
      int64_t d = pThreadInfo->lastTs - (taosRandom() % pThreadInfo->superTblInfo->disorderRange + 1);
      generateRowData(data, d, pThreadInfo->superTblInfo);
    } else {
      generateRowData(data, pThreadInfo->lastTs += 1000, pThreadInfo->superTblInfo);
    }
    pstr += sprintf(pstr, "%s", data);
    pThreadInfo->counter++;

    if (pThreadInfo->counter >= pThreadInfo->superTblInfo->insertRows) {
      break;
    }
  }

  if (insert_interval) {
    pThreadInfo->st = taosGetTimestampMs();
  }
  taos_query_a(pThreadInfo->taos, buffer, callBack, pThreadInfo);
  free(buffer);

  taos_free_result(res);
}

static void *asyncWrite(void *sarg) {
  threadInfo *pThreadInfo = (threadInfo *)sarg;
  SSuperTable* superTblInfo = pThreadInfo->superTblInfo;

  pThreadInfo->st = 0;
  pThreadInfo->et = 0;
  pThreadInfo->lastTs = pThreadInfo->start_time;

  int insert_interval =
      superTblInfo?superTblInfo->insertInterval:g_args.insert_interval;
  if (insert_interval) {
    pThreadInfo->st = taosGetTimestampMs();
  }
  taos_query_a(pThreadInfo->taos, "show databases", callBack, pThreadInfo);

  tsem_wait(&(pThreadInfo->lock_sem));

  return NULL;
}

static int convertHostToServAddr(char *host, uint16_t port, struct sockaddr_in *serv_addr)
{
  uint16_t rest_port = port + TSDB_PORT_HTTP;
  struct hostent *server = gethostbyname(host);
  if ((server == NULL) || (server->h_addr == NULL)) {
    errorPrint("%s", "ERROR, no such host");
    return -1;
  }

  debugPrint("h_name: %s\nh_addr=%p\nh_addretype: %s\nh_length: %d\n",
            server->h_name,
            server->h_addr,
            (server->h_addrtype == AF_INET)?"ipv4":"ipv6",
            server->h_length);

  memset(serv_addr, 0, sizeof(struct sockaddr_in));
  serv_addr->sin_family = AF_INET;
  serv_addr->sin_port = htons(rest_port);
#ifdef WINDOWS
  serv_addr->sin_addr.s_addr = inet_addr(host);
#else
  memcpy(&(serv_addr->sin_addr.s_addr), server->h_addr, server->h_length);
#endif
  return 0;
}

static void startMultiThreadInsertData(int threads, char* db_name,
        char* precision,SSuperTable* superTblInfo) {

  pthread_t *pids = malloc(threads * sizeof(pthread_t));
  assert(pids != NULL);

  threadInfo *infos = malloc(threads * sizeof(threadInfo));
  assert(infos != NULL);

  memset(pids, 0, threads * sizeof(pthread_t));
  memset(infos, 0, threads * sizeof(threadInfo));

  //TAOS* taos;
  //if (0 == strncasecmp(superTblInfo->insertMode, "taosc", 5)) {
  //  taos = taos_connect(g_Dbs.host, g_Dbs.user, g_Dbs.password, db_name, g_Dbs.port);
  //  if (NULL == taos) {
  //    printf("connect to server fail, reason: %s\n", taos_errstr(NULL));
  //    exit(-1);
  //  }
  //}

  int32_t timePrec = TSDB_TIME_PRECISION_MILLI;
  if (0 != precision[0]) {
    if (0 == strncasecmp(precision, "ms", 2)) {
      timePrec = TSDB_TIME_PRECISION_MILLI;
    }  else if (0 == strncasecmp(precision, "us", 2)) {
      timePrec = TSDB_TIME_PRECISION_MICRO;
    }  else {
      errorPrint("Not support precision: %s\n", precision);
      exit(-1);
    }
  }

  int64_t start_time;
  if (superTblInfo) {
    if (0 == strncasecmp(superTblInfo->startTimestamp, "now", 3)) {
        start_time = taosGetTimestamp(timePrec);
    } else {
      if (TSDB_CODE_SUCCESS != taosParseTime(
        superTblInfo->startTimestamp,
        &start_time,
        strlen(superTblInfo->startTimestamp),
        timePrec, 0)) {
          ERROR_EXIT("failed to parse time!\n");
      }
    }
  } else {
     start_time = 1500000000000;
  }

  int64_t start = taosGetTimestampMs();

  // read sample data from file first
  if ((superTblInfo) && (0 == strncasecmp(superTblInfo->dataSource,
              "sample", strlen("sample")))) {
    if (0 != prepareSampleDataForSTable(superTblInfo)) {
      errorPrint("%s() LN%d, prepare sample data for stable failed!\n",
              __func__, __LINE__);
      exit(-1);
    }
  }

  // read sample data from file first
  if ((superTblInfo) && (0 == strncasecmp(superTblInfo->dataSource,
              "sample", strlen("sample")))) {
    if (0 != prepareSampleDataForSTable(superTblInfo)) {
      errorPrint("%s() LN%d, prepare sample data for stable failed!\n",
              __func__, __LINE__);
      exit(-1);
    }
  }

  TAOS* taos = taos_connect(
              g_Dbs.host, g_Dbs.user,
              g_Dbs.password, db_name, g_Dbs.port);
  if (NULL == taos) {
    errorPrint("%s() LN%d, connect to server fail , reason: %s\n",
                __func__, __LINE__, taos_errstr(NULL));
    exit(-1);
  }

  int ntables = 0;
  int startFrom;

  if (superTblInfo) {
    int64_t limit;
    uint64_t offset;

    if ((NULL != g_args.sqlFile) && (superTblInfo->childTblExists == TBL_NO_EXISTS) &&
            ((superTblInfo->childTblOffset != 0) || (superTblInfo->childTblLimit >= 0))) {
      printf("WARNING: offset and limit will not be used since the child tables not exists!\n");
    }

    if (superTblInfo->childTblExists == TBL_ALREADY_EXISTS) {
      if ((superTblInfo->childTblLimit < 0)
          || ((superTblInfo->childTblOffset + superTblInfo->childTblLimit)
            > (superTblInfo->childTblCount))) {
        superTblInfo->childTblLimit =
            superTblInfo->childTblCount - superTblInfo->childTblOffset;
      }

      offset = superTblInfo->childTblOffset;
      limit = superTblInfo->childTblLimit;
    } else {
      limit = superTblInfo->childTblCount;
      offset = 0;
    }

    ntables = limit;
    startFrom = offset;

    if ((superTblInfo->childTblExists != TBL_NO_EXISTS)
        && ((superTblInfo->childTblOffset + superTblInfo->childTblLimit )
            > superTblInfo->childTblCount)) {
      printf("WARNING: specified offset + limit > child table count!\n");
      if (!g_args.answer_yes) {
        printf("         Press enter key to continue or Ctrl-C to stop\n\n");
        (void)getchar();
      }
    }

    if ((superTblInfo->childTblExists != TBL_NO_EXISTS)
            && (0 == superTblInfo->childTblLimit)) {
      printf("WARNING: specified limit = 0, which cannot find table name to insert or query! \n");
      if (!g_args.answer_yes) {
        printf("         Press enter key to continue or Ctrl-C to stop\n\n");
        (void)getchar();
      }
    }

    superTblInfo->childTblName = (char*)calloc(1,
        limit * TSDB_TABLE_NAME_LEN);
    if (superTblInfo->childTblName == NULL) {
      errorPrint("%s() LN%d, alloc memory failed!\n", __func__, __LINE__);
      taos_close(taos);
      exit(-1);
    }

    uint64_t childTblCount;
    getChildNameOfSuperTableWithLimitAndOffset(
        taos,
        db_name, superTblInfo->sTblName,
        &superTblInfo->childTblName, &childTblCount,
        limit,
        offset);
  } else {
    ntables = g_args.num_of_tables;
    startFrom = 0;
  }

  taos_close(taos);

  uint64_t a = ntables / threads;
  if (a < 1) {
    threads = ntables;
    a = 1;
  }

  uint64_t b = 0;
  if (threads != 0) {
    b = ntables % threads;
  }

  if ((superTblInfo)
      && (0 == strncasecmp(superTblInfo->insertMode, "rest", strlen("rest")))) {
    if (convertHostToServAddr(g_Dbs.host, g_Dbs.port, &(g_Dbs.serv_addr)) != 0)
      exit(-1);
  }

  for (int i = 0; i < threads; i++) {
    threadInfo *t_info = infos + i;
    t_info->threadID = i;
    tstrncpy(t_info->db_name, db_name, MAX_DB_NAME_SIZE);
    t_info->time_precision = timePrec;
    t_info->superTblInfo = superTblInfo;

    t_info->start_time = start_time;
    t_info->minDelay = UINT64_MAX;

    if ((NULL == superTblInfo) ||
            (0 == strncasecmp(superTblInfo->insertMode, "taosc", 5))) {
      //t_info->taos = taos;
      t_info->taos = taos_connect(
              g_Dbs.host, g_Dbs.user,
              g_Dbs.password, db_name, g_Dbs.port);
      if (NULL == t_info->taos) {
        errorPrint(
                "connect to server fail from insert sub thread, reason: %s\n",
                taos_errstr(NULL));
        exit(-1);
      }
    } else {
      t_info->taos = NULL;
    }

/*    if ((NULL == superTblInfo)
            || (0 == superTblInfo->multiThreadWriteOneTbl)) {
            */
      t_info->start_table_from = startFrom;
      t_info->ntables = i<b?a+1:a;
      t_info->end_table_to = i < b ? startFrom + a : startFrom + a - 1;
      startFrom = t_info->end_table_to + 1;
/*    } else {
      t_info->start_table_from = 0;
      t_info->ntables = superTblInfo->childTblCount;
      t_info->start_time = t_info->start_time + rand_int() % 10000 - rand_tinyint();
    }
*/
    tsem_init(&(t_info->lock_sem), 0, 0);
    if (ASYNC_MODE == g_Dbs.asyncMode) {
      pthread_create(pids + i, NULL, asyncWrite, t_info);
    } else {
      pthread_create(pids + i, NULL, syncWrite, t_info);
    }
  }

  for (int i = 0; i < threads; i++) {
    pthread_join(pids[i], NULL);
  }

  uint64_t totalDelay = 0;
  uint64_t maxDelay = 0;
  uint64_t minDelay = UINT64_MAX;
  uint64_t cntDelay = 1;
  double  avgDelay = 0;

  for (int i = 0; i < threads; i++) {
    threadInfo *t_info = infos + i;

    tsem_destroy(&(t_info->lock_sem));
    taos_close(t_info->taos);

    debugPrint("%s() LN%d, [%d] totalInsert=%"PRIu64" totalAffected=%"PRIu64"\n",
            __func__, __LINE__,
            t_info->threadID, t_info->totalInsertRows,
            t_info->totalAffectedRows);
    if (superTblInfo) {
        superTblInfo->totalAffectedRows += t_info->totalAffectedRows;
        superTblInfo->totalInsertRows += t_info->totalInsertRows;
    } else {
        g_args.totalAffectedRows += t_info->totalAffectedRows;
        g_args.totalInsertRows += t_info->totalInsertRows;
    }

    totalDelay  += t_info->totalDelay;
    cntDelay   += t_info->cntDelay;
    if (t_info->maxDelay > maxDelay) maxDelay = t_info->maxDelay;
    if (t_info->minDelay < minDelay) minDelay = t_info->minDelay;
  }
  cntDelay -= 1;

  if (cntDelay == 0)    cntDelay = 1;
  avgDelay = (double)totalDelay / cntDelay;

  int64_t end = taosGetTimestampMs();
  int64_t t = end - start;

  if (superTblInfo) {
    fprintf(stderr, "Spent %.2f seconds to insert rows: %"PRIu64", affected rows: %"PRIu64" with %d thread(s) into %s.%s. %.2f records/second\n\n",
          t / 1000.0, superTblInfo->totalInsertRows,
          superTblInfo->totalAffectedRows,
          threads, db_name, superTblInfo->sTblName,
          (double)superTblInfo->totalInsertRows / (t / 1000.0));

    if (g_fpOfInsertResult) {
      fprintf(g_fpOfInsertResult,
          "Spent %.2f seconds to insert rows: %"PRIu64", affected rows: %"PRIu64" with %d thread(s) into %s.%s. %.2f records/second\n\n",
          t / 1000.0, superTblInfo->totalInsertRows,
          superTblInfo->totalAffectedRows,
          threads, db_name, superTblInfo->sTblName,
          (double)superTblInfo->totalInsertRows / (t / 1000.0));
    }
  } else {
    fprintf(stderr, "Spent %.2f seconds to insert rows: %"PRIu64", affected rows: %"PRIu64" with %d thread(s) into %s %.2f records/second\n\n",
          t / 1000.0, g_args.totalInsertRows,
          g_args.totalAffectedRows,
          threads, db_name,
          (double)g_args.totalInsertRows / (t / 1000.0));
    if (g_fpOfInsertResult) {
      fprintf(g_fpOfInsertResult,
          "Spent %.2f seconds to insert rows: %"PRIu64", affected rows: %"PRIu64" with %d thread(s) into %s %.2f records/second\n\n",
          t * 1000.0, g_args.totalInsertRows,
          g_args.totalAffectedRows,
          threads, db_name,
          (double)g_args.totalInsertRows / (t / 1000.0));
    }
  }

  fprintf(stderr, "insert delay, avg: %10.2fms, max: %"PRIu64"ms, min: %"PRIu64"ms\n\n",
          avgDelay, maxDelay, minDelay);
  if (g_fpOfInsertResult) {
    fprintf(g_fpOfInsertResult, "insert delay, avg:%10.2fms, max: %"PRIu64"ms, min: %"PRIu64"ms\n\n",
          avgDelay, maxDelay, minDelay);
  }

  //taos_close(taos);

  free(pids);
  free(infos);
}

static void *readTable(void *sarg) {
#if 1
  threadInfo *rinfo = (threadInfo *)sarg;
  TAOS *taos = rinfo->taos;
  char command[BUFFER_SIZE] = "\0";
  uint64_t sTime = rinfo->start_time;
  char *tb_prefix = rinfo->tb_prefix;
  FILE *fp = fopen(rinfo->fp, "a");
  if (NULL == fp) {
    errorPrint( "fopen %s fail, reason:%s.\n", rinfo->fp, strerror(errno));
    return NULL;
  }

    int num_of_DPT;
/*  if (rinfo->superTblInfo) {
    num_of_DPT = rinfo->superTblInfo->insertRows; //  nrecords_per_table;
  } else {
  */
      num_of_DPT = g_args.num_of_DPT;
//  }

  int num_of_tables = rinfo->ntables; // rinfo->end_table_to - rinfo->start_table_from + 1;
  int totalData = num_of_DPT * num_of_tables;
  bool do_aggreFunc = g_Dbs.do_aggreFunc;

  int n = do_aggreFunc ? (sizeof(aggreFunc) / sizeof(aggreFunc[0])) : 2;
  if (!do_aggreFunc) {
    printf("\nThe first field is either Binary or Bool. Aggregation functions are not supported.\n");
  }
  printf("%d records:\n", totalData);
  fprintf(fp, "| QFunctions |    QRecords    |   QSpeed(R/s)   |  QLatency(ms) |\n");

  for (uint64_t j = 0; j < n; j++) {
    double totalT = 0;
    uint64_t count = 0;
    for (uint64_t i = 0; i < num_of_tables; i++) {
      sprintf(command, "select %s from %s%"PRIu64" where ts>= %" PRIu64,
              aggreFunc[j], tb_prefix, i, sTime);

      double t = taosGetTimestampMs();
      TAOS_RES *pSql = taos_query(taos, command);
      int32_t code = taos_errno(pSql);

      if (code != 0) {
        errorPrint( "Failed to query:%s\n", taos_errstr(pSql));
        taos_free_result(pSql);
        taos_close(taos);
        fclose(fp);
        return NULL;
      }

      while(taos_fetch_row(pSql) != NULL) {
        count++;
      }

      t = taosGetTimestampMs() - t;
      totalT += t;

      taos_free_result(pSql);
    }

    fprintf(fp, "|%10s  |   %10d   |  %12.2f   |   %10.2f  |\n",
            aggreFunc[j][0] == '*' ? "   *   " : aggreFunc[j], totalData,
            (double)(num_of_tables * num_of_DPT) / totalT, totalT * 1000);
    printf("select %10s took %.6f second(s)\n", aggreFunc[j], totalT * 1000);
  }
  fprintf(fp, "\n");
  fclose(fp);
#endif
  return NULL;
}

static void *readMetric(void *sarg) {
#if 1
  threadInfo *rinfo = (threadInfo *)sarg;
  TAOS *taos = rinfo->taos;
  char command[BUFFER_SIZE] = "\0";
  FILE *fp = fopen(rinfo->fp, "a");
  if (NULL == fp) {
    printf("fopen %s fail, reason:%s.\n", rinfo->fp, strerror(errno));
    return NULL;
  }

  int num_of_DPT = rinfo->superTblInfo->insertRows;
  int num_of_tables = rinfo->ntables; // rinfo->end_table_to - rinfo->start_table_from + 1;
  int totalData = num_of_DPT * num_of_tables;
  bool do_aggreFunc = g_Dbs.do_aggreFunc;

  int n = do_aggreFunc ? (sizeof(aggreFunc) / sizeof(aggreFunc[0])) : 2;
  if (!do_aggreFunc) {
    printf("\nThe first field is either Binary or Bool. Aggregation functions are not supported.\n");
  }
  printf("%d records:\n", totalData);
  fprintf(fp, "Querying On %d records:\n", totalData);

  for (int j = 0; j < n; j++) {
    char condition[COND_BUF_LEN] = "\0";
    char tempS[64] = "\0";

    int m = 10 < num_of_tables ? 10 : num_of_tables;

    for (int i = 1; i <= m; i++) {
      if (i == 1) {
        sprintf(tempS, "t1 = %d", i);
      } else {
        sprintf(tempS, " or t1 = %d ", i);
      }
      strncat(condition, tempS, COND_BUF_LEN - 1);

      sprintf(command, "select %s from meters where %s", aggreFunc[j], condition);

      printf("Where condition: %s\n", condition);
      fprintf(fp, "%s\n", command);

      double t = taosGetTimestampMs();

      TAOS_RES *pSql = taos_query(taos, command);
      int32_t code = taos_errno(pSql);

      if (code != 0) {
        errorPrint( "Failed to query:%s\n", taos_errstr(pSql));
        taos_free_result(pSql);
        taos_close(taos);
        fclose(fp);
        return NULL;
      }
      int count = 0;
      while(taos_fetch_row(pSql) != NULL) {
        count++;
      }
      t = taosGetTimestampMs() - t;

      fprintf(fp, "| Speed: %12.2f(per s) | Latency: %.4f(ms) |\n",
              num_of_tables * num_of_DPT / (t * 1000.0), t);
      printf("select %10s took %.6f second(s)\n\n", aggreFunc[j], t * 1000.0);

      taos_free_result(pSql);
    }
    fprintf(fp, "\n");
  }
  fclose(fp);
#endif
  return NULL;
}


static int insertTestProcess() {

  setupForAnsiEscape();
  int ret = printfInsertMeta();
  resetAfterAnsiEscape();

  if (ret == -1)
    exit(EXIT_FAILURE);

  debugPrint("%d result file: %s\n", __LINE__, g_Dbs.resultFile);
  g_fpOfInsertResult = fopen(g_Dbs.resultFile, "a");
  if (NULL == g_fpOfInsertResult) {
    errorPrint( "Failed to open %s for save result\n", g_Dbs.resultFile);
    return -1;
  }

  if (g_fpOfInsertResult)
    printfInsertMetaToFile(g_fpOfInsertResult);

  if (!g_args.answer_yes) {
    printf("Press enter key to continue\n\n");
    (void)getchar();
  }

  init_rand_data();

  // create database and super tables
  if(createDatabasesAndStables() != 0) {
    if (g_fpOfInsertResult)
      fclose(g_fpOfInsertResult);
    return -1;
  }

  // pretreatement
  prepareSampleData();

  double start;
  double end;

  // create child tables
  start = taosGetTimestampMs();
  createChildTables();
  end = taosGetTimestampMs();

  if (g_totalChildTables > 0) {
    fprintf(stderr, "Spent %.4f seconds to create %d tables with %d thread(s)\n\n",
            (end - start)/1000.0, g_totalChildTables, g_Dbs.threadCountByCreateTbl);
    if (g_fpOfInsertResult) {
      fprintf(g_fpOfInsertResult,
            "Spent %.4f seconds to create %d tables with %d thread(s)\n\n",
            (end - start)/1000.0, g_totalChildTables, g_Dbs.threadCountByCreateTbl);
    }
  }

  taosMsleep(1000);
  // create sub threads for inserting data
  //start = taosGetTimestampMs();
  for (int i = 0; i < g_Dbs.dbCount; i++) {
    if (g_Dbs.use_metric) {
      if (g_Dbs.db[i].superTblCount > 0) {
        for (int j = 0; j < g_Dbs.db[i].superTblCount; j++) {

          SSuperTable* superTblInfo = &g_Dbs.db[i].superTbls[j];

          if (superTblInfo && (superTblInfo->insertRows > 0)) {
            startMultiThreadInsertData(
              g_Dbs.threadCount,
              g_Dbs.db[i].dbName,
              g_Dbs.db[i].dbCfg.precision,
              superTblInfo);
          }
        }
      }
    } else {
        startMultiThreadInsertData(
          g_Dbs.threadCount,
          g_Dbs.db[i].dbName,
          g_Dbs.db[i].dbCfg.precision,
          NULL);
    }
  }
  //end = taosGetTimestampMs();

  //int64_t    totalInsertRows = 0;
  //int64_t    totalAffectedRows = 0;
  //for (int i = 0; i < g_Dbs.dbCount; i++) {
  //  for (int j = 0; j < g_Dbs.db[i].superTblCount; j++) {
  //  totalInsertRows+= g_Dbs.db[i].superTbls[j].totalInsertRows;
  //  totalAffectedRows += g_Dbs.db[i].superTbls[j].totalAffectedRows;
  //}
  //printf("Spent %.4f seconds to insert rows: %"PRId64", affected rows: %"PRId64" with %d thread(s)\n\n", end - start, totalInsertRows, totalAffectedRows, g_Dbs.threadCount);
  postFreeResource();

  return 0;
}

static void *specifiedTableQuery(void *sarg) {
  threadInfo *pThreadInfo = (threadInfo *)sarg;

  if (pThreadInfo->taos == NULL) {
    TAOS * taos = NULL;
    taos = taos_connect(g_queryInfo.host,
          g_queryInfo.user,
          g_queryInfo.password,
          NULL,
          g_queryInfo.port);
    if (taos == NULL) {
      errorPrint("[%d] Failed to connect to TDengine, reason:%s\n",
            pThreadInfo->threadID, taos_errstr(NULL));
      return NULL;
    } else {
      pThreadInfo->taos = taos;
    }
  }

  char sqlStr[MAX_DB_NAME_SIZE + 5];
  sprintf(sqlStr, "use %s", g_queryInfo.dbName);
  if (0 != queryDbExec(pThreadInfo->taos, sqlStr, NO_INSERT_TYPE, false)) {
    taos_close(pThreadInfo->taos);
    errorPrint( "use database %s failed!\n\n",
                g_queryInfo.dbName);
    return NULL;
  }

  uint64_t st = 0;
  uint64_t et = 0;

  uint64_t queryTimes = g_queryInfo.specifiedQueryInfo.queryTimes;

  uint64_t totalQueried = 0;
  uint64_t lastPrintTime = taosGetTimestampMs();
  uint64_t startTs = taosGetTimestampMs();

  while(queryTimes --) {
    if (g_queryInfo.specifiedQueryInfo.queryInterval && (et - st) <
            (int64_t)g_queryInfo.specifiedQueryInfo.queryInterval) {
      taosMsleep(g_queryInfo.specifiedQueryInfo.queryInterval - (et - st)); // ms
    }

    char tmpFile[MAX_FILE_NAME_LEN*2] = {0};
    if (g_queryInfo.specifiedQueryInfo.result[pThreadInfo->querySeq][0] != 0) {
        sprintf(tmpFile, "%s-%d",
                g_queryInfo.specifiedQueryInfo.result[pThreadInfo->querySeq],
                pThreadInfo->threadID);
    }

    st = taosGetTimestampMs();

    selectAndGetResult(pThreadInfo,
          g_queryInfo.specifiedQueryInfo.sql[pThreadInfo->querySeq], tmpFile);

    et = taosGetTimestampMs();
    printf("=thread[%"PRId64"] use %s complete one sql, Spent %10.3f s\n",
              taosGetSelfPthreadId(), g_queryInfo.queryMode, (et - st)/1000.0);

    totalQueried ++;
    g_queryInfo.specifiedQueryInfo.totalQueried ++;

    uint64_t  currentPrintTime = taosGetTimestampMs();
    uint64_t  endTs = taosGetTimestampMs();
    if (currentPrintTime - lastPrintTime > 30*1000) {
      debugPrint("%s() LN%d, endTs=%"PRIu64"ms, startTs=%"PRIu64"ms\n",
          __func__, __LINE__, endTs, startTs);
      printf("thread[%d] has currently completed queries: %"PRIu64", QPS: %10.6f\n",
                    pThreadInfo->threadID,
                    totalQueried,
                    (double)(totalQueried/((endTs-startTs)/1000.0)));
      lastPrintTime = currentPrintTime;
    }
  }
  return NULL;
}

static void replaceChildTblName(char* inSql, char* outSql, int tblIndex) {
  char sourceString[32] = "xxxx";
  char subTblName[MAX_TB_NAME_SIZE*3];
  sprintf(subTblName, "%s.%s",
          g_queryInfo.dbName,
          g_queryInfo.superQueryInfo.childTblName + tblIndex*TSDB_TABLE_NAME_LEN);

  //printf("inSql: %s\n", inSql);

  char* pos = strstr(inSql, sourceString);
  if (0 == pos) {
    return;
  }

  tstrncpy(outSql, inSql, pos - inSql + 1);
  //printf("1: %s\n", outSql);
  strncat(outSql, subTblName, MAX_QUERY_SQL_LENGTH - 1);
  //printf("2: %s\n", outSql);
  strncat(outSql, pos+strlen(sourceString), MAX_QUERY_SQL_LENGTH - 1);
  //printf("3: %s\n", outSql);
}

static void *superTableQuery(void *sarg) {
  char sqlstr[MAX_QUERY_SQL_LENGTH];
  threadInfo *pThreadInfo = (threadInfo *)sarg;

  if (pThreadInfo->taos == NULL) {
    TAOS * taos = NULL;
    taos = taos_connect(g_queryInfo.host,
          g_queryInfo.user,
          g_queryInfo.password,
          NULL,
          g_queryInfo.port);
    if (taos == NULL) {
      errorPrint("[%d] Failed to connect to TDengine, reason:%s\n",
            pThreadInfo->threadID, taos_errstr(NULL));
      return NULL;
    } else {
      pThreadInfo->taos = taos;
    }
  }

  uint64_t st = 0;
  uint64_t et = (int64_t)g_queryInfo.superQueryInfo.queryInterval;

  uint64_t queryTimes = g_queryInfo.superQueryInfo.queryTimes;
  uint64_t totalQueried = 0;
  uint64_t  startTs = taosGetTimestampMs();

  uint64_t  lastPrintTime = taosGetTimestampMs();
  while(queryTimes --) {
    if (g_queryInfo.superQueryInfo.queryInterval
            && (et - st) < (int64_t)g_queryInfo.superQueryInfo.queryInterval) {
      taosMsleep(g_queryInfo.superQueryInfo.queryInterval - (et - st)); // ms
      //printf("========sleep duration:%"PRId64 "========inserted rows:%d, table range:%d - %d\n", (1000 - (et - st)), i, pThreadInfo->start_table_from, pThreadInfo->end_table_to);
    }

    st = taosGetTimestampMs();
    for (int i = pThreadInfo->start_table_from; i <= pThreadInfo->end_table_to; i++) {
      for (int j = 0; j < g_queryInfo.superQueryInfo.sqlCount; j++) {
        memset(sqlstr,0,sizeof(sqlstr));
        replaceChildTblName(g_queryInfo.superQueryInfo.sql[j], sqlstr, i);
        char tmpFile[MAX_FILE_NAME_LEN*2] = {0};
        if (g_queryInfo.superQueryInfo.result[j][0] != 0) {
          sprintf(tmpFile, "%s-%d",
                  g_queryInfo.superQueryInfo.result[j],
                  pThreadInfo->threadID);
        }
        selectAndGetResult(pThreadInfo, sqlstr, tmpFile);

        totalQueried++;
        g_queryInfo.superQueryInfo.totalQueried ++;

        int64_t  currentPrintTime = taosGetTimestampMs();
        int64_t  endTs = taosGetTimestampMs();
        if (currentPrintTime - lastPrintTime > 30*1000) {
          printf("thread[%d] has currently completed queries: %"PRIu64", QPS: %10.3f\n",
                    pThreadInfo->threadID,
                    totalQueried,
                    (double)(totalQueried/((endTs-startTs)/1000.0)));
          lastPrintTime = currentPrintTime;
        }
      }
    }
    et = taosGetTimestampMs();
    printf("####thread[%"PRId64"] complete all sqls to allocate all sub-tables[%"PRIu64" - %"PRIu64"] once queries duration:%.4fs\n\n",
            taosGetSelfPthreadId(),
            pThreadInfo->start_table_from,
            pThreadInfo->end_table_to,
            (double)(et - st)/1000.0);
  }

  return NULL;
}

static int queryTestProcess() {

  setupForAnsiEscape();
  printfQueryMeta();
  resetAfterAnsiEscape();

  TAOS * taos = NULL;
  taos = taos_connect(g_queryInfo.host,
          g_queryInfo.user,
          g_queryInfo.password,
          NULL,
          g_queryInfo.port);
  if (taos == NULL) {
    errorPrint( "Failed to connect to TDengine, reason:%s\n",
            taos_errstr(NULL));
    exit(-1);
  }

  if (0 != g_queryInfo.superQueryInfo.sqlCount) {
    getAllChildNameOfSuperTable(taos,
            g_queryInfo.dbName,
            g_queryInfo.superQueryInfo.sTblName,
            &g_queryInfo.superQueryInfo.childTblName,
            &g_queryInfo.superQueryInfo.childTblCount);
  }

  if (!g_args.answer_yes) {
    printf("Press enter key to continue\n\n");
    (void)getchar();
  }

  printfQuerySystemInfo(taos);

  if (0 == strncasecmp(g_queryInfo.queryMode, "rest", strlen("rest"))) {
    if (convertHostToServAddr(
        g_queryInfo.host, g_queryInfo.port, &g_queryInfo.serv_addr) != 0)
      exit(-1);
  }

  pthread_t  *pids  = NULL;
  threadInfo *infos = NULL;
  //==== create sub threads for query from specify table
  int nConcurrent = g_queryInfo.specifiedQueryInfo.concurrent;
  int nSqlCount = g_queryInfo.specifiedQueryInfo.sqlCount;

  uint64_t startTs = taosGetTimestampMs();

  if ((nSqlCount > 0) && (nConcurrent > 0)) {

    pids  = malloc(nConcurrent * nSqlCount * sizeof(pthread_t));
    infos = malloc(nConcurrent * nSqlCount * sizeof(threadInfo));

    if ((NULL == pids) || (NULL == infos)) {
      taos_close(taos);
      ERROR_EXIT("memory allocation failed for create threads\n");
    }

    for (int i = 0; i < nConcurrent; i++) {
      for (int j = 0; j < nSqlCount; j++) {
        threadInfo *t_info = infos + i * nSqlCount + j;
        t_info->threadID = i * nSqlCount + j;
        t_info->querySeq = j;

        if (0 == strncasecmp(g_queryInfo.queryMode, "taosc", 5)) {

          char sqlStr[MAX_TB_NAME_SIZE*2];
          sprintf(sqlStr, "use %s", g_queryInfo.dbName);
          verbosePrint("%s() %d sqlStr: %s\n", __func__, __LINE__, sqlStr);
          if (0 != queryDbExec(taos, sqlStr, NO_INSERT_TYPE, false)) {
            taos_close(taos);
            free(infos);
            free(pids);
            errorPrint( "use database %s failed!\n\n",
                g_queryInfo.dbName);
            return -1;
          }
        }

        t_info->taos = NULL;// TODO: workaround to use separate taos connection;

        pthread_create(pids + i * nSqlCount + j, NULL, specifiedTableQuery,
            t_info);
      }
    }
  } else {
    g_queryInfo.specifiedQueryInfo.concurrent = 0;
  }

  taos_close(taos);

  pthread_t  *pidsOfSub  = NULL;
  threadInfo *infosOfSub = NULL;
  //==== create sub threads for query from all sub table of the super table
  if ((g_queryInfo.superQueryInfo.sqlCount > 0)
          && (g_queryInfo.superQueryInfo.threadCnt > 0)) {
    pidsOfSub  = malloc(g_queryInfo.superQueryInfo.threadCnt * sizeof(pthread_t));
    infosOfSub = malloc(g_queryInfo.superQueryInfo.threadCnt * sizeof(threadInfo));

    if ((NULL == pidsOfSub) || (NULL == infosOfSub)) {
      free(infos);
      free(pids);

      ERROR_EXIT("memory allocation failed for create threads\n");
    }

    uint64_t ntables = g_queryInfo.superQueryInfo.childTblCount;
    int threads = g_queryInfo.superQueryInfo.threadCnt;

    uint64_t a = ntables / threads;
    if (a < 1) {
      threads = ntables;
      a = 1;
    }

    uint64_t b = 0;
    if (threads != 0) {
      b = ntables % threads;
    }

    uint64_t startFrom = 0;
    for (int i = 0; i < threads; i++) {
      threadInfo *t_info = infosOfSub + i;
      t_info->threadID = i;

      t_info->start_table_from = startFrom;
      t_info->ntables = i<b?a+1:a;
      t_info->end_table_to = i < b ? startFrom + a : startFrom + a - 1;
      startFrom = t_info->end_table_to + 1;
      t_info->taos = NULL; // TODO: workaround to use separate taos connection;
      pthread_create(pidsOfSub + i, NULL, superTableQuery, t_info);
    }

    g_queryInfo.superQueryInfo.threadCnt = threads;
  } else {
    g_queryInfo.superQueryInfo.threadCnt = 0;
  }

  if ((nSqlCount > 0) && (nConcurrent > 0)) {
    for (int i = 0; i < nConcurrent; i++) {
      for (int j = 0; j < nSqlCount; j++) {
        pthread_join(pids[i * nSqlCount + j], NULL);
      }
    }
  }

  tmfree((char*)pids);
  tmfree((char*)infos);

  for (int i = 0; i < g_queryInfo.superQueryInfo.threadCnt; i++) {
    pthread_join(pidsOfSub[i], NULL);
  }

  tmfree((char*)pidsOfSub);
  tmfree((char*)infosOfSub);

//  taos_close(taos);// TODO: workaround to use separate taos connection;
  uint64_t endTs = taosGetTimestampMs();

  uint64_t totalQueried = g_queryInfo.specifiedQueryInfo.totalQueried +
    g_queryInfo.superQueryInfo.totalQueried;

  fprintf(stderr, "==== completed total queries: %"PRIu64", the QPS of all threads: %10.3f====\n",
          totalQueried,
          (double)(totalQueried/((endTs-startTs)/1000.0)));
  return 0;
}

static void subscribe_callback(TAOS_SUB* tsub, TAOS_RES *res, void* param, int code) {
  if (res == NULL || taos_errno(res) != 0) {
    errorPrint("%s() LN%d, failed to subscribe result, code:%d, reason:%s\n",
           __func__, __LINE__, code, taos_errstr(res));
    return;
  }

  if (param)
    appendResultToFile(res, (char*)param);
  // tao_unscribe() will free result.
}

static TAOS_SUB* subscribeImpl(
        TAOS *taos, char *sql, char* topic, char* resultFileName) {
  TAOS_SUB* tsub = NULL;

  if (ASYNC_MODE == g_queryInfo.specifiedQueryInfo.asyncMode) {
    tsub = taos_subscribe(taos,
            g_queryInfo.specifiedQueryInfo.subscribeRestart,
            topic, sql, subscribe_callback, (void*)resultFileName,
            g_queryInfo.specifiedQueryInfo.subscribeInterval);
  } else {
    tsub = taos_subscribe(taos,
            g_queryInfo.specifiedQueryInfo.subscribeRestart,
            topic, sql, NULL, NULL, 0);
  }

  if (tsub == NULL) {
    printf("failed to create subscription. topic:%s, sql:%s\n", topic, sql);
    return NULL;
  }

  return tsub;
}

static void *superSubscribe(void *sarg) {
  threadInfo *pThreadInfo = (threadInfo *)sarg;
  char subSqlstr[MAX_QUERY_SQL_LENGTH];
  TAOS_SUB*    tsub[MAX_QUERY_SQL_COUNT] = {0};

  if (g_queryInfo.superQueryInfo.sqlCount == 0)
    return NULL;

  if (pThreadInfo->taos == NULL) {
    TAOS * taos = NULL;
    taos = taos_connect(g_queryInfo.host,
          g_queryInfo.user,
          g_queryInfo.password,
          g_queryInfo.dbName,
          g_queryInfo.port);
    if (taos == NULL) {
      errorPrint("[%d] Failed to connect to TDengine, reason:%s\n",
            pThreadInfo->threadID, taos_errstr(NULL));
      return NULL;
    } else {
      pThreadInfo->taos = taos;
    }
  }

  char sqlStr[MAX_TB_NAME_SIZE*2];
  sprintf(sqlStr, "use %s", g_queryInfo.dbName);
  if (0 != queryDbExec(pThreadInfo->taos, sqlStr, NO_INSERT_TYPE, false)) {
    taos_close(pThreadInfo->taos);
    errorPrint( "use database %s failed!\n\n",
                g_queryInfo.dbName);
    return NULL;
  }

  //int64_t st = 0;
  //int64_t et = 0;
  do {
    //if (g_queryInfo.specifiedQueryInfo.queryInterval && (et - st) < g_queryInfo.specifiedQueryInfo.queryInterval) {
    //  taosMsleep(g_queryInfo.specifiedQueryInfo.queryInterval- (et - st)); // ms
    //  //printf("========sleep duration:%"PRId64 "========inserted rows:%d, table range:%d - %d\n", (1000 - (et - st)), i, pThreadInfo->start_table_from, pThreadInfo->end_table_to);
    //}

    //st = taosGetTimestampMs();
    char topic[32] = {0};
    for (int i = 0; i < g_queryInfo.superQueryInfo.sqlCount; i++) {
      sprintf(topic, "taosdemo-subscribe-%d", i);
      memset(subSqlstr,0,sizeof(subSqlstr));
      replaceChildTblName(g_queryInfo.superQueryInfo.sql[i], subSqlstr, i);
      char tmpFile[MAX_FILE_NAME_LEN*2] = {0};
      if (g_queryInfo.superQueryInfo.result[i][0] != 0) {
        sprintf(tmpFile, "%s-%d",
                g_queryInfo.superQueryInfo.result[i], pThreadInfo->threadID);
      }
      tsub[i] = subscribeImpl(pThreadInfo->taos, subSqlstr, topic, tmpFile);
      if (NULL == tsub[i]) {
        taos_close(pThreadInfo->taos);
        return NULL;
      }
    }
    //et = taosGetTimestampMs();
    //printf("========thread[%"PRIu64"] complete all sqls to super table once queries duration:%.4fs\n", taosGetSelfPthreadId(), (double)(et - st)/1000.0);
  } while(0);

  // start loop to consume result
  TAOS_RES* res = NULL;
  while(1) {
    for (int i = 0; i < g_queryInfo.superQueryInfo.sqlCount; i++) {
      if (ASYNC_MODE == g_queryInfo.superQueryInfo.asyncMode) {
        continue;
      }

      res = taos_consume(tsub[i]);
      if (res) {
        char tmpFile[MAX_FILE_NAME_LEN*2] = {0};
        if (g_queryInfo.superQueryInfo.result[i][0] != 0) {
          sprintf(tmpFile, "%s-%d",
                  g_queryInfo.superQueryInfo.result[i],
                  pThreadInfo->threadID);
          appendResultToFile(res, tmpFile);
        }
      }
    }
  }
  taos_free_result(res);

  for (int i = 0; i < g_queryInfo.superQueryInfo.sqlCount; i++) {
    taos_unsubscribe(tsub[i], g_queryInfo.superQueryInfo.subscribeKeepProgress);
  }

  taos_close(pThreadInfo->taos);
  return NULL;
}

static void *specifiedSubscribe(void *sarg) {
  threadInfo *pThreadInfo = (threadInfo *)sarg;
  TAOS_SUB*    tsub[MAX_QUERY_SQL_COUNT] = {0};

  if (g_queryInfo.specifiedQueryInfo.sqlCount == 0)
    return NULL;

  if (pThreadInfo->taos == NULL) {
    TAOS * taos = NULL;
    taos = taos_connect(g_queryInfo.host,
          g_queryInfo.user,
          g_queryInfo.password,
          g_queryInfo.dbName,
          g_queryInfo.port);
    if (taos == NULL) {
      errorPrint("[%d] Failed to connect to TDengine, reason:%s\n",
            pThreadInfo->threadID, taos_errstr(NULL));
      return NULL;
    } else {
      pThreadInfo->taos = taos;
    }
  }

  char sqlStr[MAX_TB_NAME_SIZE*2];
  sprintf(sqlStr, "use %s", g_queryInfo.dbName);
  debugPrint("%s() %d sqlStr: %s\n", __func__, __LINE__, sqlStr);
  if (0 != queryDbExec(pThreadInfo->taos, sqlStr, NO_INSERT_TYPE, false)) {
    taos_close(pThreadInfo->taos);
    return NULL;
  }

  //int64_t st = 0;
  //int64_t et = 0;
  do {
    //if (g_queryInfo.specifiedQueryInfo.queryInterval && (et - st) < g_queryInfo.specifiedQueryInfo.queryInterval) {
    //  taosMsleep(g_queryInfo.specifiedQueryInfo.queryInterval- (et - st)); // ms
    //  //printf("========sleep duration:%"PRIu64 "========inserted rows:%d, table range:%d - %d\n", (1000 - (et - st)), i, pThreadInfo->start_table_from, pThreadInfo->end_table_to);
    //}

    //st = taosGetTimestampMs();
    char topic[32] = {0};
    for (int i = 0; i < g_queryInfo.specifiedQueryInfo.sqlCount; i++) {
      sprintf(topic, "taosdemo-subscribe-%d", i);
      char tmpFile[MAX_FILE_NAME_LEN*2] = {0};
      if (g_queryInfo.specifiedQueryInfo.result[i][0] != 0) {
        sprintf(tmpFile, "%s-%d",
                g_queryInfo.specifiedQueryInfo.result[i], pThreadInfo->threadID);
      }
      tsub[i] = subscribeImpl(pThreadInfo->taos,
          g_queryInfo.specifiedQueryInfo.sql[i], topic, tmpFile);
      if (NULL == tsub[i]) {
        taos_close(pThreadInfo->taos);
        return NULL;
      }
    }
    //et = taosGetTimestampMs();
    //printf("========thread[%"PRIu64"] complete all sqls to super table once queries duration:%.4fs\n", taosGetSelfPthreadId(), (double)(et - st)/1000.0);
  } while(0);

  // start loop to consume result
  TAOS_RES* res = NULL;
  while(1) {
    for (int i = 0; i < g_queryInfo.specifiedQueryInfo.sqlCount; i++) {
      if (ASYNC_MODE == g_queryInfo.specifiedQueryInfo.asyncMode) {
        continue;
      }

      res = taos_consume(tsub[i]);
      if (res) {
        char tmpFile[MAX_FILE_NAME_LEN*2] = {0};
        if (g_queryInfo.specifiedQueryInfo.result[i][0] != 0) {
          sprintf(tmpFile, "%s-%d",
                  g_queryInfo.specifiedQueryInfo.result[i], pThreadInfo->threadID);
          appendResultToFile(res, tmpFile);
        }
      }
    }
  }
  taos_free_result(res);

  for (int i = 0; i < g_queryInfo.specifiedQueryInfo.sqlCount; i++) {
    taos_unsubscribe(tsub[i],
        g_queryInfo.specifiedQueryInfo.subscribeKeepProgress);
  }

  taos_close(pThreadInfo->taos);
  return NULL;
}

static int subscribeTestProcess() {
  setupForAnsiEscape();
  printfQueryMeta();
  resetAfterAnsiEscape();

  if (!g_args.answer_yes) {
    printf("Press enter key to continue\n\n");
    (void) getchar();
  }

  TAOS * taos = NULL;
  taos = taos_connect(g_queryInfo.host,
          g_queryInfo.user,
          g_queryInfo.password,
          g_queryInfo.dbName,
          g_queryInfo.port);
  if (taos == NULL) {
    errorPrint( "Failed to connect to TDengine, reason:%s\n",
            taos_errstr(NULL));
    exit(-1);
  }

  if (0 != g_queryInfo.superQueryInfo.sqlCount) {
    getAllChildNameOfSuperTable(taos,
            g_queryInfo.dbName,
            g_queryInfo.superQueryInfo.sTblName,
            &g_queryInfo.superQueryInfo.childTblName,
            &g_queryInfo.superQueryInfo.childTblCount);
  }

  taos_close(taos); // TODO: workaround to use separate taos connection;

  pthread_t  *pids = NULL;
  threadInfo *infos = NULL;
  //==== create sub threads for query from super table
  if ((g_queryInfo.specifiedQueryInfo.sqlCount <= 0) ||
          (g_queryInfo.specifiedQueryInfo.concurrent <= 0)) {
    errorPrint("%s() LN%d, query sqlCount %"PRIu64" or concurrent %"PRIu64" is not correct.\n",
              __func__, __LINE__,
              g_queryInfo.specifiedQueryInfo.sqlCount,
              g_queryInfo.specifiedQueryInfo.concurrent);
    exit(-1);
  }

  pids  = malloc(g_queryInfo.specifiedQueryInfo.concurrent * sizeof(pthread_t));
  infos = malloc(g_queryInfo.specifiedQueryInfo.concurrent * sizeof(threadInfo));
  if ((NULL == pids) || (NULL == infos)) {
      errorPrint("%s() LN%d, malloc failed for create threads\n", __func__, __LINE__);
      exit(-1);
  }

  for (int i = 0; i < g_queryInfo.specifiedQueryInfo.concurrent; i++) {
      threadInfo *t_info = infos + i;
      t_info->threadID = i;
      t_info->taos = NULL;  // TODO: workaround to use separate taos connection;
      pthread_create(pids + i, NULL, specifiedSubscribe, t_info);
  }

  //==== create sub threads for query from sub table
  pthread_t  *pidsOfSub  = NULL;
  threadInfo *infosOfSub = NULL;
  if ((g_queryInfo.superQueryInfo.sqlCount > 0)
          && (g_queryInfo.superQueryInfo.threadCnt > 0)) {
    pidsOfSub  = malloc(g_queryInfo.superQueryInfo.threadCnt *
            sizeof(pthread_t));
    infosOfSub = malloc(g_queryInfo.superQueryInfo.threadCnt *
            sizeof(threadInfo));
    if ((NULL == pidsOfSub) || (NULL == infosOfSub)) {
      errorPrint("%s() LN%d, malloc failed for create threads\n",
              __func__, __LINE__);
      // taos_close(taos);
      exit(-1);
    }

    uint64_t ntables = g_queryInfo.superQueryInfo.childTblCount;
    int threads = g_queryInfo.superQueryInfo.threadCnt;

    uint64_t a = ntables / threads;
    if (a < 1) {
      threads = ntables;
      a = 1;
    }

    uint64_t b = 0;
    if (threads != 0) {
      b = ntables % threads;
    }

    uint64_t startFrom = 0;
    for (int i = 0; i < threads; i++) {
      threadInfo *t_info = infosOfSub + i;
      t_info->threadID = i;

      t_info->start_table_from = startFrom;
      t_info->ntables = i<b?a+1:a;
      t_info->end_table_to = i < b ? startFrom + a : startFrom + a - 1;
      startFrom = t_info->end_table_to + 1;
      t_info->taos = NULL; // TODO: workaround to use separate taos connection;
      pthread_create(pidsOfSub + i, NULL, superSubscribe, t_info);
    }

    g_queryInfo.superQueryInfo.threadCnt = threads;

    for (int i = 0; i < g_queryInfo.superQueryInfo.threadCnt; i++) {
      pthread_join(pidsOfSub[i], NULL);
    }
  }

  for (int i = 0; i < g_queryInfo.specifiedQueryInfo.concurrent; i++) {
    pthread_join(pids[i], NULL);
  }

  tmfree((char*)pids);
  tmfree((char*)infos);

  tmfree((char*)pidsOfSub);
  tmfree((char*)infosOfSub);
//   taos_close(taos);
  return 0;
}

static void initOfInsertMeta() {
  memset(&g_Dbs, 0, sizeof(SDbs));

  // set default values
  tstrncpy(g_Dbs.host, "127.0.0.1", MAX_HOSTNAME_SIZE);
  g_Dbs.port = 6030;
  tstrncpy(g_Dbs.user, TSDB_DEFAULT_USER, MAX_USERNAME_SIZE);
  tstrncpy(g_Dbs.password, TSDB_DEFAULT_PASS, MAX_PASSWORD_SIZE);
  g_Dbs.threadCount = 2;

  g_Dbs.use_metric = g_args.use_metric;
}

static void initOfQueryMeta() {
  memset(&g_queryInfo, 0, sizeof(SQueryMetaInfo));

  // set default values
  tstrncpy(g_queryInfo.host, "127.0.0.1", MAX_HOSTNAME_SIZE);
  g_queryInfo.port = 6030;
  tstrncpy(g_queryInfo.user, TSDB_DEFAULT_USER, MAX_USERNAME_SIZE);
  tstrncpy(g_queryInfo.password, TSDB_DEFAULT_PASS, MAX_PASSWORD_SIZE);
}

static void setParaFromArg(){
  if (g_args.host) {
    tstrncpy(g_Dbs.host, g_args.host, MAX_HOSTNAME_SIZE);
  } else {
    tstrncpy(g_Dbs.host, "127.0.0.1", MAX_HOSTNAME_SIZE);
  }

  if (g_args.user) {
    tstrncpy(g_Dbs.user, g_args.user, MAX_USERNAME_SIZE);
  }

  if (g_args.password) {
    tstrncpy(g_Dbs.password, g_args.password, MAX_PASSWORD_SIZE);
  }

  if (g_args.port) {
    g_Dbs.port = g_args.port;
  }

  g_Dbs.threadCount = g_args.num_of_threads;
  g_Dbs.threadCountByCreateTbl = g_args.num_of_threads;

  g_Dbs.dbCount = 1;
  g_Dbs.db[0].drop = 1;

  tstrncpy(g_Dbs.db[0].dbName, g_args.database, MAX_DB_NAME_SIZE);
  g_Dbs.db[0].dbCfg.replica = g_args.replica;
  tstrncpy(g_Dbs.db[0].dbCfg.precision, "ms", MAX_DB_NAME_SIZE);

  tstrncpy(g_Dbs.resultFile, g_args.output_file, MAX_FILE_NAME_LEN);

  g_Dbs.use_metric = g_args.use_metric;
  g_Dbs.insert_only = g_args.insert_only;

  g_Dbs.do_aggreFunc = true;

  char dataString[STRING_LEN];
  char **data_type = g_args.datatype;

  memset(dataString, 0, STRING_LEN);

  if (strcasecmp(data_type[0], "BINARY") == 0
          || strcasecmp(data_type[0], "BOOL") == 0
          || strcasecmp(data_type[0], "NCHAR") == 0 ) {
    g_Dbs.do_aggreFunc = false;
  }

  if (g_args.use_metric) {
    g_Dbs.db[0].superTblCount = 1;
    tstrncpy(g_Dbs.db[0].superTbls[0].sTblName, "meters", MAX_TB_NAME_SIZE);
    g_Dbs.db[0].superTbls[0].childTblCount = g_args.num_of_tables;
    g_Dbs.threadCount = g_args.num_of_threads;
    g_Dbs.threadCountByCreateTbl = g_args.num_of_threads;
    g_Dbs.asyncMode = g_args.async_mode;

    g_Dbs.db[0].superTbls[0].autoCreateTable = PRE_CREATE_SUBTBL;
    g_Dbs.db[0].superTbls[0].childTblExists = TBL_NO_EXISTS;
    g_Dbs.db[0].superTbls[0].disorderRange = g_args.disorderRange;
    g_Dbs.db[0].superTbls[0].disorderRatio = g_args.disorderRatio;
    tstrncpy(g_Dbs.db[0].superTbls[0].childTblPrefix,
            g_args.tb_prefix, MAX_TB_NAME_SIZE);
    tstrncpy(g_Dbs.db[0].superTbls[0].dataSource, "rand", MAX_TB_NAME_SIZE);
    tstrncpy(g_Dbs.db[0].superTbls[0].insertMode, "taosc", MAX_TB_NAME_SIZE);
    tstrncpy(g_Dbs.db[0].superTbls[0].startTimestamp,
            "2017-07-14 10:40:00.000", MAX_TB_NAME_SIZE);
    g_Dbs.db[0].superTbls[0].timeStampStep = DEFAULT_TIMESTAMP_STEP;

    g_Dbs.db[0].superTbls[0].insertRows = g_args.num_of_DPT;
    g_Dbs.db[0].superTbls[0].maxSqlLen = g_args.max_sql_len;

    g_Dbs.db[0].superTbls[0].columnCount = 0;
    for (int i = 0; i < MAX_NUM_DATATYPE; i++) {
      if (data_type[i] == NULL) {
        break;
      }

      tstrncpy(g_Dbs.db[0].superTbls[0].columns[i].dataType,
              data_type[i], MAX_TB_NAME_SIZE);
      g_Dbs.db[0].superTbls[0].columns[i].dataLen = g_args.len_of_binary;
      g_Dbs.db[0].superTbls[0].columnCount++;
    }

    if (g_Dbs.db[0].superTbls[0].columnCount > g_args.num_of_CPR) {
      g_Dbs.db[0].superTbls[0].columnCount = g_args.num_of_CPR;
    } else {
      for (int i = g_Dbs.db[0].superTbls[0].columnCount; i < g_args.num_of_CPR; i++) {
        tstrncpy(g_Dbs.db[0].superTbls[0].columns[i].dataType, "INT", MAX_TB_NAME_SIZE);
        g_Dbs.db[0].superTbls[0].columns[i].dataLen = 0;
        g_Dbs.db[0].superTbls[0].columnCount++;
      }
    }

    tstrncpy(g_Dbs.db[0].superTbls[0].tags[0].dataType, "INT", MAX_TB_NAME_SIZE);
    g_Dbs.db[0].superTbls[0].tags[0].dataLen = 0;

    tstrncpy(g_Dbs.db[0].superTbls[0].tags[1].dataType, "BINARY", MAX_TB_NAME_SIZE);
    g_Dbs.db[0].superTbls[0].tags[1].dataLen = g_args.len_of_binary;
    g_Dbs.db[0].superTbls[0].tagCount = 2;
  } else {
    g_Dbs.threadCountByCreateTbl = g_args.num_of_threads;
    g_Dbs.db[0].superTbls[0].tagCount = 0;
  }
}

/* Function to do regular expression check */
static int regexMatch(const char *s, const char *reg, int cflags) {
  regex_t regex;
  char    msgbuf[100] = {0};

  /* Compile regular expression */
  if (regcomp(&regex, reg, cflags) != 0) {
    printf("Fail to compile regex\n");
    exit(-1);
  }

  /* Execute regular expression */
  int reti = regexec(&regex, s, 0, NULL, 0);
  if (!reti) {
    regfree(&regex);
    return 1;
  } else if (reti == REG_NOMATCH) {
    regfree(&regex);
    return 0;
  } else {
    regerror(reti, &regex, msgbuf, sizeof(msgbuf));
    printf("Regex match failed: %s\n", msgbuf);
    regfree(&regex);
    exit(-1);
  }

  return 0;
}

static int isCommentLine(char *line) {
  if (line == NULL) return 1;

  return regexMatch(line, "^\\s*#.*", REG_EXTENDED);
}

static void querySqlFile(TAOS* taos, char* sqlFile)
{
  FILE *fp = fopen(sqlFile, "r");
  if (fp == NULL) {
    printf("failed to open file %s, reason:%s\n", sqlFile, strerror(errno));
    return;
  }

  int       read_len = 0;
  char *    cmd = calloc(1, MAX_SQL_SIZE);
  size_t    cmd_len = 0;
  char *    line = NULL;
  size_t    line_len = 0;

  double t = taosGetTimestampMs();

  while((read_len = tgetline(&line, &line_len, fp)) != -1) {
    if (read_len >= MAX_SQL_SIZE) continue;
    line[--read_len] = '\0';

    if (read_len == 0 || isCommentLine(line)) {  // line starts with #
      continue;
    }

    if (line[read_len - 1] == '\\') {
      line[read_len - 1] = ' ';
      memcpy(cmd + cmd_len, line, read_len);
      cmd_len += read_len;
      continue;
    }

    memcpy(cmd + cmd_len, line, read_len);
    verbosePrint("%s() LN%d cmd: %s\n", __func__, __LINE__, cmd);
    if (0 != queryDbExec(taos, cmd, NO_INSERT_TYPE, false)) {
        errorPrint("%s() LN%d, queryDbExec %s failed!\n",
               __func__, __LINE__, cmd);
        tmfree(cmd);
        tmfree(line);
        tmfclose(fp);
        return;
    }
    memset(cmd, 0, MAX_SQL_SIZE);
    cmd_len = 0;
  }

  t = taosGetTimestampMs() - t;
  printf("run %s took %.6f second(s)\n\n", sqlFile, t);

  tmfree(cmd);
  tmfree(line);
  tmfclose(fp);
  return;
}

static void testMetaFile() {
    if (INSERT_TEST == g_args.test_mode) {
      if (g_Dbs.cfgDir[0])
          taos_options(TSDB_OPTION_CONFIGDIR, g_Dbs.cfgDir);

      insertTestProcess();

    } else if (QUERY_TEST == g_args.test_mode) {
      if (g_queryInfo.cfgDir[0])
          taos_options(TSDB_OPTION_CONFIGDIR, g_queryInfo.cfgDir);

      queryTestProcess();

    } else if (SUBSCRIBE_TEST == g_args.test_mode) {
      if (g_queryInfo.cfgDir[0])
          taos_options(TSDB_OPTION_CONFIGDIR, g_queryInfo.cfgDir);

      subscribeTestProcess();

    }  else {
      ;
    }
}

static void queryResult() {
  // query data

  pthread_t read_id;
  threadInfo *rInfo = malloc(sizeof(threadInfo));
  assert(rInfo);
  rInfo->start_time = 1500000000000;  // 2017-07-14 10:40:00.000
  rInfo->start_table_from = 0;

  //rInfo->do_aggreFunc = g_Dbs.do_aggreFunc;
  if (g_args.use_metric) {
    rInfo->ntables = g_Dbs.db[0].superTbls[0].childTblCount;
    rInfo->end_table_to = g_Dbs.db[0].superTbls[0].childTblCount - 1;
    rInfo->superTblInfo = &g_Dbs.db[0].superTbls[0];
    tstrncpy(rInfo->tb_prefix,
          g_Dbs.db[0].superTbls[0].childTblPrefix, MAX_TB_NAME_SIZE);
  } else {
    rInfo->ntables = g_args.num_of_tables;
    rInfo->end_table_to = g_args.num_of_tables -1;
    tstrncpy(rInfo->tb_prefix, g_args.tb_prefix, MAX_TB_NAME_SIZE);
  }

  rInfo->taos = taos_connect(
          g_Dbs.host,
          g_Dbs.user,
          g_Dbs.password,
          g_Dbs.db[0].dbName,
          g_Dbs.port);
  if (rInfo->taos == NULL) {
    errorPrint( "Failed to connect to TDengine, reason:%s\n",
            taos_errstr(NULL));
    free(rInfo);
    exit(-1);
  }

  tstrncpy(rInfo->fp, g_Dbs.resultFile, MAX_FILE_NAME_LEN);

  if (!g_Dbs.use_metric) {
    pthread_create(&read_id, NULL, readTable, rInfo);
  } else {
    pthread_create(&read_id, NULL, readMetric, rInfo);
  }
  pthread_join(read_id, NULL);
  taos_close(rInfo->taos);
  free(rInfo);
}

static void testCmdLine() {

  if (strlen(configDir)) {
    wordexp_t full_path;
    if (wordexp(configDir, &full_path, 0) != 0) {
      errorPrint( "Invalid path %s\n", configDir);
      return;
    }
    taos_options(TSDB_OPTION_CONFIGDIR, full_path.we_wordv[0]);
    wordfree(&full_path);
  }

  g_args.test_mode = INSERT_TEST;
  insertTestProcess();

  if (false == g_Dbs.insert_only)
    queryResult();
}

int main(int argc, char *argv[]) {
  parse_args(argc, argv, &g_args);

  debugPrint("meta file: %s\n", g_args.metaFile);

  if (g_args.metaFile) {
    initOfInsertMeta();
    initOfQueryMeta();

    if (false == getInfoFromJsonFile(g_args.metaFile)) {
      printf("Failed to read %s\n", g_args.metaFile);
      return 1;
    }

    testMetaFile();
  } else {
    memset(&g_Dbs, 0, sizeof(SDbs));
    setParaFromArg();

    if (NULL != g_args.sqlFile) {
      TAOS* qtaos = taos_connect(
          g_Dbs.host,
          g_Dbs.user,
          g_Dbs.password,
          g_Dbs.db[0].dbName,
          g_Dbs.port);
      querySqlFile(qtaos, g_args.sqlFile);
      taos_close(qtaos);

    } else {
      testCmdLine();
    }
  }

  return 0;
}
<|MERGE_RESOLUTION|>--- conflicted
+++ resolved
@@ -68,7 +68,6 @@
     INVAID_TEST
 };
 
-<<<<<<< HEAD
 enum QUERY_MODE {
   SYNC_QUERY_MODE,          // 0
   ASYNC_QUERY_MODE,         // 1
@@ -77,8 +76,6 @@
 
 #define MAX_RECORDS_PER_REQ     32766
 
-=======
->>>>>>> 055919a7
 #define MAX_SQL_SIZE       65536
 #define BUFFER_SIZE        (65536*2)
 #define COND_BUF_LEN        BUFFER_SIZE - 30
