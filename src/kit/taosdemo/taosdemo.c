--- conflicted
+++ resolved
@@ -728,11 +728,7 @@
             "The number of columns per record. Default is ",
             DEFAULT_DATATYPE_NUM,
             ". Max values is ",
-<<<<<<< HEAD
-            MAX_NUM_DATATYPE);
-=======
             MAX_NUM_COLUMNS);
->>>>>>> 09b58e7e
     printf("%s%s%s%s\n", indent, indent, indent,
             "All of the new column(s) type is INT. If use -b to specify column type, -l will be ignored.");
     printf("%s%s%s%s\n", indent, "-T", indent,
@@ -947,14 +943,9 @@
             for (int col = DEFAULT_DATATYPE_NUM; col < arguments->num_of_CPR; col ++) {
                 arguments->datatype[col] = "INT";
             }
-<<<<<<< HEAD
-            for (int col = arguments->num_of_CPR; col < MAX_NUM_DATATYPE; col++) {
-=======
             for (int col = arguments->num_of_CPR; col < MAX_NUM_COLUMNS; col++) {
->>>>>>> 09b58e7e
                 arguments->datatype[col] = NULL;
             }
-
         } else if (strcmp(argv[i], "-b") == 0) {
             arguments->demo_mode = false;
             if (argc == i+1) {
