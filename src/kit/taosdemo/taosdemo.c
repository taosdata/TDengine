--- conflicted
+++ resolved
@@ -4084,17 +4084,11 @@
       return -1;
   }
 
-<<<<<<< HEAD
-    superTblInfo->sampleDataBuf = sampleDataBuf;
-    int ret = readSampleFromCsvFileToMem(superTblInfo);
-    if (0 != ret) {
-=======
   superTblInfo->sampleDataBuf = sampleDataBuf;
   int ret = readSampleFromCsvFileToMem(superTblInfo);
 
   if (0 != ret) {
       fprintf(stderr, "read sample from csv file failed.\n");
->>>>>>> 8e455df2
       tmfree(sampleDataBuf);
       superTblInfo->sampleDataBuf = NULL;
       return -1;
@@ -4151,7 +4145,6 @@
   assert(buffer != NULL);
 
   char *pChildTblName;
-  int childTblCount;
 
   pChildTblName = calloc(TSDB_TABLE_NAME_LEN, 1);
   if (NULL == pChildTblName) {
@@ -4161,13 +4154,10 @@
 
   if (superTblInfo && (superTblInfo->childTblOffset >= 0)
             && (superTblInfo->childTblLimit > 0)) {
-      // select tbname from stb limit 1 offset tableSeq
-    getChildNameOfSuperTableWithLimitAndOffset(pThreadInfo->taos,
-            pThreadInfo->db_name, superTblInfo->sTblName,
-            &pChildTblName, &childTblCount,
-            1, tableSeq);
+    snprintf(pChildTblName, TSDB_TABLE_NAME_LEN, "%s",
+        superTblInfo->childTblName + (tableSeq - superTblInfo->childTblOffset) * TSDB_TABLE_NAME_LEN);
   } else {
-      snprintf(pChildTblName, TSDB_TABLE_NAME_LEN, "%s%d",
+    snprintf(pChildTblName, TSDB_TABLE_NAME_LEN, "%s%d",
         superTblInfo?superTblInfo->childTblPrefix:g_args.tb_prefix, tableSeq);
   }
 
@@ -4329,21 +4319,6 @@
               strerror(errno));
     return NULL;
   }
-<<<<<<< HEAD
-
-  if (superTblInfo) {
-    if (0 != prepareSampleDataForSTable(superTblInfo))
-        return NULL;
-
-    if (superTblInfo->numberOfTblInOneSql > 0) {
-      syncWriteForNumberOfTblInOneSql(winfo, superTblInfo->sampleDataBuf);
-      tmfree(superTblInfo->sampleDataBuf);
-      superTblInfo->sampleDataBuf = NULL;
-      return NULL;
-    }
-  }
-=======
->>>>>>> 8e455df2
  
   int64_t lastPrintTime = taosGetTimestampMs();
   int64_t startTs = taosGetTimestampUs();
@@ -4425,13 +4400,6 @@
 
 free_and_statistics_2:
   tmfree(buffer);
-<<<<<<< HEAD
-  if (superTblInfo) {
-    tmfree(superTblInfo->sampleDataBuf);
-    superTblInfo->sampleDataBuf = NULL;
-  }
-=======
->>>>>>> 8e455df2
 
   printf("====thread[%d] completed total inserted rows: %"PRId64 ", total affected rows: %"PRId64 "====\n", 
           winfo->threadID, 
@@ -4605,10 +4573,40 @@
   // read sample data from file first
   if ((superTblInfo) && (0 == strncasecmp(superTblInfo->dataSource, 
               "sample", strlen("sample")))) {
-        if (0 != prepareSampleDataForSTable(superTblInfo)) {
-            fprintf(stderr, "prepare sample data for stable failed!\n");
-            exit(-1);
-        }
+    if (0 != prepareSampleDataForSTable(superTblInfo)) {
+      fprintf(stderr, "prepare sample data for stable failed!\n");
+      exit(-1);
+    }
+  }
+
+  if (superTblInfo && (superTblInfo->childTblOffset >= 0)
+            && (superTblInfo->childTblLimit > 0)) {
+
+    TAOS* taos = taos_connect(
+              g_Dbs.host, g_Dbs.user,
+              g_Dbs.password, db_name, g_Dbs.port);
+    if (NULL == taos) {
+        fprintf(stderr, "connect to server fail , reason: %s\n",
+                taos_errstr(NULL));
+        exit(-1);
+    }
+
+    superTblInfo->childTblName = (char*)calloc(1,
+        superTblInfo->childTblLimit * TSDB_TABLE_NAME_LEN);
+    if (superTblInfo->childTblName == NULL) {
+      fprintf(stderr, "alloc memory failed!");
+      taos_close(taos);
+      exit(-1);
+    }
+    int childTblCount;
+
+    getChildNameOfSuperTableWithLimitAndOffset(
+        taos,
+        db_name, superTblInfo->sTblName,
+        &superTblInfo->childTblName, &childTblCount,
+        superTblInfo->childTblLimit,
+        superTblInfo->childTblOffset);
+    taos_close(taos);
   }
 
   for (int i = 0; i < threads; i++) {
@@ -4645,7 +4643,6 @@
       t_info->end_table_id = superTblInfo->childTblCount - 1;
       t_info->start_time = t_info->start_time + rand_int() % 10000 - rand_tinyint();
     }
-
 
     tsem_init(&(t_info->lock_sem), 0, 0);
     if (SYNC == g_Dbs.queryMode) {
