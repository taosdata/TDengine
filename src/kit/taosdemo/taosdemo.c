﻿/*
 * Copyright (c) 2019 TAOS Data, Inc. <jhtao@taosdata.com>
 *
 * This program is free software: you can use, redistribute, and/or modify
 * it under the terms of the GNU Affero General Public License, version 3
 * or later ("AGPL"), as published by the Free Software Foundation.
 *
 * This program is distributed in the hope that it will be useful, but WITHOUT
 * ANY WARRANTY; without even the implied warranty of MERCHANTABILITY or
 * FITNESS FOR A PARTICULAR PURPOSE.
 *
 * You should have received a copy of the GNU Affero General Public License
 * along with this program. If not, see <http://www.gnu.org/licenses/>.
 */


/*
   when in some thread query return error, thread don't exit, but return, otherwise coredump in other thread.
*/

#include <stdint.h>
#include <taos.h>
#define _GNU_SOURCE
#define CURL_STATICLIB

#ifdef LINUX
  #include <argp.h>
  #include <inttypes.h>
  #ifndef _ALPINE
    #include <error.h>
  #endif
  #include <pthread.h>
  #include <semaphore.h>
  #include <stdbool.h>
  #include <stdio.h>
  #include <string.h>
  #include <sys/time.h>
  #include <time.h>
  #include <unistd.h>
  #include <wordexp.h>
  #include <regex.h>
#else
  #include <regex.h>
  #include <stdio.h>
#endif

#include <assert.h>
#include <stdlib.h>
#include "cJSON.h"

#include "os.h"
#include "taos.h"
#include "taoserror.h"
#include "tutil.h"

#define STMT_IFACE_ENABLED  1
#define NANO_SECOND_ENABLED  1

#define REQ_EXTRA_BUF_LEN   1024
#define RESP_BUF_LEN        4096

extern char configDir[];

#define INSERT_JSON_NAME      "insert.json"
#define QUERY_JSON_NAME       "query.json"
#define SUBSCRIBE_JSON_NAME   "subscribe.json"

#define STR_INSERT_INTO     "INSERT INTO "

#define MAX_RECORDS_PER_REQ     32766

#define HEAD_BUFF_LEN       TSDB_MAX_COLUMNS*24  // 16*MAX_COLUMNS + (192+32)*2 + insert into ..

#define MAX_SQL_SIZE       65536
#define BUFFER_SIZE        (65536*2)
#define COND_BUF_LEN       (BUFFER_SIZE - 30)
#define MAX_USERNAME_SIZE  64
#define MAX_PASSWORD_SIZE  64
#define MAX_HOSTNAME_SIZE  64
#define MAX_TB_NAME_SIZE   64
#define MAX_DATA_SIZE      (16*TSDB_MAX_COLUMNS)+20     // max record len: 16*MAX_COLUMNS, timestamp string and ,('') need extra space
#define OPT_ABORT          1 /* –abort */
#define STRING_LEN         60000
#define MAX_PREPARED_RAND  1000000
#define MAX_FILE_NAME_LEN  256              // max file name length on linux is 255.

#define MAX_SAMPLES_ONCE_FROM_FILE   10000
#define MAX_NUM_COLUMNS        (TSDB_MAX_COLUMNS - 1)      // exclude first column timestamp

#define MAX_DB_COUNT            8
#define MAX_SUPER_TABLE_COUNT   200

#define MAX_QUERY_SQL_COUNT     100
#define MAX_QUERY_SQL_LENGTH    1024

#define MAX_DATABASE_COUNT      256
#define INPUT_BUF_LEN           256

#define DEFAULT_TIMESTAMP_STEP  1


enum TEST_MODE {
    INSERT_TEST,            // 0
    QUERY_TEST,             // 1
    SUBSCRIBE_TEST,         // 2
    INVAID_TEST
};

typedef enum CREATE_SUB_TALBE_MOD_EN {
    PRE_CREATE_SUBTBL,
    AUTO_CREATE_SUBTBL,
    NO_CREATE_SUBTBL
} CREATE_SUB_TALBE_MOD_EN;

typedef enum TALBE_EXISTS_EN {
    TBL_NO_EXISTS,
    TBL_ALREADY_EXISTS,
    TBL_EXISTS_BUTT
} TALBE_EXISTS_EN;

enum enumSYNC_MODE {
    SYNC_MODE,
    ASYNC_MODE,
    MODE_BUT
};

enum enum_TAOS_INTERFACE {
    TAOSC_IFACE,
    REST_IFACE,
    STMT_IFACE,
    INTERFACE_BUT
};

typedef enum enumQUERY_CLASS {
    SPECIFIED_CLASS,
    STABLE_CLASS,
    CLASS_BUT
} QUERY_CLASS;

typedef enum enum_PROGRESSIVE_OR_INTERLACE {
    PROGRESSIVE_INSERT_MODE,
    INTERLACE_INSERT_MODE,
    INVALID_INSERT_MODE
} PROG_OR_INTERLACE_MODE;

typedef enum enumQUERY_TYPE {
    NO_INSERT_TYPE,
    INSERT_TYPE,
    QUERY_TYPE_BUT
} QUERY_TYPE;

enum _show_db_index {
    TSDB_SHOW_DB_NAME_INDEX,
    TSDB_SHOW_DB_CREATED_TIME_INDEX,
    TSDB_SHOW_DB_NTABLES_INDEX,
    TSDB_SHOW_DB_VGROUPS_INDEX,
    TSDB_SHOW_DB_REPLICA_INDEX,
    TSDB_SHOW_DB_QUORUM_INDEX,
    TSDB_SHOW_DB_DAYS_INDEX,
    TSDB_SHOW_DB_KEEP_INDEX,
    TSDB_SHOW_DB_CACHE_INDEX,
    TSDB_SHOW_DB_BLOCKS_INDEX,
    TSDB_SHOW_DB_MINROWS_INDEX,
    TSDB_SHOW_DB_MAXROWS_INDEX,
    TSDB_SHOW_DB_WALLEVEL_INDEX,
    TSDB_SHOW_DB_FSYNC_INDEX,
    TSDB_SHOW_DB_COMP_INDEX,
    TSDB_SHOW_DB_CACHELAST_INDEX,
    TSDB_SHOW_DB_PRECISION_INDEX,
    TSDB_SHOW_DB_UPDATE_INDEX,
    TSDB_SHOW_DB_STATUS_INDEX,
    TSDB_MAX_SHOW_DB
};

// -----------------------------------------SHOW TABLES CONFIGURE -------------------------------------
enum _show_stables_index {
    TSDB_SHOW_STABLES_NAME_INDEX,
    TSDB_SHOW_STABLES_CREATED_TIME_INDEX,
    TSDB_SHOW_STABLES_COLUMNS_INDEX,
    TSDB_SHOW_STABLES_METRIC_INDEX,
    TSDB_SHOW_STABLES_UID_INDEX,
    TSDB_SHOW_STABLES_TID_INDEX,
    TSDB_SHOW_STABLES_VGID_INDEX,
    TSDB_MAX_SHOW_STABLES
};

enum _describe_table_index {
    TSDB_DESCRIBE_METRIC_FIELD_INDEX,
    TSDB_DESCRIBE_METRIC_TYPE_INDEX,
    TSDB_DESCRIBE_METRIC_LENGTH_INDEX,
    TSDB_DESCRIBE_METRIC_NOTE_INDEX,
    TSDB_MAX_DESCRIBE_METRIC
};

/* Used by main to communicate with parse_opt. */
static char *g_dupstr = NULL;

typedef struct SArguments_S {
    char *   metaFile;
    uint32_t test_mode;
    char *   host;
    uint16_t port;
    uint16_t iface;
    char *   user;
    char *   password;
    char *   database;
    int      replica;
    char *   tb_prefix;
    char *   sqlFile;
    bool     use_metric;
    bool     drop_database;
    bool     insert_only;
    bool     answer_yes;
    bool     debug_print;
    bool     verbose_print;
    bool     performance_print;
    char *   output_file;
    bool     async_mode;
    char *   datatype[MAX_NUM_COLUMNS + 1];
    uint32_t len_of_binary;
    uint32_t num_of_CPR;
    uint32_t num_of_threads;
    uint64_t insert_interval;
    int64_t  query_times;
    uint32_t interlace_rows;
    uint32_t num_of_RPR;                  // num_of_records_per_req
    uint64_t max_sql_len;
    int64_t  num_of_tables;
    int64_t  num_of_DPT;
    int      abort;
    uint32_t disorderRatio;               // 0: no disorder, >0: x%
    int      disorderRange;               // ms, us or ns. accordig to database precision
    uint32_t method_of_delete;
    char **  arg_list;
    uint64_t totalInsertRows;
    uint64_t totalAffectedRows;
    bool     demo_mode;                  // use default column name and semi-random data
} SArguments;

typedef struct SColumn_S {
    char      field[TSDB_COL_NAME_LEN];
    char      dataType[16];
    uint32_t  dataLen;
    char      note[128];
} StrColumn;

typedef struct SSuperTable_S {
    char         sTblName[TSDB_TABLE_NAME_LEN];
    char         dataSource[MAX_TB_NAME_SIZE];  // rand_gen or sample
    char         childTblPrefix[TSDB_TABLE_NAME_LEN - 20]; // 20 characters reserved for seq
    char         insertMode[MAX_TB_NAME_SIZE];    // taosc, rest
    uint16_t     childTblExists;
    int64_t      childTblCount;
    uint64_t     batchCreateTableNum;     // 0: no batch,  > 0: batch table number in one sql
    uint8_t      autoCreateTable;         // 0: create sub table, 1: auto create sub table
    uint16_t     iface;                   // 0: taosc, 1: rest, 2: stmt
    int64_t      childTblLimit;
    uint64_t     childTblOffset;

    //  int          multiThreadWriteOneTbl;  // 0: no, 1: yes
    uint32_t     interlaceRows;           //
    int          disorderRatio;           // 0: no disorder, >0: x%
    int          disorderRange;           // ms, us or ns. according to database precision
    uint64_t     maxSqlLen;               //

    uint64_t     insertInterval;          // insert interval, will override global insert interval
    int64_t      insertRows;
    int64_t      timeStampStep;
    char         startTimestamp[MAX_TB_NAME_SIZE];
    char         sampleFormat[MAX_TB_NAME_SIZE];  // csv, json
    char         sampleFile[MAX_FILE_NAME_LEN];
    char         tagsFile[MAX_FILE_NAME_LEN];

    uint32_t     columnCount;
    StrColumn    columns[TSDB_MAX_COLUMNS];
    uint32_t     tagCount;
    StrColumn    tags[TSDB_MAX_TAGS];

    char*        childTblName;
    char*        colsOfCreateChildTable;
    uint64_t     lenOfOneRow;
    uint64_t     lenOfTagOfOneRow;

    char*        sampleDataBuf;
    //int          sampleRowCount;
    //int          sampleUsePos;

    uint32_t     tagSource;    // 0: rand, 1: tag sample
    char*        tagDataBuf;
    uint32_t     tagSampleCount;
    uint32_t     tagUsePos;

    // statistics
    uint64_t     totalInsertRows;
    uint64_t     totalAffectedRows;
} SSuperTable;

typedef struct {
    char     name[TSDB_DB_NAME_LEN];
    char     create_time[32];
    int64_t  ntables;
    int32_t  vgroups;
    int16_t  replica;
    int16_t  quorum;
    int16_t  days;
    char     keeplist[32];
    int32_t  cache; //MB
    int32_t  blocks;
    int32_t  minrows;
    int32_t  maxrows;
    int8_t   wallevel;
    int32_t  fsync;
    int8_t   comp;
    int8_t   cachelast;
    char     precision[8];   // time resolution
    int8_t   update;
    char     status[16];
} SDbInfo;

typedef struct SDbCfg_S {
    //  int       maxtablesPerVnode;
    uint32_t  minRows;        // 0 means default
    uint32_t  maxRows;        // 0 means default
    int       comp;
    int       walLevel;
    int       cacheLast;
    int       fsync;
    int       replica;
    int       update;
    int       keep;
    int       days;
    int       cache;
    int       blocks;
    int       quorum;
    char      precision[8];
} SDbCfg;

typedef struct SDataBase_S {
    char         dbName[TSDB_DB_NAME_LEN];
    bool         drop;  // 0: use exists, 1: if exists, drop then new create
    SDbCfg       dbCfg;
    uint64_t     superTblCount;
    SSuperTable  superTbls[MAX_SUPER_TABLE_COUNT];
} SDataBase;

typedef struct SDbs_S {
    char        cfgDir[MAX_FILE_NAME_LEN];
    char        host[MAX_HOSTNAME_SIZE];
    struct      sockaddr_in serv_addr;

    uint16_t    port;
    char        user[MAX_USERNAME_SIZE];
    char        password[MAX_PASSWORD_SIZE];
    char        resultFile[MAX_FILE_NAME_LEN];
    bool        use_metric;
    bool        insert_only;
    bool        do_aggreFunc;
    bool        asyncMode;

    uint32_t    threadCount;
    uint32_t    threadCountByCreateTbl;
    uint32_t    dbCount;
    SDataBase   db[MAX_DB_COUNT];

    // statistics
    uint64_t    totalInsertRows;
    uint64_t    totalAffectedRows;

} SDbs;

typedef struct SpecifiedQueryInfo_S {
    uint64_t     queryInterval;  // 0: unlimit  > 0   loop/s
    uint32_t     concurrent;
    int          sqlCount;
    uint32_t     asyncMode; // 0: sync, 1: async
    uint64_t     subscribeInterval; // ms
    uint64_t     queryTimes;
    bool         subscribeRestart;
    int          subscribeKeepProgress;
    char         sql[MAX_QUERY_SQL_COUNT][MAX_QUERY_SQL_LENGTH+1];
    char         result[MAX_QUERY_SQL_COUNT][MAX_FILE_NAME_LEN];
    int          resubAfterConsume[MAX_QUERY_SQL_COUNT];
    int          endAfterConsume[MAX_QUERY_SQL_COUNT];
    TAOS_SUB*    tsub[MAX_QUERY_SQL_COUNT];
    char         topic[MAX_QUERY_SQL_COUNT][32];
    int          consumed[MAX_QUERY_SQL_COUNT];
    TAOS_RES*    res[MAX_QUERY_SQL_COUNT];
    uint64_t     totalQueried;
} SpecifiedQueryInfo;

typedef struct SuperQueryInfo_S {
    char         sTblName[TSDB_TABLE_NAME_LEN];
    uint64_t     queryInterval;  // 0: unlimit  > 0   loop/s
    uint32_t     threadCnt;
    uint32_t     asyncMode; // 0: sync, 1: async
    uint64_t     subscribeInterval; // ms
    bool         subscribeRestart;
    int          subscribeKeepProgress;
    uint64_t     queryTimes;
    int64_t      childTblCount;
    char         childTblPrefix[TSDB_TABLE_NAME_LEN - 20];    // 20 characters reserved for seq
    int          sqlCount;
    char         sql[MAX_QUERY_SQL_COUNT][MAX_QUERY_SQL_LENGTH+1];
    char         result[MAX_QUERY_SQL_COUNT][MAX_FILE_NAME_LEN];
    int          resubAfterConsume;
    int          endAfterConsume;
    TAOS_SUB*    tsub[MAX_QUERY_SQL_COUNT];

    char*        childTblName;
    uint64_t     totalQueried;
} SuperQueryInfo;

typedef struct SQueryMetaInfo_S {
    char         cfgDir[MAX_FILE_NAME_LEN];
    char         host[MAX_HOSTNAME_SIZE];
    uint16_t     port;
    struct       sockaddr_in serv_addr;
    char         user[MAX_USERNAME_SIZE];
    char         password[MAX_PASSWORD_SIZE];
    char         dbName[TSDB_DB_NAME_LEN];
    char         queryMode[MAX_TB_NAME_SIZE];  // taosc, rest

    SpecifiedQueryInfo  specifiedQueryInfo;
    SuperQueryInfo      superQueryInfo;
    uint64_t     totalQueried;
} SQueryMetaInfo;

typedef struct SThreadInfo_S {
    TAOS *    taos;
    TAOS_STMT *stmt;
    int       threadID;
    char      db_name[TSDB_DB_NAME_LEN];
    uint32_t  time_precision;
    char      filePath[4096];
    FILE      *fp;
    char      tb_prefix[TSDB_TABLE_NAME_LEN];
    uint64_t  start_table_from;
    uint64_t  end_table_to;
    int64_t   ntables;
    uint64_t  data_of_rate;
    int64_t   start_time;
    char*     cols;
    bool      use_metric;
    SSuperTable* superTblInfo;
    char      *buffer;    // sql cmd buffer

    // for async insert
    tsem_t    lock_sem;
    int64_t   counter;
    uint64_t  st;
    uint64_t  et;
    uint64_t  lastTs;

    // sample data
    int64_t   samplePos;
    // statistics
    uint64_t  totalInsertRows;
    uint64_t  totalAffectedRows;

    // insert delay statistics
    uint64_t  cntDelay;
    uint64_t  totalDelay;
    uint64_t  avgDelay;
    uint64_t  maxDelay;
    uint64_t  minDelay;

    // seq of query or subscribe
    uint64_t  querySeq;   // sequence number of sql command
    TAOS_SUB*  tsub;

} threadInfo;

#ifdef WINDOWS
#define _CRT_RAND_S

#include <windows.h>
#include <winsock2.h>

typedef unsigned __int32 uint32_t;

#pragma comment ( lib, "ws2_32.lib" )
// Some old MinGW/CYGWIN distributions don't define this:
#ifndef ENABLE_VIRTUAL_TERMINAL_PROCESSING
  #define ENABLE_VIRTUAL_TERMINAL_PROCESSING  0x0004
#endif // ENABLE_VIRTUAL_TERMINAL_PROCESSING

static HANDLE g_stdoutHandle;
static DWORD g_consoleMode;

static void setupForAnsiEscape(void) {
  DWORD mode = 0;
  g_stdoutHandle = GetStdHandle(STD_OUTPUT_HANDLE);

  if(g_stdoutHandle == INVALID_HANDLE_VALUE) {
    exit(GetLastError());
  }

  if(!GetConsoleMode(g_stdoutHandle, &mode)) {
    exit(GetLastError());
  }

  g_consoleMode = mode;

  // Enable ANSI escape codes
  mode |= ENABLE_VIRTUAL_TERMINAL_PROCESSING;

  if(!SetConsoleMode(g_stdoutHandle, mode)) {
    exit(GetLastError());
  }
}

static void resetAfterAnsiEscape(void) {
  // Reset colors
  printf("\x1b[0m");

  // Reset console mode
  if(!SetConsoleMode(g_stdoutHandle, g_consoleMode)) {
    exit(GetLastError());
  }
}

static int taosRandom()
{
    int number;
    rand_s(&number);

    return number;
}
#else   // Not windows
static void setupForAnsiEscape(void) {}

static void resetAfterAnsiEscape(void) {
  // Reset colors
  printf("\x1b[0m");
}

#include <time.h>

static int taosRandom()
{
  return rand();
}

#endif // ifdef Windows

static void prompt();
static int createDatabasesAndStables();
static void createChildTables();
static int queryDbExec(TAOS *taos, char *command, QUERY_TYPE type, bool quiet);
static int postProceSql(char *host, struct sockaddr_in *pServAddr,
        uint16_t port, char* sqlstr, threadInfo *pThreadInfo);
static int64_t getTSRandTail(int64_t timeStampStep, int32_t seq,
        int disorderRatio, int disorderRange);
static bool getInfoFromJsonFile(char* file);
static void init_rand_data();

/* ************ Global variables ************  */

int32_t  randint[MAX_PREPARED_RAND];
int64_t  randbigint[MAX_PREPARED_RAND];
float    randfloat[MAX_PREPARED_RAND];
double   randdouble[MAX_PREPARED_RAND];
char *aggreFunc[] = {"*", "count(*)", "avg(col0)", "sum(col0)",
    "max(col0)", "min(col0)", "first(col0)", "last(col0)"};

#define DEFAULT_DATATYPE_NUM    3

SArguments g_args = {
    NULL,            // metaFile
    0,               // test_mode
    "127.0.0.1",     // host
    6030,            // port
    INTERFACE_BUT,   // iface
    "root",          // user
#ifdef _TD_POWER_
    "powerdb",      // password
#elif (_TD_TQ_ == true)
    "tqueue",      // password
#else
    "taosdata",      // password
#endif
    "test",          // database
    1,               // replica
    "d",             // tb_prefix
    NULL,            // sqlFile
    true,            // use_metric
    true,            // drop_database
    true,            // insert_only
    false,           // debug_print
    false,           // verbose_print
    false,           // performance statistic print
    false,           // answer_yes;
    "./output.txt",  // output_file
    0,               // mode : sync or async
    {
        "FLOAT",         // datatype
        "INT",           // datatype
        "FLOAT",         // datatype. DEFAULT_DATATYPE_NUM is 3
    },
    16,              // len_of_binary
    4,               // num_of_CPR
    10,              // num_of_connections/thread
    0,               // insert_interval
    1,               // query_times
    0,               // interlace_rows;
    30000,           // num_of_RPR
    (1024*1024),     // max_sql_len
    10000,           // num_of_tables
    10000,           // num_of_DPT
    0,               // abort
    0,               // disorderRatio
    1000,            // disorderRange
    1,               // method_of_delete
    NULL,            // arg_list
    0,               // totalInsertRows;
    0,               // totalAffectedRows;
    true,            // demo_mode;
};



static SDbs            g_Dbs;
static int64_t         g_totalChildTables = 0;
static SQueryMetaInfo  g_queryInfo;
static FILE *          g_fpOfInsertResult = NULL;

#if _MSC_VER <= 1900
#define __func__ __FUNCTION__
#endif

#define debugPrint(fmt, ...) \
    do { if (g_args.debug_print || g_args.verbose_print) \
      fprintf(stderr, "DEBG: "fmt, __VA_ARGS__); } while(0)

#define verbosePrint(fmt, ...) \
    do { if (g_args.verbose_print) \
        fprintf(stderr, "VERB: "fmt, __VA_ARGS__); } while(0)

#define performancePrint(fmt, ...) \
    do { if (g_args.performance_print) \
        fprintf(stderr, "PERF: "fmt, __VA_ARGS__); } while(0)

#define errorPrint(fmt, ...) \
    do { fprintf(stderr, "ERROR: "fmt, __VA_ARGS__); } while(0)

// for strncpy buffer overflow
#define min(a, b) (((a) < (b)) ? (a) : (b))


///////////////////////////////////////////////////

static void ERROR_EXIT(const char *msg) { perror(msg); exit(-1); }

#ifndef TAOSDEMO_COMMIT_SHA1
#define TAOSDEMO_COMMIT_SHA1 "unknown"
#endif

#ifndef TD_VERNUMBER
#define TD_VERNUMBER    "unknown"
#endif

#ifndef TAOSDEMO_STATUS
#define TAOSDEMO_STATUS "unknown"
#endif

static void printVersion() {
    char tdengine_ver[] = TD_VERNUMBER;
    char taosdemo_ver[] = TAOSDEMO_COMMIT_SHA1;
    char taosdemo_status[] = TAOSDEMO_STATUS;

    if (strlen(taosdemo_status) == 0) {
        printf("taosdemo verison %s-%s\n",
                tdengine_ver, taosdemo_ver);
    } else {
        printf("taosdemo verison %s-%s, status:%s\n",
                tdengine_ver, taosdemo_ver, taosdemo_status);
    }
}

static void printHelp() {
    char indent[10] = "        ";
    printf("%s%s%s%s\n", indent, "-f", indent,
            "The meta file to the execution procedure. Default is './meta.json'.");
    printf("%s%s%s%s\n", indent, "-u", indent,
            "The TDengine user name to use when connecting to the server. Default is 'root'.");
#ifdef _TD_POWER_
    printf("%s%s%s%s\n", indent, "-P", indent,
            "The password to use when connecting to the server. Default is 'powerdb'.");
    printf("%s%s%s%s\n", indent, "-c", indent,
            "Configuration directory. Default is '/etc/power/'.");
#elif (_TD_TQ_ == true)
    printf("%s%s%s%s\n", indent, "-P", indent,
            "The password to use when connecting to the server. Default is 'tqueue'.");
    printf("%s%s%s%s\n", indent, "-c", indent,
            "Configuration directory. Default is '/etc/tq/'.");
#else
    printf("%s%s%s%s\n", indent, "-P", indent,
            "The password to use when connecting to the server. Default is 'taosdata'.");
    printf("%s%s%s%s\n", indent, "-c", indent,
            "Configuration directory. Default is '/etc/taos/'.");
#endif
    printf("%s%s%s%s\n", indent, "-h", indent,
            "The host to connect to TDengine. Default is localhost.");
    printf("%s%s%s%s\n", indent, "-p", indent,
            "The TCP/IP port number to use for the connection. Default is 0.");
    printf("%s%s%s%s\n", indent, "-I", indent,
#if STMT_IFACE_ENABLED == 1
            "The interface (taosc, rest, and stmt) taosdemo uses. Default is 'taosc'.");
#else
    "The interface (taosc, rest) taosdemo uses. Default is 'taosc'.");
#endif
    printf("%s%s%s%s\n", indent, "-d", indent,
            "Destination database. Default is 'test'.");
    printf("%s%s%s%s\n", indent, "-a", indent,
            "Set the replica parameters of the database, Default 1, min: 1, max: 3.");
    printf("%s%s%s%s\n", indent, "-m", indent,
            "Table prefix name. Default is 'd'.");
    printf("%s%s%s%s\n", indent, "-s", indent, "The select sql file.");
    printf("%s%s%s%s\n", indent, "-N", indent, "Use normal table flag.");
    printf("%s%s%s%s\n", indent, "-o", indent,
            "Direct output to the named file. Default is './output.txt'.");
    printf("%s%s%s%s\n", indent, "-q", indent,
            "Query mode -- 0: SYNC, 1: ASYNC. Default is SYNC.");
    printf("%s%s%s%s\n", indent, "-b", indent,
            "The data_type of columns, default: FLOAT, INT, FLOAT.");
    printf("%s%s%s%s\n", indent, "-w", indent,
            "The length of data_type 'BINARY' or 'NCHAR'. Default is 16");
    printf("%s%s%s%s%d%s%d\n", indent, "-l", indent,
            "The number of columns per record. Default is ",
            DEFAULT_DATATYPE_NUM,
            ". Max values is ",
            MAX_NUM_COLUMNS);
    printf("%s%s%s%s\n", indent, indent, indent,
            "All of the new column(s) type is INT. If use -b to specify column type, -l will be ignored.");
    printf("%s%s%s%s\n", indent, "-T", indent,
            "The number of threads. Default is 10.");
    printf("%s%s%s%s\n", indent, "-i", indent,
            "The sleep time (ms) between insertion. Default is 0.");
    printf("%s%s%s%s\n", indent, "-r", indent,
            "The number of records per request. Default is 30000.");
    printf("%s%s%s%s\n", indent, "-t", indent,
            "The number of tables. Default is 10000.");
    printf("%s%s%s%s\n", indent, "-n", indent,
            "The number of records per table. Default is 10000.");
    printf("%s%s%s%s\n", indent, "-M", indent,
            "The value of records generated are totally random.");
    printf("%s%s%s%s\n", indent, indent, indent,
            " The default is to simulate power equipment senario.");
    printf("%s%s%s%s\n", indent, "-x", indent, "Not insert only flag.");
    printf("%s%s%s%s\n", indent, "-y", indent, "Default input yes for prompt.");
    printf("%s%s%s%s\n", indent, "-O", indent,
            "Insert mode--0: In order, 1 ~ 50: disorder ratio. Default is in order.");
    printf("%s%s%s%s\n", indent, "-R", indent,
            "Out of order data's range, ms, default is 1000.");
    printf("%s%s%s%s\n", indent, "-g", indent,
            "Print debug info.");
    printf("%s%s%s\n", indent, "-V, --version\t",
            "Print version info.");
    printf("%s%s%s%s\n", indent, "--help\t", indent,
            "Print command line arguments list info.");
    /*    printf("%s%s%s%s\n", indent, "-D", indent,
          "Delete database if exists. 0: no, 1: yes, default is 1");
          */
}

static bool isStringNumber(char *input)
{
    int len = strlen(input);
    if (0 == len) {
        return false;
    }

    for (int i = 0; i < len; i++) {
        if (!isdigit(input[i]))
            return false;
    }

    return true;
}

static void parse_args(int argc, char *argv[], SArguments *arguments) {

    for (int i = 1; i < argc; i++) {
        if (strcmp(argv[i], "-f") == 0) {
            arguments->demo_mode = false;
            arguments->metaFile = argv[++i];
        } else if (strcmp(argv[i], "-c") == 0) {
            if (argc == i+1) {
                printHelp();
                errorPrint("%s", "\n\t-c need a valid path following!\n");
                exit(EXIT_FAILURE);
            }
            tstrncpy(configDir, argv[++i], TSDB_FILENAME_LEN);
        } else if (strcmp(argv[i], "-h") == 0) {
            if (argc == i+1) {
                printHelp();
                errorPrint("%s", "\n\t-h need a valid string following!\n");
                exit(EXIT_FAILURE);
            }
            arguments->host = argv[++i];
        } else if (strcmp(argv[i], "-p") == 0) {
            if ((argc == i+1) ||
                    (!isStringNumber(argv[i+1]))) {
                printHelp();
                errorPrint("%s", "\n\t-p need a number following!\n");
                exit(EXIT_FAILURE);
            }
            arguments->port = atoi(argv[++i]);
        } else if (strcmp(argv[i], "-I") == 0) {
            if (argc == i+1) {
                printHelp();
                errorPrint("%s", "\n\t-I need a valid string following!\n");
                exit(EXIT_FAILURE);
            }
            ++i;
            if (0 == strcasecmp(argv[i], "taosc")) {
                arguments->iface = TAOSC_IFACE;
            } else if (0 == strcasecmp(argv[i], "rest")) {
                arguments->iface = REST_IFACE;
#if STMT_IFACE_ENABLED == 1
            } else if (0 == strcasecmp(argv[i], "stmt")) {
                arguments->iface = STMT_IFACE;
#endif
            } else {
                errorPrint("%s", "\n\t-I need a valid string following!\n");
                exit(EXIT_FAILURE);
            }
        } else if (strcmp(argv[i], "-u") == 0) {
            if (argc == i+1) {
                printHelp();
                errorPrint("%s", "\n\t-u need a valid string following!\n");
                exit(EXIT_FAILURE);
            }
            arguments->user = argv[++i];
        } else if (strcmp(argv[i], "-P") == 0) {
            if (argc == i+1) {
                printHelp();
                errorPrint("%s", "\n\t-P need a valid string following!\n");
                exit(EXIT_FAILURE);
            }
            arguments->password = argv[++i];
        } else if (strcmp(argv[i], "-o") == 0) {
            if (argc == i+1) {
                printHelp();
                errorPrint("%s", "\n\t-o need a valid string following!\n");
                exit(EXIT_FAILURE);
            }
            arguments->output_file = argv[++i];
        } else if (strcmp(argv[i], "-s") == 0) {
            if (argc == i+1) {
                printHelp();
                errorPrint("%s", "\n\t-s need a valid string following!\n");
                exit(EXIT_FAILURE);
            }
            arguments->sqlFile = argv[++i];
        } else if (strcmp(argv[i], "-q") == 0) {
            if ((argc == i+1)
                    || (!isStringNumber(argv[i+1]))) {
                printHelp();
                errorPrint("%s", "\n\t-q need a number following!\nQuery mode -- 0: SYNC, not-0: ASYNC. Default is SYNC.\n");
                exit(EXIT_FAILURE);
            }
            arguments->async_mode = atoi(argv[++i]);
        } else if (strcmp(argv[i], "-T") == 0) {
            if ((argc == i+1)
                    || (!isStringNumber(argv[i+1]))) {
                printHelp();
                errorPrint("%s", "\n\t-T need a number following!\n");
                exit(EXIT_FAILURE);
            }
            arguments->num_of_threads = atoi(argv[++i]);
        } else if (strcmp(argv[i], "-i") == 0) {
            if ((argc == i+1) ||
                    (!isStringNumber(argv[i+1]))) {
                printHelp();
                errorPrint("%s", "\n\t-i need a number following!\n");
                exit(EXIT_FAILURE);
            }
            arguments->insert_interval = atoi(argv[++i]);
        } else if (strcmp(argv[i], "-qt") == 0) {
            if ((argc == i+1)
                    || (!isStringNumber(argv[i+1]))) {
                printHelp();
                errorPrint("%s", "\n\t-qt need a number following!\n");
                exit(EXIT_FAILURE);
            }
            arguments->query_times = atoi(argv[++i]);
        } else if (strcmp(argv[i], "-B") == 0) {
            if ((argc == i+1)
                    || (!isStringNumber(argv[i+1]))) {
                printHelp();
                errorPrint("%s", "\n\t-B need a number following!\n");
                exit(EXIT_FAILURE);
            }
            arguments->interlace_rows = atoi(argv[++i]);
        } else if (strcmp(argv[i], "-r") == 0) {
            if ((argc == i+1)
                    || (!isStringNumber(argv[i+1]))) {
                printHelp();
                errorPrint("%s", "\n\t-r need a number following!\n");
                exit(EXIT_FAILURE);
            }
            arguments->num_of_RPR = atoi(argv[++i]);
        } else if (strcmp(argv[i], "-t") == 0) {
            if ((argc == i+1) ||
                    (!isStringNumber(argv[i+1]))) {
                printHelp();
                errorPrint("%s", "\n\t-t need a number following!\n");
                exit(EXIT_FAILURE);
            }
            arguments->num_of_tables = atoi(argv[++i]);
        } else if (strcmp(argv[i], "-n") == 0) {
            if ((argc == i+1) ||
                    (!isStringNumber(argv[i+1]))) {
                printHelp();
                errorPrint("%s", "\n\t-n need a number following!\n");
                exit(EXIT_FAILURE);
            }
            arguments->num_of_DPT = atoi(argv[++i]);
        } else if (strcmp(argv[i], "-d") == 0) {
            if (argc == i+1) {
                printHelp();
                errorPrint("%s", "\n\t-d need a valid string following!\n");
                exit(EXIT_FAILURE);
            }
            arguments->database = argv[++i];
        } else if (strcmp(argv[i], "-l") == 0) {
            arguments->demo_mode = false;
            if (argc == i+1) {
                if (!isStringNumber(argv[i+1])) {
                    printHelp();
                    errorPrint("%s", "\n\t-l need a number following!\n");
                    exit(EXIT_FAILURE);
                }
            }
            arguments->num_of_CPR = atoi(argv[++i]);

            if (arguments->num_of_CPR > MAX_NUM_COLUMNS) {
                printf("WARNING: max acceptible columns count is %d\n", MAX_NUM_COLUMNS);
                prompt();
                arguments->num_of_CPR = MAX_NUM_COLUMNS;
            }

            for (int col = DEFAULT_DATATYPE_NUM; col < arguments->num_of_CPR; col ++) {
                arguments->datatype[col] = "INT";
            }
            for (int col = arguments->num_of_CPR; col < MAX_NUM_COLUMNS; col++) {
                arguments->datatype[col] = NULL;
            }
        } else if (strcmp(argv[i], "-b") == 0) {
            arguments->demo_mode = false;
            if (argc == i+1) {
                printHelp();
                errorPrint("%s", "\n\t-b need valid string following!\n");
                exit(EXIT_FAILURE);
            }
            ++i;
            if (strstr(argv[i], ",") == NULL) {
                // only one col
                if (strcasecmp(argv[i], "INT")
                        && strcasecmp(argv[i], "FLOAT")
                        && strcasecmp(argv[i], "TINYINT")
                        && strcasecmp(argv[i], "BOOL")
                        && strcasecmp(argv[i], "SMALLINT")
                        && strcasecmp(argv[i], "BIGINT")
                        && strcasecmp(argv[i], "DOUBLE")
                        && strcasecmp(argv[i], "BINARY")
                        && strcasecmp(argv[i], "TIMESTAMP")
                        && strcasecmp(argv[i], "NCHAR")) {
                    printHelp();
                    errorPrint("%s", "-b: Invalid data_type!\n");
                    exit(EXIT_FAILURE);
                }
                arguments->datatype[0] = argv[i];
            } else {
                // more than one col
                int index = 0;
                g_dupstr = strdup(argv[i]);
                char *running = g_dupstr;
                char *token = strsep(&running, ",");
                while(token != NULL) {
                    if (strcasecmp(token, "INT")
                            && strcasecmp(token, "FLOAT")
                            && strcasecmp(token, "TINYINT")
                            && strcasecmp(token, "BOOL")
                            && strcasecmp(token, "SMALLINT")
                            && strcasecmp(token, "BIGINT")
                            && strcasecmp(token, "DOUBLE")
                            && strcasecmp(token, "BINARY")
                            && strcasecmp(token, "TIMESTAMP")
                            && strcasecmp(token, "NCHAR")) {
                        printHelp();
                        free(g_dupstr);
                        errorPrint("%s", "-b: Invalid data_type!\n");
                        exit(EXIT_FAILURE);
                    }
                    arguments->datatype[index++] = token;
                    token = strsep(&running, ",");
                    if (index >= MAX_NUM_COLUMNS) break;
                }
                arguments->datatype[index] = NULL;
            }
        } else if (strcmp(argv[i], "-w") == 0) {
            if ((argc == i+1) ||
                    (!isStringNumber(argv[i+1]))) {
                printHelp();
                errorPrint("%s", "\n\t-w need a number following!\n");
                exit(EXIT_FAILURE);
            }
            arguments->len_of_binary = atoi(argv[++i]);
        } else if (strcmp(argv[i], "-m") == 0) {
            if ((argc == i+1) ||
                    (isStringNumber(argv[i+1]))) {
                printHelp();
                errorPrint("%s", "\n\t-m need a letter-initial string following!\n");
                exit(EXIT_FAILURE);
            }
            arguments->tb_prefix = argv[++i];
        } else if (strcmp(argv[i], "-N") == 0) {
            arguments->use_metric = false;
        } else if (strcmp(argv[i], "-M") == 0) {
            arguments->demo_mode = false;
        } else if (strcmp(argv[i], "-x") == 0) {
            arguments->insert_only = false;
        } else if (strcmp(argv[i], "-y") == 0) {
            arguments->answer_yes = true;
        } else if (strcmp(argv[i], "-g") == 0) {
            arguments->debug_print = true;
        } else if (strcmp(argv[i], "-gg") == 0) {
            arguments->verbose_print = true;
        } else if (strcmp(argv[i], "-pp") == 0) {
            arguments->performance_print = true;
        } else if (strcmp(argv[i], "-O") == 0) {
            if ((argc == i+1) ||
                    (!isStringNumber(argv[i+1]))) {
                printHelp();
                errorPrint("%s", "\n\t-O need a number following!\n");
                exit(EXIT_FAILURE);
            }

            arguments->disorderRatio = atoi(argv[++i]);

            if (arguments->disorderRatio > 50) {
                arguments->disorderRatio = 50;
            }

            if (arguments->disorderRatio < 0) {
                arguments->disorderRatio = 0;
            }

        } else if (strcmp(argv[i], "-R") == 0) {
            if ((argc == i+1) ||
                    (!isStringNumber(argv[i+1]))) {
                printHelp();
                errorPrint("%s", "\n\t-R need a number following!\n");
                exit(EXIT_FAILURE);
            }

            arguments->disorderRange = atoi(argv[++i]);
            if (arguments->disorderRange < 0)
                arguments->disorderRange = 1000;

        } else if (strcmp(argv[i], "-a") == 0) {
            if ((argc == i+1) ||
                    (!isStringNumber(argv[i+1]))) {
                printHelp();
                errorPrint("%s", "\n\t-a need a number following!\n");
                exit(EXIT_FAILURE);
            }
            arguments->replica = atoi(argv[++i]);
            if (arguments->replica > 3 || arguments->replica < 1) {
                arguments->replica = 1;
            }
        } else if (strcmp(argv[i], "-D") == 0) {
            arguments->method_of_delete = atoi(argv[++i]);
            if (arguments->method_of_delete > 3) {
                errorPrint("%s", "\n\t-D need a valud (0~3) number following!\n");
                exit(EXIT_FAILURE);
            }
        } else if ((strcmp(argv[i], "--version") == 0) ||
                (strcmp(argv[i], "-V") == 0)){
            printVersion();
            exit(0);
        } else if (strcmp(argv[i], "--help") == 0) {
            printHelp();
            exit(0);
        } else {
            printHelp();
            errorPrint("%s", "ERROR: wrong options\n");
            exit(EXIT_FAILURE);
        }
    }

    int columnCount;
    for (columnCount = 0; columnCount < MAX_NUM_COLUMNS; columnCount ++) {
        if (g_args.datatype[columnCount] == NULL) {
            break;
        }
    }

    if (0 == columnCount) {
        perror("data type error!");
        exit(-1);
    }
    g_args.num_of_CPR = columnCount;

    if (((arguments->debug_print) && (arguments->metaFile == NULL))
            || arguments->verbose_print) {
        printf("###################################################################\n");
        printf("# meta file:                         %s\n", arguments->metaFile);
        printf("# Server IP:                         %s:%hu\n",
                arguments->host == NULL ? "localhost" : arguments->host,
                arguments->port );
        printf("# User:                              %s\n", arguments->user);
        printf("# Password:                          %s\n", arguments->password);
        printf("# Use metric:                        %s\n",
                arguments->use_metric ? "true" : "false");
        if (*(arguments->datatype)) {
            printf("# Specified data type:               ");
            for (int i = 0; i < MAX_NUM_COLUMNS; i++)
                if (arguments->datatype[i])
                    printf("%s,", arguments->datatype[i]);
                else
                    break;
            printf("\n");
        }
        printf("# Insertion interval:                %"PRIu64"\n",
                arguments->insert_interval);
        printf("# Number of records per req:         %u\n",
                arguments->num_of_RPR);
        printf("# Max SQL length:                    %"PRIu64"\n",
                arguments->max_sql_len);
        printf("# Length of Binary:                  %d\n", arguments->len_of_binary);
        printf("# Number of Threads:                 %d\n", arguments->num_of_threads);
        printf("# Number of Tables:                  %"PRId64"\n",
                arguments->num_of_tables);
        printf("# Number of Data per Table:          %"PRId64"\n",
                arguments->num_of_DPT);
        printf("# Database name:                     %s\n", arguments->database);
        printf("# Table prefix:                      %s\n", arguments->tb_prefix);
        if (arguments->disorderRatio) {
            printf("# Data order:                        %d\n", arguments->disorderRatio);
            printf("# Data out of order rate:            %d\n", arguments->disorderRange);

        }
        printf("# Delete method:                     %d\n", arguments->method_of_delete);
        printf("# Answer yes when prompt:            %d\n", arguments->answer_yes);
        printf("# Print debug info:                  %d\n", arguments->debug_print);
        printf("# Print verbose info:                %d\n", arguments->verbose_print);
        printf("###################################################################\n");

        prompt();
    }
}

static void tmfclose(FILE *fp) {
    if (NULL != fp) {
        fclose(fp);
    }
}

static void tmfree(char *buf) {
    if (NULL != buf) {
        free(buf);
    }
}

static int queryDbExec(TAOS *taos, char *command, QUERY_TYPE type, bool quiet) {
    int i;
    TAOS_RES *res = NULL;
    int32_t   code = -1;

    for (i = 0; i < 5 /* retry */; i++) {
        if (NULL != res) {
            taos_free_result(res);
            res = NULL;
        }

        res = taos_query(taos, command);
        code = taos_errno(res);
        if (0 == code) {
            break;
        }
    }

    verbosePrint("%s() LN%d - command: %s\n", __func__, __LINE__, command);
    if (code != 0) {
        if (!quiet) {
            errorPrint("Failed to execute %s, reason: %s\n",
                    command, taos_errstr(res));
        }
        taos_free_result(res);
        //taos_close(taos);
        return -1;
    }

    if (INSERT_TYPE == type) {
        int affectedRows = taos_affected_rows(res);
        taos_free_result(res);
        return affectedRows;
    }

    taos_free_result(res);
    return 0;
}

static void appendResultBufToFile(char *resultBuf, threadInfo *pThreadInfo)
{
    pThreadInfo->fp = fopen(pThreadInfo->filePath, "at");
    if (pThreadInfo->fp == NULL) {
        errorPrint(
                "%s() LN%d, failed to open result file: %s, result will not save to file\n",
                __func__, __LINE__, pThreadInfo->filePath);
        return;
    }

    fprintf(pThreadInfo->fp, "%s", resultBuf);
    tmfclose(pThreadInfo->fp);
    pThreadInfo->fp = NULL;
}

static void fetchResult(TAOS_RES *res, threadInfo* pThreadInfo) {
    TAOS_ROW    row = NULL;
    int         num_rows = 0;
    int         num_fields = taos_field_count(res);
    TAOS_FIELD *fields     = taos_fetch_fields(res);

    char* databuf = (char*) calloc(1, 100*1024*1024);
    if (databuf == NULL) {
        errorPrint("%s() LN%d, failed to malloc, warning: save result to file slowly!\n",
                __func__, __LINE__);
        return ;
    }

    int64_t   totalLen = 0;

    // fetch the records row by row
    while((row = taos_fetch_row(res))) {
        if (totalLen >= 100*1024*1024 - 32000) {
            if (strlen(pThreadInfo->filePath) > 0)
                appendResultBufToFile(databuf, pThreadInfo);
            totalLen = 0;
            memset(databuf, 0, 100*1024*1024);
        }
        num_rows++;
        char  temp[16000] = {0};
        int len = taos_print_row(temp, row, fields, num_fields);
        len += sprintf(temp + len, "\n");
        //printf("query result:%s\n", temp);
        memcpy(databuf + totalLen, temp, len);
        totalLen += len;
        verbosePrint("%s() LN%d, totalLen: %"PRId64"\n",
                __func__, __LINE__, totalLen);
    }

    verbosePrint("%s() LN%d, databuf=%s resultFile=%s\n",
            __func__, __LINE__, databuf, pThreadInfo->filePath);
    if (strlen(pThreadInfo->filePath) > 0) {
        appendResultBufToFile(databuf, pThreadInfo);
    }
    free(databuf);
}

static void selectAndGetResult(
        threadInfo *pThreadInfo, char *command)
{
    if (0 == strncasecmp(g_queryInfo.queryMode, "taosc", strlen("taosc"))) {
        TAOS_RES *res = taos_query(pThreadInfo->taos, command);
        if (res == NULL || taos_errno(res) != 0) {
            errorPrint("%s() LN%d, failed to execute sql:%s, reason:%s\n",
                    __func__, __LINE__, command, taos_errstr(res));
            taos_free_result(res);
            return;
        }

        fetchResult(res, pThreadInfo);
        taos_free_result(res);

    } else if (0 == strncasecmp(g_queryInfo.queryMode, "rest", strlen("rest"))) {
        int retCode = postProceSql(
                g_queryInfo.host, &(g_queryInfo.serv_addr), g_queryInfo.port,
                command,
                pThreadInfo);
        if (0 != retCode) {
            printf("====restful return fail, threadID[%d]\n", pThreadInfo->threadID);
        }

    } else {
        errorPrint("%s() LN%d, unknown query mode: %s\n",
                __func__, __LINE__, g_queryInfo.queryMode);
    }
}

static int32_t rand_bool(){
    static int cursor;
    cursor++;
    cursor = cursor % MAX_PREPARED_RAND;
    return randint[cursor] % 2;
}

static int32_t rand_tinyint(){
    static int cursor;
    cursor++;
    cursor = cursor % MAX_PREPARED_RAND;
    return randint[cursor] % 128;
}

static int32_t rand_smallint(){
    static int cursor;
    cursor++;
    cursor = cursor % MAX_PREPARED_RAND;
    return randint[cursor] % 32767;
}

static int32_t rand_int(){
    static int cursor;
    cursor++;
    cursor = cursor % MAX_PREPARED_RAND;
    return randint[cursor];
}

static int64_t rand_bigint(){
    static int cursor;
    cursor++;
    cursor = cursor % MAX_PREPARED_RAND;
    return randbigint[cursor];
}

static float rand_float(){
    static int cursor;
    cursor++;
    cursor = cursor % MAX_PREPARED_RAND;
    return randfloat[cursor];
}

static float demo_current_float(){
    static int cursor;
    cursor++;
    cursor = cursor % MAX_PREPARED_RAND;
    return (float)(9.8 + 0.04 * (randint[cursor] % 10) + randfloat[cursor]/1000000000);
}

static int32_t demo_voltage_int(){
    static int cursor;
    cursor++;
    cursor = cursor % MAX_PREPARED_RAND;
    return 215 + randint[cursor] % 10;
}

static float demo_phase_float(){
    static int cursor;
    cursor++;
    cursor = cursor % MAX_PREPARED_RAND;
    return (float)((115 + randint[cursor] % 10 + randfloat[cursor]/1000000000)/360);
}

#if 0
static const char charNum[] = "0123456789";

static void nonrand_string(char *, int) __attribute__ ((unused));   // reserve for debugging purpose
static void nonrand_string(char *str, int size)
{
  str[0] = 0;
  if (size > 0) {
    int n;
    for (n = 0; n < size; n++) {
      str[n] = charNum[n % 10];
    }
    str[n] = 0;
  }
}
#endif

static const char charset[] = "abcdefghijklmnopqrstuvwxyzABCDEFGHIJKLMNOPQRSTUVWXYZ1234567890";

static void rand_string(char *str, int size) {
    str[0] = 0;
    if (size > 0) {
        //--size;
        int n;
        for (n = 0; n < size; n++) {
            int key = abs(rand_tinyint()) % (int)(sizeof(charset) - 1);
            str[n] = charset[key];
        }
        str[n] = 0;
    }
}

static double rand_double() {
    static int cursor;
    cursor++;
    cursor = cursor % MAX_PREPARED_RAND;
    return randdouble[cursor];
}

static void init_rand_data() {
    for (int i = 0; i < MAX_PREPARED_RAND; i++){
        randint[i] = (int)(taosRandom() % 65535);
        randbigint[i] = (int64_t)(taosRandom() % 2147483648);
        randfloat[i] = (float)(taosRandom() / 1000.0);
        randdouble[i] = (double)(taosRandom() / 1000000.0);
    }
}

#define SHOW_PARSE_RESULT_START()   \
    do { if (g_args.metaFile)  \
        printf("\033[1m\033[40;32m================ %s parse result START ================\033[0m\n", \
                g_args.metaFile); } while(0)

#define SHOW_PARSE_RESULT_END() \
    do { if (g_args.metaFile)   \
        printf("\033[1m\033[40;32m================ %s parse result END================\033[0m\n", \
                g_args.metaFile); } while(0)

#define SHOW_PARSE_RESULT_START_TO_FILE(fp)   \
    do { if (g_args.metaFile)  \
        fprintf(fp, "\033[1m\033[40;32m================ %s parse result START ================\033[0m\n", \
                g_args.metaFile); } while(0)

#define SHOW_PARSE_RESULT_END_TO_FILE(fp) \
    do { if (g_args.metaFile)   \
        fprintf(fp, "\033[1m\033[40;32m================ %s parse result END================\033[0m\n", \
                g_args.metaFile); } while(0)

static int printfInsertMeta() {
    SHOW_PARSE_RESULT_START();

    if (g_args.demo_mode)
        printf("\ntaosdemo is simulating data generated by power equipments monitoring...\n\n");
    else
        printf("\ntaosdemo is simulating random data as you request..\n\n");

    if (g_args.iface != INTERFACE_BUT) {
        // first time if no iface specified
        printf("interface:                  \033[33m%s\033[0m\n",
            (g_args.iface==TAOSC_IFACE)?"taosc":
            (g_args.iface==REST_IFACE)?"rest":"stmt");
    }

    printf("host:                       \033[33m%s:%u\033[0m\n",
            g_Dbs.host, g_Dbs.port);
    printf("user:                       \033[33m%s\033[0m\n", g_Dbs.user);
    printf("password:                   \033[33m%s\033[0m\n", g_Dbs.password);
    printf("configDir:                  \033[33m%s\033[0m\n", configDir);
    printf("resultFile:                 \033[33m%s\033[0m\n", g_Dbs.resultFile);
    printf("thread num of insert data:  \033[33m%d\033[0m\n", g_Dbs.threadCount);
    printf("thread num of create table: \033[33m%d\033[0m\n",
            g_Dbs.threadCountByCreateTbl);
    printf("top insert interval:        \033[33m%"PRIu64"\033[0m\n",
            g_args.insert_interval);
    printf("number of records per req:  \033[33m%u\033[0m\n",
            g_args.num_of_RPR);
    printf("max sql length:             \033[33m%"PRIu64"\033[0m\n",
            g_args.max_sql_len);

    printf("database count:             \033[33m%d\033[0m\n", g_Dbs.dbCount);

    for (int i = 0; i < g_Dbs.dbCount; i++) {
        printf("database[\033[33m%d\033[0m]:\n", i);
        printf("  database[%d] name:      \033[33m%s\033[0m\n",
                i, g_Dbs.db[i].dbName);
        if (0 == g_Dbs.db[i].drop) {
            printf("  drop:                  \033[33mno\033[0m\n");
        } else {
            printf("  drop:                  \033[33myes\033[0m\n");
        }

        if (g_Dbs.db[i].dbCfg.blocks > 0) {
            printf("  blocks:                \033[33m%d\033[0m\n",
                    g_Dbs.db[i].dbCfg.blocks);
        }
        if (g_Dbs.db[i].dbCfg.cache > 0) {
            printf("  cache:                 \033[33m%d\033[0m\n",
                    g_Dbs.db[i].dbCfg.cache);
        }
        if (g_Dbs.db[i].dbCfg.days > 0) {
            printf("  days:                  \033[33m%d\033[0m\n",
                    g_Dbs.db[i].dbCfg.days);
        }
        if (g_Dbs.db[i].dbCfg.keep > 0) {
            printf("  keep:                  \033[33m%d\033[0m\n",
                    g_Dbs.db[i].dbCfg.keep);
        }
        if (g_Dbs.db[i].dbCfg.replica > 0) {
            printf("  replica:               \033[33m%d\033[0m\n",
                    g_Dbs.db[i].dbCfg.replica);
        }
        if (g_Dbs.db[i].dbCfg.update > 0) {
            printf("  update:                \033[33m%d\033[0m\n",
                    g_Dbs.db[i].dbCfg.update);
        }
        if (g_Dbs.db[i].dbCfg.minRows > 0) {
            printf("  minRows:               \033[33m%d\033[0m\n",
                    g_Dbs.db[i].dbCfg.minRows);
        }
        if (g_Dbs.db[i].dbCfg.maxRows > 0) {
            printf("  maxRows:               \033[33m%d\033[0m\n",
                    g_Dbs.db[i].dbCfg.maxRows);
        }
        if (g_Dbs.db[i].dbCfg.comp > 0) {
            printf("  comp:                  \033[33m%d\033[0m\n", g_Dbs.db[i].dbCfg.comp);
        }
        if (g_Dbs.db[i].dbCfg.walLevel > 0) {
            printf("  walLevel:              \033[33m%d\033[0m\n",
                    g_Dbs.db[i].dbCfg.walLevel);
        }
        if (g_Dbs.db[i].dbCfg.fsync > 0) {
            printf("  fsync:                 \033[33m%d\033[0m\n",
                    g_Dbs.db[i].dbCfg.fsync);
        }
        if (g_Dbs.db[i].dbCfg.quorum > 0) {
            printf("  quorum:                \033[33m%d\033[0m\n",
                    g_Dbs.db[i].dbCfg.quorum);
        }
        if (g_Dbs.db[i].dbCfg.precision[0] != 0) {
            if ((0 == strncasecmp(g_Dbs.db[i].dbCfg.precision, "ms", 2))
#if NANO_SECOND_ENABLED == 1
                    || (0 == strncasecmp(g_Dbs.db[i].dbCfg.precision, "us", 2))
#endif
                    || (0 == strncasecmp(g_Dbs.db[i].dbCfg.precision, "ns", 2))) {
                printf("  precision:             \033[33m%s\033[0m\n",
                        g_Dbs.db[i].dbCfg.precision);
            } else {
                printf("\033[1m\033[40;31m  precision error:       %s\033[0m\n",
                        g_Dbs.db[i].dbCfg.precision);
                return -1;
            }
        }

        printf("  super table count:     \033[33m%"PRIu64"\033[0m\n",
                g_Dbs.db[i].superTblCount);
        for (uint64_t j = 0; j < g_Dbs.db[i].superTblCount; j++) {
            printf("  super table[\033[33m%"PRIu64"\033[0m]:\n", j);

            printf("      stbName:           \033[33m%s\033[0m\n",
                    g_Dbs.db[i].superTbls[j].sTblName);

            if (PRE_CREATE_SUBTBL == g_Dbs.db[i].superTbls[j].autoCreateTable) {
                printf("      autoCreateTable:   \033[33m%s\033[0m\n",  "no");
            } else if (AUTO_CREATE_SUBTBL ==
                    g_Dbs.db[i].superTbls[j].autoCreateTable) {
                printf("      autoCreateTable:   \033[33m%s\033[0m\n",  "yes");
            } else {
                printf("      autoCreateTable:   \033[33m%s\033[0m\n",  "error");
            }

            if (TBL_NO_EXISTS == g_Dbs.db[i].superTbls[j].childTblExists) {
                printf("      childTblExists:    \033[33m%s\033[0m\n",  "no");
            } else if (TBL_ALREADY_EXISTS == g_Dbs.db[i].superTbls[j].childTblExists) {
                printf("      childTblExists:    \033[33m%s\033[0m\n",  "yes");
            } else {
                printf("      childTblExists:    \033[33m%s\033[0m\n",  "error");
            }

            printf("      childTblCount:     \033[33m%"PRId64"\033[0m\n",
                    g_Dbs.db[i].superTbls[j].childTblCount);
            printf("      childTblPrefix:    \033[33m%s\033[0m\n",
                    g_Dbs.db[i].superTbls[j].childTblPrefix);
            printf("      dataSource:        \033[33m%s\033[0m\n",
                    g_Dbs.db[i].superTbls[j].dataSource);
            printf("      iface:             \033[33m%s\033[0m\n",
                    (g_Dbs.db[i].superTbls[j].iface==TAOSC_IFACE)?"taosc":
                    (g_Dbs.db[i].superTbls[j].iface==REST_IFACE)?"rest":"stmt");
            if (g_Dbs.db[i].superTbls[j].childTblLimit > 0) {
                printf("      childTblLimit:     \033[33m%"PRId64"\033[0m\n",
                        g_Dbs.db[i].superTbls[j].childTblLimit);
            }
            if (g_Dbs.db[i].superTbls[j].childTblOffset > 0) {
                printf("      childTblOffset:    \033[33m%"PRIu64"\033[0m\n",
                        g_Dbs.db[i].superTbls[j].childTblOffset);
            }
            printf("      insertRows:        \033[33m%"PRId64"\033[0m\n",
                    g_Dbs.db[i].superTbls[j].insertRows);
            /*
               if (0 == g_Dbs.db[i].superTbls[j].multiThreadWriteOneTbl) {
               printf("      multiThreadWriteOneTbl:  \033[33mno\033[0m\n");
               }else {
               printf("      multiThreadWriteOneTbl:  \033[33myes\033[0m\n");
               }
               */
            printf("      interlaceRows:     \033[33m%u\033[0m\n",
                    g_Dbs.db[i].superTbls[j].interlaceRows);

            if (g_Dbs.db[i].superTbls[j].interlaceRows > 0) {
                printf("      stable insert interval:   \033[33m%"PRIu64"\033[0m\n",
                        g_Dbs.db[i].superTbls[j].insertInterval);
            }

            printf("      disorderRange:     \033[33m%d\033[0m\n",
                    g_Dbs.db[i].superTbls[j].disorderRange);
            printf("      disorderRatio:     \033[33m%d\033[0m\n",
                    g_Dbs.db[i].superTbls[j].disorderRatio);
            printf("      maxSqlLen:         \033[33m%"PRIu64"\033[0m\n",
                    g_Dbs.db[i].superTbls[j].maxSqlLen);
            printf("      timeStampStep:     \033[33m%"PRId64"\033[0m\n",
                    g_Dbs.db[i].superTbls[j].timeStampStep);
            printf("      startTimestamp:    \033[33m%s\033[0m\n",
                    g_Dbs.db[i].superTbls[j].startTimestamp);
            printf("      sampleFormat:      \033[33m%s\033[0m\n",
                    g_Dbs.db[i].superTbls[j].sampleFormat);
            printf("      sampleFile:        \033[33m%s\033[0m\n",
                    g_Dbs.db[i].superTbls[j].sampleFile);
            printf("      tagsFile:          \033[33m%s\033[0m\n",
                    g_Dbs.db[i].superTbls[j].tagsFile);
            printf("      columnCount:       \033[33m%d\033[0m\n",
                    g_Dbs.db[i].superTbls[j].columnCount);
            for (int k = 0; k < g_Dbs.db[i].superTbls[j].columnCount; k++) {
                //printf("dataType:%s, dataLen:%d\t", g_Dbs.db[i].superTbls[j].columns[k].dataType, g_Dbs.db[i].superTbls[j].columns[k].dataLen);
                if ((0 == strncasecmp(g_Dbs.db[i].superTbls[j].columns[k].dataType,
                                "binary", 6))
                        || (0 == strncasecmp(g_Dbs.db[i].superTbls[j].columns[k].dataType,
                                "nchar", 5))) {
                    printf("column[\033[33m%d\033[0m]:\033[33m%s(%d)\033[0m ", k,
                            g_Dbs.db[i].superTbls[j].columns[k].dataType,
                            g_Dbs.db[i].superTbls[j].columns[k].dataLen);
                } else {
                    printf("column[%d]:\033[33m%s\033[0m ", k,
                            g_Dbs.db[i].superTbls[j].columns[k].dataType);
                }
            }
            printf("\n");

            printf("      tagCount:            \033[33m%d\033[0m\n        ",
                    g_Dbs.db[i].superTbls[j].tagCount);
            for (int k = 0; k < g_Dbs.db[i].superTbls[j].tagCount; k++) {
                //printf("dataType:%s, dataLen:%d\t", g_Dbs.db[i].superTbls[j].tags[k].dataType, g_Dbs.db[i].superTbls[j].tags[k].dataLen);
                if ((0 == strncasecmp(g_Dbs.db[i].superTbls[j].tags[k].dataType,
                                "binary", strlen("binary")))
                        || (0 == strncasecmp(g_Dbs.db[i].superTbls[j].tags[k].dataType,
                                "nchar", strlen("nchar")))) {
                    printf("tag[%d]:\033[33m%s(%d)\033[0m ", k,
                            g_Dbs.db[i].superTbls[j].tags[k].dataType,
                            g_Dbs.db[i].superTbls[j].tags[k].dataLen);
                } else {
                    printf("tag[%d]:\033[33m%s\033[0m ", k,
                            g_Dbs.db[i].superTbls[j].tags[k].dataType);
                }
            }
            printf("\n");
        }
        printf("\n");
    }

    SHOW_PARSE_RESULT_END();

    return 0;
}

static void printfInsertMetaToFile(FILE* fp) {

    SHOW_PARSE_RESULT_START_TO_FILE(fp);

    fprintf(fp, "host:                       %s:%u\n", g_Dbs.host, g_Dbs.port);
    fprintf(fp, "user:                       %s\n", g_Dbs.user);
    fprintf(fp, "configDir:                  %s\n", configDir);
    fprintf(fp, "resultFile:                 %s\n", g_Dbs.resultFile);
    fprintf(fp, "thread num of insert data:  %d\n", g_Dbs.threadCount);
    fprintf(fp, "thread num of create table: %d\n", g_Dbs.threadCountByCreateTbl);
    fprintf(fp, "number of records per req:  %u\n", g_args.num_of_RPR);
    fprintf(fp, "max sql length:             %"PRIu64"\n", g_args.max_sql_len);
    fprintf(fp, "database count:          %d\n", g_Dbs.dbCount);

    for (int i = 0; i < g_Dbs.dbCount; i++) {
        fprintf(fp, "database[%d]:\n", i);
        fprintf(fp, "  database[%d] name:       %s\n", i, g_Dbs.db[i].dbName);
        if (0 == g_Dbs.db[i].drop) {
            fprintf(fp, "  drop:                  no\n");
        }else {
            fprintf(fp, "  drop:                  yes\n");
        }

        if (g_Dbs.db[i].dbCfg.blocks > 0) {
            fprintf(fp, "  blocks:                %d\n", g_Dbs.db[i].dbCfg.blocks);
        }
        if (g_Dbs.db[i].dbCfg.cache > 0) {
            fprintf(fp, "  cache:                 %d\n", g_Dbs.db[i].dbCfg.cache);
        }
        if (g_Dbs.db[i].dbCfg.days > 0) {
            fprintf(fp, "  days:                  %d\n", g_Dbs.db[i].dbCfg.days);
        }
        if (g_Dbs.db[i].dbCfg.keep > 0) {
            fprintf(fp, "  keep:                  %d\n", g_Dbs.db[i].dbCfg.keep);
        }
        if (g_Dbs.db[i].dbCfg.replica > 0) {
            fprintf(fp, "  replica:               %d\n", g_Dbs.db[i].dbCfg.replica);
        }
        if (g_Dbs.db[i].dbCfg.update > 0) {
            fprintf(fp, "  update:                %d\n", g_Dbs.db[i].dbCfg.update);
        }
        if (g_Dbs.db[i].dbCfg.minRows > 0) {
            fprintf(fp, "  minRows:               %d\n", g_Dbs.db[i].dbCfg.minRows);
        }
        if (g_Dbs.db[i].dbCfg.maxRows > 0) {
            fprintf(fp, "  maxRows:               %d\n", g_Dbs.db[i].dbCfg.maxRows);
        }
        if (g_Dbs.db[i].dbCfg.comp > 0) {
            fprintf(fp, "  comp:                  %d\n", g_Dbs.db[i].dbCfg.comp);
        }
        if (g_Dbs.db[i].dbCfg.walLevel > 0) {
            fprintf(fp, "  walLevel:              %d\n", g_Dbs.db[i].dbCfg.walLevel);
        }
        if (g_Dbs.db[i].dbCfg.fsync > 0) {
            fprintf(fp, "  fsync:                 %d\n", g_Dbs.db[i].dbCfg.fsync);
        }
        if (g_Dbs.db[i].dbCfg.quorum > 0) {
            fprintf(fp, "  quorum:                %d\n", g_Dbs.db[i].dbCfg.quorum);
        }
        if (g_Dbs.db[i].dbCfg.precision[0] != 0) {
            if ((0 == strncasecmp(g_Dbs.db[i].dbCfg.precision, "ms", 2))
#if NANO_SECOND_ENABLED == 1
                    || (0 == strncasecmp(g_Dbs.db[i].dbCfg.precision, "ns", 2))
#endif
                    || (0 == strncasecmp(g_Dbs.db[i].dbCfg.precision, "us", 2))) {
                fprintf(fp, "  precision:             %s\n",
                        g_Dbs.db[i].dbCfg.precision);
            } else {
                fprintf(fp, "  precision error:       %s\n",
                        g_Dbs.db[i].dbCfg.precision);
            }
        }

        fprintf(fp, "  super table count:     %"PRIu64"\n",
                g_Dbs.db[i].superTblCount);
        for (int j = 0; j < g_Dbs.db[i].superTblCount; j++) {
            fprintf(fp, "  super table[%d]:\n", j);

            fprintf(fp, "      stbName:           %s\n",
                    g_Dbs.db[i].superTbls[j].sTblName);

            if (PRE_CREATE_SUBTBL == g_Dbs.db[i].superTbls[j].autoCreateTable) {
                fprintf(fp, "      autoCreateTable:   %s\n",  "no");
            } else if (AUTO_CREATE_SUBTBL
                    == g_Dbs.db[i].superTbls[j].autoCreateTable) {
                fprintf(fp, "      autoCreateTable:   %s\n",  "yes");
            } else {
                fprintf(fp, "      autoCreateTable:   %s\n",  "error");
            }

            if (TBL_NO_EXISTS == g_Dbs.db[i].superTbls[j].childTblExists) {
                fprintf(fp, "      childTblExists:    %s\n",  "no");
            } else if (TBL_ALREADY_EXISTS
                    == g_Dbs.db[i].superTbls[j].childTblExists) {
                fprintf(fp, "      childTblExists:    %s\n",  "yes");
            } else {
                fprintf(fp, "      childTblExists:    %s\n",  "error");
            }

            fprintf(fp, "      childTblCount:     %"PRId64"\n",
                    g_Dbs.db[i].superTbls[j].childTblCount);
            fprintf(fp, "      childTblPrefix:    %s\n",
                    g_Dbs.db[i].superTbls[j].childTblPrefix);
            fprintf(fp, "      dataSource:        %s\n",
                    g_Dbs.db[i].superTbls[j].dataSource);
            fprintf(fp, "      iface:             %s\n",
                    (g_Dbs.db[i].superTbls[j].iface==TAOSC_IFACE)?"taosc":
                    (g_Dbs.db[i].superTbls[j].iface==REST_IFACE)?"rest":"stmt");
            fprintf(fp, "      insertRows:        %"PRId64"\n",
                    g_Dbs.db[i].superTbls[j].insertRows);
            fprintf(fp, "      interlace rows:    %u\n",
                    g_Dbs.db[i].superTbls[j].interlaceRows);
            if (g_Dbs.db[i].superTbls[j].interlaceRows > 0) {
                fprintf(fp, "      stable insert interval:   %"PRIu64"\n",
                        g_Dbs.db[i].superTbls[j].insertInterval);
            }
            /*
               if (0 == g_Dbs.db[i].superTbls[j].multiThreadWriteOneTbl) {
               fprintf(fp, "      multiThreadWriteOneTbl:  no\n");
               }else {
               fprintf(fp, "      multiThreadWriteOneTbl:  yes\n");
               }
               */
            fprintf(fp, "      interlaceRows:     %u\n",
                    g_Dbs.db[i].superTbls[j].interlaceRows);
            fprintf(fp, "      disorderRange:     %d\n",
                    g_Dbs.db[i].superTbls[j].disorderRange);
            fprintf(fp, "      disorderRatio:     %d\n",
                    g_Dbs.db[i].superTbls[j].disorderRatio);
            fprintf(fp, "      maxSqlLen:         %"PRIu64"\n",
                    g_Dbs.db[i].superTbls[j].maxSqlLen);

            fprintf(fp, "      timeStampStep:     %"PRId64"\n",
                    g_Dbs.db[i].superTbls[j].timeStampStep);
            fprintf(fp, "      startTimestamp:    %s\n",
                    g_Dbs.db[i].superTbls[j].startTimestamp);
            fprintf(fp, "      sampleFormat:      %s\n",
                    g_Dbs.db[i].superTbls[j].sampleFormat);
            fprintf(fp, "      sampleFile:        %s\n",
                    g_Dbs.db[i].superTbls[j].sampleFile);
            fprintf(fp, "      tagsFile:          %s\n",
                    g_Dbs.db[i].superTbls[j].tagsFile);

            fprintf(fp, "      columnCount:       %d\n        ",
                    g_Dbs.db[i].superTbls[j].columnCount);
            for (int k = 0; k < g_Dbs.db[i].superTbls[j].columnCount; k++) {
                //printf("dataType:%s, dataLen:%d\t", g_Dbs.db[i].superTbls[j].columns[k].dataType, g_Dbs.db[i].superTbls[j].columns[k].dataLen);
                if ((0 == strncasecmp(
                                g_Dbs.db[i].superTbls[j].columns[k].dataType,
                                "binary", strlen("binary")))
                        || (0 == strncasecmp(
                                g_Dbs.db[i].superTbls[j].columns[k].dataType,
                                "nchar", strlen("nchar")))) {
                    fprintf(fp, "column[%d]:%s(%d) ", k,
                            g_Dbs.db[i].superTbls[j].columns[k].dataType,
                            g_Dbs.db[i].superTbls[j].columns[k].dataLen);
                } else {
                    fprintf(fp, "column[%d]:%s ",
                            k, g_Dbs.db[i].superTbls[j].columns[k].dataType);
                }
            }
            fprintf(fp, "\n");

            fprintf(fp, "      tagCount:            %d\n        ",
                    g_Dbs.db[i].superTbls[j].tagCount);
            for (int k = 0; k < g_Dbs.db[i].superTbls[j].tagCount; k++) {
                //printf("dataType:%s, dataLen:%d\t", g_Dbs.db[i].superTbls[j].tags[k].dataType, g_Dbs.db[i].superTbls[j].tags[k].dataLen);
                if ((0 == strncasecmp(g_Dbs.db[i].superTbls[j].tags[k].dataType,
                                "binary", strlen("binary")))
                        || (0 == strncasecmp(g_Dbs.db[i].superTbls[j].tags[k].dataType,
                                "nchar", strlen("nchar")))) {
                    fprintf(fp, "tag[%d]:%s(%d) ",
                            k, g_Dbs.db[i].superTbls[j].tags[k].dataType,
                            g_Dbs.db[i].superTbls[j].tags[k].dataLen);
                } else {
                    fprintf(fp, "tag[%d]:%s ", k, g_Dbs.db[i].superTbls[j].tags[k].dataType);
                }
            }
            fprintf(fp, "\n");
        }
        fprintf(fp, "\n");
    }

    SHOW_PARSE_RESULT_END_TO_FILE(fp);
}

static void printfQueryMeta() {

    SHOW_PARSE_RESULT_START();

    printf("host:                    \033[33m%s:%u\033[0m\n",
            g_queryInfo.host, g_queryInfo.port);
    printf("user:                    \033[33m%s\033[0m\n", g_queryInfo.user);
    printf("database name:           \033[33m%s\033[0m\n", g_queryInfo.dbName);

    printf("\n");

    if ((SUBSCRIBE_TEST == g_args.test_mode) || (QUERY_TEST == g_args.test_mode)) {
        printf("specified table query info:                   \n");
        printf("sqlCount:       \033[33m%d\033[0m\n",
                g_queryInfo.specifiedQueryInfo.sqlCount);
        if (g_queryInfo.specifiedQueryInfo.sqlCount > 0) {
            printf("specified tbl query times:\n");
            printf("                \033[33m%"PRIu64"\033[0m\n",
                    g_queryInfo.specifiedQueryInfo.queryTimes);
            printf("query interval: \033[33m%"PRIu64" ms\033[0m\n",
                    g_queryInfo.specifiedQueryInfo.queryInterval);
            printf("top query times:\033[33m%"PRIu64"\033[0m\n", g_args.query_times);
            printf("concurrent:     \033[33m%d\033[0m\n",
                    g_queryInfo.specifiedQueryInfo.concurrent);
            printf("mod:            \033[33m%s\033[0m\n",
                    (g_queryInfo.specifiedQueryInfo.asyncMode)?"async":"sync");
            printf("interval:       \033[33m%"PRIu64"\033[0m\n",
                    g_queryInfo.specifiedQueryInfo.subscribeInterval);
            printf("restart:        \033[33m%d\033[0m\n",
                    g_queryInfo.specifiedQueryInfo.subscribeRestart);
            printf("keepProgress:   \033[33m%d\033[0m\n",
                    g_queryInfo.specifiedQueryInfo.subscribeKeepProgress);

            for (int i = 0; i < g_queryInfo.specifiedQueryInfo.sqlCount; i++) {
                printf("  sql[%d]: \033[33m%s\033[0m\n",
                        i, g_queryInfo.specifiedQueryInfo.sql[i]);
            }
            printf("\n");
        }

        printf("super table query info:\n");
        printf("sqlCount:       \033[33m%d\033[0m\n",
                g_queryInfo.superQueryInfo.sqlCount);

        if (g_queryInfo.superQueryInfo.sqlCount > 0) {
            printf("query interval: \033[33m%"PRIu64"\033[0m\n",
                    g_queryInfo.superQueryInfo.queryInterval);
            printf("threadCnt:      \033[33m%d\033[0m\n",
                    g_queryInfo.superQueryInfo.threadCnt);
            printf("childTblCount:  \033[33m%"PRId64"\033[0m\n",
                    g_queryInfo.superQueryInfo.childTblCount);
            printf("stable name:    \033[33m%s\033[0m\n",
                    g_queryInfo.superQueryInfo.sTblName);
            printf("stb query times:\033[33m%"PRIu64"\033[0m\n",
                    g_queryInfo.superQueryInfo.queryTimes);

            printf("mod:            \033[33m%s\033[0m\n",
                    (g_queryInfo.superQueryInfo.asyncMode)?"async":"sync");
            printf("interval:       \033[33m%"PRIu64"\033[0m\n",
                    g_queryInfo.superQueryInfo.subscribeInterval);
            printf("restart:        \033[33m%d\033[0m\n",
                    g_queryInfo.superQueryInfo.subscribeRestart);
            printf("keepProgress:   \033[33m%d\033[0m\n",
                    g_queryInfo.superQueryInfo.subscribeKeepProgress);

            for (int i = 0; i < g_queryInfo.superQueryInfo.sqlCount; i++) {
                printf("  sql[%d]: \033[33m%s\033[0m\n",
                        i, g_queryInfo.superQueryInfo.sql[i]);
            }
            printf("\n");
        }
    }

    SHOW_PARSE_RESULT_END();
}

static char* formatTimestamp(char* buf, int64_t val, int precision) {
    time_t tt;
    if (precision == TSDB_TIME_PRECISION_MICRO) {
        tt = (time_t)(val / 1000000);
#if NANO_SECOND_ENABLED == 1
    } if (precision == TSDB_TIME_PRECISION_NANO) {
        tt = (time_t)(val / 1000000000);
#endif
    } else {
        tt = (time_t)(val / 1000);
    }

    /* comment out as it make testcases like select_with_tags.sim fail.
       but in windows, this may cause the call to localtime crash if tt < 0,
       need to find a better solution.
       if (tt < 0) {
       tt = 0;
       }
       */

#ifdef WINDOWS
    if (tt < 0) tt = 0;
#endif

    struct tm* ptm = localtime(&tt);
    size_t pos = strftime(buf, 32, "%Y-%m-%d %H:%M:%S", ptm);

    if (precision == TSDB_TIME_PRECISION_MICRO) {
        sprintf(buf + pos, ".%06d", (int)(val % 1000000));
#if NANO_SECOND_ENABLED == 1
    } else if (precision == TSDB_TIME_PRECISION_NANO) {
        sprintf(buf + pos, ".%09d", (int)(val % 1000000000));
#endif
    } else {
        sprintf(buf + pos, ".%03d", (int)(val % 1000));
    }

    return buf;
}

static void xDumpFieldToFile(FILE* fp, const char* val,
        TAOS_FIELD* field, int32_t length, int precision) {

    if (val == NULL) {
        fprintf(fp, "%s", TSDB_DATA_NULL_STR);
        return;
    }

    char buf[TSDB_MAX_BYTES_PER_ROW];
    switch (field->type) {
        case TSDB_DATA_TYPE_BOOL:
            fprintf(fp, "%d", ((((int32_t)(*((char *)val))) == 1) ? 1 : 0));
            break;
        case TSDB_DATA_TYPE_TINYINT:
            fprintf(fp, "%d", *((int8_t *)val));
            break;
        case TSDB_DATA_TYPE_SMALLINT:
            fprintf(fp, "%d", *((int16_t *)val));
            break;
        case TSDB_DATA_TYPE_INT:
            fprintf(fp, "%d", *((int32_t *)val));
            break;
        case TSDB_DATA_TYPE_BIGINT:
            fprintf(fp, "%" PRId64, *((int64_t *)val));
            break;
        case TSDB_DATA_TYPE_FLOAT:
            fprintf(fp, "%.5f", GET_FLOAT_VAL(val));
            break;
        case TSDB_DATA_TYPE_DOUBLE:
            fprintf(fp, "%.9f", GET_DOUBLE_VAL(val));
            break;
        case TSDB_DATA_TYPE_BINARY:
        case TSDB_DATA_TYPE_NCHAR:
            memcpy(buf, val, length);
            buf[length] = 0;
            fprintf(fp, "\'%s\'", buf);
            break;
        case TSDB_DATA_TYPE_TIMESTAMP:
            formatTimestamp(buf, *(int64_t*)val, precision);
            fprintf(fp, "'%s'", buf);
            break;
        default:
            break;
    }
}

static int xDumpResultToFile(const char* fname, TAOS_RES* tres) {
    TAOS_ROW row = taos_fetch_row(tres);
    if (row == NULL) {
        return 0;
    }

    FILE* fp = fopen(fname, "at");
    if (fp == NULL) {
        errorPrint("%s() LN%d, failed to open file: %s\n",
                __func__, __LINE__, fname);
        return -1;
    }

    int num_fields = taos_num_fields(tres);
    TAOS_FIELD *fields = taos_fetch_fields(tres);
    int precision = taos_result_precision(tres);

    for (int col = 0; col < num_fields; col++) {
        if (col > 0) {
            fprintf(fp, ",");
        }
        fprintf(fp, "%s", fields[col].name);
    }
    fputc('\n', fp);

    int numOfRows = 0;
    do {
        int32_t* length = taos_fetch_lengths(tres);
        for (int i = 0; i < num_fields; i++) {
            if (i > 0) {
                fputc(',', fp);
            }
            xDumpFieldToFile(fp,
                    (const char*)row[i], fields +i, length[i], precision);
        }
        fputc('\n', fp);

        numOfRows++;
        row = taos_fetch_row(tres);
    } while( row != NULL);

    fclose(fp);

    return numOfRows;
}

static int getDbFromServer(TAOS * taos, SDbInfo** dbInfos) {
    TAOS_RES * res;
    TAOS_ROW row = NULL;
    int count = 0;

    res = taos_query(taos, "show databases;");
    int32_t code = taos_errno(res);

    if (code != 0) {
        errorPrint( "failed to run <show databases>, reason: %s\n",
                taos_errstr(res));
        return -1;
    }

    TAOS_FIELD *fields = taos_fetch_fields(res);

    while((row = taos_fetch_row(res)) != NULL) {
        // sys database name : 'log'
        if (strncasecmp(row[TSDB_SHOW_DB_NAME_INDEX], "log",
                    fields[TSDB_SHOW_DB_NAME_INDEX].bytes) == 0) {
            continue;
        }

        dbInfos[count] = (SDbInfo *)calloc(1, sizeof(SDbInfo));
        if (dbInfos[count] == NULL) {
            errorPrint( "failed to allocate memory for some dbInfo[%d]\n", count);
            return -1;
        }

        tstrncpy(dbInfos[count]->name, (char *)row[TSDB_SHOW_DB_NAME_INDEX],
                fields[TSDB_SHOW_DB_NAME_INDEX].bytes);
        formatTimestamp(dbInfos[count]->create_time,
                *(int64_t*)row[TSDB_SHOW_DB_CREATED_TIME_INDEX],
                TSDB_TIME_PRECISION_MILLI);
        dbInfos[count]->ntables = *((int64_t *)row[TSDB_SHOW_DB_NTABLES_INDEX]);
        dbInfos[count]->vgroups = *((int32_t *)row[TSDB_SHOW_DB_VGROUPS_INDEX]);
        dbInfos[count]->replica = *((int16_t *)row[TSDB_SHOW_DB_REPLICA_INDEX]);
        dbInfos[count]->quorum = *((int16_t *)row[TSDB_SHOW_DB_QUORUM_INDEX]);
        dbInfos[count]->days = *((int16_t *)row[TSDB_SHOW_DB_DAYS_INDEX]);

        tstrncpy(dbInfos[count]->keeplist, (char *)row[TSDB_SHOW_DB_KEEP_INDEX],
                fields[TSDB_SHOW_DB_KEEP_INDEX].bytes);
        dbInfos[count]->cache = *((int32_t *)row[TSDB_SHOW_DB_CACHE_INDEX]);
        dbInfos[count]->blocks = *((int32_t *)row[TSDB_SHOW_DB_BLOCKS_INDEX]);
        dbInfos[count]->minrows = *((int32_t *)row[TSDB_SHOW_DB_MINROWS_INDEX]);
        dbInfos[count]->maxrows = *((int32_t *)row[TSDB_SHOW_DB_MAXROWS_INDEX]);
        dbInfos[count]->wallevel = *((int8_t *)row[TSDB_SHOW_DB_WALLEVEL_INDEX]);
        dbInfos[count]->fsync = *((int32_t *)row[TSDB_SHOW_DB_FSYNC_INDEX]);
        dbInfos[count]->comp = (int8_t)(*((int8_t *)row[TSDB_SHOW_DB_COMP_INDEX]));
        dbInfos[count]->cachelast =
            (int8_t)(*((int8_t *)row[TSDB_SHOW_DB_CACHELAST_INDEX]));

        tstrncpy(dbInfos[count]->precision,
                (char *)row[TSDB_SHOW_DB_PRECISION_INDEX],
                fields[TSDB_SHOW_DB_PRECISION_INDEX].bytes);
        dbInfos[count]->update = *((int8_t *)row[TSDB_SHOW_DB_UPDATE_INDEX]);
        tstrncpy(dbInfos[count]->status, (char *)row[TSDB_SHOW_DB_STATUS_INDEX],
                fields[TSDB_SHOW_DB_STATUS_INDEX].bytes);

        count++;
        if (count > MAX_DATABASE_COUNT) {
            errorPrint("%s() LN%d, The database count overflow than %d\n",
                    __func__, __LINE__, MAX_DATABASE_COUNT);
            break;
        }
    }

    return count;
}

static void printfDbInfoForQueryToFile(
        char* filename, SDbInfo* dbInfos, int index) {

    if (filename[0] == 0)
        return;

    FILE *fp = fopen(filename, "at");
    if (fp == NULL) {
        errorPrint( "failed to open file: %s\n", filename);
        return;
    }

    fprintf(fp, "================ database[%d] ================\n", index);
    fprintf(fp, "name: %s\n", dbInfos->name);
    fprintf(fp, "created_time: %s\n", dbInfos->create_time);
    fprintf(fp, "ntables: %"PRId64"\n", dbInfos->ntables);
    fprintf(fp, "vgroups: %d\n", dbInfos->vgroups);
    fprintf(fp, "replica: %d\n", dbInfos->replica);
    fprintf(fp, "quorum: %d\n", dbInfos->quorum);
    fprintf(fp, "days: %d\n", dbInfos->days);
    fprintf(fp, "keep0,keep1,keep(D): %s\n", dbInfos->keeplist);
    fprintf(fp, "cache(MB): %d\n", dbInfos->cache);
    fprintf(fp, "blocks: %d\n", dbInfos->blocks);
    fprintf(fp, "minrows: %d\n", dbInfos->minrows);
    fprintf(fp, "maxrows: %d\n", dbInfos->maxrows);
    fprintf(fp, "wallevel: %d\n", dbInfos->wallevel);
    fprintf(fp, "fsync: %d\n", dbInfos->fsync);
    fprintf(fp, "comp: %d\n", dbInfos->comp);
    fprintf(fp, "cachelast: %d\n", dbInfos->cachelast);
    fprintf(fp, "precision: %s\n", dbInfos->precision);
    fprintf(fp, "update: %d\n", dbInfos->update);
    fprintf(fp, "status: %s\n", dbInfos->status);
    fprintf(fp, "\n");

    fclose(fp);
}

static void printfQuerySystemInfo(TAOS * taos) {
    char filename[MAX_QUERY_SQL_LENGTH+1] = {0};
    char buffer[MAX_QUERY_SQL_LENGTH+1] = {0};
    TAOS_RES* res;

    time_t t;
    struct tm* lt;
    time(&t);
    lt = localtime(&t);
    snprintf(filename, MAX_QUERY_SQL_LENGTH, "querySystemInfo-%d-%d-%d %d:%d:%d",
            lt->tm_year+1900, lt->tm_mon, lt->tm_mday, lt->tm_hour, lt->tm_min,
            lt->tm_sec);

    // show variables
    res = taos_query(taos, "show variables;");
    //fetchResult(res, filename);
    xDumpResultToFile(filename, res);

    // show dnodes
    res = taos_query(taos, "show dnodes;");
    xDumpResultToFile(filename, res);
    //fetchResult(res, filename);

    // show databases
    res = taos_query(taos, "show databases;");
    SDbInfo** dbInfos = (SDbInfo **)calloc(MAX_DATABASE_COUNT, sizeof(SDbInfo *));
    if (dbInfos == NULL) {
        errorPrint("%s() LN%d, failed to allocate memory\n", __func__, __LINE__);
        return;
    }
    int dbCount = getDbFromServer(taos, dbInfos);
    if (dbCount <= 0) {
        free(dbInfos);
        return;
    }

    for (int i = 0; i < dbCount; i++) {
        // printf database info
        printfDbInfoForQueryToFile(filename, dbInfos[i], i);

        // show db.vgroups
        snprintf(buffer, MAX_QUERY_SQL_LENGTH, "show %s.vgroups;", dbInfos[i]->name);
        res = taos_query(taos, buffer);
        xDumpResultToFile(filename, res);

        // show db.stables
        snprintf(buffer, MAX_QUERY_SQL_LENGTH, "show %s.stables;", dbInfos[i]->name);
        res = taos_query(taos, buffer);
        xDumpResultToFile(filename, res);

        free(dbInfos[i]);
    }

    free(dbInfos);
}

static int postProceSql(char *host, struct sockaddr_in *pServAddr, uint16_t port,
        char* sqlstr, threadInfo *pThreadInfo)
{
    char *req_fmt = "POST %s HTTP/1.1\r\nHost: %s:%d\r\nAccept: */*\r\nAuthorization: Basic %s\r\nContent-Length: %d\r\nContent-Type: application/x-www-form-urlencoded\r\n\r\n%s";

    char *url = "/rest/sql";

    int bytes, sent, received, req_str_len, resp_len;
    char *request_buf;
    char response_buf[RESP_BUF_LEN];
    uint16_t rest_port = port + TSDB_PORT_HTTP;

    int req_buf_len = strlen(sqlstr) + REQ_EXTRA_BUF_LEN;

    request_buf = malloc(req_buf_len);
    if (NULL == request_buf) {
      errorPrint("%s", "ERROR, cannot allocate memory.\n");
      exit(EXIT_FAILURE);
    }

    char userpass_buf[INPUT_BUF_LEN];
    int mod_table[] = {0, 2, 1};

    static char base64[] = {'A', 'B', 'C', 'D', 'E', 'F', 'G', 'H',
      'I', 'J', 'K', 'L', 'M', 'N', 'O', 'P',
      'Q', 'R', 'S', 'T', 'U', 'V', 'W', 'X',
      'Y', 'Z', 'a', 'b', 'c', 'd', 'e', 'f',
      'g', 'h', 'i', 'j', 'k', 'l', 'm', 'n',
      'o', 'p', 'q', 'r', 's', 't', 'u', 'v',
      'w', 'x', 'y', 'z', '0', '1', '2', '3',
      '4', '5', '6', '7', '8', '9', '+', '/'};

    snprintf(userpass_buf, INPUT_BUF_LEN, "%s:%s",
        g_Dbs.user, g_Dbs.password);
    size_t userpass_buf_len = strlen(userpass_buf);
    size_t encoded_len = 4 * ((userpass_buf_len +2) / 3);

    char base64_buf[INPUT_BUF_LEN];
#ifdef WINDOWS
    WSADATA wsaData;
    WSAStartup(MAKEWORD(2, 2), &wsaData);
    SOCKET sockfd;
#else
    int sockfd;
#endif
    sockfd = socket(AF_INET, SOCK_STREAM, 0);
    if (sockfd < 0) {
#ifdef WINDOWS
        errorPrint( "Could not create socket : %d" , WSAGetLastError());
#endif
        debugPrint("%s() LN%d, sockfd=%d\n", __func__, __LINE__, sockfd);
        free(request_buf);
        ERROR_EXIT("ERROR opening socket");
    }

    int retConn = connect(sockfd, (struct sockaddr *)pServAddr, sizeof(struct sockaddr));
    debugPrint("%s() LN%d connect() return %d\n", __func__, __LINE__, retConn);
    if (retConn < 0) {
        free(request_buf);
        ERROR_EXIT("ERROR connecting");
    }

    memset(base64_buf, 0, INPUT_BUF_LEN);

    for (int n = 0, m = 0; n < userpass_buf_len;) {
      uint32_t oct_a = n < userpass_buf_len ?
        (unsigned char) userpass_buf[n++]:0;
      uint32_t oct_b = n < userpass_buf_len ?
        (unsigned char) userpass_buf[n++]:0;
      uint32_t oct_c = n < userpass_buf_len ?
        (unsigned char) userpass_buf[n++]:0;
      uint32_t triple = (oct_a << 0x10) + (oct_b << 0x08) + oct_c;

      base64_buf[m++] = base64[(triple >> 3* 6) & 0x3f];
      base64_buf[m++] = base64[(triple >> 2* 6) & 0x3f];
      base64_buf[m++] = base64[(triple >> 1* 6) & 0x3f];
      base64_buf[m++] = base64[(triple >> 0* 6) & 0x3f];
    }

    for (int l = 0; l < mod_table[userpass_buf_len % 3]; l++)
      base64_buf[encoded_len - 1 - l] = '=';

    debugPrint("%s() LN%d: auth string base64 encoded: %s\n",
            __func__, __LINE__, base64_buf);
    char *auth = base64_buf;

    int r = snprintf(request_buf,
            req_buf_len,
            req_fmt, url, host, rest_port,
            auth, strlen(sqlstr), sqlstr);
    if (r >= req_buf_len) {
        free(request_buf);
        ERROR_EXIT("ERROR too long request");
    }
    verbosePrint("%s() LN%d: Request:\n%s\n", __func__, __LINE__, request_buf);

    req_str_len = strlen(request_buf);
    sent = 0;
    do {
#ifdef WINDOWS
        bytes = send(sockfd, request_buf + sent, req_str_len - sent, 0);
#else
        bytes = write(sockfd, request_buf + sent, req_str_len - sent);
#endif
        if (bytes < 0)
            ERROR_EXIT("ERROR writing message to socket");
        if (bytes == 0)
            break;
        sent+=bytes;
    } while(sent < req_str_len);

    memset(response_buf, 0, RESP_BUF_LEN);
    resp_len = sizeof(response_buf) - 1;
    received = 0;
    do {
#ifdef WINDOWS
        bytes = recv(sockfd, response_buf + received, resp_len - received, 0);
#else
        bytes = read(sockfd, response_buf + received, resp_len - received);
#endif
        if (bytes < 0) {
            free(request_buf);
            ERROR_EXIT("ERROR reading response from socket");
        }
        if (bytes == 0)
            break;
        received += bytes;
    } while(received < resp_len);

    if (received == resp_len) {
        free(request_buf);
        ERROR_EXIT("ERROR storing complete response from socket");
    }

    response_buf[RESP_BUF_LEN - 1] = '\0';
    printf("Response:\n%s\n", response_buf);

    if (strlen(pThreadInfo->filePath) > 0) {
       appendResultBufToFile(response_buf, pThreadInfo);
    }

    free(request_buf);
#ifdef WINDOWS
    closesocket(sockfd);
    WSACleanup();
#else
    close(sockfd);
#endif

    return 0;
}

static char* getTagValueFromTagSample(SSuperTable* stbInfo, int tagUsePos) {
    char*  dataBuf = (char*)calloc(TSDB_MAX_SQL_LEN+1, 1);
    if (NULL == dataBuf) {
        errorPrint("%s() LN%d, calloc failed! size:%d\n",
                __func__, __LINE__, TSDB_MAX_SQL_LEN+1);
        return NULL;
    }

    int    dataLen = 0;
    dataLen += snprintf(dataBuf + dataLen, TSDB_MAX_SQL_LEN - dataLen,
            "(%s)", stbInfo->tagDataBuf + stbInfo->lenOfTagOfOneRow * tagUsePos);

    return dataBuf;
}

static char* generateTagVaulesForStb(SSuperTable* stbInfo, int32_t tableSeq) {
    char*  dataBuf = (char*)calloc(TSDB_MAX_SQL_LEN+1, 1);
    if (NULL == dataBuf) {
        printf("calloc failed! size:%d\n", TSDB_MAX_SQL_LEN+1);
        return NULL;
    }

    int    dataLen = 0;
    dataLen += snprintf(dataBuf + dataLen, TSDB_MAX_SQL_LEN - dataLen, "(");
    for (int i = 0; i < stbInfo->tagCount; i++) {
        if ((0 == strncasecmp(stbInfo->tags[i].dataType,
                        "binary", strlen("binary")))
                || (0 == strncasecmp(stbInfo->tags[i].dataType,
                        "nchar", strlen("nchar")))) {
            if (stbInfo->tags[i].dataLen > TSDB_MAX_BINARY_LEN) {
                printf("binary or nchar length overflow, max size:%u\n",
                        (uint32_t)TSDB_MAX_BINARY_LEN);
                tmfree(dataBuf);
                return NULL;
            }

            int tagBufLen = stbInfo->tags[i].dataLen + 1;
            char* buf = (char*)calloc(tagBufLen, 1);
            if (NULL == buf) {
                printf("calloc failed! size:%d\n", stbInfo->tags[i].dataLen);
                tmfree(dataBuf);
                return NULL;
            }

            if (tableSeq % 2) {
                tstrncpy(buf, "beijing", tagBufLen);
            } else {
                tstrncpy(buf, "shanghai", tagBufLen);
            }
            //rand_string(buf, stbInfo->tags[i].dataLen);
            dataLen += snprintf(dataBuf + dataLen, TSDB_MAX_SQL_LEN - dataLen,
                    "\'%s\', ", buf);
            tmfree(buf);
        } else if (0 == strncasecmp(stbInfo->tags[i].dataType,
                    "int", strlen("int"))) {
            if ((g_args.demo_mode) && (i == 0)) {
                dataLen += snprintf(dataBuf + dataLen,
                        TSDB_MAX_SQL_LEN - dataLen,
                    "%d, ", tableSeq % 10);
            } else {
                dataLen += snprintf(dataBuf + dataLen,
                        TSDB_MAX_SQL_LEN - dataLen,
                    "%d, ", tableSeq);
            }
        } else if (0 == strncasecmp(stbInfo->tags[i].dataType,
                    "bigint", strlen("bigint"))) {
            dataLen += snprintf(dataBuf + dataLen, TSDB_MAX_SQL_LEN - dataLen,
                    "%"PRId64", ", rand_bigint());
        }  else if (0 == strncasecmp(stbInfo->tags[i].dataType,
                    "float", strlen("float"))) {
            dataLen += snprintf(dataBuf + dataLen, TSDB_MAX_SQL_LEN - dataLen,
                    "%f, ", rand_float());
        }  else if (0 == strncasecmp(stbInfo->tags[i].dataType,
                    "double", strlen("double"))) {
            dataLen += snprintf(dataBuf + dataLen, TSDB_MAX_SQL_LEN - dataLen,
                    "%f, ", rand_double());
        }  else if (0 == strncasecmp(stbInfo->tags[i].dataType,
                    "smallint", strlen("smallint"))) {
            dataLen += snprintf(dataBuf + dataLen, TSDB_MAX_SQL_LEN - dataLen,
                    "%d, ", rand_smallint());
        }  else if (0 == strncasecmp(stbInfo->tags[i].dataType,
                    "tinyint", strlen("tinyint"))) {
            dataLen += snprintf(dataBuf + dataLen, TSDB_MAX_SQL_LEN - dataLen,
                    "%d, ", rand_tinyint());
        }  else if (0 == strncasecmp(stbInfo->tags[i].dataType,
                    "bool", strlen("bool"))) {
            dataLen += snprintf(dataBuf + dataLen, TSDB_MAX_SQL_LEN - dataLen,
                    "%d, ", rand_bool());
        }  else if (0 == strncasecmp(stbInfo->tags[i].dataType,
                    "timestamp", strlen("timestamp"))) {
            dataLen += snprintf(dataBuf + dataLen, TSDB_MAX_SQL_LEN - dataLen,
                    "%"PRId64", ", rand_bigint());
        }  else {
            printf("No support data type: %s\n", stbInfo->tags[i].dataType);
            tmfree(dataBuf);
            return NULL;
        }
    }

    dataLen -= 2;
    dataLen += snprintf(dataBuf + dataLen, TSDB_MAX_SQL_LEN - dataLen, ")");
    return dataBuf;
}

static int calcRowLen(SSuperTable*  superTbls) {
  int colIndex;
  int  lenOfOneRow = 0;

  for (colIndex = 0; colIndex < superTbls->columnCount; colIndex++) {
    char* dataType = superTbls->columns[colIndex].dataType;

    if (strcasecmp(dataType, "BINARY") == 0) {
      lenOfOneRow += superTbls->columns[colIndex].dataLen + 3;
    } else if (strcasecmp(dataType, "NCHAR") == 0) {
      lenOfOneRow += superTbls->columns[colIndex].dataLen + 3;
    } else if (strcasecmp(dataType, "INT") == 0)  {
      lenOfOneRow += 11;
    } else if (strcasecmp(dataType, "BIGINT") == 0)  {
      lenOfOneRow += 21;
    } else if (strcasecmp(dataType, "SMALLINT") == 0)  {
      lenOfOneRow += 6;
    } else if (strcasecmp(dataType, "TINYINT") == 0)  {
      lenOfOneRow += 4;
    } else if (strcasecmp(dataType, "BOOL") == 0)  {
      lenOfOneRow += 6;
    } else if (strcasecmp(dataType, "FLOAT") == 0) {
      lenOfOneRow += 22;
    } else if (strcasecmp(dataType, "DOUBLE") == 0) {
      lenOfOneRow += 42;
    }  else if (strcasecmp(dataType, "TIMESTAMP") == 0) {
      lenOfOneRow += 21;
    } else {
      printf("get error data type : %s\n", dataType);
      exit(-1);
    }
  }

  superTbls->lenOfOneRow = lenOfOneRow + 20; // timestamp

  int tagIndex;
  int lenOfTagOfOneRow = 0;
  for (tagIndex = 0; tagIndex < superTbls->tagCount; tagIndex++) {
    char* dataType = superTbls->tags[tagIndex].dataType;

    if (strcasecmp(dataType, "BINARY") == 0) {
      lenOfTagOfOneRow += superTbls->tags[tagIndex].dataLen + 3;
    } else if (strcasecmp(dataType, "NCHAR") == 0) {
      lenOfTagOfOneRow += superTbls->tags[tagIndex].dataLen + 3;
    } else if (strcasecmp(dataType, "INT") == 0)  {
      lenOfTagOfOneRow += superTbls->tags[tagIndex].dataLen + 11;
    } else if (strcasecmp(dataType, "BIGINT") == 0)  {
      lenOfTagOfOneRow += superTbls->tags[tagIndex].dataLen + 21;
    } else if (strcasecmp(dataType, "SMALLINT") == 0)  {
      lenOfTagOfOneRow += superTbls->tags[tagIndex].dataLen + 6;
    } else if (strcasecmp(dataType, "TINYINT") == 0)  {
      lenOfTagOfOneRow += superTbls->tags[tagIndex].dataLen + 4;
    } else if (strcasecmp(dataType, "BOOL") == 0)  {
      lenOfTagOfOneRow += superTbls->tags[tagIndex].dataLen + 6;
    } else if (strcasecmp(dataType, "FLOAT") == 0) {
      lenOfTagOfOneRow += superTbls->tags[tagIndex].dataLen + 22;
    } else if (strcasecmp(dataType, "DOUBLE") == 0) {
      lenOfTagOfOneRow += superTbls->tags[tagIndex].dataLen + 42;
    } else {
      printf("get error tag type : %s\n", dataType);
      exit(-1);
    }
  }

  superTbls->lenOfTagOfOneRow = lenOfTagOfOneRow;

  return 0;
}


static int getChildNameOfSuperTableWithLimitAndOffset(TAOS * taos,
        char* dbName, char* sTblName, char** childTblNameOfSuperTbl,
        int64_t* childTblCountOfSuperTbl, int64_t limit, uint64_t offset) {

  char command[BUFFER_SIZE] = "\0";
  char limitBuf[100] = "\0";

  TAOS_RES * res;
  TAOS_ROW row = NULL;

  char* childTblName = *childTblNameOfSuperTbl;

  if (offset >= 0) {
    snprintf(limitBuf, 100, " limit %"PRId64" offset %"PRIu64"",
            limit, offset);
  }

  //get all child table name use cmd: select tbname from superTblName;
  snprintf(command, BUFFER_SIZE, "select tbname from %s.%s %s",
          dbName, sTblName, limitBuf);

  res = taos_query(taos, command);
  int32_t code = taos_errno(res);
  if (code != 0) {
    taos_free_result(res);
    taos_close(taos);
    errorPrint("%s() LN%d, failed to run command %s\n",
           __func__, __LINE__, command);
    exit(-1);
  }

  int64_t childTblCount = (limit < 0)?10000:limit;
  int64_t count = 0;
  if (childTblName == NULL) {
    childTblName = (char*)calloc(1, childTblCount * TSDB_TABLE_NAME_LEN);
    if (NULL ==  childTblName) {
    taos_free_result(res);
        taos_close(taos);
        errorPrint("%s() LN%d, failed to allocate memory!\n", __func__, __LINE__);
        exit(-1);
    }
  }

  char* pTblName = childTblName;
  while((row = taos_fetch_row(res)) != NULL) {
    int32_t* len = taos_fetch_lengths(res);

    if (0 == strlen((char *)row[0])) {
        errorPrint("%s() LN%d, No.%"PRId64" table return empty name\n",
            __func__, __LINE__, count);
        exit(-1);
    }

    tstrncpy(pTblName, (char *)row[0], len[0]+1);
    //printf("==== sub table name: %s\n", pTblName);
    count++;
    if (count >= childTblCount - 1) {
      char *tmp = realloc(childTblName,
              (size_t)childTblCount*1.5*TSDB_TABLE_NAME_LEN+1);
      if (tmp != NULL) {
        childTblName = tmp;
        childTblCount = (int)(childTblCount*1.5);
        memset(childTblName + count*TSDB_TABLE_NAME_LEN, 0,
                (size_t)((childTblCount-count)*TSDB_TABLE_NAME_LEN));
      } else {
        // exit, if allocate more memory failed
        errorPrint("%s() LN%d, realloc fail for save child table name of %s.%s\n",
               __func__, __LINE__, dbName, sTblName);
        tmfree(childTblName);
        taos_free_result(res);
        taos_close(taos);
        exit(-1);
      }
    }
    pTblName = childTblName + count * TSDB_TABLE_NAME_LEN;
  }

  *childTblCountOfSuperTbl = count;
  *childTblNameOfSuperTbl  = childTblName;

  taos_free_result(res);
  return 0;
}

static int getAllChildNameOfSuperTable(TAOS * taos, char* dbName,
        char* sTblName, char** childTblNameOfSuperTbl,
        int64_t* childTblCountOfSuperTbl) {

    return getChildNameOfSuperTableWithLimitAndOffset(taos, dbName, sTblName,
            childTblNameOfSuperTbl, childTblCountOfSuperTbl,
            -1, 0);
}

static int getSuperTableFromServer(TAOS * taos, char* dbName,
        SSuperTable*  superTbls) {

  char command[BUFFER_SIZE] = "\0";
  TAOS_RES * res;
  TAOS_ROW row = NULL;
  int count = 0;

  //get schema use cmd: describe superTblName;
  snprintf(command, BUFFER_SIZE, "describe %s.%s", dbName, superTbls->sTblName);
  res = taos_query(taos, command);
  int32_t code = taos_errno(res);
  if (code != 0) {
    printf("failed to run command %s\n", command);
    taos_free_result(res);
    return -1;
  }

  int tagIndex = 0;
  int columnIndex = 0;
  TAOS_FIELD *fields = taos_fetch_fields(res);
  while((row = taos_fetch_row(res)) != NULL) {
    if (0 == count) {
      count++;
      continue;
    }

    if (strcmp((char *)row[TSDB_DESCRIBE_METRIC_NOTE_INDEX], "TAG") == 0) {
      tstrncpy(superTbls->tags[tagIndex].field,
              (char *)row[TSDB_DESCRIBE_METRIC_FIELD_INDEX],
              fields[TSDB_DESCRIBE_METRIC_FIELD_INDEX].bytes);
      tstrncpy(superTbls->tags[tagIndex].dataType,
              (char *)row[TSDB_DESCRIBE_METRIC_TYPE_INDEX],
              min(15, fields[TSDB_DESCRIBE_METRIC_TYPE_INDEX].bytes));
      superTbls->tags[tagIndex].dataLen =
          *((int *)row[TSDB_DESCRIBE_METRIC_LENGTH_INDEX]);
      tstrncpy(superTbls->tags[tagIndex].note,
              (char *)row[TSDB_DESCRIBE_METRIC_NOTE_INDEX],
              fields[TSDB_DESCRIBE_METRIC_NOTE_INDEX].bytes);
      tagIndex++;
    } else {
      tstrncpy(superTbls->columns[columnIndex].field,
              (char *)row[TSDB_DESCRIBE_METRIC_FIELD_INDEX],
              fields[TSDB_DESCRIBE_METRIC_FIELD_INDEX].bytes);
      tstrncpy(superTbls->columns[columnIndex].dataType,
              (char *)row[TSDB_DESCRIBE_METRIC_TYPE_INDEX],
              min(15, fields[TSDB_DESCRIBE_METRIC_TYPE_INDEX].bytes));
      superTbls->columns[columnIndex].dataLen =
          *((int *)row[TSDB_DESCRIBE_METRIC_LENGTH_INDEX]);
      tstrncpy(superTbls->columns[columnIndex].note,
              (char *)row[TSDB_DESCRIBE_METRIC_NOTE_INDEX],
              fields[TSDB_DESCRIBE_METRIC_NOTE_INDEX].bytes);
      columnIndex++;
    }
    count++;
  }

  superTbls->columnCount = columnIndex;
  superTbls->tagCount    = tagIndex;
  taos_free_result(res);

  calcRowLen(superTbls);

/*
  if (TBL_ALREADY_EXISTS == superTbls->childTblExists) {
    //get all child table name use cmd: select tbname from superTblName;
    int childTblCount = 10000;
    superTbls->childTblName = (char*)calloc(1, childTblCount * TSDB_TABLE_NAME_LEN);
    if (superTbls->childTblName == NULL) {
      errorPrint("%s() LN%d, alloc memory failed!\n", __func__, __LINE__);
      return -1;
    }
    getAllChildNameOfSuperTable(taos, dbName,
            superTbls->sTblName,
            &superTbls->childTblName,
            &superTbls->childTblCount);
  }
  */
  return 0;
}

static int createSuperTable(
        TAOS * taos, char* dbName,
        SSuperTable*  superTbl) {

    char command[BUFFER_SIZE] = "\0";

    char cols[STRING_LEN] = "\0";
    int colIndex;
    int len = 0;

    int  lenOfOneRow = 0;

    if (superTbl->columnCount == 0) {
        errorPrint("%s() LN%d, super table column count is %d\n",
                __func__, __LINE__, superTbl->columnCount);
        return -1;
    }

    for (colIndex = 0; colIndex < superTbl->columnCount; colIndex++) {
        char* dataType = superTbl->columns[colIndex].dataType;

        if (strcasecmp(dataType, "BINARY") == 0) {
            len += snprintf(cols + len, STRING_LEN - len,
                    ", col%d %s(%d)", colIndex, "BINARY",
                    superTbl->columns[colIndex].dataLen);
            lenOfOneRow += superTbl->columns[colIndex].dataLen + 3;
        } else if (strcasecmp(dataType, "NCHAR") == 0) {
            len += snprintf(cols + len, STRING_LEN - len,
                    ", col%d %s(%d)", colIndex, "NCHAR",
                    superTbl->columns[colIndex].dataLen);
            lenOfOneRow += superTbl->columns[colIndex].dataLen + 3;
        } else if (strcasecmp(dataType, "INT") == 0)  {
            if ((g_args.demo_mode) && (colIndex == 1)) {
                    len += snprintf(cols + len, STRING_LEN - len,
                            ", VOLTAGE INT");
            } else {
                len += snprintf(cols + len, STRING_LEN - len, ", col%d %s", colIndex, "INT");
            }
            lenOfOneRow += 11;
        } else if (strcasecmp(dataType, "BIGINT") == 0)  {
            len += snprintf(cols + len, STRING_LEN - len, ", col%d %s",
                    colIndex, "BIGINT");
            lenOfOneRow += 21;
        } else if (strcasecmp(dataType, "SMALLINT") == 0)  {
            len += snprintf(cols + len, STRING_LEN - len, ", col%d %s",
                    colIndex, "SMALLINT");
            lenOfOneRow += 6;
        } else if (strcasecmp(dataType, "TINYINT") == 0)  {
            len += snprintf(cols + len, STRING_LEN - len, ", col%d %s", colIndex, "TINYINT");
            lenOfOneRow += 4;
        } else if (strcasecmp(dataType, "BOOL") == 0)  {
            len += snprintf(cols + len, STRING_LEN - len, ", col%d %s", colIndex, "BOOL");
            lenOfOneRow += 6;
        } else if (strcasecmp(dataType, "FLOAT") == 0) {
            if (g_args.demo_mode) {
                if (colIndex == 0) {
                    len += snprintf(cols + len, STRING_LEN - len, ", CURRENT FLOAT");
                } else if (colIndex == 2) {
                    len += snprintf(cols + len, STRING_LEN - len, ", PHASE FLOAT");
                }
            } else {
                len += snprintf(cols + len, STRING_LEN - len, ", col%d %s", colIndex, "FLOAT");
            }

            lenOfOneRow += 22;
        } else if (strcasecmp(dataType, "DOUBLE") == 0) {
            len += snprintf(cols + len, STRING_LEN - len, ", col%d %s",
                    colIndex, "DOUBLE");
            lenOfOneRow += 42;
        }  else if (strcasecmp(dataType, "TIMESTAMP") == 0) {
            len += snprintf(cols + len, STRING_LEN - len, ", col%d %s",
                    colIndex, "TIMESTAMP");
            lenOfOneRow += 21;
        } else {
            taos_close(taos);
            errorPrint("%s() LN%d, config error data type : %s\n",
                    __func__, __LINE__, dataType);
            exit(-1);
        }
    }

    superTbl->lenOfOneRow = lenOfOneRow + 20; // timestamp

    // save for creating child table
    superTbl->colsOfCreateChildTable = (char*)calloc(len+20, 1);
    if (NULL == superTbl->colsOfCreateChildTable) {
        errorPrint("%s() LN%d, Failed when calloc, size:%d",
                __func__, __LINE__, len+1);
        taos_close(taos);
        exit(-1);
    }

    snprintf(superTbl->colsOfCreateChildTable, len+20, "(ts timestamp%s)", cols);
    verbosePrint("%s() LN%d: %s\n",
            __func__, __LINE__, superTbl->colsOfCreateChildTable);

    if (superTbl->tagCount == 0) {
        errorPrint("%s() LN%d, super table tag count is %d\n",
                __func__, __LINE__, superTbl->tagCount);
        return -1;
    }

    char tags[STRING_LEN] = "\0";
    int tagIndex;
    len = 0;

    int lenOfTagOfOneRow = 0;
    len += snprintf(tags + len, STRING_LEN - len, "(");
    for (tagIndex = 0; tagIndex < superTbl->tagCount; tagIndex++) {
        char* dataType = superTbl->tags[tagIndex].dataType;

        if (strcasecmp(dataType, "BINARY") == 0) {
            if ((g_args.demo_mode) && (tagIndex == 1)) {
                len += snprintf(tags + len, STRING_LEN - len,
                        "loction BINARY(%d), ",
                        superTbl->tags[tagIndex].dataLen);
            } else {
                len += snprintf(tags + len, STRING_LEN - len, "t%d %s(%d), ",
                        tagIndex, "BINARY", superTbl->tags[tagIndex].dataLen);
            }
            lenOfTagOfOneRow += superTbl->tags[tagIndex].dataLen + 3;
        } else if (strcasecmp(dataType, "NCHAR") == 0) {
            len += snprintf(tags + len, STRING_LEN - len, "t%d %s(%d), ", tagIndex,
                    "NCHAR", superTbl->tags[tagIndex].dataLen);
            lenOfTagOfOneRow += superTbl->tags[tagIndex].dataLen + 3;
        } else if (strcasecmp(dataType, "INT") == 0)  {
            if ((g_args.demo_mode) && (tagIndex == 0)) {
                len += snprintf(tags + len, STRING_LEN - len, "groupId INT, ");
            } else {
                len += snprintf(tags + len, STRING_LEN - len, "t%d %s, ", tagIndex,
                    "INT");
            }
            lenOfTagOfOneRow += superTbl->tags[tagIndex].dataLen + 11;
        } else if (strcasecmp(dataType, "BIGINT") == 0)  {
            len += snprintf(tags + len, STRING_LEN - len, "t%d %s, ", tagIndex,
                    "BIGINT");
            lenOfTagOfOneRow += superTbl->tags[tagIndex].dataLen + 21;
        } else if (strcasecmp(dataType, "SMALLINT") == 0)  {
            len += snprintf(tags + len, STRING_LEN - len, "t%d %s, ", tagIndex,
                    "SMALLINT");
            lenOfTagOfOneRow += superTbl->tags[tagIndex].dataLen + 6;
        } else if (strcasecmp(dataType, "TINYINT") == 0)  {
            len += snprintf(tags + len, STRING_LEN - len, "t%d %s, ", tagIndex,
                    "TINYINT");
            lenOfTagOfOneRow += superTbl->tags[tagIndex].dataLen + 4;
        } else if (strcasecmp(dataType, "BOOL") == 0)  {
            len += snprintf(tags + len, STRING_LEN - len, "t%d %s, ", tagIndex,
                    "BOOL");
            lenOfTagOfOneRow += superTbl->tags[tagIndex].dataLen + 6;
        } else if (strcasecmp(dataType, "FLOAT") == 0) {
            len += snprintf(tags + len, STRING_LEN - len, "t%d %s, ", tagIndex,
                    "FLOAT");
            lenOfTagOfOneRow += superTbl->tags[tagIndex].dataLen + 22;
        } else if (strcasecmp(dataType, "DOUBLE") == 0) {
            len += snprintf(tags + len, STRING_LEN - len, "t%d %s, ", tagIndex,
                    "DOUBLE");
            lenOfTagOfOneRow += superTbl->tags[tagIndex].dataLen + 42;
        } else {
            taos_close(taos);
            errorPrint("%s() LN%d, config error tag type : %s\n",
                    __func__, __LINE__, dataType);
            exit(-1);
        }
    }

    len -= 2;
    len += snprintf(tags + len, STRING_LEN - len, ")");

    superTbl->lenOfTagOfOneRow = lenOfTagOfOneRow;

    snprintf(command, BUFFER_SIZE,
            "create table if not exists %s.%s (ts timestamp%s) tags %s",
            dbName, superTbl->sTblName, cols, tags);
    if (0 != queryDbExec(taos, command, NO_INSERT_TYPE, false)) {
        errorPrint( "create supertable %s failed!\n\n",
                superTbl->sTblName);
        return -1;
    }
    debugPrint("create supertable %s success!\n\n", superTbl->sTblName);
    return 0;
}

static int createDatabasesAndStables() {
    TAOS * taos = NULL;
    int    ret = 0;
    taos = taos_connect(g_Dbs.host, g_Dbs.user, g_Dbs.password, NULL, g_Dbs.port);
    if (taos == NULL) {
        errorPrint( "Failed to connect to TDengine, reason:%s\n", taos_errstr(NULL));
        return -1;
    }
    char command[BUFFER_SIZE] = "\0";

    for (int i = 0; i < g_Dbs.dbCount; i++) {
        if (g_Dbs.db[i].drop) {
            sprintf(command, "drop database if exists %s;", g_Dbs.db[i].dbName);
            if (0 != queryDbExec(taos, command, NO_INSERT_TYPE, false)) {
                taos_close(taos);
                return -1;
            }

            int dataLen = 0;
            dataLen += snprintf(command + dataLen,
                    BUFFER_SIZE - dataLen, "create database if not exists %s", g_Dbs.db[i].dbName);

            if (g_Dbs.db[i].dbCfg.blocks > 0) {
                dataLen += snprintf(command + dataLen,
                        BUFFER_SIZE - dataLen, " blocks %d", g_Dbs.db[i].dbCfg.blocks);
            }
            if (g_Dbs.db[i].dbCfg.cache > 0) {
                dataLen += snprintf(command + dataLen,
                        BUFFER_SIZE - dataLen, " cache %d", g_Dbs.db[i].dbCfg.cache);
            }
            if (g_Dbs.db[i].dbCfg.days > 0) {
                dataLen += snprintf(command + dataLen,
                        BUFFER_SIZE - dataLen, " days %d", g_Dbs.db[i].dbCfg.days);
            }
            if (g_Dbs.db[i].dbCfg.keep > 0) {
                dataLen += snprintf(command + dataLen,
                        BUFFER_SIZE - dataLen, " keep %d", g_Dbs.db[i].dbCfg.keep);
            }
            if (g_Dbs.db[i].dbCfg.quorum > 1) {
                dataLen += snprintf(command + dataLen,
                        BUFFER_SIZE - dataLen, " quorum %d", g_Dbs.db[i].dbCfg.quorum);
            }
            if (g_Dbs.db[i].dbCfg.replica > 0) {
                dataLen += snprintf(command + dataLen,
                        BUFFER_SIZE - dataLen, " replica %d", g_Dbs.db[i].dbCfg.replica);
            }
            if (g_Dbs.db[i].dbCfg.update > 0) {
                dataLen += snprintf(command + dataLen,
                        BUFFER_SIZE - dataLen, " update %d", g_Dbs.db[i].dbCfg.update);
            }
            //if (g_Dbs.db[i].dbCfg.maxtablesPerVnode > 0) {
            //  dataLen += snprintf(command + dataLen,
            //  BUFFER_SIZE - dataLen, "tables %d ", g_Dbs.db[i].dbCfg.maxtablesPerVnode);
            //}
            if (g_Dbs.db[i].dbCfg.minRows > 0) {
                dataLen += snprintf(command + dataLen,
                        BUFFER_SIZE - dataLen, " minrows %d", g_Dbs.db[i].dbCfg.minRows);
            }
            if (g_Dbs.db[i].dbCfg.maxRows > 0) {
                dataLen += snprintf(command + dataLen,
                        BUFFER_SIZE - dataLen, " maxrows %d", g_Dbs.db[i].dbCfg.maxRows);
            }
            if (g_Dbs.db[i].dbCfg.comp > 0) {
                dataLen += snprintf(command + dataLen,
                        BUFFER_SIZE - dataLen, " comp %d", g_Dbs.db[i].dbCfg.comp);
            }
            if (g_Dbs.db[i].dbCfg.walLevel > 0) {
                dataLen += snprintf(command + dataLen,
                        BUFFER_SIZE - dataLen, " wal %d", g_Dbs.db[i].dbCfg.walLevel);
            }
            if (g_Dbs.db[i].dbCfg.cacheLast > 0) {
                dataLen += snprintf(command + dataLen,
                        BUFFER_SIZE - dataLen, " cachelast %d", g_Dbs.db[i].dbCfg.cacheLast);
            }
            if (g_Dbs.db[i].dbCfg.fsync > 0) {
                dataLen += snprintf(command + dataLen, BUFFER_SIZE - dataLen,
                        " fsync %d", g_Dbs.db[i].dbCfg.fsync);
            }
            if ((0 == strncasecmp(g_Dbs.db[i].dbCfg.precision, "ms", strlen("ms")))
#if NANO_SECOND_ENABLED == 1
                    || (0 == strncasecmp(g_Dbs.db[i].dbCfg.precision,
                            "ns", strlen("ns")))
#endif
                    || (0 == strncasecmp(g_Dbs.db[i].dbCfg.precision,
                            "us", strlen("us"))))  {
                dataLen += snprintf(command + dataLen, BUFFER_SIZE - dataLen,
                        " precision \'%s\';", g_Dbs.db[i].dbCfg.precision);
            }

            if (0 != queryDbExec(taos, command, NO_INSERT_TYPE, false)) {
                taos_close(taos);
                errorPrint( "\ncreate database %s failed!\n\n", g_Dbs.db[i].dbName);
                return -1;
            }
            printf("\ncreate database %s success!\n\n", g_Dbs.db[i].dbName);
        }

        debugPrint("%s() LN%d supertbl count:%"PRIu64"\n",
                __func__, __LINE__, g_Dbs.db[i].superTblCount);

        int validStbCount = 0;

        for (uint64_t j = 0; j < g_Dbs.db[i].superTblCount; j++) {
            sprintf(command, "describe %s.%s;", g_Dbs.db[i].dbName,
                    g_Dbs.db[i].superTbls[j].sTblName);
            ret = queryDbExec(taos, command, NO_INSERT_TYPE, true);

            if ((ret != 0) || (g_Dbs.db[i].drop)) {
                ret = createSuperTable(taos, g_Dbs.db[i].dbName,
                        &g_Dbs.db[i].superTbls[j]);

                if (0 != ret) {
                    errorPrint("create super table %"PRIu64" failed!\n\n", j);
                    continue;
                }
            }

            ret = getSuperTableFromServer(taos, g_Dbs.db[i].dbName,
                    &g_Dbs.db[i].superTbls[j]);
            if (0 != ret) {
                errorPrint("\nget super table %s.%s info failed!\n\n",
                        g_Dbs.db[i].dbName, g_Dbs.db[i].superTbls[j].sTblName);
                continue;
            }

            validStbCount ++;
        }

        g_Dbs.db[i].superTblCount = validStbCount;
    }

    taos_close(taos);
    return 0;
}

static void* createTable(void *sarg)
{
  threadInfo *pThreadInfo = (threadInfo *)sarg;
  SSuperTable* superTblInfo = pThreadInfo->superTblInfo;

  uint64_t  lastPrintTime = taosGetTimestampMs();

  int buff_len;
  buff_len = BUFFER_SIZE / 8;

  pThreadInfo->buffer = calloc(buff_len, 1);
  if (pThreadInfo->buffer == NULL) {
    errorPrint("%s() LN%d, Memory allocated failed!\n", __func__, __LINE__);
    exit(-1);
  }

  int len = 0;
  int batchNum = 0;

  verbosePrint("%s() LN%d: Creating table from %"PRIu64" to %"PRIu64"\n",
          __func__, __LINE__,
          pThreadInfo->start_table_from, pThreadInfo->end_table_to);

  for (uint64_t i = pThreadInfo->start_table_from;
          i <= pThreadInfo->end_table_to; i++) {
    if (0 == g_Dbs.use_metric) {
      snprintf(pThreadInfo->buffer, buff_len,
              "create table if not exists %s.%s%"PRIu64" %s;",
              pThreadInfo->db_name,
              g_args.tb_prefix, i,
              pThreadInfo->cols);
    } else {
      if (superTblInfo == NULL) {
        errorPrint("%s() LN%d, use metric, but super table info is NULL\n",
                  __func__, __LINE__);
        free(pThreadInfo->buffer);
        exit(-1);
      } else {
        if (0 == len) {
          batchNum = 0;
          memset(pThreadInfo->buffer, 0, buff_len);
          len += snprintf(pThreadInfo->buffer + len,
                  buff_len - len, "create table ");
        }
        char* tagsValBuf = NULL;
        if (0 == superTblInfo->tagSource) {
          tagsValBuf = generateTagVaulesForStb(superTblInfo, i);
        } else {
          tagsValBuf = getTagValueFromTagSample(
                  superTblInfo,
                  i % superTblInfo->tagSampleCount);
        }
        if (NULL == tagsValBuf) {
          free(pThreadInfo->buffer);
          return NULL;
        }
        len += snprintf(pThreadInfo->buffer + len,
                buff_len - len,
                "if not exists %s.%s%"PRIu64" using %s.%s tags %s ",
                pThreadInfo->db_name, superTblInfo->childTblPrefix,
                i, pThreadInfo->db_name,
                superTblInfo->sTblName, tagsValBuf);
        free(tagsValBuf);
        batchNum++;
        if ((batchNum < superTblInfo->batchCreateTableNum)
                && ((buff_len - len)
                    >= (superTblInfo->lenOfTagOfOneRow + 256))) {
          continue;
        }
      }
    }

    len = 0;
    if (0 != queryDbExec(pThreadInfo->taos, pThreadInfo->buffer,
                NO_INSERT_TYPE, false)){
      errorPrint( "queryDbExec() failed. buffer:\n%s\n", pThreadInfo->buffer);
      free(pThreadInfo->buffer);
      return NULL;
    }

    uint64_t  currentPrintTime = taosGetTimestampMs();
    if (currentPrintTime - lastPrintTime > 30*1000) {
      printf("thread[%d] already create %"PRIu64" - %"PRIu64" tables\n",
              pThreadInfo->threadID, pThreadInfo->start_table_from, i);
      lastPrintTime = currentPrintTime;
    }
  }

  if (0 != len) {
    if (0 != queryDbExec(pThreadInfo->taos, pThreadInfo->buffer,
                NO_INSERT_TYPE, false)) {
      errorPrint( "queryDbExec() failed. buffer:\n%s\n", pThreadInfo->buffer);
    }
  }

  free(pThreadInfo->buffer);
  return NULL;
}

static int startMultiThreadCreateChildTable(
        char* cols, int threads, uint64_t tableFrom, int64_t ntables,
        char* db_name, SSuperTable* superTblInfo) {

  pthread_t *pids = calloc(1, threads * sizeof(pthread_t));
  threadInfo *infos = calloc(1, threads * sizeof(threadInfo));

  if ((NULL == pids) || (NULL == infos)) {
    printf("malloc failed\n");
    exit(-1);
  }

  if (threads < 1) {
    threads = 1;
  }

  int64_t a = ntables / threads;
  if (a < 1) {
    threads = ntables;
    a = 1;
  }

  int64_t b = 0;
  b = ntables % threads;

  for (int64_t i = 0; i < threads; i++) {
    threadInfo *pThreadInfo = infos + i;
    pThreadInfo->threadID = i;
    tstrncpy(pThreadInfo->db_name, db_name, TSDB_DB_NAME_LEN);
    pThreadInfo->superTblInfo = superTblInfo;
    verbosePrint("%s() %d db_name: %s\n", __func__, __LINE__, db_name);
    pThreadInfo->taos = taos_connect(
            g_Dbs.host,
            g_Dbs.user,
            g_Dbs.password,
            db_name,
            g_Dbs.port);
    if (pThreadInfo->taos == NULL) {
      errorPrint( "%s() LN%d, Failed to connect to TDengine, reason:%s\n",
         __func__, __LINE__, taos_errstr(NULL));
      free(pids);
      free(infos);
      return -1;
    }

    pThreadInfo->start_table_from = tableFrom;
    pThreadInfo->ntables = i<b?a+1:a;
    pThreadInfo->end_table_to = i < b ? tableFrom + a : tableFrom + a - 1;
    tableFrom = pThreadInfo->end_table_to + 1;
    pThreadInfo->use_metric = true;
    pThreadInfo->cols = cols;
    pThreadInfo->minDelay = UINT64_MAX;
    pthread_create(pids + i, NULL, createTable, pThreadInfo);
  }

  for (int i = 0; i < threads; i++) {
    pthread_join(pids[i], NULL);
  }

  for (int i = 0; i < threads; i++) {
    threadInfo *pThreadInfo = infos + i;
    taos_close(pThreadInfo->taos);
  }

  free(pids);
  free(infos);

  return 0;
}

static void createChildTables() {
    char tblColsBuf[MAX_SQL_SIZE];
    int len;

    for (int i = 0; i < g_Dbs.dbCount; i++) {
        if (g_Dbs.use_metric) {
            if (g_Dbs.db[i].superTblCount > 0) {
                // with super table
                for (int j = 0; j < g_Dbs.db[i].superTblCount; j++) {
                    if ((AUTO_CREATE_SUBTBL
                                == g_Dbs.db[i].superTbls[j].autoCreateTable)
                            || (TBL_ALREADY_EXISTS
                                == g_Dbs.db[i].superTbls[j].childTblExists)) {
                        continue;
                    }
                    verbosePrint("%s() LN%d: %s\n", __func__, __LINE__,
                          g_Dbs.db[i].superTbls[j].colsOfCreateChildTable);
                    uint64_t startFrom = 0;
                    g_totalChildTables += g_Dbs.db[i].superTbls[j].childTblCount;

                    verbosePrint("%s() LN%d: create %"PRId64" child tables from %"PRIu64"\n",
                            __func__, __LINE__, g_totalChildTables, startFrom);

                    startMultiThreadCreateChildTable(
                            g_Dbs.db[i].superTbls[j].colsOfCreateChildTable,
                            g_Dbs.threadCountByCreateTbl,
                            startFrom,
                            g_Dbs.db[i].superTbls[j].childTblCount,
                            g_Dbs.db[i].dbName, &(g_Dbs.db[i].superTbls[j]));
                }
            }
        } else {
            // normal table
            len = snprintf(tblColsBuf, MAX_SQL_SIZE, "(TS TIMESTAMP");
            for (int j = 0; j < g_args.num_of_CPR; j++) {
                if ((strncasecmp(g_args.datatype[j], "BINARY", strlen("BINARY")) == 0)
                        || (strncasecmp(g_args.datatype[j],
                                "NCHAR", strlen("NCHAR")) == 0)) {
                    snprintf(tblColsBuf + len, MAX_SQL_SIZE - len,
                            ", COL%d %s(%d)", j, g_args.datatype[j], g_args.len_of_binary);
                } else {
                    snprintf(tblColsBuf + len, MAX_SQL_SIZE - len,
                            ", COL%d %s", j, g_args.datatype[j]);
                }
                len = strlen(tblColsBuf);
            }

            snprintf(tblColsBuf + len, MAX_SQL_SIZE - len, ")");

            verbosePrint("%s() LN%d: dbName: %s num of tb: %"PRId64" schema: %s\n",
                    __func__, __LINE__,
                    g_Dbs.db[i].dbName, g_args.num_of_tables, tblColsBuf);
            startMultiThreadCreateChildTable(
                    tblColsBuf,
                    g_Dbs.threadCountByCreateTbl,
                    0,
                    g_args.num_of_tables,
                    g_Dbs.db[i].dbName,
                    NULL);
        }
    }
}

/*
  Read 10000 lines at most. If more than 10000 lines, continue to read after using
*/
static int readTagFromCsvFileToMem(SSuperTable  * superTblInfo) {
  size_t  n = 0;
  ssize_t readLen = 0;
  char *  line = NULL;

  FILE *fp = fopen(superTblInfo->tagsFile, "r");
  if (fp == NULL) {
    printf("Failed to open tags file: %s, reason:%s\n",
            superTblInfo->tagsFile, strerror(errno));
    return -1;
  }

  if (superTblInfo->tagDataBuf) {
    free(superTblInfo->tagDataBuf);
    superTblInfo->tagDataBuf = NULL;
  }

  int tagCount = 10000;
  int count = 0;
  char* tagDataBuf = calloc(1, superTblInfo->lenOfTagOfOneRow * tagCount);
  if (tagDataBuf == NULL) {
    printf("Failed to calloc, reason:%s\n", strerror(errno));
    fclose(fp);
    return -1;
  }

  while((readLen = tgetline(&line, &n, fp)) != -1) {
    if (('\r' == line[readLen - 1]) || ('\n' == line[readLen - 1])) {
      line[--readLen] = 0;
    }

    if (readLen == 0) {
      continue;
    }

    memcpy(tagDataBuf + count * superTblInfo->lenOfTagOfOneRow, line, readLen);
    count++;

    if (count >= tagCount - 1) {
      char *tmp = realloc(tagDataBuf,
              (size_t)tagCount*1.5*superTblInfo->lenOfTagOfOneRow);
      if (tmp != NULL) {
        tagDataBuf = tmp;
        tagCount = (int)(tagCount*1.5);
        memset(tagDataBuf + count*superTblInfo->lenOfTagOfOneRow,
                0, (size_t)((tagCount-count)*superTblInfo->lenOfTagOfOneRow));
      } else {
        // exit, if allocate more memory failed
        printf("realloc fail for save tag val from %s\n", superTblInfo->tagsFile);
        tmfree(tagDataBuf);
        free(line);
        fclose(fp);
        return -1;
      }
    }
  }

  superTblInfo->tagDataBuf = tagDataBuf;
  superTblInfo->tagSampleCount = count;

  free(line);
  fclose(fp);
  return 0;
}

/*
  Read 10000 lines at most. If more than 10000 lines, continue to read after using
*/
static int readSampleFromCsvFileToMem(
        SSuperTable* superTblInfo) {
  size_t  n = 0;
  ssize_t readLen = 0;
  char *  line = NULL;
  int getRows = 0;

  FILE*  fp = fopen(superTblInfo->sampleFile, "r");
  if (fp == NULL) {
      errorPrint( "Failed to open sample file: %s, reason:%s\n",
              superTblInfo->sampleFile, strerror(errno));
      return -1;
  }

  assert(superTblInfo->sampleDataBuf);
  memset(superTblInfo->sampleDataBuf, 0,
          MAX_SAMPLES_ONCE_FROM_FILE * superTblInfo->lenOfOneRow);
  while(1) {
    readLen = tgetline(&line, &n, fp);
    if (-1 == readLen) {
      if(0 != fseek(fp, 0, SEEK_SET)) {
        errorPrint( "Failed to fseek file: %s, reason:%s\n",
                superTblInfo->sampleFile, strerror(errno));
        fclose(fp);
        return -1;
      }
      continue;
    }

    if (('\r' == line[readLen - 1]) || ('\n' == line[readLen - 1])) {
      line[--readLen] = 0;
    }

    if (readLen == 0) {
      continue;
    }

    if (readLen > superTblInfo->lenOfOneRow) {
      printf("sample row len[%d] overflow define schema len[%"PRIu64"], so discard this row\n",
              (int32_t)readLen, superTblInfo->lenOfOneRow);
      continue;
    }

    memcpy(superTblInfo->sampleDataBuf + getRows * superTblInfo->lenOfOneRow,
          line, readLen);
    getRows++;

    if (getRows == MAX_SAMPLES_ONCE_FROM_FILE) {
      break;
    }
  }

  fclose(fp);
  tmfree(line);
  return 0;
}

static bool getColumnAndTagTypeFromInsertJsonFile(
        cJSON* stbInfo, SSuperTable* superTbls) {
  bool  ret = false;

  // columns
  cJSON *columns = cJSON_GetObjectItem(stbInfo, "columns");
  if (columns && columns->type != cJSON_Array) {
    printf("ERROR: failed to read json, columns not found\n");
    goto PARSE_OVER;
  } else if (NULL == columns) {
    superTbls->columnCount = 0;
    superTbls->tagCount    = 0;
    return true;
  }

  int columnSize = cJSON_GetArraySize(columns);
  if ((columnSize + 1/* ts */) > TSDB_MAX_COLUMNS) {
    errorPrint("%s() LN%d, failed to read json, column size overflow, max column size is %d\n",
            __func__, __LINE__, TSDB_MAX_COLUMNS);
    goto PARSE_OVER;
  }

  int count = 1;
  int index = 0;
  StrColumn    columnCase;

  //superTbls->columnCount = columnSize;
  for (int k = 0; k < columnSize; ++k) {
    cJSON* column = cJSON_GetArrayItem(columns, k);
    if (column == NULL) continue;

    count = 1;
    cJSON* countObj = cJSON_GetObjectItem(column, "count");
    if (countObj && countObj->type == cJSON_Number) {
      count = countObj->valueint;
    } else if (countObj && countObj->type != cJSON_Number) {
      errorPrint("%s() LN%d, failed to read json, column count not found\n",
          __func__, __LINE__);
      goto PARSE_OVER;
    } else {
      count = 1;
    }

    // column info
    memset(&columnCase, 0, sizeof(StrColumn));
    cJSON *dataType = cJSON_GetObjectItem(column, "type");
    if (!dataType || dataType->type != cJSON_String
        || dataType->valuestring == NULL) {
      errorPrint("%s() LN%d: failed to read json, column type not found\n",
          __func__, __LINE__);
      goto PARSE_OVER;
    }
    //tstrncpy(superTbls->columns[k].dataType, dataType->valuestring, MAX_TB_NAME_SIZE);
    tstrncpy(columnCase.dataType, dataType->valuestring, strlen(dataType->valuestring) + 1);

    cJSON* dataLen = cJSON_GetObjectItem(column, "len");
    if (dataLen && dataLen->type == cJSON_Number) {
      columnCase.dataLen = dataLen->valueint;
    } else if (dataLen && dataLen->type != cJSON_Number) {
      debugPrint("%s() LN%d: failed to read json, column len not found\n",
          __func__, __LINE__);
      goto PARSE_OVER;
    } else {
      columnCase.dataLen = 8;
    }

    for (int n = 0; n < count; ++n) {
      tstrncpy(superTbls->columns[index].dataType,
              columnCase.dataType, strlen(columnCase.dataType) + 1);
      superTbls->columns[index].dataLen = columnCase.dataLen;
      index++;
    }
  }

  if ((index + 1 /* ts */) > MAX_NUM_COLUMNS) {
    errorPrint("%s() LN%d, failed to read json, column size overflow, allowed max column size is %d\n",
            __func__, __LINE__, MAX_NUM_COLUMNS);
    goto PARSE_OVER;
  }

  superTbls->columnCount = index;

  count = 1;
  index = 0;
  // tags
  cJSON *tags = cJSON_GetObjectItem(stbInfo, "tags");
  if (!tags || tags->type != cJSON_Array) {
    errorPrint("%s() LN%d, failed to read json, tags not found\n",
        __func__, __LINE__);
    goto PARSE_OVER;
  }

  int tagSize = cJSON_GetArraySize(tags);
  if (tagSize > TSDB_MAX_TAGS) {
    errorPrint("%s() LN%d, failed to read json, tags size overflow, max tag size is %d\n",
        __func__, __LINE__, TSDB_MAX_TAGS);
    goto PARSE_OVER;
  }

  //superTbls->tagCount = tagSize;
  for (int k = 0; k < tagSize; ++k) {
    cJSON* tag = cJSON_GetArrayItem(tags, k);
    if (tag == NULL) continue;

    count = 1;
    cJSON* countObj = cJSON_GetObjectItem(tag, "count");
    if (countObj && countObj->type == cJSON_Number) {
      count = countObj->valueint;
    } else if (countObj && countObj->type != cJSON_Number) {
      printf("ERROR: failed to read json, column count not found\n");
      goto PARSE_OVER;
    } else {
      count = 1;
    }

    // column info
    memset(&columnCase, 0, sizeof(StrColumn));
    cJSON *dataType = cJSON_GetObjectItem(tag, "type");
    if (!dataType || dataType->type != cJSON_String
        || dataType->valuestring == NULL) {
      errorPrint("%s() LN%d, failed to read json, tag type not found\n",
          __func__, __LINE__);
      goto PARSE_OVER;
    }
    tstrncpy(columnCase.dataType, dataType->valuestring, strlen(dataType->valuestring) + 1);

    cJSON* dataLen = cJSON_GetObjectItem(tag, "len");
    if (dataLen && dataLen->type == cJSON_Number) {
      columnCase.dataLen = dataLen->valueint;
    } else if (dataLen && dataLen->type != cJSON_Number) {
      errorPrint("%s() LN%d, failed to read json, column len not found\n",
          __func__, __LINE__);
      goto PARSE_OVER;
    } else {
      columnCase.dataLen = 0;
    }

    for (int n = 0; n < count; ++n) {
      tstrncpy(superTbls->tags[index].dataType, columnCase.dataType,
          strlen(columnCase.dataType) + 1);
      superTbls->tags[index].dataLen = columnCase.dataLen;
      index++;
    }
  }

  if (index > TSDB_MAX_TAGS) {
    errorPrint("%s() LN%d, failed to read json, tags size overflow, allowed max tag count is %d\n",
        __func__, __LINE__, TSDB_MAX_TAGS);
    goto PARSE_OVER;
  }

  superTbls->tagCount = index;

  if ((superTbls->columnCount + superTbls->tagCount + 1 /* ts */) > TSDB_MAX_COLUMNS) {
    errorPrint("%s() LN%d, columns + tags is more than allowed max columns count: %d\n",
        __func__, __LINE__, TSDB_MAX_COLUMNS);
    goto PARSE_OVER;
  }
  ret = true;

PARSE_OVER:
  return ret;
}

static bool getMetaFromInsertJsonFile(cJSON* root) {
    bool  ret = false;

    cJSON* cfgdir = cJSON_GetObjectItem(root, "cfgdir");
    if (cfgdir && cfgdir->type == cJSON_String && cfgdir->valuestring != NULL) {
        tstrncpy(g_Dbs.cfgDir, cfgdir->valuestring, MAX_FILE_NAME_LEN);
    }

    cJSON* host = cJSON_GetObjectItem(root, "host");
    if (host && host->type == cJSON_String && host->valuestring != NULL) {
        tstrncpy(g_Dbs.host, host->valuestring, MAX_HOSTNAME_SIZE);
    } else if (!host) {
        tstrncpy(g_Dbs.host, "127.0.0.1", MAX_HOSTNAME_SIZE);
    } else {
        printf("ERROR: failed to read json, host not found\n");
        goto PARSE_OVER;
    }

    cJSON* port = cJSON_GetObjectItem(root, "port");
    if (port && port->type == cJSON_Number) {
        g_Dbs.port = port->valueint;
    } else if (!port) {
        g_Dbs.port = 6030;
    }

    cJSON* user = cJSON_GetObjectItem(root, "user");
    if (user && user->type == cJSON_String && user->valuestring != NULL) {
        tstrncpy(g_Dbs.user, user->valuestring, MAX_USERNAME_SIZE);
    } else if (!user) {
        tstrncpy(g_Dbs.user, "root", MAX_USERNAME_SIZE);
    }

    cJSON* password = cJSON_GetObjectItem(root, "password");
    if (password && password->type == cJSON_String && password->valuestring != NULL) {
        tstrncpy(g_Dbs.password, password->valuestring, MAX_PASSWORD_SIZE);
    } else if (!password) {
        tstrncpy(g_Dbs.password, "taosdata", MAX_PASSWORD_SIZE);
    }

    cJSON* resultfile = cJSON_GetObjectItem(root, "result_file");
    if (resultfile && resultfile->type == cJSON_String && resultfile->valuestring != NULL) {
        tstrncpy(g_Dbs.resultFile, resultfile->valuestring, MAX_FILE_NAME_LEN);
    } else if (!resultfile) {
        tstrncpy(g_Dbs.resultFile, "./insert_res.txt", MAX_FILE_NAME_LEN);
    }

    cJSON* threads = cJSON_GetObjectItem(root, "thread_count");
    if (threads && threads->type == cJSON_Number) {
        g_Dbs.threadCount = threads->valueint;
    } else if (!threads) {
        g_Dbs.threadCount = 1;
    } else {
        printf("ERROR: failed to read json, threads not found\n");
        goto PARSE_OVER;
    }

    cJSON* threads2 = cJSON_GetObjectItem(root, "thread_count_create_tbl");
    if (threads2 && threads2->type == cJSON_Number) {
        g_Dbs.threadCountByCreateTbl = threads2->valueint;
    } else if (!threads2) {
        g_Dbs.threadCountByCreateTbl = 1;
    } else {
        errorPrint("%s() LN%d, failed to read json, threads2 not found\n",
                __func__, __LINE__);
        goto PARSE_OVER;
    }

    cJSON* gInsertInterval = cJSON_GetObjectItem(root, "insert_interval");
    if (gInsertInterval && gInsertInterval->type == cJSON_Number) {
        if (gInsertInterval->valueint <0) {
            errorPrint("%s() LN%d, failed to read json, insert interval input mistake\n",
                    __func__, __LINE__);
            goto PARSE_OVER;
        }
        g_args.insert_interval = gInsertInterval->valueint;
    } else if (!gInsertInterval) {
        g_args.insert_interval = 0;
    } else {
        errorPrint("%s() LN%d, failed to read json, insert_interval input mistake\n",
                __func__, __LINE__);
        goto PARSE_OVER;
    }

    cJSON* interlaceRows = cJSON_GetObjectItem(root, "interlace_rows");
    if (interlaceRows && interlaceRows->type == cJSON_Number) {
        if (interlaceRows->valueint < 0) {
            errorPrint("%s() LN%d, failed to read json, interlace_rows input mistake\n",
                    __func__, __LINE__);
            goto PARSE_OVER;

        }
        g_args.interlace_rows = interlaceRows->valueint;
    } else if (!interlaceRows) {
        g_args.interlace_rows = 0; // 0 means progressive mode, > 0 mean interlace mode. max value is less or equ num_of_records_per_req
    } else {
        errorPrint("%s() LN%d, failed to read json, interlace_rows input mistake\n",
                __func__, __LINE__);
        goto PARSE_OVER;
    }

    cJSON* maxSqlLen = cJSON_GetObjectItem(root, "max_sql_len");
    if (maxSqlLen && maxSqlLen->type == cJSON_Number) {
        if (maxSqlLen->valueint < 0) {
            errorPrint("%s() LN%d, failed to read json, max_sql_len input mistake\n",
                    __func__, __LINE__);
            goto PARSE_OVER;
        }
        g_args.max_sql_len = maxSqlLen->valueint;
    } else if (!maxSqlLen) {
        g_args.max_sql_len = (1024*1024);
    } else {
        errorPrint("%s() LN%d, failed to read json, max_sql_len input mistake\n",
                __func__, __LINE__);
        goto PARSE_OVER;
    }

    cJSON* numRecPerReq = cJSON_GetObjectItem(root, "num_of_records_per_req");
    if (numRecPerReq && numRecPerReq->type == cJSON_Number) {
        if (numRecPerReq->valueint <= 0) {
            errorPrint("%s() LN%d, failed to read json, num_of_records_per_req input mistake\n",
                    __func__, __LINE__);
            goto PARSE_OVER;
        } else if (numRecPerReq->valueint > MAX_RECORDS_PER_REQ) {
            printf("NOTICE: number of records per request value %"PRIu64" > %d\n\n",
                    numRecPerReq->valueint, MAX_RECORDS_PER_REQ);
            printf("        number of records per request value will be set to %d\n\n",
                    MAX_RECORDS_PER_REQ);
            prompt();
            numRecPerReq->valueint = MAX_RECORDS_PER_REQ;
        }
        g_args.num_of_RPR = numRecPerReq->valueint;
    } else if (!numRecPerReq) {
        g_args.num_of_RPR = MAX_RECORDS_PER_REQ;
    } else {
        errorPrint("%s() LN%d, failed to read json, num_of_records_per_req not found\n",
                __func__, __LINE__);
        goto PARSE_OVER;
    }

    cJSON *answerPrompt = cJSON_GetObjectItem(root, "confirm_parameter_prompt"); // yes, no,
    if (answerPrompt
            && answerPrompt->type == cJSON_String
            && answerPrompt->valuestring != NULL) {
        if (0 == strncasecmp(answerPrompt->valuestring, "yes", 3)) {
            g_args.answer_yes = false;
        } else if (0 == strncasecmp(answerPrompt->valuestring, "no", 2)) {
            g_args.answer_yes = true;
        } else {
            g_args.answer_yes = false;
        }
    } else if (!answerPrompt) {
        g_args.answer_yes = true;   // default is no, mean answer_yes.
    } else {
        errorPrint("%s", "failed to read json, confirm_parameter_prompt input mistake\n");
        goto PARSE_OVER;
    }

    // rows per table need be less than insert batch
    if (g_args.interlace_rows > g_args.num_of_RPR) {
        printf("NOTICE: interlace rows value %u > num_of_records_per_req %u\n\n",
                g_args.interlace_rows, g_args.num_of_RPR);
        printf("        interlace rows value will be set to num_of_records_per_req %u\n\n",
                g_args.num_of_RPR);
        prompt();
        g_args.interlace_rows = g_args.num_of_RPR;
    }

    cJSON* dbs = cJSON_GetObjectItem(root, "databases");
    if (!dbs || dbs->type != cJSON_Array) {
        printf("ERROR: failed to read json, databases not found\n");
        goto PARSE_OVER;
    }

    int dbSize = cJSON_GetArraySize(dbs);
    if (dbSize > MAX_DB_COUNT) {
        errorPrint(
                "ERROR: failed to read json, databases size overflow, max database is %d\n",
                MAX_DB_COUNT);
        goto PARSE_OVER;
    }

    g_Dbs.dbCount = dbSize;
    for (int i = 0; i < dbSize; ++i) {
        cJSON* dbinfos = cJSON_GetArrayItem(dbs, i);
        if (dbinfos == NULL) continue;

        // dbinfo
        cJSON *dbinfo = cJSON_GetObjectItem(dbinfos, "dbinfo");
        if (!dbinfo || dbinfo->type != cJSON_Object) {
            printf("ERROR: failed to read json, dbinfo not found\n");
            goto PARSE_OVER;
        }

        cJSON *dbName = cJSON_GetObjectItem(dbinfo, "name");
        if (!dbName || dbName->type != cJSON_String || dbName->valuestring == NULL) {
            printf("ERROR: failed to read json, db name not found\n");
            goto PARSE_OVER;
        }
        tstrncpy(g_Dbs.db[i].dbName, dbName->valuestring, TSDB_DB_NAME_LEN);

        cJSON *drop = cJSON_GetObjectItem(dbinfo, "drop");
        if (drop && drop->type == cJSON_String && drop->valuestring != NULL) {
            if (0 == strncasecmp(drop->valuestring, "yes", strlen("yes"))) {
                g_Dbs.db[i].drop = true;
            } else {
                g_Dbs.db[i].drop = false;
            }
        } else if (!drop) {
            g_Dbs.db[i].drop = g_args.drop_database;
        } else {
            errorPrint("%s() LN%d, failed to read json, drop input mistake\n",
                    __func__, __LINE__);
            goto PARSE_OVER;
        }

        cJSON *precision = cJSON_GetObjectItem(dbinfo, "precision");
        if (precision && precision->type == cJSON_String
                && precision->valuestring != NULL) {
            tstrncpy(g_Dbs.db[i].dbCfg.precision, precision->valuestring,
                    8);
        } else if (!precision) {
            memset(g_Dbs.db[i].dbCfg.precision, 0, 8);
        } else {
            printf("ERROR: failed to read json, precision not found\n");
            goto PARSE_OVER;
        }

        cJSON* update = cJSON_GetObjectItem(dbinfo, "update");
        if (update && update->type == cJSON_Number) {
            g_Dbs.db[i].dbCfg.update = update->valueint;
        } else if (!update) {
            g_Dbs.db[i].dbCfg.update = -1;
        } else {
            printf("ERROR: failed to read json, update not found\n");
            goto PARSE_OVER;
        }

        cJSON* replica = cJSON_GetObjectItem(dbinfo, "replica");
        if (replica && replica->type == cJSON_Number) {
            g_Dbs.db[i].dbCfg.replica = replica->valueint;
        } else if (!replica) {
            g_Dbs.db[i].dbCfg.replica = -1;
        } else {
            printf("ERROR: failed to read json, replica not found\n");
            goto PARSE_OVER;
        }

        cJSON* keep = cJSON_GetObjectItem(dbinfo, "keep");
        if (keep && keep->type == cJSON_Number) {
            g_Dbs.db[i].dbCfg.keep = keep->valueint;
        } else if (!keep) {
            g_Dbs.db[i].dbCfg.keep = -1;
        } else {
            printf("ERROR: failed to read json, keep not found\n");
            goto PARSE_OVER;
        }

        cJSON* days = cJSON_GetObjectItem(dbinfo, "days");
        if (days && days->type == cJSON_Number) {
            g_Dbs.db[i].dbCfg.days = days->valueint;
        } else if (!days) {
            g_Dbs.db[i].dbCfg.days = -1;
        } else {
            printf("ERROR: failed to read json, days not found\n");
            goto PARSE_OVER;
        }

        cJSON* cache = cJSON_GetObjectItem(dbinfo, "cache");
        if (cache && cache->type == cJSON_Number) {
            g_Dbs.db[i].dbCfg.cache = cache->valueint;
        } else if (!cache) {
            g_Dbs.db[i].dbCfg.cache = -1;
        } else {
            printf("ERROR: failed to read json, cache not found\n");
            goto PARSE_OVER;
        }

        cJSON* blocks= cJSON_GetObjectItem(dbinfo, "blocks");
        if (blocks && blocks->type == cJSON_Number) {
            g_Dbs.db[i].dbCfg.blocks = blocks->valueint;
        } else if (!blocks) {
            g_Dbs.db[i].dbCfg.blocks = -1;
        } else {
            printf("ERROR: failed to read json, block not found\n");
            goto PARSE_OVER;
        }

        //cJSON* maxtablesPerVnode= cJSON_GetObjectItem(dbinfo, "maxtablesPerVnode");
        //if (maxtablesPerVnode && maxtablesPerVnode->type == cJSON_Number) {
        //  g_Dbs.db[i].dbCfg.maxtablesPerVnode = maxtablesPerVnode->valueint;
        //} else if (!maxtablesPerVnode) {
        //  g_Dbs.db[i].dbCfg.maxtablesPerVnode = TSDB_DEFAULT_TABLES;
        //} else {
        // printf("failed to read json, maxtablesPerVnode not found");
        // goto PARSE_OVER;
        //}

        cJSON* minRows= cJSON_GetObjectItem(dbinfo, "minRows");
        if (minRows && minRows->type == cJSON_Number) {
            g_Dbs.db[i].dbCfg.minRows = minRows->valueint;
        } else if (!minRows) {
            g_Dbs.db[i].dbCfg.minRows = 0;    // 0 means default
        } else {
            printf("ERROR: failed to read json, minRows not found\n");
            goto PARSE_OVER;
        }

        cJSON* maxRows= cJSON_GetObjectItem(dbinfo, "maxRows");
        if (maxRows && maxRows->type == cJSON_Number) {
            g_Dbs.db[i].dbCfg.maxRows = maxRows->valueint;
        } else if (!maxRows) {
            g_Dbs.db[i].dbCfg.maxRows = 0;    // 0 means default
        } else {
            printf("ERROR: failed to read json, maxRows not found\n");
            goto PARSE_OVER;
        }

        cJSON* comp= cJSON_GetObjectItem(dbinfo, "comp");
        if (comp && comp->type == cJSON_Number) {
            g_Dbs.db[i].dbCfg.comp = comp->valueint;
        } else if (!comp) {
            g_Dbs.db[i].dbCfg.comp = -1;
        } else {
            printf("ERROR: failed to read json, comp not found\n");
            goto PARSE_OVER;
        }

        cJSON* walLevel= cJSON_GetObjectItem(dbinfo, "walLevel");
        if (walLevel && walLevel->type == cJSON_Number) {
            g_Dbs.db[i].dbCfg.walLevel = walLevel->valueint;
        } else if (!walLevel) {
            g_Dbs.db[i].dbCfg.walLevel = -1;
        } else {
            printf("ERROR: failed to read json, walLevel not found\n");
            goto PARSE_OVER;
        }

        cJSON* cacheLast= cJSON_GetObjectItem(dbinfo, "cachelast");
        if (cacheLast && cacheLast->type == cJSON_Number) {
            g_Dbs.db[i].dbCfg.cacheLast = cacheLast->valueint;
        } else if (!cacheLast) {
            g_Dbs.db[i].dbCfg.cacheLast = -1;
        } else {
            printf("ERROR: failed to read json, cacheLast not found\n");
            goto PARSE_OVER;
        }

        cJSON* quorum= cJSON_GetObjectItem(dbinfo, "quorum");
        if (quorum && quorum->type == cJSON_Number) {
            g_Dbs.db[i].dbCfg.quorum = quorum->valueint;
        } else if (!quorum) {
            g_Dbs.db[i].dbCfg.quorum = 1;
        } else {
            printf("failed to read json, quorum input mistake");
            goto PARSE_OVER;
        }

        cJSON* fsync= cJSON_GetObjectItem(dbinfo, "fsync");
        if (fsync && fsync->type == cJSON_Number) {
            g_Dbs.db[i].dbCfg.fsync = fsync->valueint;
        } else if (!fsync) {
            g_Dbs.db[i].dbCfg.fsync = -1;
        } else {
            errorPrint("%s() LN%d, failed to read json, fsync input mistake\n",
                    __func__, __LINE__);
            goto PARSE_OVER;
        }

        // super_talbes
        cJSON *stables = cJSON_GetObjectItem(dbinfos, "super_tables");
        if (!stables || stables->type != cJSON_Array) {
            errorPrint("%s() LN%d, failed to read json, super_tables not found\n",
                    __func__, __LINE__);
            goto PARSE_OVER;
        }

        int stbSize = cJSON_GetArraySize(stables);
        if (stbSize > MAX_SUPER_TABLE_COUNT) {
            errorPrint(
                    "%s() LN%d, failed to read json, supertable size overflow, max supertable is %d\n",
                    __func__, __LINE__, MAX_SUPER_TABLE_COUNT);
            goto PARSE_OVER;
        }

        g_Dbs.db[i].superTblCount = stbSize;
        for (int j = 0; j < stbSize; ++j) {
            cJSON* stbInfo = cJSON_GetArrayItem(stables, j);
            if (stbInfo == NULL) continue;

            // dbinfo
            cJSON *stbName = cJSON_GetObjectItem(stbInfo, "name");
            if (!stbName || stbName->type != cJSON_String
                    || stbName->valuestring == NULL) {
                errorPrint("%s() LN%d, failed to read json, stb name not found\n",
                        __func__, __LINE__);
                goto PARSE_OVER;
            }
            tstrncpy(g_Dbs.db[i].superTbls[j].sTblName, stbName->valuestring,
                    TSDB_TABLE_NAME_LEN);

            cJSON *prefix = cJSON_GetObjectItem(stbInfo, "childtable_prefix");
            if (!prefix || prefix->type != cJSON_String || prefix->valuestring == NULL) {
                printf("ERROR: failed to read json, childtable_prefix not found\n");
                goto PARSE_OVER;
            }
            tstrncpy(g_Dbs.db[i].superTbls[j].childTblPrefix, prefix->valuestring,
                    TSDB_TABLE_NAME_LEN - 20);

            cJSON *autoCreateTbl = cJSON_GetObjectItem(stbInfo, "auto_create_table");
            if (autoCreateTbl
                    && autoCreateTbl->type == cJSON_String
                    && autoCreateTbl->valuestring != NULL) {
                if ((0 == strncasecmp(autoCreateTbl->valuestring, "yes", 3))
                        && (TBL_ALREADY_EXISTS != g_Dbs.db[i].superTbls[j].childTblExists)) {
                    g_Dbs.db[i].superTbls[j].autoCreateTable = AUTO_CREATE_SUBTBL;
                } else if (0 == strncasecmp(autoCreateTbl->valuestring, "no", 2)) {
                    g_Dbs.db[i].superTbls[j].autoCreateTable = PRE_CREATE_SUBTBL;
                } else {
                    g_Dbs.db[i].superTbls[j].autoCreateTable = PRE_CREATE_SUBTBL;
                }
            } else if (!autoCreateTbl) {
                g_Dbs.db[i].superTbls[j].autoCreateTable = PRE_CREATE_SUBTBL;
            } else {
                printf("ERROR: failed to read json, auto_create_table not found\n");
                goto PARSE_OVER;
            }

            cJSON* batchCreateTbl = cJSON_GetObjectItem(stbInfo, "batch_create_tbl_num");
            if (batchCreateTbl && batchCreateTbl->type == cJSON_Number) {
                g_Dbs.db[i].superTbls[j].batchCreateTableNum = batchCreateTbl->valueint;
            } else if (!batchCreateTbl) {
                g_Dbs.db[i].superTbls[j].batchCreateTableNum = 1000;
            } else {
                printf("ERROR: failed to read json, batch_create_tbl_num not found\n");
                goto PARSE_OVER;
            }

            cJSON *childTblExists = cJSON_GetObjectItem(stbInfo, "child_table_exists"); // yes, no
            if (childTblExists
                    && childTblExists->type == cJSON_String
                    && childTblExists->valuestring != NULL) {
                if ((0 == strncasecmp(childTblExists->valuestring, "yes", 3))
                        && (g_Dbs.db[i].drop == false)) {
                    g_Dbs.db[i].superTbls[j].childTblExists = TBL_ALREADY_EXISTS;
                } else if ((0 == strncasecmp(childTblExists->valuestring, "no", 2)
                            || (g_Dbs.db[i].drop == true))) {
                    g_Dbs.db[i].superTbls[j].childTblExists = TBL_NO_EXISTS;
                } else {
                    g_Dbs.db[i].superTbls[j].childTblExists = TBL_NO_EXISTS;
                }
            } else if (!childTblExists) {
                g_Dbs.db[i].superTbls[j].childTblExists = TBL_NO_EXISTS;
            } else {
                errorPrint("%s() LN%d, failed to read json, child_table_exists not found\n",
                        __func__, __LINE__);
                goto PARSE_OVER;
            }

            if (TBL_ALREADY_EXISTS == g_Dbs.db[i].superTbls[j].childTblExists) {
                g_Dbs.db[i].superTbls[j].autoCreateTable = PRE_CREATE_SUBTBL;
            }

            cJSON* count = cJSON_GetObjectItem(stbInfo, "childtable_count");
            if (!count || count->type != cJSON_Number || 0 >= count->valueint) {
                errorPrint("%s() LN%d, failed to read json, childtable_count input mistake\n",
                        __func__, __LINE__);
                goto PARSE_OVER;
            }
            g_Dbs.db[i].superTbls[j].childTblCount = count->valueint;

            cJSON *dataSource = cJSON_GetObjectItem(stbInfo, "data_source");
            if (dataSource && dataSource->type == cJSON_String
                    && dataSource->valuestring != NULL) {
                tstrncpy(g_Dbs.db[i].superTbls[j].dataSource,
                        dataSource->valuestring, TSDB_DB_NAME_LEN);
            } else if (!dataSource) {
                tstrncpy(g_Dbs.db[i].superTbls[j].dataSource, "rand", TSDB_DB_NAME_LEN);
            } else {
                errorPrint("%s() LN%d, failed to read json, data_source not found\n",
                        __func__, __LINE__);
                goto PARSE_OVER;
            }

            cJSON *stbIface = cJSON_GetObjectItem(stbInfo, "insert_mode"); // taosc , rest, stmt
            if (stbIface && stbIface->type == cJSON_String
                    && stbIface->valuestring != NULL) {
                if (0 == strcasecmp(stbIface->valuestring, "taosc")) {
                    g_Dbs.db[i].superTbls[j].iface= TAOSC_IFACE;
                } else if (0 == strcasecmp(stbIface->valuestring, "rest")) {
                    g_Dbs.db[i].superTbls[j].iface= REST_IFACE;
#if STMT_IFACE_ENABLED == 1
                } else if (0 == strcasecmp(stbIface->valuestring, "stmt")) {
                    g_Dbs.db[i].superTbls[j].iface= STMT_IFACE;
#endif
                } else {
                    errorPrint("%s() LN%d, failed to read json, insert_mode %s not recognized\n",
                            __func__, __LINE__, stbIface->valuestring);
                    goto PARSE_OVER;
                }
            } else if (!stbIface) {
                g_Dbs.db[i].superTbls[j].iface = TAOSC_IFACE;
            } else {
                errorPrint("%s", "failed to read json, insert_mode not found\n");
                goto PARSE_OVER;
            }

            cJSON* childTbl_limit = cJSON_GetObjectItem(stbInfo, "childtable_limit");
            if ((childTbl_limit) && (g_Dbs.db[i].drop != true)
                    && (g_Dbs.db[i].superTbls[j].childTblExists == TBL_ALREADY_EXISTS)) {
                if (childTbl_limit->type != cJSON_Number) {
                    printf("ERROR: failed to read json, childtable_limit\n");
                    goto PARSE_OVER;
                }
                g_Dbs.db[i].superTbls[j].childTblLimit = childTbl_limit->valueint;
            } else {
                g_Dbs.db[i].superTbls[j].childTblLimit = -1;    // select ... limit -1 means all query result, drop = yes mean all table need recreate, limit value is invalid.
            }

            cJSON* childTbl_offset = cJSON_GetObjectItem(stbInfo, "childtable_offset");
            if ((childTbl_offset) && (g_Dbs.db[i].drop != true)
                    && (g_Dbs.db[i].superTbls[j].childTblExists == TBL_ALREADY_EXISTS)) {
                if ((childTbl_offset->type != cJSON_Number)
                        || (0 > childTbl_offset->valueint)) {
                    printf("ERROR: failed to read json, childtable_offset\n");
                    goto PARSE_OVER;
                }
                g_Dbs.db[i].superTbls[j].childTblOffset = childTbl_offset->valueint;
            } else {
                g_Dbs.db[i].superTbls[j].childTblOffset = 0;
            }

            cJSON *ts = cJSON_GetObjectItem(stbInfo, "start_timestamp");
            if (ts && ts->type == cJSON_String && ts->valuestring != NULL) {
                tstrncpy(g_Dbs.db[i].superTbls[j].startTimestamp,
                        ts->valuestring, TSDB_DB_NAME_LEN);
            } else if (!ts) {
                tstrncpy(g_Dbs.db[i].superTbls[j].startTimestamp,
                        "now", TSDB_DB_NAME_LEN);
            } else {
                printf("ERROR: failed to read json, start_timestamp not found\n");
                goto PARSE_OVER;
            }

            cJSON* timestampStep = cJSON_GetObjectItem(stbInfo, "timestamp_step");
            if (timestampStep && timestampStep->type == cJSON_Number) {
                g_Dbs.db[i].superTbls[j].timeStampStep = timestampStep->valueint;
            } else if (!timestampStep) {
                g_Dbs.db[i].superTbls[j].timeStampStep = DEFAULT_TIMESTAMP_STEP;
            } else {
                printf("ERROR: failed to read json, timestamp_step not found\n");
                goto PARSE_OVER;
            }

            cJSON *sampleFormat = cJSON_GetObjectItem(stbInfo, "sample_format");
            if (sampleFormat && sampleFormat->type
                    == cJSON_String && sampleFormat->valuestring != NULL) {
                tstrncpy(g_Dbs.db[i].superTbls[j].sampleFormat,
                        sampleFormat->valuestring, TSDB_DB_NAME_LEN);
            } else if (!sampleFormat) {
                tstrncpy(g_Dbs.db[i].superTbls[j].sampleFormat, "csv", TSDB_DB_NAME_LEN);
            } else {
                printf("ERROR: failed to read json, sample_format not found\n");
                goto PARSE_OVER;
            }

            cJSON *sampleFile = cJSON_GetObjectItem(stbInfo, "sample_file");
            if (sampleFile && sampleFile->type == cJSON_String
                    && sampleFile->valuestring != NULL) {
                tstrncpy(g_Dbs.db[i].superTbls[j].sampleFile,
                        sampleFile->valuestring, MAX_FILE_NAME_LEN);
            } else if (!sampleFile) {
                memset(g_Dbs.db[i].superTbls[j].sampleFile, 0, MAX_FILE_NAME_LEN);
            } else {
                printf("ERROR: failed to read json, sample_file not found\n");
                goto PARSE_OVER;
            }

            cJSON *tagsFile = cJSON_GetObjectItem(stbInfo, "tags_file");
            if ((tagsFile && tagsFile->type == cJSON_String)
                    && (tagsFile->valuestring != NULL)) {
                tstrncpy(g_Dbs.db[i].superTbls[j].tagsFile,
                        tagsFile->valuestring, MAX_FILE_NAME_LEN);
                if (0 == g_Dbs.db[i].superTbls[j].tagsFile[0]) {
                    g_Dbs.db[i].superTbls[j].tagSource = 0;
                } else {
                    g_Dbs.db[i].superTbls[j].tagSource = 1;
                }
            } else if (!tagsFile) {
                memset(g_Dbs.db[i].superTbls[j].tagsFile, 0, MAX_FILE_NAME_LEN);
                g_Dbs.db[i].superTbls[j].tagSource = 0;
            } else {
                printf("ERROR: failed to read json, tags_file not found\n");
                goto PARSE_OVER;
            }

            cJSON* stbMaxSqlLen = cJSON_GetObjectItem(stbInfo, "max_sql_len");
            if (stbMaxSqlLen && stbMaxSqlLen->type == cJSON_Number) {
                int32_t len = stbMaxSqlLen->valueint;
                if (len > TSDB_MAX_ALLOWED_SQL_LEN) {
                    len = TSDB_MAX_ALLOWED_SQL_LEN;
                } else if (len < 5) {
                    len = 5;
                }
                g_Dbs.db[i].superTbls[j].maxSqlLen = len;
            } else if (!maxSqlLen) {
                g_Dbs.db[i].superTbls[j].maxSqlLen = g_args.max_sql_len;
            } else {
                errorPrint("%s() LN%d, failed to read json, stbMaxSqlLen input mistake\n",
                        __func__, __LINE__);
                goto PARSE_OVER;
            }
            /*
               cJSON *multiThreadWriteOneTbl =
               cJSON_GetObjectItem(stbInfo, "multi_thread_write_one_tbl"); // no , yes
               if (multiThreadWriteOneTbl
               && multiThreadWriteOneTbl->type == cJSON_String
               && multiThreadWriteOneTbl->valuestring != NULL) {
               if (0 == strncasecmp(multiThreadWriteOneTbl->valuestring, "yes", 3)) {
               g_Dbs.db[i].superTbls[j].multiThreadWriteOneTbl = 1;
               } else {
               g_Dbs.db[i].superTbls[j].multiThreadWriteOneTbl = 0;
               }
               } else if (!multiThreadWriteOneTbl) {
               g_Dbs.db[i].superTbls[j].multiThreadWriteOneTbl = 0;
               } else {
               printf("ERROR: failed to read json, multiThreadWriteOneTbl not found\n");
               goto PARSE_OVER;
               }
               */
            cJSON* insertRows = cJSON_GetObjectItem(stbInfo, "insert_rows");
            if (insertRows && insertRows->type == cJSON_Number) {
                if (insertRows->valueint < 0) {
                    errorPrint("%s() LN%d, failed to read json, insert_rows input mistake\n",
                            __func__, __LINE__);
                    goto PARSE_OVER;
                }
                g_Dbs.db[i].superTbls[j].insertRows = insertRows->valueint;
            } else if (!insertRows) {
                g_Dbs.db[i].superTbls[j].insertRows = 0x7FFFFFFFFFFFFFFF;
            } else {
                errorPrint("%s() LN%d, failed to read json, insert_rows input mistake\n",
                        __func__, __LINE__);
                goto PARSE_OVER;
            }

            cJSON* stbInterlaceRows = cJSON_GetObjectItem(stbInfo, "interlace_rows");
            if (stbInterlaceRows && stbInterlaceRows->type == cJSON_Number) {
                if (stbInterlaceRows->valueint < 0) {
                    errorPrint("%s() LN%d, failed to read json, interlace rows input mistake\n",
                            __func__, __LINE__);
                    goto PARSE_OVER;
                }
                g_Dbs.db[i].superTbls[j].interlaceRows = stbInterlaceRows->valueint;

                if (g_Dbs.db[i].superTbls[j].interlaceRows > g_Dbs.db[i].superTbls[j].insertRows) {
                    printf("NOTICE: db[%d].superTbl[%d]'s interlace rows value %u > insert_rows %"PRId64"\n\n",
                            i, j, g_Dbs.db[i].superTbls[j].interlaceRows,
                            g_Dbs.db[i].superTbls[j].insertRows);
                    printf("        interlace rows value will be set to insert_rows %"PRId64"\n\n",
                            g_Dbs.db[i].superTbls[j].insertRows);
                    prompt();
                    g_Dbs.db[i].superTbls[j].interlaceRows = g_Dbs.db[i].superTbls[j].insertRows;
                }
            } else if (!stbInterlaceRows) {
                g_Dbs.db[i].superTbls[j].interlaceRows = 0; // 0 means progressive mode, > 0 mean interlace mode. max value is less or equ num_of_records_per_req
            } else {
                errorPrint(
                        "%s() LN%d, failed to read json, interlace rows input mistake\n",
                        __func__, __LINE__);
                goto PARSE_OVER;
            }

            cJSON* disorderRatio = cJSON_GetObjectItem(stbInfo, "disorder_ratio");
            if (disorderRatio && disorderRatio->type == cJSON_Number) {
                if (disorderRatio->valueint > 50)
                    disorderRatio->valueint = 50;

                if (disorderRatio->valueint < 0)
                    disorderRatio->valueint = 0;

                g_Dbs.db[i].superTbls[j].disorderRatio = disorderRatio->valueint;
            } else if (!disorderRatio) {
                g_Dbs.db[i].superTbls[j].disorderRatio = 0;
            } else {
                printf("ERROR: failed to read json, disorderRatio not found\n");
                goto PARSE_OVER;
            }

            cJSON* disorderRange = cJSON_GetObjectItem(stbInfo, "disorder_range");
            if (disorderRange && disorderRange->type == cJSON_Number) {
                g_Dbs.db[i].superTbls[j].disorderRange = disorderRange->valueint;
            } else if (!disorderRange) {
                g_Dbs.db[i].superTbls[j].disorderRange = 1000;
            } else {
                printf("ERROR: failed to read json, disorderRange not found\n");
                goto PARSE_OVER;
            }

            cJSON* insertInterval = cJSON_GetObjectItem(stbInfo, "insert_interval");
            if (insertInterval && insertInterval->type == cJSON_Number) {
                g_Dbs.db[i].superTbls[j].insertInterval = insertInterval->valueint;
                if (insertInterval->valueint < 0) {
                    errorPrint("%s() LN%d, failed to read json, insert_interval input mistake\n",
                            __func__, __LINE__);
                    goto PARSE_OVER;
                }
            } else if (!insertInterval) {
                verbosePrint("%s() LN%d: stable insert interval be overrided by global %"PRIu64".\n",
                        __func__, __LINE__, g_args.insert_interval);
                g_Dbs.db[i].superTbls[j].insertInterval = g_args.insert_interval;
            } else {
                errorPrint("%s() LN%d, failed to read json, insert_interval input mistake\n",
                        __func__, __LINE__);
                goto PARSE_OVER;
            }

            int retVal = getColumnAndTagTypeFromInsertJsonFile(
                    stbInfo, &g_Dbs.db[i].superTbls[j]);
            if (false == retVal) {
                goto PARSE_OVER;
            }
        }
    }

    ret = true;

PARSE_OVER:
    return ret;
}

static bool getMetaFromQueryJsonFile(cJSON* root) {
  bool  ret = false;

  cJSON* cfgdir = cJSON_GetObjectItem(root, "cfgdir");
  if (cfgdir && cfgdir->type == cJSON_String && cfgdir->valuestring != NULL) {
    tstrncpy(g_queryInfo.cfgDir, cfgdir->valuestring, MAX_FILE_NAME_LEN);
  }

  cJSON* host = cJSON_GetObjectItem(root, "host");
  if (host && host->type == cJSON_String && host->valuestring != NULL) {
    tstrncpy(g_queryInfo.host, host->valuestring, MAX_HOSTNAME_SIZE);
  } else if (!host) {
    tstrncpy(g_queryInfo.host, "127.0.0.1", MAX_HOSTNAME_SIZE);
  } else {
    printf("ERROR: failed to read json, host not found\n");
    goto PARSE_OVER;
  }

  cJSON* port = cJSON_GetObjectItem(root, "port");
  if (port && port->type == cJSON_Number) {
    g_queryInfo.port = port->valueint;
  } else if (!port) {
    g_queryInfo.port = 6030;
  }

  cJSON* user = cJSON_GetObjectItem(root, "user");
  if (user && user->type == cJSON_String && user->valuestring != NULL) {
    tstrncpy(g_queryInfo.user, user->valuestring, MAX_USERNAME_SIZE);
  } else if (!user) {
    tstrncpy(g_queryInfo.user, "root", MAX_USERNAME_SIZE); ;
  }

  cJSON* password = cJSON_GetObjectItem(root, "password");
  if (password && password->type == cJSON_String && password->valuestring != NULL) {
    tstrncpy(g_queryInfo.password, password->valuestring, MAX_PASSWORD_SIZE);
  } else if (!password) {
    tstrncpy(g_queryInfo.password, "taosdata", MAX_PASSWORD_SIZE);;
  }

  cJSON *answerPrompt = cJSON_GetObjectItem(root, "confirm_parameter_prompt"); // yes, no,
  if (answerPrompt && answerPrompt->type == cJSON_String
          && answerPrompt->valuestring != NULL) {
    if (0 == strncasecmp(answerPrompt->valuestring, "yes", 3)) {
      g_args.answer_yes = false;
    } else if (0 == strncasecmp(answerPrompt->valuestring, "no", 2)) {
      g_args.answer_yes = true;
    } else {
      g_args.answer_yes = false;
    }
  } else if (!answerPrompt) {
    g_args.answer_yes = false;
  } else {
    printf("ERROR: failed to read json, confirm_parameter_prompt not found\n");
    goto PARSE_OVER;
  }

  cJSON* gQueryTimes = cJSON_GetObjectItem(root, "query_times");
  if (gQueryTimes && gQueryTimes->type == cJSON_Number) {
    if (gQueryTimes->valueint <= 0) {
      errorPrint("%s() LN%d, failed to read json, query_times input mistake\n",
        __func__, __LINE__);
      goto PARSE_OVER;
    }
    g_args.query_times = gQueryTimes->valueint;
  } else if (!gQueryTimes) {
    g_args.query_times = 1;
  } else {
    errorPrint("%s() LN%d, failed to read json, query_times input mistake\n",
        __func__, __LINE__);
    goto PARSE_OVER;
  }

  cJSON* dbs = cJSON_GetObjectItem(root, "databases");
  if (dbs && dbs->type == cJSON_String && dbs->valuestring != NULL) {
    tstrncpy(g_queryInfo.dbName, dbs->valuestring, TSDB_DB_NAME_LEN);
  } else if (!dbs) {
    printf("ERROR: failed to read json, databases not found\n");
    goto PARSE_OVER;
  }

  cJSON* queryMode = cJSON_GetObjectItem(root, "query_mode");
  if (queryMode && queryMode->type == cJSON_String && queryMode->valuestring != NULL) {
    tstrncpy(g_queryInfo.queryMode, queryMode->valuestring, MAX_TB_NAME_SIZE);
  } else if (!queryMode) {
    tstrncpy(g_queryInfo.queryMode, "taosc", MAX_TB_NAME_SIZE);
  } else {
    printf("ERROR: failed to read json, query_mode not found\n");
    goto PARSE_OVER;
  }

  // specified_table_query
  cJSON *specifiedQuery = cJSON_GetObjectItem(root, "specified_table_query");
  if (!specifiedQuery) {
    g_queryInfo.specifiedQueryInfo.concurrent = 1;
    g_queryInfo.specifiedQueryInfo.sqlCount = 0;
  } else if (specifiedQuery->type != cJSON_Object) {
    printf("ERROR: failed to read json, super_table_query not found\n");
    goto PARSE_OVER;
  } else {
    cJSON* queryInterval = cJSON_GetObjectItem(specifiedQuery, "query_interval");
    if (queryInterval && queryInterval->type == cJSON_Number) {
      g_queryInfo.specifiedQueryInfo.queryInterval = queryInterval->valueint;
    } else if (!queryInterval) {
      g_queryInfo.specifiedQueryInfo.queryInterval = 0;
    }

    cJSON* specifiedQueryTimes = cJSON_GetObjectItem(specifiedQuery,
        "query_times");
    if (specifiedQueryTimes && specifiedQueryTimes->type == cJSON_Number) {
      if (specifiedQueryTimes->valueint <= 0) {
        errorPrint(
                "%s() LN%d, failed to read json, query_times: %"PRId64", need be a valid (>0) number\n",
          __func__, __LINE__, specifiedQueryTimes->valueint);
        goto PARSE_OVER;

      }
      g_queryInfo.specifiedQueryInfo.queryTimes = specifiedQueryTimes->valueint;
    } else if (!specifiedQueryTimes) {
      g_queryInfo.specifiedQueryInfo.queryTimes = g_args.query_times;
    } else {
      errorPrint("%s() LN%d, failed to read json, query_times input mistake\n",
          __func__, __LINE__);
      goto PARSE_OVER;
    }

    cJSON* concurrent = cJSON_GetObjectItem(specifiedQuery, "concurrent");
    if (concurrent && concurrent->type == cJSON_Number) {
      if (concurrent->valueint <= 0) {
        errorPrint(
                "%s() LN%d, query sqlCount %d or concurrent %d is not correct.\n",
              __func__, __LINE__,
              g_queryInfo.specifiedQueryInfo.sqlCount,
              g_queryInfo.specifiedQueryInfo.concurrent);
        goto PARSE_OVER;
      }
      g_queryInfo.specifiedQueryInfo.concurrent = concurrent->valueint;
    } else if (!concurrent) {
      g_queryInfo.specifiedQueryInfo.concurrent = 1;
    }

    cJSON* specifiedAsyncMode = cJSON_GetObjectItem(specifiedQuery, "mode");
    if (specifiedAsyncMode && specifiedAsyncMode->type == cJSON_String
        && specifiedAsyncMode->valuestring != NULL) {
      if (0 == strcmp("sync", specifiedAsyncMode->valuestring)) {
        g_queryInfo.specifiedQueryInfo.asyncMode = SYNC_MODE;
      } else if (0 == strcmp("async", specifiedAsyncMode->valuestring)) {
        g_queryInfo.specifiedQueryInfo.asyncMode = ASYNC_MODE;
      } else {
        errorPrint("%s() LN%d, failed to read json, async mode input error\n",
            __func__, __LINE__);
        goto PARSE_OVER;
      }
    } else {
      g_queryInfo.specifiedQueryInfo.asyncMode = SYNC_MODE;
    }

    cJSON* interval = cJSON_GetObjectItem(specifiedQuery, "interval");
    if (interval && interval->type == cJSON_Number) {
      g_queryInfo.specifiedQueryInfo.subscribeInterval = interval->valueint;
    } else if (!interval) {
      //printf("failed to read json, subscribe interval no found\n");
      //goto PARSE_OVER;
      g_queryInfo.specifiedQueryInfo.subscribeInterval = 10000;
    }

    cJSON* restart = cJSON_GetObjectItem(specifiedQuery, "restart");
    if (restart && restart->type == cJSON_String && restart->valuestring != NULL) {
      if (0 == strcmp("yes", restart->valuestring)) {
        g_queryInfo.specifiedQueryInfo.subscribeRestart = true;
      } else if (0 == strcmp("no", restart->valuestring)) {
        g_queryInfo.specifiedQueryInfo.subscribeRestart = false;
      } else {
        printf("ERROR: failed to read json, subscribe restart error\n");
        goto PARSE_OVER;
      }
    } else {
      g_queryInfo.specifiedQueryInfo.subscribeRestart = true;
    }

    cJSON* keepProgress = cJSON_GetObjectItem(specifiedQuery, "keepProgress");
    if (keepProgress
            && keepProgress->type == cJSON_String
            && keepProgress->valuestring != NULL) {
      if (0 == strcmp("yes", keepProgress->valuestring)) {
        g_queryInfo.specifiedQueryInfo.subscribeKeepProgress = 1;
      } else if (0 == strcmp("no", keepProgress->valuestring)) {
        g_queryInfo.specifiedQueryInfo.subscribeKeepProgress = 0;
      } else {
        printf("ERROR: failed to read json, subscribe keepProgress error\n");
        goto PARSE_OVER;
      }
    } else {
      g_queryInfo.specifiedQueryInfo.subscribeKeepProgress = 0;
    }

    // sqls
    cJSON* specifiedSqls = cJSON_GetObjectItem(specifiedQuery, "sqls");
    if (!specifiedSqls) {
      g_queryInfo.specifiedQueryInfo.sqlCount = 0;
    } else if (specifiedSqls->type != cJSON_Array) {
      errorPrint("%s() LN%d, failed to read json, super sqls not found\n",
          __func__, __LINE__);
      goto PARSE_OVER;
    } else {
      int superSqlSize = cJSON_GetArraySize(specifiedSqls);
      if (superSqlSize * g_queryInfo.specifiedQueryInfo.concurrent
              > MAX_QUERY_SQL_COUNT) {
        errorPrint("%s() LN%d, failed to read json, query sql(%d) * concurrent(%d) overflow, max is %d\n",
           __func__, __LINE__,
           superSqlSize,
           g_queryInfo.specifiedQueryInfo.concurrent,
           MAX_QUERY_SQL_COUNT);
        goto PARSE_OVER;
      }

      g_queryInfo.specifiedQueryInfo.sqlCount = superSqlSize;
      for (int j = 0; j < superSqlSize; ++j) {
        cJSON* sql = cJSON_GetArrayItem(specifiedSqls, j);
        if (sql == NULL) continue;

        cJSON *sqlStr = cJSON_GetObjectItem(sql, "sql");
        if (!sqlStr || sqlStr->type != cJSON_String || sqlStr->valuestring == NULL) {
          printf("ERROR: failed to read json, sql not found\n");
          goto PARSE_OVER;
        }
        tstrncpy(g_queryInfo.specifiedQueryInfo.sql[j],
                sqlStr->valuestring, MAX_QUERY_SQL_LENGTH);

        // default value is -1, which mean infinite loop
        g_queryInfo.specifiedQueryInfo.endAfterConsume[j] = -1;
        cJSON* endAfterConsume =
            cJSON_GetObjectItem(specifiedQuery, "endAfterConsume");
        if (endAfterConsume
                && endAfterConsume->type == cJSON_Number) {
            g_queryInfo.specifiedQueryInfo.endAfterConsume[j]
                = endAfterConsume->valueint;
        }
        if (g_queryInfo.specifiedQueryInfo.endAfterConsume[j] < -1)
            g_queryInfo.specifiedQueryInfo.endAfterConsume[j] = -1;

        g_queryInfo.specifiedQueryInfo.resubAfterConsume[j] = -1;
        cJSON* resubAfterConsume =
            cJSON_GetObjectItem(specifiedQuery, "resubAfterConsume");
        if ((resubAfterConsume)
                && (resubAfterConsume->type == cJSON_Number)
                && (resubAfterConsume->valueint >= 0)) {
            g_queryInfo.specifiedQueryInfo.resubAfterConsume[j]
                = resubAfterConsume->valueint;
        }

        if (g_queryInfo.specifiedQueryInfo.resubAfterConsume[j] < -1)
            g_queryInfo.specifiedQueryInfo.resubAfterConsume[j] = -1;

        cJSON *result = cJSON_GetObjectItem(sql, "result");
        if ((NULL != result) && (result->type == cJSON_String)
                && (result->valuestring != NULL)) {
          tstrncpy(g_queryInfo.specifiedQueryInfo.result[j],
                  result->valuestring, MAX_FILE_NAME_LEN);
        } else if (NULL == result) {
          memset(g_queryInfo.specifiedQueryInfo.result[j],
                  0, MAX_FILE_NAME_LEN);
        } else {
          printf("ERROR: failed to read json, super query result file not found\n");
          goto PARSE_OVER;
        }
      }
    }
  }

  // super_table_query
  cJSON *superQuery = cJSON_GetObjectItem(root, "super_table_query");
  if (!superQuery) {
    g_queryInfo.superQueryInfo.threadCnt = 1;
    g_queryInfo.superQueryInfo.sqlCount = 0;
  } else if (superQuery->type != cJSON_Object) {
    printf("ERROR: failed to read json, sub_table_query not found\n");
    ret = true;
    goto PARSE_OVER;
  } else {
    cJSON* subrate = cJSON_GetObjectItem(superQuery, "query_interval");
    if (subrate && subrate->type == cJSON_Number) {
      g_queryInfo.superQueryInfo.queryInterval = subrate->valueint;
    } else if (!subrate) {
      g_queryInfo.superQueryInfo.queryInterval = 0;
    }

    cJSON* superQueryTimes = cJSON_GetObjectItem(superQuery, "query_times");
    if (superQueryTimes && superQueryTimes->type == cJSON_Number) {
      if (superQueryTimes->valueint <= 0) {
        errorPrint("%s() LN%d, failed to read json, query_times: %"PRId64", need be a valid (>0) number\n",
          __func__, __LINE__, superQueryTimes->valueint);
        goto PARSE_OVER;
      }
      g_queryInfo.superQueryInfo.queryTimes = superQueryTimes->valueint;
    } else if (!superQueryTimes) {
      g_queryInfo.superQueryInfo.queryTimes = g_args.query_times;
    } else {
      errorPrint("%s() LN%d, failed to read json, query_times input mistake\n",
          __func__, __LINE__);
      goto PARSE_OVER;
    }

    cJSON* threads = cJSON_GetObjectItem(superQuery, "threads");
    if (threads && threads->type == cJSON_Number) {
      if (threads->valueint <= 0) {
        errorPrint("%s() LN%d, failed to read json, threads input mistake\n",
          __func__, __LINE__);
        goto PARSE_OVER;

      }
      g_queryInfo.superQueryInfo.threadCnt = threads->valueint;
    } else if (!threads) {
      g_queryInfo.superQueryInfo.threadCnt = 1;
    }

    //cJSON* subTblCnt = cJSON_GetObjectItem(superQuery, "childtable_count");
    //if (subTblCnt && subTblCnt->type == cJSON_Number) {
    //  g_queryInfo.superQueryInfo.childTblCount = subTblCnt->valueint;
    //} else if (!subTblCnt) {
    //  g_queryInfo.superQueryInfo.childTblCount = 0;
    //}

    cJSON* stblname = cJSON_GetObjectItem(superQuery, "stblname");
    if (stblname && stblname->type == cJSON_String
        && stblname->valuestring != NULL) {
      tstrncpy(g_queryInfo.superQueryInfo.sTblName, stblname->valuestring,
          TSDB_TABLE_NAME_LEN);
    } else {
      errorPrint("%s() LN%d, failed to read json, super table name input error\n",
          __func__, __LINE__);
      goto PARSE_OVER;
    }

    cJSON* superAsyncMode = cJSON_GetObjectItem(superQuery, "mode");
    if (superAsyncMode && superAsyncMode->type == cJSON_String
        && superAsyncMode->valuestring != NULL) {
      if (0 == strcmp("sync", superAsyncMode->valuestring)) {
        g_queryInfo.superQueryInfo.asyncMode = SYNC_MODE;
      } else if (0 == strcmp("async", superAsyncMode->valuestring)) {
        g_queryInfo.superQueryInfo.asyncMode = ASYNC_MODE;
      } else {
        errorPrint("%s() LN%d, failed to read json, async mode input error\n",
            __func__, __LINE__);
        goto PARSE_OVER;
      }
    } else {
      g_queryInfo.superQueryInfo.asyncMode = SYNC_MODE;
    }

    cJSON* superInterval = cJSON_GetObjectItem(superQuery, "interval");
    if (superInterval && superInterval->type == cJSON_Number) {
      if (superInterval->valueint < 0) {
        errorPrint("%s() LN%d, failed to read json, interval input mistake\n",
            __func__, __LINE__);
        goto PARSE_OVER;
      }
      g_queryInfo.superQueryInfo.subscribeInterval = superInterval->valueint;
    } else if (!superInterval) {
      //printf("failed to read json, subscribe interval no found\n");
      //goto PARSE_OVER;
      g_queryInfo.superQueryInfo.subscribeInterval = 10000;
    }

    cJSON* subrestart = cJSON_GetObjectItem(superQuery, "restart");
    if (subrestart && subrestart->type == cJSON_String
        && subrestart->valuestring != NULL) {
      if (0 == strcmp("yes", subrestart->valuestring)) {
        g_queryInfo.superQueryInfo.subscribeRestart = true;
      } else if (0 == strcmp("no", subrestart->valuestring)) {
        g_queryInfo.superQueryInfo.subscribeRestart = false;
      } else {
        printf("ERROR: failed to read json, subscribe restart error\n");
        goto PARSE_OVER;
      }
    } else {
      g_queryInfo.superQueryInfo.subscribeRestart = true;
    }

    cJSON* superkeepProgress = cJSON_GetObjectItem(superQuery, "keepProgress");
    if (superkeepProgress &&
            superkeepProgress->type == cJSON_String
            && superkeepProgress->valuestring != NULL) {
      if (0 == strcmp("yes", superkeepProgress->valuestring)) {
        g_queryInfo.superQueryInfo.subscribeKeepProgress = 1;
      } else if (0 == strcmp("no", superkeepProgress->valuestring)) {
        g_queryInfo.superQueryInfo.subscribeKeepProgress = 0;
      } else {
        printf("ERROR: failed to read json, subscribe super table keepProgress error\n");
        goto PARSE_OVER;
      }
    } else {
      g_queryInfo.superQueryInfo.subscribeKeepProgress = 0;
    }

    // default value is -1, which mean do not resub
    g_queryInfo.superQueryInfo.endAfterConsume = -1;
    cJSON* superEndAfterConsume =
            cJSON_GetObjectItem(superQuery, "endAfterConsume");
    if (superEndAfterConsume
            && superEndAfterConsume->type == cJSON_Number) {
        g_queryInfo.superQueryInfo.endAfterConsume =
            superEndAfterConsume->valueint;
    }
    if (g_queryInfo.superQueryInfo.endAfterConsume < -1)
        g_queryInfo.superQueryInfo.endAfterConsume = -1;

    // default value is -1, which mean do not resub
    g_queryInfo.superQueryInfo.resubAfterConsume = -1;
    cJSON* superResubAfterConsume =
            cJSON_GetObjectItem(superQuery, "resubAfterConsume");
    if ((superResubAfterConsume)
            && (superResubAfterConsume->type == cJSON_Number)
            && (superResubAfterConsume->valueint >= 0)) {
        g_queryInfo.superQueryInfo.resubAfterConsume =
            superResubAfterConsume->valueint;
    }
    if (g_queryInfo.superQueryInfo.resubAfterConsume < -1)
        g_queryInfo.superQueryInfo.resubAfterConsume = -1;

    // supert table sqls
    cJSON* superSqls = cJSON_GetObjectItem(superQuery, "sqls");
    if (!superSqls) {
      g_queryInfo.superQueryInfo.sqlCount = 0;
    } else if (superSqls->type != cJSON_Array) {
      errorPrint("%s() LN%d: failed to read json, super sqls not found\n",
          __func__, __LINE__);
      goto PARSE_OVER;
    } else {
      int superSqlSize = cJSON_GetArraySize(superSqls);
      if (superSqlSize > MAX_QUERY_SQL_COUNT) {
        errorPrint("%s() LN%d, failed to read json, query sql size overflow, max is %d\n",
           __func__, __LINE__, MAX_QUERY_SQL_COUNT);
        goto PARSE_OVER;
      }

      g_queryInfo.superQueryInfo.sqlCount = superSqlSize;
      for (int j = 0; j < superSqlSize; ++j) {
        cJSON* sql = cJSON_GetArrayItem(superSqls, j);
        if (sql == NULL) continue;

        cJSON *sqlStr = cJSON_GetObjectItem(sql, "sql");
        if (!sqlStr || sqlStr->type != cJSON_String
            || sqlStr->valuestring == NULL) {
          errorPrint("%s() LN%d, failed to read json, sql not found\n",
              __func__, __LINE__);
          goto PARSE_OVER;
        }
        tstrncpy(g_queryInfo.superQueryInfo.sql[j], sqlStr->valuestring,
            MAX_QUERY_SQL_LENGTH);

        cJSON *result = cJSON_GetObjectItem(sql, "result");
        if (result != NULL && result->type == cJSON_String
            && result->valuestring != NULL){
          tstrncpy(g_queryInfo.superQueryInfo.result[j],
              result->valuestring, MAX_FILE_NAME_LEN);
        } else if (NULL == result) {
          memset(g_queryInfo.superQueryInfo.result[j], 0, MAX_FILE_NAME_LEN);
        }  else {
          errorPrint("%s() LN%d, failed to read json, sub query result file not found\n",
              __func__, __LINE__);
          goto PARSE_OVER;
        }
      }
    }
  }

  ret = true;

PARSE_OVER:
  return ret;
}

static bool getInfoFromJsonFile(char* file) {
    debugPrint("%s %d %s\n", __func__, __LINE__, file);

  FILE *fp = fopen(file, "r");
  if (!fp) {
    printf("failed to read %s, reason:%s\n", file, strerror(errno));
    return false;
  }

  bool  ret = false;
  int   maxLen = 6400000;
  char *content = calloc(1, maxLen + 1);
  int   len = fread(content, 1, maxLen, fp);
  if (len <= 0) {
    free(content);
    fclose(fp);
    printf("failed to read %s, content is null", file);
    return false;
  }

  content[len] = 0;
  cJSON* root = cJSON_Parse(content);
  if (root == NULL) {
    printf("ERROR: failed to cjson parse %s, invalid json format\n", file);
    goto PARSE_OVER;
  }

  cJSON* filetype = cJSON_GetObjectItem(root, "filetype");
  if (filetype && filetype->type == cJSON_String && filetype->valuestring != NULL) {
    if (0 == strcasecmp("insert", filetype->valuestring)) {
      g_args.test_mode = INSERT_TEST;
    } else if (0 == strcasecmp("query", filetype->valuestring)) {
      g_args.test_mode = QUERY_TEST;
    } else if (0 == strcasecmp("subscribe", filetype->valuestring)) {
      g_args.test_mode = SUBSCRIBE_TEST;
    } else {
      printf("ERROR: failed to read json, filetype not support\n");
      goto PARSE_OVER;
    }
  } else if (!filetype) {
    g_args.test_mode = INSERT_TEST;
  } else {
    printf("ERROR: failed to read json, filetype not found\n");
    goto PARSE_OVER;
  }

  if (INSERT_TEST == g_args.test_mode) {
    ret = getMetaFromInsertJsonFile(root);
  } else if ((QUERY_TEST == g_args.test_mode)
          || (SUBSCRIBE_TEST == g_args.test_mode)) {
    ret = getMetaFromQueryJsonFile(root);
  } else {
    errorPrint("%s() LN%d, input json file type error! please input correct file type: insert or query or subscribe\n",
            __func__, __LINE__);
    goto PARSE_OVER;
  }

PARSE_OVER:
  free(content);
  cJSON_Delete(root);
  fclose(fp);
  return ret;
}

static int prepareSampleData() {
  for (int i = 0; i < g_Dbs.dbCount; i++) {
    for (int j = 0; j < g_Dbs.db[i].superTblCount; j++) {
      if (g_Dbs.db[i].superTbls[j].tagsFile[0] != 0) {
        if (readTagFromCsvFileToMem(&g_Dbs.db[i].superTbls[j]) != 0) {
          return -1;
        }
      }
    }
  }

  return 0;
}

static void postFreeResource() {
  tmfclose(g_fpOfInsertResult);
  for (int i = 0; i < g_Dbs.dbCount; i++) {
    for (uint64_t j = 0; j < g_Dbs.db[i].superTblCount; j++) {
      if (0 != g_Dbs.db[i].superTbls[j].colsOfCreateChildTable) {
        free(g_Dbs.db[i].superTbls[j].colsOfCreateChildTable);
        g_Dbs.db[i].superTbls[j].colsOfCreateChildTable = NULL;
      }
      if (0 != g_Dbs.db[i].superTbls[j].sampleDataBuf) {
        free(g_Dbs.db[i].superTbls[j].sampleDataBuf);
        g_Dbs.db[i].superTbls[j].sampleDataBuf = NULL;
      }
      if (0 != g_Dbs.db[i].superTbls[j].tagDataBuf) {
        free(g_Dbs.db[i].superTbls[j].tagDataBuf);
        g_Dbs.db[i].superTbls[j].tagDataBuf = NULL;
      }
      if (0 != g_Dbs.db[i].superTbls[j].childTblName) {
        free(g_Dbs.db[i].superTbls[j].childTblName);
        g_Dbs.db[i].superTbls[j].childTblName = NULL;
      }
    }
  }
}

static int getRowDataFromSample(
        char* dataBuf, int64_t maxLen, int64_t timestamp,
      SSuperTable* superTblInfo, int64_t* sampleUsePos)
{
    if ((*sampleUsePos) == MAX_SAMPLES_ONCE_FROM_FILE) {
        /*    int ret = readSampleFromCsvFileToMem(superTblInfo);
              if (0 != ret) {
              tmfree(superTblInfo->sampleDataBuf);
              superTblInfo->sampleDataBuf = NULL;
              return -1;
              }
              */
        *sampleUsePos = 0;
    }

    int    dataLen = 0;

    dataLen += snprintf(dataBuf + dataLen, maxLen - dataLen,
            "(%" PRId64 ", ", timestamp);
    dataLen += snprintf(dataBuf + dataLen, maxLen - dataLen,
            "%s",
            superTblInfo->sampleDataBuf
            + superTblInfo->lenOfOneRow * (*sampleUsePos));
    dataLen += snprintf(dataBuf + dataLen, maxLen - dataLen, ")");

    (*sampleUsePos)++;

    return dataLen;
}

static int64_t generateStbRowData(
        SSuperTable* stbInfo,
        char* recBuf, int64_t timestamp)
{
    int64_t   dataLen = 0;
    char  *pstr = recBuf;
    int64_t maxLen = MAX_DATA_SIZE;

    dataLen += snprintf(pstr + dataLen, maxLen - dataLen,
            "(%" PRId64 ",", timestamp);

    for (int i = 0; i < stbInfo->columnCount; i++) {
        if ((0 == strncasecmp(stbInfo->columns[i].dataType,
                        "BINARY", strlen("BINARY")))
                || (0 == strncasecmp(stbInfo->columns[i].dataType,
                        "NCHAR", strlen("NCHAR")))) {
            if (stbInfo->columns[i].dataLen > TSDB_MAX_BINARY_LEN) {
                errorPrint( "binary or nchar length overflow, max size:%u\n",
                        (uint32_t)TSDB_MAX_BINARY_LEN);
                return -1;
            }

            char* buf = (char*)calloc(stbInfo->columns[i].dataLen+1, 1);
            if (NULL == buf) {
                errorPrint( "calloc failed! size:%d\n", stbInfo->columns[i].dataLen);
                return -1;
            }
            rand_string(buf, stbInfo->columns[i].dataLen);
            dataLen += snprintf(pstr + dataLen, maxLen - dataLen, "\'%s\',", buf);
            tmfree(buf);
        } else if (0 == strncasecmp(stbInfo->columns[i].dataType,
                    "INT", strlen("INT"))) {
            if ((g_args.demo_mode) && (i == 1)) {
                dataLen += snprintf(pstr + dataLen, maxLen - dataLen,
                        "%d,", demo_voltage_int());
            } else {
                dataLen += snprintf(pstr + dataLen, maxLen - dataLen,
                        "%d,", rand_int());
            }
        } else if (0 == strncasecmp(stbInfo->columns[i].dataType,
                    "BIGINT", strlen("BIGINT"))) {
            dataLen += snprintf(pstr + dataLen, maxLen - dataLen,
                    "%"PRId64",", rand_bigint());
        }  else if (0 == strncasecmp(stbInfo->columns[i].dataType,
                    "FLOAT", strlen("FLOAT"))) {
            if (g_args.demo_mode) {
                if (i == 0) {
                    dataLen += snprintf(pstr + dataLen, maxLen - dataLen,
                            "%f,", demo_current_float());
                } else {
                    dataLen += snprintf(pstr + dataLen, maxLen - dataLen,
                            "%f,", demo_phase_float());
                }
            } else {
                dataLen += snprintf(pstr + dataLen, maxLen - dataLen,
                        "%f,", rand_float());
            }
        }  else if (0 == strncasecmp(stbInfo->columns[i].dataType,
                    "DOUBLE", strlen("DOUBLE"))) {
            dataLen += snprintf(pstr + dataLen, maxLen - dataLen,
                    "%f,", rand_double());
        }  else if (0 == strncasecmp(stbInfo->columns[i].dataType,
                    "SMALLINT", strlen("SMALLINT"))) {
            dataLen += snprintf(pstr + dataLen, maxLen - dataLen,
                    "%d,", rand_smallint());
        }  else if (0 == strncasecmp(stbInfo->columns[i].dataType,
                    "TINYINT", strlen("TINYINT"))) {
            dataLen += snprintf(pstr + dataLen, maxLen - dataLen,
                    "%d,", rand_tinyint());
        }  else if (0 == strncasecmp(stbInfo->columns[i].dataType,
                    "BOOL", strlen("BOOL"))) {
            dataLen += snprintf(pstr + dataLen, maxLen - dataLen,
                    "%d,", rand_bool());
        }  else if (0 == strncasecmp(stbInfo->columns[i].dataType,
                    "TIMESTAMP", strlen("TIMESTAMP"))) {
            dataLen += snprintf(pstr + dataLen, maxLen - dataLen,
                    "%"PRId64",", rand_bigint());
        }  else {
            errorPrint( "Not support data type: %s\n", stbInfo->columns[i].dataType);
            return -1;
        }
    }

    dataLen -= 1;
    dataLen += snprintf(pstr + dataLen, maxLen - dataLen, ")");

    verbosePrint("%s() LN%d, dataLen:%"PRId64"\n", __func__, __LINE__, dataLen);
    verbosePrint("%s() LN%d, recBuf:\n\t%s\n", __func__, __LINE__, recBuf);

    return strlen(recBuf);
}

static int64_t generateData(char *recBuf, char **data_type,
        int64_t timestamp, int lenOfBinary) {
    memset(recBuf, 0, MAX_DATA_SIZE);
    char *pstr = recBuf;
    pstr += sprintf(pstr, "(%" PRId64, timestamp);

    int columnCount = g_args.num_of_CPR;

    for (int i = 0; i < columnCount; i++) {
        if (strcasecmp(data_type[i % columnCount], "TINYINT") == 0) {
            pstr += sprintf(pstr, ",%d", rand_tinyint() );
        } else if (strcasecmp(data_type[i % columnCount], "SMALLINT") == 0) {
            pstr += sprintf(pstr, ",%d", rand_smallint());
        } else if (strcasecmp(data_type[i % columnCount], "INT") == 0) {
            pstr += sprintf(pstr, ",%d", rand_int());
        } else if (strcasecmp(data_type[i % columnCount], "BIGINT") == 0) {
            pstr += sprintf(pstr, ",%" PRId64, rand_bigint());
        } else if (strcasecmp(data_type[i % columnCount], "TIMESTAMP") == 0) {
            pstr += sprintf(pstr, ",%" PRId64, rand_bigint());
        } else if (strcasecmp(data_type[i % columnCount], "FLOAT") == 0) {
            pstr += sprintf(pstr, ",%10.4f", rand_float());
        } else if (strcasecmp(data_type[i % columnCount], "DOUBLE") == 0) {
            double t = rand_double();
            pstr += sprintf(pstr, ",%20.8f", t);
        } else if (strcasecmp(data_type[i % columnCount], "BOOL") == 0) {
            bool b = rand_bool() & 1;
            pstr += sprintf(pstr, ",%s", b ? "true" : "false");
        } else if (strcasecmp(data_type[i % columnCount], "BINARY") == 0) {
            char *s = malloc(lenOfBinary + 1);
            if (s == NULL) {
                errorPrint("%s() LN%d, memory allocation %d bytes failed\n",
                        __func__, __LINE__, lenOfBinary + 1);
                exit(-1);
            }
            rand_string(s, lenOfBinary);
            pstr += sprintf(pstr, ",\"%s\"", s);
            free(s);
        } else if (strcasecmp(data_type[i % columnCount], "NCHAR") == 0) {
            char *s = malloc(lenOfBinary + 1);
            if (s == NULL) {
                errorPrint("%s() LN%d, memory allocation %d bytes failed\n",
                        __func__, __LINE__, lenOfBinary + 1);
                exit(-1);
            }
            rand_string(s, lenOfBinary);
            pstr += sprintf(pstr, ",\"%s\"", s);
            free(s);
        }

        if (strlen(recBuf) > MAX_DATA_SIZE) {
            perror("column length too long, abort");
            exit(-1);
        }
    }

    pstr += sprintf(pstr, ")");

    verbosePrint("%s() LN%d, recBuf:\n\t%s\n", __func__, __LINE__, recBuf);

    return (int32_t)strlen(recBuf);
}

static int prepareSampleDataForSTable(SSuperTable *superTblInfo) {
  char* sampleDataBuf = NULL;

  sampleDataBuf = calloc(
            superTblInfo->lenOfOneRow * MAX_SAMPLES_ONCE_FROM_FILE, 1);
  if (sampleDataBuf == NULL) {
      errorPrint("%s() LN%d, Failed to calloc %"PRIu64" Bytes, reason:%s\n",
              __func__, __LINE__,
              superTblInfo->lenOfOneRow * MAX_SAMPLES_ONCE_FROM_FILE,
              strerror(errno));
      return -1;
  }

  superTblInfo->sampleDataBuf = sampleDataBuf;
  int ret = readSampleFromCsvFileToMem(superTblInfo);

  if (0 != ret) {
      errorPrint("%s() LN%d, read sample from csv file failed.\n",
          __func__, __LINE__);
      tmfree(sampleDataBuf);
      superTblInfo->sampleDataBuf = NULL;
      return -1;
  }

  return 0;
}

static int32_t execInsert(threadInfo *pThreadInfo, uint32_t k)
{
    int32_t affectedRows;
    SSuperTable* superTblInfo = pThreadInfo->superTblInfo;

    verbosePrint("[%d] %s() LN%d %s\n", pThreadInfo->threadID,
            __func__, __LINE__, pThreadInfo->buffer);

    uint16_t iface;
    if (superTblInfo)
        iface = superTblInfo->iface;
    else {
        if (g_args.iface == INTERFACE_BUT)
            iface = TAOSC_IFACE;
        else
            iface = g_args.iface;
    }

    debugPrint("[%d] %s() LN%d %s\n", pThreadInfo->threadID,
            __func__, __LINE__,
            (iface==TAOSC_IFACE)?
            "taosc":(iface==REST_IFACE)?"rest":"stmt");

    switch(iface) {
        case TAOSC_IFACE:
            affectedRows = queryDbExec(
                    pThreadInfo->taos,
                    pThreadInfo->buffer, INSERT_TYPE, false);
            break;

        case REST_IFACE:
            if (0 != postProceSql(g_Dbs.host, &g_Dbs.serv_addr, g_Dbs.port,
                        pThreadInfo->buffer, pThreadInfo)) {
                affectedRows = -1;
                printf("========restful return fail, threadID[%d]\n",
                        pThreadInfo->threadID);
            } else {
                affectedRows = k;
            }
            break;

#if STMT_IFACE_ENABLED == 1
        case STMT_IFACE:
            debugPrint("%s() LN%d, stmt=%p", __func__, __LINE__, pThreadInfo->stmt);
            if (0 != taos_stmt_execute(pThreadInfo->stmt)) {
                errorPrint("%s() LN%d, failied to execute insert statement\n",
                        __func__, __LINE__);
                exit(-1);
            }
            affectedRows = k;
            break;
#endif

        default:
            errorPrint("%s() LN%d: unknown insert mode: %d\n",
                    __func__, __LINE__, superTblInfo->iface);
            affectedRows = 0;
    }

    return affectedRows;
}

static void getTableName(char *pTblName,
        threadInfo* pThreadInfo, uint64_t tableSeq)
{
    SSuperTable* superTblInfo = pThreadInfo->superTblInfo;
    if (superTblInfo) {
        if (AUTO_CREATE_SUBTBL != superTblInfo->autoCreateTable) {
            if (superTblInfo->childTblLimit > 0) {
                snprintf(pTblName, TSDB_TABLE_NAME_LEN, "%s",
                        superTblInfo->childTblName +
                        (tableSeq - superTblInfo->childTblOffset) * TSDB_TABLE_NAME_LEN);
            } else {
                verbosePrint("[%d] %s() LN%d: from=%"PRIu64" count=%"PRId64" seq=%"PRIu64"\n",
                        pThreadInfo->threadID, __func__, __LINE__,
                        pThreadInfo->start_table_from,
                        pThreadInfo->ntables, tableSeq);
                snprintf(pTblName, TSDB_TABLE_NAME_LEN, "%s",
                        superTblInfo->childTblName + tableSeq * TSDB_TABLE_NAME_LEN);
            }
        } else {
            snprintf(pTblName, TSDB_TABLE_NAME_LEN, "%s%"PRIu64"",
                    superTblInfo->childTblPrefix, tableSeq);
        }
    } else {
        snprintf(pTblName, TSDB_TABLE_NAME_LEN, "%s%"PRIu64"",
                g_args.tb_prefix, tableSeq);
    }
}

static int32_t generateDataTailWithoutStb(
        uint32_t batch, char* buffer,
        int64_t remainderBufLen, int64_t insertRows,
        uint64_t recordFrom, int64_t startTime,
        /* int64_t *pSamplePos, */int64_t *dataLen) {

  uint64_t len = 0;
  char *pstr = buffer;

  verbosePrint("%s() LN%d batch=%d\n", __func__, __LINE__, batch);

  int32_t k = 0;
  for (k = 0; k < batch;) {
    char data[MAX_DATA_SIZE];
    memset(data, 0, MAX_DATA_SIZE);

    int64_t retLen = 0;

    char **data_type = g_args.datatype;
    int lenOfBinary = g_args.len_of_binary;

    if (g_args.disorderRatio) {
        retLen = generateData(data, data_type,
                startTime + getTSRandTail(
                    (int64_t) DEFAULT_TIMESTAMP_STEP, k,
                    g_args.disorderRatio,
                    g_args.disorderRange),
                lenOfBinary);
    } else {
        retLen = generateData(data, data_type,
                startTime + (int64_t) (DEFAULT_TIMESTAMP_STEP* k),
                lenOfBinary);
    }

    if (len > remainderBufLen)
        break;

    pstr += sprintf(pstr, "%s", data);
    k++;
    len += retLen;
    remainderBufLen -= retLen;

    verbosePrint("%s() LN%d len=%"PRIu64" k=%d \nbuffer=%s\n",
            __func__, __LINE__, len, k, buffer);

    recordFrom ++;

    if (recordFrom >= insertRows) {
      break;
    }
  }

  *dataLen = len;
  return k;
}

static int64_t getTSRandTail(int64_t timeStampStep, int32_t seq,
        int disorderRatio, int disorderRange)
{
    int64_t randTail = timeStampStep * seq;
    if (disorderRatio > 0) {
        int rand_num = taosRandom() % 100;
        if(rand_num < disorderRatio) {
            randTail = (randTail +
                    (taosRandom() % disorderRange + 1)) * (-1);
            debugPrint("rand data generated, back %"PRId64"\n", randTail);
        }
    }

    return randTail;
}

static int32_t generateStbDataTail(
        SSuperTable* superTblInfo,
        uint32_t batch, char* buffer,
        int64_t remainderBufLen, int64_t insertRows,
        uint64_t recordFrom, int64_t startTime,
        int64_t *pSamplePos, int64_t *dataLen) {
  uint64_t len = 0;

  char *pstr = buffer;

  bool tsRand;
  if (0 == strncasecmp(superTblInfo->dataSource, "rand", strlen("rand"))) {
     tsRand = true;
  } else {
     tsRand = false;
  }
  verbosePrint("%s() LN%d batch=%u buflen=%"PRId64"\n",
          __func__, __LINE__, batch, remainderBufLen);

  int32_t k;
  for (k = 0; k < batch;) {
    char data[MAX_DATA_SIZE];
    memset(data, 0, MAX_DATA_SIZE);

    int64_t lenOfRow = 0;

    if (tsRand) {
        lenOfRow = generateStbRowData(superTblInfo, data,
                startTime + getTSRandTail(
                    superTblInfo->timeStampStep, k,
                    superTblInfo->disorderRatio,
                    superTblInfo->disorderRange)
                );
    } else {
        lenOfRow = getRowDataFromSample(
                  data,
                  (remainderBufLen < MAX_DATA_SIZE)?remainderBufLen:MAX_DATA_SIZE,
                  startTime + superTblInfo->timeStampStep * k,
                  superTblInfo,
                  pSamplePos);
    }

    if ((lenOfRow + 1) > remainderBufLen) {
        break;
    }

    pstr += snprintf(pstr , lenOfRow + 1, "%s", data);
    k++;
    len += lenOfRow;
    remainderBufLen -= lenOfRow;

    verbosePrint("%s() LN%d len=%"PRIu64" k=%u \nbuffer=%s\n",
            __func__, __LINE__, len, k, buffer);

    recordFrom ++;

    if (recordFrom >= insertRows) {
      break;
    }
  }

  *dataLen = len;
  return k;
}


static int generateSQLHeadWithoutStb(char *tableName,
        char *dbName,
        char *buffer, int remainderBufLen)
{
  int len;

  char headBuf[HEAD_BUFF_LEN];

  len = snprintf(
          headBuf,
          HEAD_BUFF_LEN,
          "%s.%s values",
          dbName,
          tableName);

  if (len > remainderBufLen)
    return -1;

  tstrncpy(buffer, headBuf, len + 1);

  return len;
}

static int generateStbSQLHead(
        SSuperTable* superTblInfo,
        char *tableName, int32_t tableSeq,
        char *dbName,
        char *buffer, int remainderBufLen)
{
  int len;

  char headBuf[HEAD_BUFF_LEN];

  if (AUTO_CREATE_SUBTBL == superTblInfo->autoCreateTable) {
      char* tagsValBuf = NULL;
      if (0 == superTblInfo->tagSource) {
            tagsValBuf = generateTagVaulesForStb(superTblInfo, tableSeq);
      } else {
            tagsValBuf = getTagValueFromTagSample(
                    superTblInfo,
                    tableSeq % superTblInfo->tagSampleCount);
      }
      if (NULL == tagsValBuf) {
        errorPrint("%s() LN%d, tag buf failed to allocate  memory\n",
            __func__, __LINE__);
        return -1;
      }

      len = snprintf(
          headBuf,
                  HEAD_BUFF_LEN,
                  "%s.%s using %s.%s tags %s values",
                  dbName,
                  tableName,
                  dbName,
                  superTblInfo->sTblName,
                  tagsValBuf);
      tmfree(tagsValBuf);
    } else if (TBL_ALREADY_EXISTS == superTblInfo->childTblExists) {
      len = snprintf(
          headBuf,
                  HEAD_BUFF_LEN,
                  "%s.%s values",
                  dbName,
                  tableName);
    } else {
      len = snprintf(
          headBuf,
                  HEAD_BUFF_LEN,
                  "%s.%s values",
                  dbName,
                  tableName);
  }

  if (len > remainderBufLen)
    return -1;

  tstrncpy(buffer, headBuf, len + 1);

  return len;
}

static int32_t generateStbInterlaceData(
        SSuperTable *superTblInfo,
        char *tableName, uint32_t batchPerTbl,
        uint64_t i,
        uint32_t batchPerTblTimes,
        uint64_t tableSeq,
        threadInfo *pThreadInfo, char *buffer,
        int64_t insertRows,
        int64_t startTime,
        uint64_t *pRemainderBufLen)
{
  assert(buffer);
  char *pstr = buffer;

  int headLen = generateStbSQLHead(
          superTblInfo,
          tableName, tableSeq, pThreadInfo->db_name,
          pstr, *pRemainderBufLen);

  if (headLen <= 0) {
    return 0;
  }
  // generate data buffer
  verbosePrint("[%d] %s() LN%d i=%"PRIu64" buffer:\n%s\n",
            pThreadInfo->threadID, __func__, __LINE__, i, buffer);

  pstr += headLen;
  *pRemainderBufLen -= headLen;

  int64_t dataLen = 0;

  verbosePrint("[%d] %s() LN%d i=%"PRIu64" batchPerTblTimes=%u batchPerTbl = %u\n",
            pThreadInfo->threadID, __func__, __LINE__,
            i, batchPerTblTimes, batchPerTbl);

  if (0 == strncasecmp(superTblInfo->startTimestamp, "now", 3)) {
      startTime = taosGetTimestamp(pThreadInfo->time_precision);
  }

  int32_t k = generateStbDataTail(
            superTblInfo,
            batchPerTbl, pstr, *pRemainderBufLen, insertRows, 0,
            startTime,
            &(pThreadInfo->samplePos), &dataLen);

  if (k == batchPerTbl) {
    pstr += dataLen;
    *pRemainderBufLen -= dataLen;
  } else {
    debugPrint("%s() LN%d, generated data tail: %u, not equal batch per table: %u\n",
            __func__, __LINE__, k, batchPerTbl);
    pstr -= headLen;
    pstr[0] = '\0';
    k = 0;
  }

  return k;
}

static int64_t generateInterlaceDataWithoutStb(
        char *tableName, uint32_t batch,
        uint64_t tableSeq,
        char *dbName, char *buffer,
        int64_t insertRows,
        int64_t startTime,
        uint64_t *pRemainderBufLen)
{
  assert(buffer);
  char *pstr = buffer;

  int headLen = generateSQLHeadWithoutStb(
          tableName, dbName,
            pstr, *pRemainderBufLen);

  if (headLen <= 0) {
    return 0;
  }

  pstr += headLen;
  *pRemainderBufLen -= headLen;

  int64_t dataLen = 0;

  int32_t k = generateDataTailWithoutStb(
            batch, pstr, *pRemainderBufLen, insertRows, 0,
            startTime,
            &dataLen);

  if (k == batch) {
    pstr += dataLen;
    *pRemainderBufLen -= dataLen;
  } else {
    debugPrint("%s() LN%d, generated data tail: %d, not equal batch per table: %u\n",
            __func__, __LINE__, k, batch);
    pstr -= headLen;
    pstr[0] = '\0';
    k = 0;
  }

  return k;
}

#if STMT_IFACE_ENABLED == 1
static int32_t prepareStmtBindArrayByType(TAOS_BIND *bind,
        char *dataType, int32_t dataLen, char **ptr, char *value)
{
    if (0 == strncasecmp(dataType,
                "BINARY", strlen("BINARY"))) {
        if (dataLen > TSDB_MAX_BINARY_LEN) {
            errorPrint( "binary length overflow, max size:%u\n",
                    (uint32_t)TSDB_MAX_BINARY_LEN);
            return -1;
        }
        char *bind_binary = (char *)*ptr;

        bind->buffer_type = TSDB_DATA_TYPE_BINARY;
        if (value) {
            strncpy(bind_binary, value, strlen(value));
            bind->buffer_length = strlen(bind_binary);
        } else {
            rand_string(bind_binary, dataLen);
            bind->buffer_length = dataLen;
        }

        bind->length = &bind->buffer_length;
        bind->buffer = bind_binary;
        bind->is_null = NULL;

        *ptr += bind->buffer_length;
    } else if (0 == strncasecmp(dataType,
                "NCHAR", strlen("NCHAR"))) {
        if (dataLen > TSDB_MAX_BINARY_LEN) {
            errorPrint( "nchar length overflow, max size:%u\n",
                    (uint32_t)TSDB_MAX_BINARY_LEN);
            return -1;
        }
        char *bind_nchar = (char *)*ptr;

        bind->buffer_type = TSDB_DATA_TYPE_NCHAR;
        if (value) {
            strncpy(bind_nchar, value, strlen(value));
        } else {
            rand_string(bind_nchar, dataLen);
        }

        bind->buffer_length = strlen(bind_nchar);
        bind->buffer = bind_nchar;
        bind->length = &bind->buffer_length;
        bind->is_null = NULL;

        *ptr += bind->buffer_length;
    } else if (0 == strncasecmp(dataType,
                "INT", strlen("INT"))) {
        int32_t *bind_int = (int32_t *)*ptr;

        if (value) {
            *bind_int = atoi(value);
        } else {
            *bind_int = rand_int();
        }
        bind->buffer_type = TSDB_DATA_TYPE_INT;
        bind->buffer_length = sizeof(int32_t);
        bind->buffer = bind_int;
        bind->length = &bind->buffer_length;
        bind->is_null = NULL;

        *ptr += bind->buffer_length;
    } else if (0 == strncasecmp(dataType,
                "BIGINT", strlen("BIGINT"))) {
        int64_t *bind_bigint = (int64_t *)*ptr;

        if (value) {
            *bind_bigint = atoll(value);
        } else {
            *bind_bigint = rand_bigint();
        }
        bind->buffer_type = TSDB_DATA_TYPE_BIGINT;
        bind->buffer_length = sizeof(int64_t);
        bind->buffer = bind_bigint;
        bind->length = &bind->buffer_length;
        bind->is_null = NULL;

        *ptr += bind->buffer_length;
    }  else if (0 == strncasecmp(dataType,
                "FLOAT", strlen("FLOAT"))) {
        float   *bind_float = (float *) *ptr;

        if (value) {
            *bind_float = (float)atof(value);
        } else {
            *bind_float = rand_float();
        }
        bind->buffer_type = TSDB_DATA_TYPE_FLOAT;
        bind->buffer_length = sizeof(float);
        bind->buffer = bind_float;
        bind->length = &bind->buffer_length;
        bind->is_null = NULL;

        *ptr += bind->buffer_length;
    }  else if (0 == strncasecmp(dataType,
                "DOUBLE", strlen("DOUBLE"))) {
        double  *bind_double = (double *)*ptr;

        if (value) {
            *bind_double = atof(value);
        } else {
            *bind_double = rand_double();
        }
        bind->buffer_type = TSDB_DATA_TYPE_DOUBLE;
        bind->buffer_length = sizeof(double);
        bind->buffer = bind_double;
        bind->length = &bind->buffer_length;
        bind->is_null = NULL;

        *ptr += bind->buffer_length;
    }  else if (0 == strncasecmp(dataType,
                "SMALLINT", strlen("SMALLINT"))) {
        int16_t *bind_smallint = (int16_t *)*ptr;

        if (value) {
            *bind_smallint = (int16_t)atoi(value);
        } else {
            *bind_smallint = rand_smallint();
        }
        bind->buffer_type = TSDB_DATA_TYPE_SMALLINT;
        bind->buffer_length = sizeof(int16_t);
        bind->buffer = bind_smallint;
        bind->length = &bind->buffer_length;
        bind->is_null = NULL;

        *ptr += bind->buffer_length;
    }  else if (0 == strncasecmp(dataType,
                "TINYINT", strlen("TINYINT"))) {
        int8_t  *bind_tinyint = (int8_t *)*ptr;

        if (value) {
            *bind_tinyint = (int8_t)atoi(value);
        } else {
            *bind_tinyint = rand_tinyint();
        }
        bind->buffer_type = TSDB_DATA_TYPE_TINYINT;
        bind->buffer_length = sizeof(int8_t);
        bind->buffer = bind_tinyint;
        bind->length = &bind->buffer_length;
        bind->is_null = NULL;
        *ptr += bind->buffer_length;
    }  else if (0 == strncasecmp(dataType,
                "BOOL", strlen("BOOL"))) {
        int8_t  *bind_bool = (int8_t *)*ptr;

        *bind_bool = rand_bool();
        bind->buffer_type = TSDB_DATA_TYPE_BOOL;
        bind->buffer_length = sizeof(int8_t);
        bind->buffer = bind_bool;
        bind->length = &bind->buffer_length;
        bind->is_null = NULL;

        *ptr += bind->buffer_length;
    }  else if (0 == strncasecmp(dataType,
                "TIMESTAMP", strlen("TIMESTAMP"))) {
        int64_t *bind_ts2 = (int64_t *) *ptr;

        if (value) {
            *bind_ts2 = atoll(value);
        } else {
            *bind_ts2 = rand_bigint();
        }
        bind->buffer_type = TSDB_DATA_TYPE_TIMESTAMP;
        bind->buffer_length = sizeof(int64_t);
        bind->buffer = bind_ts2;
        bind->length = &bind->buffer_length;
        bind->is_null = NULL;

        *ptr += bind->buffer_length;
    }  else {
        errorPrint( "No support data type: %s\n",
                dataType);
        return -1;
    }

    return 0;
}

static int32_t prepareStmtWithoutStb(
        TAOS_STMT *stmt,
        char *tableName,
        uint32_t batch,
        int64_t insertRows,
        int64_t recordFrom,
        int64_t startTime)
{
    int ret = taos_stmt_set_tbname(stmt, tableName);
    if (ret != 0) {
        errorPrint("failed to execute taos_stmt_set_tbname(%s). return 0x%x. reason: %s\n",
                tableName, ret, taos_errstr(NULL));
        return ret;
    }

    char **data_type = g_args.datatype;

    char *bindArray = malloc(sizeof(TAOS_BIND) * (g_args.num_of_CPR + 1));
    if (bindArray == NULL) {
        errorPrint("Failed to allocate %d bind params\n",
                (g_args.num_of_CPR + 1));
        return -1;
    }

    int32_t k = 0;
    for (k = 0; k < batch;) {
        /* columnCount + 1 (ts) */
        char data[MAX_DATA_SIZE];
        memset(data, 0, MAX_DATA_SIZE);

        char *ptr = data;
        TAOS_BIND *bind = (TAOS_BIND *)(bindArray + 0);

        int64_t *bind_ts;

        bind_ts = (int64_t *)ptr;
        bind->buffer_type = TSDB_DATA_TYPE_TIMESTAMP;

        if (g_args.disorderRatio) {
            *bind_ts = startTime + getTSRandTail(
                    (int64_t)DEFAULT_TIMESTAMP_STEP, k,
                    g_args.disorderRatio,
                    g_args.disorderRange);
        } else {
            *bind_ts = startTime + (int64_t)(DEFAULT_TIMESTAMP_STEP * k);
        }
        bind->buffer_length = sizeof(int64_t);
        bind->buffer = bind_ts;
        bind->length = &bind->buffer_length;
        bind->is_null = NULL;

        ptr += bind->buffer_length;

        for (int i = 0; i < g_args.num_of_CPR; i ++) {
            bind = (TAOS_BIND *)((char *)bindArray
                    + (sizeof(TAOS_BIND) * (i + 1)));
            if ( -1 == prepareStmtBindArrayByType(
                        bind,
                        data_type[i],
                        g_args.len_of_binary,
                        &ptr, NULL)) {
                return -1;
            }
        }
        taos_stmt_bind_param(stmt, (TAOS_BIND *)bindArray);
        // if msg > 3MB, break
        taos_stmt_add_batch(stmt);

        k++;
        recordFrom ++;
        if (recordFrom >= insertRows) {
            break;
        }
    }

    free(bindArray);
    return k;
}

static int32_t prepareStbStmt(
        SSuperTable *stbInfo,
        TAOS_STMT *stmt,
        char *tableName, uint32_t batch,
        uint64_t insertRows,
        uint64_t recordFrom,
        int64_t startTime,
        int64_t *pSamplePos)
{
    int ret = taos_stmt_set_tbname(stmt, tableName);
    if (ret != 0) {
        errorPrint("failed to execute taos_stmt_set_tbname(%s). return 0x%x. reason: %s\n",
                tableName, ret, taos_errstr(NULL));
        return ret;
    }

    char *bindArray = malloc(sizeof(TAOS_BIND) * (stbInfo->columnCount + 1));
    if (bindArray == NULL) {
        errorPrint("%s() LN%d, Failed to allocate %d bind params\n",
                __func__, __LINE__, (stbInfo->columnCount + 1));
        return -1;
    }

    bool sourceRand;
    if (0 == strncasecmp(stbInfo->dataSource, "rand", strlen("rand"))) {
        sourceRand = true;
    } else {
        sourceRand = false;     // from sample data file
    }

    char *bindBuffer = malloc(g_args.len_of_binary);
    if (bindBuffer == NULL) {
        errorPrint("%s() LN%d, Failed to allocate %d bind buffer\n",
                __func__, __LINE__, g_args.len_of_binary);
        free(bindArray);
        return -1;
    }

    uint32_t k;
    for (k = 0; k < batch;) {
        /* columnCount + 1 (ts) */
        char data[MAX_DATA_SIZE];
        memset(data, 0, MAX_DATA_SIZE);

        char *ptr = data;
        TAOS_BIND *bind = (TAOS_BIND *)(bindArray + 0);

        int64_t *bind_ts;

        bind_ts = (int64_t *)ptr;
        bind->buffer_type = TSDB_DATA_TYPE_TIMESTAMP;
        if (stbInfo->disorderRatio) {
            *bind_ts = startTime + getTSRandTail(
                    stbInfo->timeStampStep, k,
                    stbInfo->disorderRatio,
                    stbInfo->disorderRange);
        } else {
            *bind_ts = startTime + stbInfo->timeStampStep * k;
        }
        bind->buffer_length = sizeof(int64_t);
        bind->buffer = bind_ts;
        bind->length = &bind->buffer_length;
        bind->is_null = NULL;

        ptr += bind->buffer_length;

        int cursor = 0;
        for (int i = 0; i < stbInfo->columnCount; i ++) {
            bind = (TAOS_BIND *)((char *)bindArray + (sizeof(TAOS_BIND) * (i + 1)));

            if (sourceRand) {
                if ( -1 == prepareStmtBindArrayByType(
                            bind,
                            stbInfo->columns[i].dataType,
                            stbInfo->columns[i].dataLen,
                            &ptr,
                            NULL)) {
                    free(bindArray);
                    free(bindBuffer);
                    return -1;
                }
            } else {
                char *restStr = stbInfo->sampleDataBuf + cursor;
                int lengthOfRest = strlen(restStr);

                int index = 0;
                for (index = 0; index < lengthOfRest; index ++) {
                    if (restStr[index] == ',') {
                        break;
                    }
                }

                memset(bindBuffer, 0, g_args.len_of_binary);
                strncpy(bindBuffer, restStr, index);
                cursor += index + 1; // skip ',' too

                if ( -1 == prepareStmtBindArrayByType(
                            bind,
                            stbInfo->columns[i].dataType,
                            stbInfo->columns[i].dataLen,
                            &ptr,
                            bindBuffer)) {
                    free(bindArray);
                    free(bindBuffer);
                    return -1;
                }
            }
        }
        taos_stmt_bind_param(stmt, (TAOS_BIND *)bindArray);
        // if msg > 3MB, break
        taos_stmt_add_batch(stmt);

        k++;
        recordFrom ++;

        if (!sourceRand) {
            (*pSamplePos) ++;
        }

        if (recordFrom >= insertRows) {
            break;
        }
    }

    free(bindBuffer);
    free(bindArray);
    return k;
}

static int32_t prepareStbStmtInterlace(
        SSuperTable *stbInfo,
        TAOS_STMT *stmt,
        char *tableName, uint32_t batch,
        uint64_t insertRows,
        uint64_t recordFrom,
        int64_t startTime,
        int64_t *pSamplePos)
{
    return prepareStbStmt(
            stbInfo,
            stmt,
            tableName,
            g_args.num_of_RPR,
            insertRows, 0, startTime,
            pSamplePos);
}

static int32_t prepareStbStmtProgressive(
        SSuperTable *stbInfo,
        TAOS_STMT *stmt,
        char *tableName, uint32_t batch,
        uint64_t insertRows,
        uint64_t recordFrom,
        int64_t startTime,
        int64_t *pSamplePos)
{
    return prepareStbStmt(
            stbInfo,
            stmt,
            tableName,
            g_args.num_of_RPR,
            insertRows, recordFrom, startTime,
            pSamplePos);
}

#endif

static int32_t generateStbProgressiveData(
        SSuperTable *superTblInfo,
        char *tableName,
        int64_t tableSeq,
        char *dbName, char *buffer,
        int64_t insertRows,
        uint64_t recordFrom, int64_t startTime, int64_t *pSamplePos,
        int64_t *pRemainderBufLen)
{
  assert(buffer != NULL);
  char *pstr = buffer;

  memset(buffer, 0, *pRemainderBufLen);

  int64_t headLen = generateStbSQLHead(
              superTblInfo,
          tableName, tableSeq, dbName,
          buffer, *pRemainderBufLen);

  if (headLen <= 0) {
    return 0;
  }
  pstr += headLen;
  *pRemainderBufLen -= headLen;

  int64_t dataLen;

  return generateStbDataTail(superTblInfo,
          g_args.num_of_RPR, pstr, *pRemainderBufLen,
          insertRows, recordFrom,
          startTime,
          pSamplePos, &dataLen);
}

static int32_t generateProgressiveDataWithoutStb(
        char *tableName,
        /* int64_t tableSeq, */
        threadInfo *pThreadInfo, char *buffer,
        int64_t insertRows,
        uint64_t recordFrom, int64_t startTime, /*int64_t *pSamplePos, */
        int64_t *pRemainderBufLen)
{
  assert(buffer != NULL);
  char *pstr = buffer;

  memset(buffer, 0, *pRemainderBufLen);

  int64_t headLen = generateSQLHeadWithoutStb(
          tableName, pThreadInfo->db_name,
          buffer, *pRemainderBufLen);

  if (headLen <= 0) {
    return 0;
  }
  pstr += headLen;
  *pRemainderBufLen -= headLen;

  int64_t dataLen;

  return generateDataTailWithoutStb(
          g_args.num_of_RPR, pstr, *pRemainderBufLen, insertRows, recordFrom,
          startTime,
          /*pSamplePos, */&dataLen);
}

static void printStatPerThread(threadInfo *pThreadInfo)
{
    fprintf(stderr, "====thread[%d] completed total inserted rows: %"PRIu64 ", total affected rows: %"PRIu64". %.2f records/second====\n",
            pThreadInfo->threadID,
            pThreadInfo->totalInsertRows,
            pThreadInfo->totalAffectedRows,
            (pThreadInfo->totalDelay/1000.0)?
            (double)(pThreadInfo->totalAffectedRows/(pThreadInfo->totalDelay/1000.0)):
            FLT_MAX);
}

// sync write interlace data
static void* syncWriteInterlace(threadInfo *pThreadInfo) {
  debugPrint("[%d] %s() LN%d: ### interlace write\n",
         pThreadInfo->threadID, __func__, __LINE__);

  int64_t insertRows;
  uint32_t interlaceRows;
  uint64_t maxSqlLen;
  int64_t nTimeStampStep;
  uint64_t insert_interval;

  SSuperTable* superTblInfo = pThreadInfo->superTblInfo;

  if (superTblInfo) {
    insertRows = superTblInfo->insertRows;

    if ((superTblInfo->interlaceRows == 0)
        && (g_args.interlace_rows > 0)) {
      interlaceRows = g_args.interlace_rows;
    } else {
      interlaceRows = superTblInfo->interlaceRows;
    }
    maxSqlLen = superTblInfo->maxSqlLen;
    nTimeStampStep = superTblInfo->timeStampStep;
    insert_interval = superTblInfo->insertInterval;
  } else {
    insertRows = g_args.num_of_DPT;
    interlaceRows = g_args.interlace_rows;
    maxSqlLen = g_args.max_sql_len;
    nTimeStampStep = DEFAULT_TIMESTAMP_STEP;
    insert_interval = g_args.insert_interval;
  }

  debugPrint("[%d] %s() LN%d: start_table_from=%"PRIu64" ntables=%"PRId64" insertRows=%"PRIu64"\n",
          pThreadInfo->threadID, __func__, __LINE__,
          pThreadInfo->start_table_from,
          pThreadInfo->ntables, insertRows);

  if (interlaceRows > insertRows)
    interlaceRows = insertRows;

  if (interlaceRows > g_args.num_of_RPR)
    interlaceRows = g_args.num_of_RPR;

  uint32_t batchPerTbl = interlaceRows;
  uint32_t batchPerTblTimes;

  if ((interlaceRows > 0) && (pThreadInfo->ntables > 1)) {
    batchPerTblTimes =
        g_args.num_of_RPR / interlaceRows;
  } else {
    batchPerTblTimes = 1;
  }

  pThreadInfo->buffer = calloc(maxSqlLen, 1);
  if (NULL == pThreadInfo->buffer) {
    errorPrint( "%s() LN%d, Failed to alloc %"PRIu64" Bytes, reason:%s\n",
              __func__, __LINE__, maxSqlLen, strerror(errno));
    return NULL;
  }

  pThreadInfo->totalInsertRows = 0;
  pThreadInfo->totalAffectedRows = 0;

  uint64_t st = 0;
  uint64_t et = UINT64_MAX;

  uint64_t lastPrintTime = taosGetTimestampMs();
  uint64_t startTs = taosGetTimestampMs();
  uint64_t endTs;

  uint64_t tableSeq = pThreadInfo->start_table_from;
  int64_t startTime = pThreadInfo->start_time;

  uint64_t generatedRecPerTbl = 0;
  bool flagSleep = true;
  uint64_t sleepTimeTotal = 0;

  while(pThreadInfo->totalInsertRows < pThreadInfo->ntables * insertRows) {
    if ((flagSleep) && (insert_interval)) {
        st = taosGetTimestampMs();
        flagSleep = false;
    }
    // generate data
    memset(pThreadInfo->buffer, 0, maxSqlLen);
    uint64_t remainderBufLen = maxSqlLen;

    char *pstr = pThreadInfo->buffer;

    int len = snprintf(pstr,
            strlen(STR_INSERT_INTO) + 1, "%s", STR_INSERT_INTO);
    pstr += len;
    remainderBufLen -= len;

    uint32_t recOfBatch = 0;

    for (uint64_t i = 0; i < batchPerTblTimes; i ++) {
        char tableName[TSDB_TABLE_NAME_LEN];

      getTableName(tableName, pThreadInfo, tableSeq);
      if (0 == strlen(tableName)) {
        errorPrint("[%d] %s() LN%d, getTableName return null\n",
            pThreadInfo->threadID, __func__, __LINE__);
        free(pThreadInfo->buffer);
        return NULL;
      }

      uint64_t oldRemainderLen = remainderBufLen;

      int32_t generated;
      if (superTblInfo) {
          if (superTblInfo->iface == STMT_IFACE) {
#if STMT_IFACE_ENABLED == 1
              generated = prepareStbStmtInterlace(
                      superTblInfo,
                      pThreadInfo->stmt,
                      tableName,
                      batchPerTbl,
                      insertRows, i,
                      startTime,
                      &(pThreadInfo->samplePos));
#else
              generated = -1;
#endif
          } else {
              generated = generateStbInterlaceData(
                      superTblInfo,
                      tableName, batchPerTbl, i,
                      batchPerTblTimes,
                      tableSeq,
                      pThreadInfo, pstr,
                      insertRows,
                      startTime,
                      &remainderBufLen);
          }
      } else {
          if (g_args.iface == STMT_IFACE) {
              debugPrint("[%d] %s() LN%d, tableName:%s, batch:%d startTime:%"PRId64"\n",
                      pThreadInfo->threadID,
                      __func__, __LINE__,
                      tableName, batchPerTbl, startTime);
#if STMT_IFACE_ENABLED == 1
              generated = prepareStmtWithoutStb(
                      pThreadInfo->stmt, tableName,
                      batchPerTbl,
                      insertRows, i,
                      startTime);
#else
              generated = -1;
#endif
          } else {
              generated = generateInterlaceDataWithoutStb(
                      tableName, batchPerTbl,
                      tableSeq,
                      pThreadInfo->db_name, pstr,
                      insertRows,
                      startTime,
                      &remainderBufLen);
          }
      }

      debugPrint("[%d] %s() LN%d, generated records is %d\n",
                  pThreadInfo->threadID, __func__, __LINE__, generated);
      if (generated < 0) {
        errorPrint("[%d] %s() LN%d, generated records is %d\n",
                  pThreadInfo->threadID, __func__, __LINE__, generated);
        goto free_of_interlace;
      } else if (generated == 0) {
        break;
      }

      tableSeq ++;
      recOfBatch += batchPerTbl;

      pstr += (oldRemainderLen - remainderBufLen);
      pThreadInfo->totalInsertRows += batchPerTbl;

      verbosePrint("[%d] %s() LN%d batchPerTbl=%d recOfBatch=%d\n",
                pThreadInfo->threadID, __func__, __LINE__,
                batchPerTbl, recOfBatch);

      if (tableSeq == pThreadInfo->start_table_from + pThreadInfo->ntables) {
            // turn to first table
            tableSeq = pThreadInfo->start_table_from;
            generatedRecPerTbl += batchPerTbl;

            startTime = pThreadInfo->start_time
              + generatedRecPerTbl * nTimeStampStep;

            flagSleep = true;
            if (generatedRecPerTbl >= insertRows)
              break;

            int64_t remainRows = insertRows - generatedRecPerTbl;
            if ((remainRows > 0) && (batchPerTbl > remainRows))
              batchPerTbl = remainRows;

            if (pThreadInfo->ntables * batchPerTbl < g_args.num_of_RPR)
                break;
      }

      verbosePrint("[%d] %s() LN%d generatedRecPerTbl=%"PRId64" insertRows=%"PRId64"\n",
                pThreadInfo->threadID, __func__, __LINE__,
                generatedRecPerTbl, insertRows);

      if ((g_args.num_of_RPR - recOfBatch) < batchPerTbl)
        break;
    }

    verbosePrint("[%d] %s() LN%d recOfBatch=%d totalInsertRows=%"PRIu64"\n",
              pThreadInfo->threadID, __func__, __LINE__, recOfBatch,
              pThreadInfo->totalInsertRows);
    verbosePrint("[%d] %s() LN%d, buffer=%s\n",
           pThreadInfo->threadID, __func__, __LINE__, pThreadInfo->buffer);

    startTs = taosGetTimestampMs();

    if (recOfBatch == 0) {
        errorPrint("[%d] %s() LN%d Failed to insert records of batch %d\n",
                pThreadInfo->threadID, __func__, __LINE__,
                batchPerTbl);
        if (batchPerTbl > 0) {
          errorPrint("\tIf the batch is %d, the length of the SQL to insert a row must be less then %"PRId64"\n",
              batchPerTbl, maxSqlLen / batchPerTbl);
        }
        errorPrint("\tPlease check if the buffer length(%"PRId64") or batch(%d) is set with proper value!\n",
                maxSqlLen, batchPerTbl);
        goto free_of_interlace;
    }
    int64_t affectedRows = execInsert(pThreadInfo, recOfBatch);

    endTs = taosGetTimestampMs();
    uint64_t delay = endTs - startTs;
    performancePrint("%s() LN%d, insert execution time is %"PRIu64"ms\n",
            __func__, __LINE__, delay);
    verbosePrint("[%d] %s() LN%d affectedRows=%"PRId64"\n",
            pThreadInfo->threadID,
            __func__, __LINE__, affectedRows);

    if (delay > pThreadInfo->maxDelay) pThreadInfo->maxDelay = delay;
    if (delay < pThreadInfo->minDelay) pThreadInfo->minDelay = delay;
    pThreadInfo->cntDelay++;
    pThreadInfo->totalDelay += delay;

    if (recOfBatch != affectedRows) {
        errorPrint("[%d] %s() LN%d execInsert insert %d, affected rows: %"PRId64"\n%s\n",
                pThreadInfo->threadID, __func__, __LINE__,
                recOfBatch, affectedRows, pThreadInfo->buffer);
        goto free_of_interlace;
    }

    pThreadInfo->totalAffectedRows += affectedRows;

    int64_t  currentPrintTime = taosGetTimestampMs();
    if (currentPrintTime - lastPrintTime > 30*1000) {
      printf("thread[%d] has currently inserted rows: %"PRIu64 ", affected rows: %"PRIu64 "\n",
                    pThreadInfo->threadID,
                    pThreadInfo->totalInsertRows,
                    pThreadInfo->totalAffectedRows);
      lastPrintTime = currentPrintTime;
    }

    if ((insert_interval) && flagSleep) {
      et = taosGetTimestampMs();

      if (insert_interval > (et - st) ) {
        uint64_t sleepTime = insert_interval - (et -st);
        performancePrint("%s() LN%d sleep: %"PRId64" ms for insert interval\n",
                    __func__, __LINE__, sleepTime);
        taosMsleep(sleepTime); // ms
        sleepTimeTotal += insert_interval;
      }
    }
  }

free_of_interlace:
  tmfree(pThreadInfo->buffer);
  printStatPerThread(pThreadInfo);
  return NULL;
}

// sync insertion progressive data
static void* syncWriteProgressive(threadInfo *pThreadInfo) {
  debugPrint("%s() LN%d: ### progressive write\n", __func__, __LINE__);

  SSuperTable* superTblInfo = pThreadInfo->superTblInfo;
  uint64_t maxSqlLen = superTblInfo?superTblInfo->maxSqlLen:g_args.max_sql_len;
  int64_t timeStampStep =
      superTblInfo?superTblInfo->timeStampStep:DEFAULT_TIMESTAMP_STEP;
  int64_t insertRows =
        (superTblInfo)?superTblInfo->insertRows:g_args.num_of_DPT;
  verbosePrint("%s() LN%d insertRows=%"PRId64"\n",
            __func__, __LINE__, insertRows);

  pThreadInfo->buffer = calloc(maxSqlLen, 1);
  if (NULL == pThreadInfo->buffer) {
    errorPrint( "Failed to alloc %"PRIu64" Bytes, reason:%s\n",
              maxSqlLen,
              strerror(errno));
    return NULL;
  }

  uint64_t lastPrintTime = taosGetTimestampMs();
  uint64_t startTs = taosGetTimestampMs();
  uint64_t endTs;

  pThreadInfo->totalInsertRows = 0;
  pThreadInfo->totalAffectedRows = 0;

  pThreadInfo->samplePos = 0;

  for (uint64_t tableSeq = pThreadInfo->start_table_from;
          tableSeq <= pThreadInfo->end_table_to;
          tableSeq ++) {
    int64_t start_time = pThreadInfo->start_time;

    for (uint64_t i = 0; i < insertRows;) {
      char tableName[TSDB_TABLE_NAME_LEN];
      getTableName(tableName, pThreadInfo, tableSeq);
      verbosePrint("%s() LN%d: tid=%d seq=%"PRId64" tableName=%s\n",
             __func__, __LINE__,
             pThreadInfo->threadID, tableSeq, tableName);
      if (0 == strlen(tableName)) {
        errorPrint("[%d] %s() LN%d, getTableName return null\n",
            pThreadInfo->threadID, __func__, __LINE__);
        free(pThreadInfo->buffer);
        return NULL;
      }

      int64_t remainderBufLen = maxSqlLen;
      char *pstr = pThreadInfo->buffer;

      int len = snprintf(pstr,
              strlen(STR_INSERT_INTO) + 1, "%s", STR_INSERT_INTO);

      pstr += len;
      remainderBufLen -= len;

      int32_t generated;
      if (superTblInfo) {
          if (superTblInfo->iface == STMT_IFACE) {
#if STMT_IFACE_ENABLED == 1
              generated = prepareStbStmtProgressive(
                      superTblInfo,
                      pThreadInfo->stmt,
                      tableName,
                      g_args.num_of_RPR,
                      insertRows, i, start_time,
                      &(pThreadInfo->samplePos));
#else
              generated = -1;
#endif
          } else {
              generated = generateStbProgressiveData(
                      superTblInfo,
                      tableName, tableSeq, pThreadInfo->db_name, pstr,
                      insertRows, i, start_time,
                      &(pThreadInfo->samplePos),
                      &remainderBufLen);
          }
      } else {
          if (g_args.iface == STMT_IFACE) {
#if STMT_IFACE_ENABLED == 1
              generated = prepareStmtWithoutStb(
                      pThreadInfo->stmt,
                      tableName,
                      g_args.num_of_RPR,
                      insertRows, i,
                      start_time);
#else
              generated = -1;
#endif
          } else {
              generated = generateProgressiveDataWithoutStb(
                      tableName,
                      /*  tableSeq, */
                      pThreadInfo, pstr, insertRows,
                      i, start_time,
                      /* &(pThreadInfo->samplePos), */
                      &remainderBufLen);
          }
      }
      if (generated > 0)
        i += generated;
      else
        goto free_of_progressive;

      start_time +=  generated * timeStampStep;
      pThreadInfo->totalInsertRows += generated;

      startTs = taosGetTimestampMs();

      int32_t affectedRows = execInsert(pThreadInfo, generated);

      endTs = taosGetTimestampMs();
      uint64_t delay = endTs - startTs;
      performancePrint("%s() LN%d, insert execution time is %"PRId64"ms\n",
              __func__, __LINE__, delay);
      verbosePrint("[%d] %s() LN%d affectedRows=%d\n",
            pThreadInfo->threadID,
            __func__, __LINE__, affectedRows);

      if (delay > pThreadInfo->maxDelay) pThreadInfo->maxDelay = delay;
      if (delay < pThreadInfo->minDelay) pThreadInfo->minDelay = delay;
      pThreadInfo->cntDelay++;
      pThreadInfo->totalDelay += delay;

      if (affectedRows < 0) {
        errorPrint("%s() LN%d, affected rows: %d\n",
                __func__, __LINE__, affectedRows);
        goto free_of_progressive;
      }

      pThreadInfo->totalAffectedRows += affectedRows;

      int64_t  currentPrintTime = taosGetTimestampMs();
      if (currentPrintTime - lastPrintTime > 30*1000) {
        printf("thread[%d] has currently inserted rows: %"PRId64 ", affected rows: %"PRId64 "\n",
                    pThreadInfo->threadID,
                    pThreadInfo->totalInsertRows,
                    pThreadInfo->totalAffectedRows);
        lastPrintTime = currentPrintTime;
      }

      if (i >= insertRows)
        break;
    }   // num_of_DPT

    if ((g_args.verbose_print) &&
      (tableSeq == pThreadInfo->ntables - 1) && (superTblInfo) &&
        (0 == strncasecmp(
                    superTblInfo->dataSource, "sample", strlen("sample")))) {
          verbosePrint("%s() LN%d samplePos=%"PRId64"\n",
                  __func__, __LINE__, pThreadInfo->samplePos);
    }
  } // tableSeq

free_of_progressive:
  tmfree(pThreadInfo->buffer);
  printStatPerThread(pThreadInfo);
  return NULL;
}

static void* syncWrite(void *sarg) {

  threadInfo *pThreadInfo = (threadInfo *)sarg;
  SSuperTable* superTblInfo = pThreadInfo->superTblInfo;

  uint32_t interlaceRows;

  if (superTblInfo) {
    if ((superTblInfo->interlaceRows == 0)
        && (g_args.interlace_rows > 0)) {
      interlaceRows = g_args.interlace_rows;
    } else {
      interlaceRows = superTblInfo->interlaceRows;
    }
  } else {
    interlaceRows = g_args.interlace_rows;
  }

  if (interlaceRows > 0) {
    // interlace mode
    return syncWriteInterlace(pThreadInfo);
  } else {
    // progressive mode
    return syncWriteProgressive(pThreadInfo);
  }
}

static void callBack(void *param, TAOS_RES *res, int code) {
  threadInfo* pThreadInfo = (threadInfo*)param;
  SSuperTable* superTblInfo = pThreadInfo->superTblInfo;

  int insert_interval =
      superTblInfo?superTblInfo->insertInterval:g_args.insert_interval;
  if (insert_interval) {
    pThreadInfo->et = taosGetTimestampMs();
    if ((pThreadInfo->et - pThreadInfo->st) < insert_interval) {
      taosMsleep(insert_interval - (pThreadInfo->et - pThreadInfo->st)); // ms
    }
  }

  char *buffer = calloc(1, pThreadInfo->superTblInfo->maxSqlLen);
  char data[MAX_DATA_SIZE];
  char *pstr = buffer;
  pstr += sprintf(pstr, "insert into %s.%s%"PRId64" values",
          pThreadInfo->db_name, pThreadInfo->tb_prefix,
          pThreadInfo->start_table_from);
//  if (pThreadInfo->counter >= pThreadInfo->superTblInfo->insertRows) {
  if (pThreadInfo->counter >= g_args.num_of_RPR) {
    pThreadInfo->start_table_from++;
    pThreadInfo->counter = 0;
  }
  if (pThreadInfo->start_table_from > pThreadInfo->end_table_to) {
    tsem_post(&pThreadInfo->lock_sem);
    free(buffer);
    taos_free_result(res);
    return;
  }

  for (int i = 0; i < g_args.num_of_RPR; i++) {
    int rand_num = taosRandom() % 100;
    if (0 != pThreadInfo->superTblInfo->disorderRatio
            && rand_num < pThreadInfo->superTblInfo->disorderRatio) {
      int64_t d = pThreadInfo->lastTs
          - (taosRandom() % pThreadInfo->superTblInfo->disorderRange + 1);
      generateStbRowData(pThreadInfo->superTblInfo, data, d);
    } else {
      generateStbRowData(pThreadInfo->superTblInfo,
              data, pThreadInfo->lastTs += 1000);
    }
    pstr += sprintf(pstr, "%s", data);
    pThreadInfo->counter++;

    if (pThreadInfo->counter >= pThreadInfo->superTblInfo->insertRows) {
      break;
    }
  }

  if (insert_interval) {
    pThreadInfo->st = taosGetTimestampMs();
  }
  taos_query_a(pThreadInfo->taos, buffer, callBack, pThreadInfo);
  free(buffer);

  taos_free_result(res);
}

static void *asyncWrite(void *sarg) {
  threadInfo *pThreadInfo = (threadInfo *)sarg;
  SSuperTable* superTblInfo = pThreadInfo->superTblInfo;

  pThreadInfo->st = 0;
  pThreadInfo->et = 0;
  pThreadInfo->lastTs = pThreadInfo->start_time;

  int insert_interval =
      superTblInfo?superTblInfo->insertInterval:g_args.insert_interval;
  if (insert_interval) {
    pThreadInfo->st = taosGetTimestampMs();
  }
  taos_query_a(pThreadInfo->taos, "show databases", callBack, pThreadInfo);

  tsem_wait(&(pThreadInfo->lock_sem));

  return NULL;
}

static int convertHostToServAddr(char *host, uint16_t port, struct sockaddr_in *serv_addr)
{
  uint16_t rest_port = port + TSDB_PORT_HTTP;
  struct hostent *server = gethostbyname(host);
  if ((server == NULL) || (server->h_addr == NULL)) {
    errorPrint("%s", "ERROR, no such host");
    return -1;
  }

  debugPrint("h_name: %s\nh_addr=%p\nh_addretype: %s\nh_length: %d\n",
            server->h_name,
            server->h_addr,
            (server->h_addrtype == AF_INET)?"ipv4":"ipv6",
            server->h_length);

  memset(serv_addr, 0, sizeof(struct sockaddr_in));
  serv_addr->sin_family = AF_INET;
  serv_addr->sin_port = htons(rest_port);
#ifdef WINDOWS
  serv_addr->sin_addr.s_addr = inet_addr(host);
#else
  memcpy(&(serv_addr->sin_addr.s_addr), server->h_addr, server->h_length);
#endif
  return 0;
}

static void startMultiThreadInsertData(int threads, char* db_name,
        char* precision, SSuperTable* superTblInfo) {

    int32_t timePrec = TSDB_TIME_PRECISION_MILLI;
    if (0 != precision[0]) {
        if (0 == strncasecmp(precision, "ms", 2)) {
            timePrec = TSDB_TIME_PRECISION_MILLI;
        } else if (0 == strncasecmp(precision, "us", 2)) {
            timePrec = TSDB_TIME_PRECISION_MICRO;
#if NANO_SECOND_ENABLED == 1
        } else if (0 == strncasecmp(precision, "ns", 2)) {
            timePrec = TSDB_TIME_PRECISION_NANO;
#endif
        } else {
            errorPrint("Not support precision: %s\n", precision);
            exit(-1);
        }
    }

    int64_t start_time;
    if (superTblInfo) {
        if (0 == strncasecmp(superTblInfo->startTimestamp, "now", 3)) {
            start_time = taosGetTimestamp(timePrec);
        } else {
            if (TSDB_CODE_SUCCESS != taosParseTime(
                        superTblInfo->startTimestamp,
                        &start_time,
                        strlen(superTblInfo->startTimestamp),
                        timePrec, 0)) {
                ERROR_EXIT("failed to parse time!\n");
            }
        }
    } else {
        start_time = 1500000000000;
    }

    int64_t start = taosGetTimestampMs();

    // read sample data from file first
    if ((superTblInfo) && (0 == strncasecmp(superTblInfo->dataSource,
                    "sample", strlen("sample")))) {
        if (0 != prepareSampleDataForSTable(superTblInfo)) {
            errorPrint("%s() LN%d, prepare sample data for stable failed!\n",
                    __func__, __LINE__);
            exit(-1);
        }
    }

    TAOS* taos0 = taos_connect(
            g_Dbs.host, g_Dbs.user,
            g_Dbs.password, db_name, g_Dbs.port);
    if (NULL == taos0) {
        errorPrint("%s() LN%d, connect to server fail , reason: %s\n",
                __func__, __LINE__, taos_errstr(NULL));
        exit(-1);
    }

    int64_t ntables = 0;
    uint64_t tableFrom;

    if (superTblInfo) {
        int64_t limit;
        uint64_t offset;

        if ((NULL != g_args.sqlFile) && (superTblInfo->childTblExists == TBL_NO_EXISTS) &&
                ((superTblInfo->childTblOffset != 0) || (superTblInfo->childTblLimit >= 0))) {
            printf("WARNING: offset and limit will not be used since the child tables not exists!\n");
        }

        if (superTblInfo->childTblExists == TBL_ALREADY_EXISTS) {
            if ((superTblInfo->childTblLimit < 0)
                    || ((superTblInfo->childTblOffset + superTblInfo->childTblLimit)
                        > (superTblInfo->childTblCount))) {
                superTblInfo->childTblLimit =
                    superTblInfo->childTblCount - superTblInfo->childTblOffset;
            }

            offset = superTblInfo->childTblOffset;
            limit = superTblInfo->childTblLimit;
        } else {
            limit = superTblInfo->childTblCount;
            offset = 0;
        }

        ntables = limit;
        tableFrom = offset;

        if ((superTblInfo->childTblExists != TBL_NO_EXISTS)
                && ((superTblInfo->childTblOffset + superTblInfo->childTblLimit )
                    > superTblInfo->childTblCount)) {
            printf("WARNING: specified offset + limit > child table count!\n");
            prompt();
        }

        if ((superTblInfo->childTblExists != TBL_NO_EXISTS)
                && (0 == superTblInfo->childTblLimit)) {
            printf("WARNING: specified limit = 0, which cannot find table name to insert or query! \n");
            prompt();
        }

        superTblInfo->childTblName = (char*)calloc(1,
                limit * TSDB_TABLE_NAME_LEN);
        if (superTblInfo->childTblName == NULL) {
            errorPrint("%s() LN%d, alloc memory failed!\n", __func__, __LINE__);
            taos_close(taos0);
            exit(-1);
        }

        int64_t childTblCount;
        getChildNameOfSuperTableWithLimitAndOffset(
                taos0,
                db_name, superTblInfo->sTblName,
                &superTblInfo->childTblName, &childTblCount,
                limit,
                offset);
    } else {
        ntables = g_args.num_of_tables;
        tableFrom = 0;
    }

    taos_close(taos0);

    int64_t a = ntables / threads;
    if (a < 1) {
        threads = ntables;
        a = 1;
    }

    int64_t b = 0;
    if (threads != 0) {
        b = ntables % threads;
    }

    if ((superTblInfo)
            && (superTblInfo->iface == REST_IFACE)) {
        if (convertHostToServAddr(
                    g_Dbs.host, g_Dbs.port, &(g_Dbs.serv_addr)) != 0) {
            exit(-1);
        }
    }

<<<<<<< HEAD
  pthread_t *pids = calloc(1, threads * sizeof(pthread_t));
  assert(pids != NULL);
=======
    pthread_t *pids = calloc(1, threads * sizeof(pthread_t));
    assert(pids != NULL);
>>>>>>> 9a2ceeed

    threadInfo *infos = calloc(1, threads * sizeof(threadInfo));
    assert(infos != NULL);

    memset(pids, 0, threads * sizeof(pthread_t));
    memset(infos, 0, threads * sizeof(threadInfo));

    for (int i = 0; i < threads; i++) {
        threadInfo *pThreadInfo = infos + i;
        pThreadInfo->threadID = i;
        tstrncpy(pThreadInfo->db_name, db_name, TSDB_DB_NAME_LEN);
        pThreadInfo->time_precision = timePrec;
        pThreadInfo->superTblInfo = superTblInfo;

        pThreadInfo->start_time = start_time;
        pThreadInfo->minDelay = UINT64_MAX;

        if ((NULL == superTblInfo) ||
                (superTblInfo->iface != REST_IFACE)) {
            //t_info->taos = taos;
            pThreadInfo->taos = taos_connect(
                    g_Dbs.host, g_Dbs.user,
                    g_Dbs.password, db_name, g_Dbs.port);
            if (NULL == pThreadInfo->taos) {
                errorPrint(
                        "%s() LN%d, connect to server fail from insert sub thread, reason: %s\n",
                        __func__, __LINE__,
                        taos_errstr(NULL));
                free(infos);
                exit(-1);
            }

#if STMT_IFACE_ENABLED == 1
            if ((g_args.iface == STMT_IFACE)
                    || ((superTblInfo) && (superTblInfo->iface == STMT_IFACE))) {

                int columnCount;
                if (superTblInfo) {
                    columnCount = superTblInfo->columnCount;
                } else {
                    columnCount = g_args.num_of_CPR;
                }

                pThreadInfo->stmt = taos_stmt_init(pThreadInfo->taos);
                if (NULL == pThreadInfo->stmt) {
                    errorPrint(
                            "%s() LN%d, failed init stmt, reason: %s\n",
                            __func__, __LINE__,
                            taos_errstr(NULL));
                    free(pids);
                    free(infos);
                    exit(-1);
                }

                char buffer[3000];
                char *pstr = buffer;

                if ((superTblInfo)
                        && (AUTO_CREATE_SUBTBL
                            == superTblInfo->autoCreateTable)) {
                    pstr += sprintf(pstr, "INSERT INTO ? USING %s TAGS(?",
                            superTblInfo->sTblName);
                    for (int tag = 0; tag < (superTblInfo->tagCount - 1); tag ++ ) {
                        pstr += sprintf(pstr, ",?");
                    }
                    pstr += sprintf(pstr, ") VALUES(?");
                } else {
                    pstr += sprintf(pstr, "INSERT INTO ? VALUES(?");
                }

                for (int col = 0; col < columnCount; col ++) {
                    pstr += sprintf(pstr, ",?");
                }
                pstr += sprintf(pstr, ")");

                debugPrint("%s() LN%d, buffer: %s", __func__, __LINE__, buffer);
                int ret = taos_stmt_prepare(pThreadInfo->stmt, buffer, 0);
                if (ret != 0){
                    errorPrint("failed to execute taos_stmt_prepare. return 0x%x. reason: %s\n",
                            ret, taos_errstr(NULL));
                    free(pids);
                    free(infos);
                    exit(-1);
                }
            }
#endif
        } else {
            pThreadInfo->taos = NULL;
        }

        /*    if ((NULL == superTblInfo)
              || (0 == superTblInfo->multiThreadWriteOneTbl)) {
              */
        pThreadInfo->start_table_from = tableFrom;
        pThreadInfo->ntables = i<b?a+1:a;
        pThreadInfo->end_table_to = i < b ? tableFrom + a : tableFrom + a - 1;
        tableFrom = pThreadInfo->end_table_to + 1;
        /*    } else {
              pThreadInfo->start_table_from = 0;
              pThreadInfo->ntables = superTblInfo->childTblCount;
              pThreadInfo->start_time = pThreadInfo->start_time + rand_int() % 10000 - rand_tinyint();
              }
              */
        tsem_init(&(pThreadInfo->lock_sem), 0, 0);
        if (ASYNC_MODE == g_Dbs.asyncMode) {
            pthread_create(pids + i, NULL, asyncWrite, pThreadInfo);
        } else {
            pthread_create(pids + i, NULL, syncWrite, pThreadInfo);
        }
    }

    for (int i = 0; i < threads; i++) {
        pthread_join(pids[i], NULL);
    }

    uint64_t totalDelay = 0;
    uint64_t maxDelay = 0;
    uint64_t minDelay = UINT64_MAX;
    uint64_t cntDelay = 1;
    double  avgDelay = 0;

    for (int i = 0; i < threads; i++) {
        threadInfo *pThreadInfo = infos + i;

        tsem_destroy(&(pThreadInfo->lock_sem));

#if STMT_IFACE_ENABLED == 1
        if (pThreadInfo->stmt) {
            taos_stmt_close(pThreadInfo->stmt);
        }
#endif
        tsem_destroy(&(pThreadInfo->lock_sem));
        taos_close(pThreadInfo->taos);

        debugPrint("%s() LN%d, [%d] totalInsert=%"PRIu64" totalAffected=%"PRIu64"\n",
                __func__, __LINE__,
                pThreadInfo->threadID, pThreadInfo->totalInsertRows,
                pThreadInfo->totalAffectedRows);
        if (superTblInfo) {
            superTblInfo->totalAffectedRows += pThreadInfo->totalAffectedRows;
            superTblInfo->totalInsertRows += pThreadInfo->totalInsertRows;
        } else {
            g_args.totalAffectedRows += pThreadInfo->totalAffectedRows;
            g_args.totalInsertRows += pThreadInfo->totalInsertRows;
        }

        totalDelay  += pThreadInfo->totalDelay;
        cntDelay   += pThreadInfo->cntDelay;
        if (pThreadInfo->maxDelay > maxDelay) maxDelay = pThreadInfo->maxDelay;
        if (pThreadInfo->minDelay < minDelay) minDelay = pThreadInfo->minDelay;
    }
    cntDelay -= 1;

    if (cntDelay == 0)    cntDelay = 1;
    avgDelay = (double)totalDelay / cntDelay;

    int64_t end = taosGetTimestampMs();
    int64_t t = end - start;

    double tInMs = t/1000.0;

    if (superTblInfo) {
        fprintf(stderr, "Spent %.2f seconds to insert rows: %"PRIu64", affected rows: %"PRIu64" with %d thread(s) into %s.%s. %.2f records/second\n\n",
                tInMs, superTblInfo->totalInsertRows,
                superTblInfo->totalAffectedRows,
                threads, db_name, superTblInfo->sTblName,
                (tInMs)?
                (double)(superTblInfo->totalInsertRows/tInMs):FLT_MAX);

        if (g_fpOfInsertResult) {
            fprintf(g_fpOfInsertResult,
                    "Spent %.2f seconds to insert rows: %"PRIu64", affected rows: %"PRIu64" with %d thread(s) into %s.%s. %.2f records/second\n\n",
                    tInMs, superTblInfo->totalInsertRows,
                    superTblInfo->totalAffectedRows,
                    threads, db_name, superTblInfo->sTblName,
                    (tInMs)?
                    (double)(superTblInfo->totalInsertRows/tInMs):FLT_MAX);
        }
    } else {
        fprintf(stderr, "Spent %.2f seconds to insert rows: %"PRIu64", affected rows: %"PRIu64" with %d thread(s) into %s %.2f records/second\n\n",
                tInMs, g_args.totalInsertRows,
                g_args.totalAffectedRows,
                threads, db_name,
                (tInMs)?
                (double)(g_args.totalInsertRows/tInMs):FLT_MAX);
        if (g_fpOfInsertResult) {
            fprintf(g_fpOfInsertResult,
                    "Spent %.2f seconds to insert rows: %"PRIu64", affected rows: %"PRIu64" with %d thread(s) into %s %.2f records/second\n\n",
                    tInMs, g_args.totalInsertRows,
                    g_args.totalAffectedRows,
                    threads, db_name,
                    (tInMs)?
                    (double)(g_args.totalInsertRows/tInMs):FLT_MAX);
        }
    }

    fprintf(stderr, "insert delay, avg: %10.2fms, max: %"PRIu64"ms, min: %"PRIu64"ms\n\n",
            avgDelay, maxDelay, minDelay);
    if (g_fpOfInsertResult) {
        fprintf(g_fpOfInsertResult, "insert delay, avg:%10.2fms, max: %"PRIu64"ms, min: %"PRIu64"ms\n\n",
                avgDelay, maxDelay, minDelay);
    }

    //taos_close(taos);

    free(pids);
    free(infos);
}

static void *readTable(void *sarg) {
#if 1
  threadInfo *pThreadInfo = (threadInfo *)sarg;
  TAOS *taos = pThreadInfo->taos;
  char command[BUFFER_SIZE] = "\0";
  uint64_t sTime = pThreadInfo->start_time;
  char *tb_prefix = pThreadInfo->tb_prefix;
  FILE *fp = fopen(pThreadInfo->filePath, "a");
  if (NULL == fp) {
    errorPrint( "fopen %s fail, reason:%s.\n", pThreadInfo->filePath, strerror(errno));
    return NULL;
  }

  int64_t num_of_DPT;
/*  if (pThreadInfo->superTblInfo) {
    num_of_DPT = pThreadInfo->superTblInfo->insertRows; //  nrecords_per_table;
  } else {
  */
      num_of_DPT = g_args.num_of_DPT;
//  }

  int64_t num_of_tables = pThreadInfo->ntables; // rinfo->end_table_to - rinfo->start_table_from + 1;
  int64_t totalData = num_of_DPT * num_of_tables;
  bool do_aggreFunc = g_Dbs.do_aggreFunc;

  int n = do_aggreFunc ? (sizeof(aggreFunc) / sizeof(aggreFunc[0])) : 2;
  if (!do_aggreFunc) {
    printf("\nThe first field is either Binary or Bool. Aggregation functions are not supported.\n");
  }
  printf("%"PRId64" records:\n", totalData);
  fprintf(fp, "| QFunctions |    QRecords    |   QSpeed(R/s)   |  QLatency(ms) |\n");

  for (int j = 0; j < n; j++) {
    double totalT = 0;
    uint64_t count = 0;
    for (int64_t i = 0; i < num_of_tables; i++) {
      sprintf(command, "select %s from %s%"PRId64" where ts>= %" PRIu64,
              aggreFunc[j], tb_prefix, i, sTime);

      double t = taosGetTimestampMs();
      TAOS_RES *pSql = taos_query(taos, command);
      int32_t code = taos_errno(pSql);

      if (code != 0) {
        errorPrint( "Failed to query:%s\n", taos_errstr(pSql));
        taos_free_result(pSql);
        taos_close(taos);
        fclose(fp);
        return NULL;
      }

      while(taos_fetch_row(pSql) != NULL) {
        count++;
      }

      t = taosGetTimestampMs() - t;
      totalT += t;

      taos_free_result(pSql);
    }

    fprintf(fp, "|%10s  |   %"PRId64"   |  %12.2f   |   %10.2f  |\n",
            aggreFunc[j][0] == '*' ? "   *   " : aggreFunc[j], totalData,
            (double)(num_of_tables * num_of_DPT) / totalT, totalT * 1000);
    printf("select %10s took %.6f second(s)\n", aggreFunc[j], totalT * 1000);
  }
  fprintf(fp, "\n");
  fclose(fp);
#endif
  return NULL;
}

static void *readMetric(void *sarg) {
#if 1
  threadInfo *pThreadInfo = (threadInfo *)sarg;
  TAOS *taos = pThreadInfo->taos;
  char command[BUFFER_SIZE] = "\0";
  FILE *fp = fopen(pThreadInfo->filePath, "a");
  if (NULL == fp) {
    printf("fopen %s fail, reason:%s.\n", pThreadInfo->filePath, strerror(errno));
    return NULL;
  }

  int64_t num_of_DPT = pThreadInfo->superTblInfo->insertRows;
  int64_t num_of_tables = pThreadInfo->ntables; // rinfo->end_table_to - rinfo->start_table_from + 1;
  int64_t totalData = num_of_DPT * num_of_tables;
  bool do_aggreFunc = g_Dbs.do_aggreFunc;

  int n = do_aggreFunc ? (sizeof(aggreFunc) / sizeof(aggreFunc[0])) : 2;
  if (!do_aggreFunc) {
    printf("\nThe first field is either Binary or Bool. Aggregation functions are not supported.\n");
  }
  printf("%"PRId64" records:\n", totalData);
  fprintf(fp, "Querying On %"PRId64" records:\n", totalData);

  for (int j = 0; j < n; j++) {
    char condition[COND_BUF_LEN] = "\0";
    char tempS[64] = "\0";

    int64_t m = 10 < num_of_tables ? 10 : num_of_tables;

    for (int64_t i = 1; i <= m; i++) {
      if (i == 1) {
        sprintf(tempS, "t1 = %"PRId64"", i);
      } else {
        sprintf(tempS, " or t1 = %"PRId64" ", i);
      }
      strncat(condition, tempS, COND_BUF_LEN - 1);

      sprintf(command, "select %s from meters where %s", aggreFunc[j], condition);

      printf("Where condition: %s\n", condition);
      fprintf(fp, "%s\n", command);

      double t = taosGetTimestampMs();

      TAOS_RES *pSql = taos_query(taos, command);
      int32_t code = taos_errno(pSql);

      if (code != 0) {
        errorPrint( "Failed to query:%s\n", taos_errstr(pSql));
        taos_free_result(pSql);
        taos_close(taos);
        fclose(fp);
        return NULL;
      }
      int count = 0;
      while(taos_fetch_row(pSql) != NULL) {
        count++;
      }
      t = taosGetTimestampMs() - t;

      fprintf(fp, "| Speed: %12.2f(per s) | Latency: %.4f(ms) |\n",
              num_of_tables * num_of_DPT / (t * 1000.0), t);
      printf("select %10s took %.6f second(s)\n\n", aggreFunc[j], t * 1000.0);

      taos_free_result(pSql);
    }
    fprintf(fp, "\n");
  }
  fclose(fp);
#endif
  return NULL;
}

static void prompt()
{
  if (!g_args.answer_yes) {
    printf("         Press enter key to continue or Ctrl-C to stop\n\n");
    (void)getchar();
  }
}

static int insertTestProcess() {

    setupForAnsiEscape();
    int ret = printfInsertMeta();
    resetAfterAnsiEscape();

    if (ret == -1)
        exit(EXIT_FAILURE);

    debugPrint("%d result file: %s\n", __LINE__, g_Dbs.resultFile);
    g_fpOfInsertResult = fopen(g_Dbs.resultFile, "a");
    if (NULL == g_fpOfInsertResult) {
        errorPrint( "Failed to open %s for save result\n", g_Dbs.resultFile);
        return -1;
    }

    if (g_fpOfInsertResult)
        printfInsertMetaToFile(g_fpOfInsertResult);

    prompt();

    init_rand_data();

    // create database and super tables
    if(createDatabasesAndStables() != 0) {
        if (g_fpOfInsertResult)
            fclose(g_fpOfInsertResult);
        return -1;
    }

    // pretreatement
    if (prepareSampleData() != 0) {
        if (g_fpOfInsertResult)
            fclose(g_fpOfInsertResult);
        return -1;
    }

    double start;
    double end;

    // create child tables
    start = taosGetTimestampMs();
    createChildTables();
    end = taosGetTimestampMs();

    if (g_totalChildTables > 0) {
        fprintf(stderr, "Spent %.4f seconds to create %"PRId64" tables with %d thread(s)\n\n",
                (end - start)/1000.0, g_totalChildTables, g_Dbs.threadCountByCreateTbl);
        if (g_fpOfInsertResult) {
            fprintf(g_fpOfInsertResult,
                    "Spent %.4f seconds to create %"PRId64" tables with %d thread(s)\n\n",
                    (end - start)/1000.0, g_totalChildTables, g_Dbs.threadCountByCreateTbl);
        }
    }

    // create sub threads for inserting data
    //start = taosGetTimestampMs();
    for (int i = 0; i < g_Dbs.dbCount; i++) {
        if (g_Dbs.use_metric) {
            if (g_Dbs.db[i].superTblCount > 0) {
                for (uint64_t j = 0; j < g_Dbs.db[i].superTblCount; j++) {

                    SSuperTable* superTblInfo = &g_Dbs.db[i].superTbls[j];

                    if (superTblInfo && (superTblInfo->insertRows > 0)) {
                        startMultiThreadInsertData(
                                g_Dbs.threadCount,
                                g_Dbs.db[i].dbName,
                                g_Dbs.db[i].dbCfg.precision,
                                superTblInfo);
                    }
                }
            }
        } else {
            startMultiThreadInsertData(
                    g_Dbs.threadCount,
                    g_Dbs.db[i].dbName,
                    g_Dbs.db[i].dbCfg.precision,
                    NULL);
        }
    }
    //end = taosGetTimestampMs();

    //int64_t    totalInsertRows = 0;
    //int64_t    totalAffectedRows = 0;
    //for (int i = 0; i < g_Dbs.dbCount; i++) {
    //  for (int j = 0; j < g_Dbs.db[i].superTblCount; j++) {
    //  totalInsertRows+= g_Dbs.db[i].superTbls[j].totalInsertRows;
    //  totalAffectedRows += g_Dbs.db[i].superTbls[j].totalAffectedRows;
    //}
    //printf("Spent %.4f seconds to insert rows: %"PRId64", affected rows: %"PRId64" with %d thread(s)\n\n", end - start, totalInsertRows, totalAffectedRows, g_Dbs.threadCount);
    postFreeResource();

    return 0;
}

static void *specifiedTableQuery(void *sarg) {
  threadInfo *pThreadInfo = (threadInfo *)sarg;

  if (pThreadInfo->taos == NULL) {
    TAOS * taos = NULL;
    taos = taos_connect(g_queryInfo.host,
          g_queryInfo.user,
          g_queryInfo.password,
          NULL,
          g_queryInfo.port);
    if (taos == NULL) {
      errorPrint("[%d] Failed to connect to TDengine, reason:%s\n",
            pThreadInfo->threadID, taos_errstr(NULL));
      return NULL;
    } else {
      pThreadInfo->taos = taos;
    }
  }

  char sqlStr[TSDB_DB_NAME_LEN + 5];
  sprintf(sqlStr, "use %s", g_queryInfo.dbName);
  if (0 != queryDbExec(pThreadInfo->taos, sqlStr, NO_INSERT_TYPE, false)) {
    taos_close(pThreadInfo->taos);
    errorPrint( "use database %s failed!\n\n",
                g_queryInfo.dbName);
    return NULL;
  }

  uint64_t st = 0;
  uint64_t et = 0;

  uint64_t queryTimes = g_queryInfo.specifiedQueryInfo.queryTimes;

  uint64_t totalQueried = 0;
  uint64_t lastPrintTime = taosGetTimestampMs();
  uint64_t startTs = taosGetTimestampMs();

  if (g_queryInfo.specifiedQueryInfo.result[pThreadInfo->querySeq][0] != '\0') {
    sprintf(pThreadInfo->filePath, "%s-%d",
                g_queryInfo.specifiedQueryInfo.result[pThreadInfo->querySeq],
                pThreadInfo->threadID);
  }

  while(queryTimes --) {
    if (g_queryInfo.specifiedQueryInfo.queryInterval && (et - st) <
            (int64_t)g_queryInfo.specifiedQueryInfo.queryInterval) {
      taosMsleep(g_queryInfo.specifiedQueryInfo.queryInterval - (et - st)); // ms
    }

    st = taosGetTimestampMs();

    selectAndGetResult(pThreadInfo,
          g_queryInfo.specifiedQueryInfo.sql[pThreadInfo->querySeq]);

    et = taosGetTimestampMs();
    printf("=thread[%"PRId64"] use %s complete one sql, Spent %10.3f s\n",
              taosGetSelfPthreadId(), g_queryInfo.queryMode, (et - st)/1000.0);

    totalQueried ++;
    g_queryInfo.specifiedQueryInfo.totalQueried ++;

    uint64_t  currentPrintTime = taosGetTimestampMs();
    uint64_t  endTs = taosGetTimestampMs();
    if (currentPrintTime - lastPrintTime > 30*1000) {
      debugPrint("%s() LN%d, endTs=%"PRIu64"ms, startTs=%"PRIu64"ms\n",
          __func__, __LINE__, endTs, startTs);
      printf("thread[%d] has currently completed queries: %"PRIu64", QPS: %10.6f\n",
                    pThreadInfo->threadID,
                    totalQueried,
                    (double)(totalQueried/((endTs-startTs)/1000.0)));
      lastPrintTime = currentPrintTime;
    }
  }
  return NULL;
}

static void replaceChildTblName(char* inSql, char* outSql, int tblIndex) {
  char sourceString[32] = "xxxx";
  char subTblName[MAX_TB_NAME_SIZE*3];
  sprintf(subTblName, "%s.%s",
          g_queryInfo.dbName,
          g_queryInfo.superQueryInfo.childTblName + tblIndex*TSDB_TABLE_NAME_LEN);

  //printf("inSql: %s\n", inSql);

  char* pos = strstr(inSql, sourceString);
  if (0 == pos) {
    return;
  }

  tstrncpy(outSql, inSql, pos - inSql + 1);
  //printf("1: %s\n", outSql);
  strncat(outSql, subTblName, MAX_QUERY_SQL_LENGTH - 1);
  //printf("2: %s\n", outSql);
  strncat(outSql, pos+strlen(sourceString), MAX_QUERY_SQL_LENGTH - 1);
  //printf("3: %s\n", outSql);
}

static void *superTableQuery(void *sarg) {
  char sqlstr[MAX_QUERY_SQL_LENGTH];
  threadInfo *pThreadInfo = (threadInfo *)sarg;

  if (pThreadInfo->taos == NULL) {
    TAOS * taos = NULL;
    taos = taos_connect(g_queryInfo.host,
          g_queryInfo.user,
          g_queryInfo.password,
          NULL,
          g_queryInfo.port);
    if (taos == NULL) {
      errorPrint("[%d] Failed to connect to TDengine, reason:%s\n",
            pThreadInfo->threadID, taos_errstr(NULL));
      return NULL;
    } else {
      pThreadInfo->taos = taos;
    }
  }

  uint64_t st = 0;
  uint64_t et = (int64_t)g_queryInfo.superQueryInfo.queryInterval;

  uint64_t queryTimes = g_queryInfo.superQueryInfo.queryTimes;
  uint64_t totalQueried = 0;
  uint64_t  startTs = taosGetTimestampMs();

  uint64_t  lastPrintTime = taosGetTimestampMs();
  while(queryTimes --) {
    if (g_queryInfo.superQueryInfo.queryInterval
            && (et - st) < (int64_t)g_queryInfo.superQueryInfo.queryInterval) {
      taosMsleep(g_queryInfo.superQueryInfo.queryInterval - (et - st)); // ms
      //printf("========sleep duration:%"PRId64 "========inserted rows:%d, table range:%d - %d\n", (1000 - (et - st)), i, pThreadInfo->start_table_from, pThreadInfo->end_table_to);
    }

    st = taosGetTimestampMs();
    for (int i = pThreadInfo->start_table_from; i <= pThreadInfo->end_table_to; i++) {
      for (int j = 0; j < g_queryInfo.superQueryInfo.sqlCount; j++) {
        memset(sqlstr,0,sizeof(sqlstr));
        replaceChildTblName(g_queryInfo.superQueryInfo.sql[j], sqlstr, i);
        if (g_queryInfo.superQueryInfo.result[j][0] != '\0') {
          sprintf(pThreadInfo->filePath, "%s-%d",
                  g_queryInfo.superQueryInfo.result[j],
                  pThreadInfo->threadID);
        }
        selectAndGetResult(pThreadInfo, sqlstr);

        totalQueried++;
        g_queryInfo.superQueryInfo.totalQueried ++;

        int64_t  currentPrintTime = taosGetTimestampMs();
        int64_t  endTs = taosGetTimestampMs();
        if (currentPrintTime - lastPrintTime > 30*1000) {
          printf("thread[%d] has currently completed queries: %"PRIu64", QPS: %10.3f\n",
                    pThreadInfo->threadID,
                    totalQueried,
                    (double)(totalQueried/((endTs-startTs)/1000.0)));
          lastPrintTime = currentPrintTime;
        }
      }
    }
    et = taosGetTimestampMs();
    printf("####thread[%"PRId64"] complete all sqls to allocate all sub-tables[%"PRIu64" - %"PRIu64"] once queries duration:%.4fs\n\n",
            taosGetSelfPthreadId(),
            pThreadInfo->start_table_from,
            pThreadInfo->end_table_to,
            (double)(et - st)/1000.0);
  }

  return NULL;
}

static int queryTestProcess() {

  setupForAnsiEscape();
  printfQueryMeta();
  resetAfterAnsiEscape();

  TAOS * taos = NULL;
  taos = taos_connect(g_queryInfo.host,
          g_queryInfo.user,
          g_queryInfo.password,
          NULL,
          g_queryInfo.port);
  if (taos == NULL) {
    errorPrint( "Failed to connect to TDengine, reason:%s\n",
            taos_errstr(NULL));
    exit(-1);
  }

  if (0 != g_queryInfo.superQueryInfo.sqlCount) {
    getAllChildNameOfSuperTable(taos,
            g_queryInfo.dbName,
            g_queryInfo.superQueryInfo.sTblName,
            &g_queryInfo.superQueryInfo.childTblName,
            &g_queryInfo.superQueryInfo.childTblCount);
  }

  prompt();

  if (g_args.debug_print || g_args.verbose_print) {
    printfQuerySystemInfo(taos);
  }

  if (0 == strncasecmp(g_queryInfo.queryMode, "rest", strlen("rest"))) {
    if (convertHostToServAddr(
        g_queryInfo.host, g_queryInfo.port, &g_queryInfo.serv_addr) != 0)
      exit(-1);
  }

  pthread_t  *pids  = NULL;
  threadInfo *infos = NULL;
  //==== create sub threads for query from specify table
  int nConcurrent = g_queryInfo.specifiedQueryInfo.concurrent;
  uint64_t nSqlCount = g_queryInfo.specifiedQueryInfo.sqlCount;

  uint64_t startTs = taosGetTimestampMs();

  if ((nSqlCount > 0) && (nConcurrent > 0)) {

    pids  = calloc(1, nConcurrent * nSqlCount * sizeof(pthread_t));
    infos = calloc(1, nConcurrent * nSqlCount * sizeof(threadInfo));

    if ((NULL == pids) || (NULL == infos)) {
      taos_close(taos);
      ERROR_EXIT("memory allocation failed for create threads\n");
    }

    for (uint64_t i = 0; i < nSqlCount; i++) {
        for (int j = 0; j < nConcurrent; j++) {
            uint64_t seq = i * nConcurrent + j;
            threadInfo *pThreadInfo = infos + seq;
            pThreadInfo->threadID = seq;
            pThreadInfo->querySeq = i;

            if (0 == strncasecmp(g_queryInfo.queryMode, "taosc", 5)) {

                char sqlStr[MAX_TB_NAME_SIZE*2];
                sprintf(sqlStr, "use %s", g_queryInfo.dbName);
                if (0 != queryDbExec(taos, sqlStr, NO_INSERT_TYPE, false)) {
                    taos_close(taos);
                    free(infos);
                    free(pids);
                    errorPrint( "use database %s failed!\n\n",
                        g_queryInfo.dbName);
                    return -1;
                }
            }

            pThreadInfo->taos = NULL;// TODO: workaround to use separate taos connection;

            pthread_create(pids + seq, NULL, specifiedTableQuery,
                pThreadInfo);
        }
    }
  } else {
    g_queryInfo.specifiedQueryInfo.concurrent = 0;
  }

  taos_close(taos);

  pthread_t  *pidsOfSub  = NULL;
  threadInfo *infosOfSub = NULL;
  //==== create sub threads for query from all sub table of the super table
  if ((g_queryInfo.superQueryInfo.sqlCount > 0)
          && (g_queryInfo.superQueryInfo.threadCnt > 0)) {
    pidsOfSub  = calloc(1, g_queryInfo.superQueryInfo.threadCnt * sizeof(pthread_t));
    infosOfSub = calloc(1, g_queryInfo.superQueryInfo.threadCnt * sizeof(threadInfo));

    if ((NULL == pidsOfSub) || (NULL == infosOfSub)) {
      free(infos);
      free(pids);

      ERROR_EXIT("memory allocation failed for create threads\n");
    }

    int64_t ntables = g_queryInfo.superQueryInfo.childTblCount;
    int threads = g_queryInfo.superQueryInfo.threadCnt;

    int64_t a = ntables / threads;
    if (a < 1) {
      threads = ntables;
      a = 1;
    }

    int64_t b = 0;
    if (threads != 0) {
      b = ntables % threads;
    }

    uint64_t tableFrom = 0;
    for (int i = 0; i < threads; i++) {
      threadInfo *pThreadInfo = infosOfSub + i;
      pThreadInfo->threadID = i;

      pThreadInfo->start_table_from = tableFrom;
      pThreadInfo->ntables = i<b?a+1:a;
      pThreadInfo->end_table_to = i < b ? tableFrom + a : tableFrom + a - 1;
      tableFrom = pThreadInfo->end_table_to + 1;
      pThreadInfo->taos = NULL; // TODO: workaround to use separate taos connection;
      pthread_create(pidsOfSub + i, NULL, superTableQuery, pThreadInfo);
    }

    g_queryInfo.superQueryInfo.threadCnt = threads;
  } else {
    g_queryInfo.superQueryInfo.threadCnt = 0;
  }

  if ((nSqlCount > 0) && (nConcurrent > 0)) {
    for (int i = 0; i < nConcurrent; i++) {
      for (int j = 0; j < nSqlCount; j++) {
        pthread_join(pids[i * nSqlCount + j], NULL);
      }
    }
  }

  tmfree((char*)pids);
  tmfree((char*)infos);

  for (int i = 0; i < g_queryInfo.superQueryInfo.threadCnt; i++) {
    pthread_join(pidsOfSub[i], NULL);
  }

  tmfree((char*)pidsOfSub);
  tmfree((char*)infosOfSub);

//  taos_close(taos);// TODO: workaround to use separate taos connection;
  uint64_t endTs = taosGetTimestampMs();

  uint64_t totalQueried = g_queryInfo.specifiedQueryInfo.totalQueried +
    g_queryInfo.superQueryInfo.totalQueried;

  fprintf(stderr, "==== completed total queries: %"PRIu64", the QPS of all threads: %10.3f====\n",
          totalQueried,
          (double)(totalQueried/((endTs-startTs)/1000.0)));
  return 0;
}

static void stable_sub_callback(
        TAOS_SUB* tsub, TAOS_RES *res, void* param, int code) {
  if (res == NULL || taos_errno(res) != 0) {
    errorPrint("%s() LN%d, failed to subscribe result, code:%d, reason:%s\n",
           __func__, __LINE__, code, taos_errstr(res));
    return;
  }

  if (param)
    fetchResult(res, (threadInfo *)param);
  // tao_unscribe() will free result.
}

static void specified_sub_callback(
        TAOS_SUB* tsub, TAOS_RES *res, void* param, int code) {
  if (res == NULL || taos_errno(res) != 0) {
    errorPrint("%s() LN%d, failed to subscribe result, code:%d, reason:%s\n",
           __func__, __LINE__, code, taos_errstr(res));
    return;
  }

  if (param)
    fetchResult(res, (threadInfo *)param);
  // tao_unscribe() will free result.
}

static TAOS_SUB* subscribeImpl(
        QUERY_CLASS class,
        threadInfo *pThreadInfo,
        char *sql, char* topic, bool restart, uint64_t interval)
{
  TAOS_SUB* tsub = NULL;

  if ((SPECIFIED_CLASS == class)
          && (ASYNC_MODE == g_queryInfo.specifiedQueryInfo.asyncMode)) {
    tsub = taos_subscribe(
            pThreadInfo->taos,
            restart,
            topic, sql, specified_sub_callback, (void*)pThreadInfo,
            g_queryInfo.specifiedQueryInfo.subscribeInterval);
  } else if ((STABLE_CLASS == class)
          && (ASYNC_MODE == g_queryInfo.superQueryInfo.asyncMode)) {
    tsub = taos_subscribe(
            pThreadInfo->taos,
            restart,
            topic, sql, stable_sub_callback, (void*)pThreadInfo,
            g_queryInfo.superQueryInfo.subscribeInterval);
  } else {
    tsub = taos_subscribe(
            pThreadInfo->taos,
            restart,
            topic, sql, NULL, NULL, interval);
  }

  if (tsub == NULL) {
      errorPrint("failed to create subscription. topic:%s, sql:%s\n", topic, sql);
      return NULL;
  }

  return tsub;
}

static void *superSubscribe(void *sarg) {
    threadInfo *pThreadInfo = (threadInfo *)sarg;
    char subSqlstr[MAX_QUERY_SQL_LENGTH];
    TAOS_SUB*    tsub[MAX_QUERY_SQL_COUNT] = {0};
    uint64_t tsubSeq;

    if (pThreadInfo->ntables > MAX_QUERY_SQL_COUNT) {
        errorPrint("The table number(%"PRId64") of the thread is more than max query sql count: %d\n",
                pThreadInfo->ntables, MAX_QUERY_SQL_COUNT);
        exit(-1);
    }

    if (pThreadInfo->taos == NULL) {
        pThreadInfo->taos = taos_connect(g_queryInfo.host,
                g_queryInfo.user,
                g_queryInfo.password,
                g_queryInfo.dbName,
                g_queryInfo.port);
        if (pThreadInfo->taos == NULL) {
            errorPrint("[%d] Failed to connect to TDengine, reason:%s\n",
                    pThreadInfo->threadID, taos_errstr(NULL));
            return NULL;
        }
    }

    char sqlStr[MAX_TB_NAME_SIZE*2];
    sprintf(sqlStr, "use %s", g_queryInfo.dbName);
    if (0 != queryDbExec(pThreadInfo->taos, sqlStr, NO_INSERT_TYPE, false)) {
        taos_close(pThreadInfo->taos);
        errorPrint( "use database %s failed!\n\n",
                g_queryInfo.dbName);
        return NULL;
    }

    char topic[32] = {0};
    for (uint64_t i = pThreadInfo->start_table_from;
            i <= pThreadInfo->end_table_to; i++) {
        tsubSeq = i - pThreadInfo->start_table_from;
        verbosePrint("%s() LN%d, [%d], start=%"PRId64" end=%"PRId64" i=%"PRIu64"\n",
                __func__, __LINE__,
                pThreadInfo->threadID,
                pThreadInfo->start_table_from,
                pThreadInfo->end_table_to, i);
        sprintf(topic, "taosdemo-subscribe-%"PRIu64"-%"PRIu64"",
                i, pThreadInfo->querySeq);
        memset(subSqlstr, 0, sizeof(subSqlstr));
        replaceChildTblName(
                g_queryInfo.superQueryInfo.sql[pThreadInfo->querySeq],
                subSqlstr, i);
        if (g_queryInfo.superQueryInfo.result[pThreadInfo->querySeq][0] != 0) {
            sprintf(pThreadInfo->filePath, "%s-%d",
                    g_queryInfo.superQueryInfo.result[pThreadInfo->querySeq],
                    pThreadInfo->threadID);
        }

        verbosePrint("%s() LN%d, [%d] subSqlstr: %s\n",
                __func__, __LINE__, pThreadInfo->threadID, subSqlstr);
        tsub[tsubSeq] = subscribeImpl(
                STABLE_CLASS,
                pThreadInfo, subSqlstr, topic,
                g_queryInfo.superQueryInfo.subscribeRestart,
                g_queryInfo.superQueryInfo.subscribeInterval);
        if (NULL == tsub[tsubSeq]) {
            taos_close(pThreadInfo->taos);
            return NULL;
        }
    }

    // start loop to consume result
    int consumed[MAX_QUERY_SQL_COUNT];
    for (int i = 0; i < MAX_QUERY_SQL_COUNT; i++) {
        consumed[i] = 0;
    }
    TAOS_RES* res = NULL;

    uint64_t st = 0, et = 0;

    while ((g_queryInfo.superQueryInfo.endAfterConsume == -1)
            || (g_queryInfo.superQueryInfo.endAfterConsume >
                consumed[pThreadInfo->end_table_to
                - pThreadInfo->start_table_from])) {

        verbosePrint("super endAfterConsume: %d, consumed: %d\n",
                g_queryInfo.superQueryInfo.endAfterConsume,
                consumed[pThreadInfo->end_table_to
                - pThreadInfo->start_table_from]);
        for (uint64_t i = pThreadInfo->start_table_from;
                i <= pThreadInfo->end_table_to; i++) {
            tsubSeq = i - pThreadInfo->start_table_from;
            if (ASYNC_MODE == g_queryInfo.superQueryInfo.asyncMode) {
                continue;
            }

            st = taosGetTimestampMs();
            performancePrint("st: %"PRIu64" et: %"PRIu64" st-et: %"PRIu64"\n", st, et, (st - et));
            res = taos_consume(tsub[tsubSeq]);
            et = taosGetTimestampMs();
            performancePrint("st: %"PRIu64" et: %"PRIu64" delta: %"PRIu64"\n", st, et, (et - st));

            if (res) {
                if (g_queryInfo.superQueryInfo.result[pThreadInfo->querySeq][0] != 0) {
                    sprintf(pThreadInfo->filePath, "%s-%d",
                            g_queryInfo.superQueryInfo.result[pThreadInfo->querySeq],
                            pThreadInfo->threadID);
                    fetchResult(res, pThreadInfo);
                }
                consumed[tsubSeq] ++;

                if ((g_queryInfo.superQueryInfo.resubAfterConsume != -1)
                        && (consumed[tsubSeq] >=
                            g_queryInfo.superQueryInfo.resubAfterConsume)) {
                    verbosePrint("%s() LN%d, keepProgress:%d, resub super table query: %"PRIu64"\n",
                            __func__, __LINE__,
                            g_queryInfo.superQueryInfo.subscribeKeepProgress,
                            pThreadInfo->querySeq);
                    taos_unsubscribe(tsub[tsubSeq],
                            g_queryInfo.superQueryInfo.subscribeKeepProgress);
                    consumed[tsubSeq]= 0;
                    tsub[tsubSeq] = subscribeImpl(
                            STABLE_CLASS,
                            pThreadInfo, subSqlstr, topic,
                            g_queryInfo.superQueryInfo.subscribeRestart,
                            g_queryInfo.superQueryInfo.subscribeInterval
                            );
                    if (NULL == tsub[tsubSeq]) {
                        taos_close(pThreadInfo->taos);
                        return NULL;
                    }
                }
            }
        }
    }
    verbosePrint("%s() LN%d, super endAfterConsume: %d, consumed: %d\n",
            __func__, __LINE__,
            g_queryInfo.superQueryInfo.endAfterConsume,
            consumed[pThreadInfo->end_table_to - pThreadInfo->start_table_from]);
    taos_free_result(res);

    for (uint64_t i = pThreadInfo->start_table_from;
            i <= pThreadInfo->end_table_to; i++) {
        tsubSeq = i - pThreadInfo->start_table_from;
        taos_unsubscribe(tsub[tsubSeq], 0);
    }

    taos_close(pThreadInfo->taos);
    return NULL;
}

static void *specifiedSubscribe(void *sarg) {
  threadInfo *pThreadInfo = (threadInfo *)sarg;
//  TAOS_SUB*  tsub = NULL;

  if (pThreadInfo->taos == NULL) {
    pThreadInfo->taos = taos_connect(g_queryInfo.host,
          g_queryInfo.user,
          g_queryInfo.password,
          g_queryInfo.dbName,
          g_queryInfo.port);
    if (pThreadInfo->taos == NULL) {
      errorPrint("[%d] Failed to connect to TDengine, reason:%s\n",
            pThreadInfo->threadID, taos_errstr(NULL));
      return NULL;
    }
  }

  char sqlStr[MAX_TB_NAME_SIZE*2];
  sprintf(sqlStr, "use %s", g_queryInfo.dbName);
  if (0 != queryDbExec(pThreadInfo->taos, sqlStr, NO_INSERT_TYPE, false)) {
    taos_close(pThreadInfo->taos);
    return NULL;
  }

  sprintf(g_queryInfo.specifiedQueryInfo.topic[pThreadInfo->threadID],
          "taosdemo-subscribe-%"PRIu64"-%d",
          pThreadInfo->querySeq,
          pThreadInfo->threadID);
  if (g_queryInfo.specifiedQueryInfo.result[pThreadInfo->querySeq][0] != '\0') {
      sprintf(pThreadInfo->filePath, "%s-%d",
                g_queryInfo.specifiedQueryInfo.result[pThreadInfo->querySeq],
                pThreadInfo->threadID);
  }
  g_queryInfo.specifiedQueryInfo.tsub[pThreadInfo->threadID] = subscribeImpl(
          SPECIFIED_CLASS, pThreadInfo,
          g_queryInfo.specifiedQueryInfo.sql[pThreadInfo->querySeq],
          g_queryInfo.specifiedQueryInfo.topic[pThreadInfo->threadID],
          g_queryInfo.specifiedQueryInfo.subscribeRestart,
          g_queryInfo.specifiedQueryInfo.subscribeInterval);
  if (NULL == g_queryInfo.specifiedQueryInfo.tsub[pThreadInfo->threadID]) {
      taos_close(pThreadInfo->taos);
      return NULL;
  }

  // start loop to consume result

  g_queryInfo.specifiedQueryInfo.consumed[pThreadInfo->threadID] = 0;
  while((g_queryInfo.specifiedQueryInfo.endAfterConsume[pThreadInfo->querySeq] == -1)
          || (g_queryInfo.specifiedQueryInfo.consumed[pThreadInfo->threadID] <
              g_queryInfo.specifiedQueryInfo.endAfterConsume[pThreadInfo->querySeq])) {

      printf("consumed[%d]: %d, endAfterConsum[%"PRId64"]: %d\n",
              pThreadInfo->threadID,
              g_queryInfo.specifiedQueryInfo.consumed[pThreadInfo->threadID],
              pThreadInfo->querySeq,
              g_queryInfo.specifiedQueryInfo.endAfterConsume[pThreadInfo->querySeq]);
      if (ASYNC_MODE == g_queryInfo.specifiedQueryInfo.asyncMode) {
          continue;
      }

      g_queryInfo.specifiedQueryInfo.res[pThreadInfo->threadID] = taos_consume(
              g_queryInfo.specifiedQueryInfo.tsub[pThreadInfo->threadID]);
      if (g_queryInfo.specifiedQueryInfo.res[pThreadInfo->threadID]) {
          if (g_queryInfo.specifiedQueryInfo.result[pThreadInfo->querySeq][0]
                  != 0) {
              sprintf(pThreadInfo->filePath, "%s-%d",
                      g_queryInfo.specifiedQueryInfo.result[pThreadInfo->querySeq],
                      pThreadInfo->threadID);
          }
          fetchResult(
                  g_queryInfo.specifiedQueryInfo.res[pThreadInfo->threadID],
                  pThreadInfo);

          g_queryInfo.specifiedQueryInfo.consumed[pThreadInfo->threadID] ++;
          if ((g_queryInfo.specifiedQueryInfo.resubAfterConsume[pThreadInfo->querySeq] != -1)
                && (g_queryInfo.specifiedQueryInfo.consumed[pThreadInfo->threadID] >=
                    g_queryInfo.specifiedQueryInfo.resubAfterConsume[pThreadInfo->querySeq])) {
              printf("keepProgress:%d, resub specified query: %"PRIu64"\n",
                    g_queryInfo.specifiedQueryInfo.subscribeKeepProgress,
                    pThreadInfo->querySeq);
              g_queryInfo.specifiedQueryInfo.consumed[pThreadInfo->threadID] = 0;
              taos_unsubscribe(g_queryInfo.specifiedQueryInfo.tsub[pThreadInfo->threadID],
                      g_queryInfo.specifiedQueryInfo.subscribeKeepProgress);
              g_queryInfo.specifiedQueryInfo.tsub[pThreadInfo->threadID] =
                  subscribeImpl(
                          SPECIFIED_CLASS,
                          pThreadInfo,
                          g_queryInfo.specifiedQueryInfo.sql[pThreadInfo->querySeq],
                          g_queryInfo.specifiedQueryInfo.topic[pThreadInfo->threadID],
                          g_queryInfo.specifiedQueryInfo.subscribeRestart,
                          g_queryInfo.specifiedQueryInfo.subscribeInterval);
              if (NULL == g_queryInfo.specifiedQueryInfo.tsub[pThreadInfo->threadID]) {
                  taos_close(pThreadInfo->taos);
                  return NULL;
              }
          }
      }
  }
  taos_free_result(g_queryInfo.specifiedQueryInfo.res[pThreadInfo->threadID]);
  taos_close(pThreadInfo->taos);

  return NULL;
}

static int subscribeTestProcess() {
  setupForAnsiEscape();
  printfQueryMeta();
  resetAfterAnsiEscape();

  prompt();

  TAOS * taos = NULL;
  taos = taos_connect(g_queryInfo.host,
          g_queryInfo.user,
          g_queryInfo.password,
          g_queryInfo.dbName,
          g_queryInfo.port);
  if (taos == NULL) {
    errorPrint( "Failed to connect to TDengine, reason:%s\n",
            taos_errstr(NULL));
    exit(-1);
  }

  if (0 != g_queryInfo.superQueryInfo.sqlCount) {
    getAllChildNameOfSuperTable(taos,
            g_queryInfo.dbName,
            g_queryInfo.superQueryInfo.sTblName,
            &g_queryInfo.superQueryInfo.childTblName,
            &g_queryInfo.superQueryInfo.childTblCount);
  }

  taos_close(taos); // TODO: workaround to use separate taos connection;

  pthread_t  *pids = NULL;
  threadInfo *infos = NULL;

  pthread_t  *pidsOfStable  = NULL;
  threadInfo *infosOfStable = NULL;

  //==== create threads for query for specified table
  if (g_queryInfo.specifiedQueryInfo.sqlCount <= 0) {
    debugPrint("%s() LN%d, sepcified query sqlCount %d.\n",
              __func__, __LINE__,
              g_queryInfo.specifiedQueryInfo.sqlCount);
  } else {
    if (g_queryInfo.specifiedQueryInfo.concurrent <= 0) {
        errorPrint("%s() LN%d, sepcified query sqlCount %d.\n",
              __func__, __LINE__,
              g_queryInfo.specifiedQueryInfo.sqlCount);
        exit(-1);
    }

    pids  = calloc(
            1,
            g_queryInfo.specifiedQueryInfo.sqlCount *
            g_queryInfo.specifiedQueryInfo.concurrent *
            sizeof(pthread_t));
    infos = calloc(
            1,
            g_queryInfo.specifiedQueryInfo.sqlCount *
            g_queryInfo.specifiedQueryInfo.concurrent *
            sizeof(threadInfo));
    if ((NULL == pids) || (NULL == infos)) {
        errorPrint("%s() LN%d, malloc failed for create threads\n", __func__, __LINE__);
        exit(-1);
    }

    for (int i = 0; i < g_queryInfo.specifiedQueryInfo.sqlCount; i++) {
        for (int j = 0; j < g_queryInfo.specifiedQueryInfo.concurrent; j++) {
            uint64_t seq = i * g_queryInfo.specifiedQueryInfo.concurrent + j;
            threadInfo *pThreadInfo = infos + seq;
            pThreadInfo->threadID = seq;
            pThreadInfo->querySeq = i;
            pThreadInfo->taos = NULL;  // TODO: workaround to use separate taos connection;
            pthread_create(pids + seq, NULL, specifiedSubscribe, pThreadInfo);
        }
    }
  }

  //==== create threads for super table query
  if (g_queryInfo.superQueryInfo.sqlCount <= 0) {
    debugPrint("%s() LN%d, super table query sqlCount %d.\n",
              __func__, __LINE__,
              g_queryInfo.superQueryInfo.sqlCount);
  } else {
    if ((g_queryInfo.superQueryInfo.sqlCount > 0)
          && (g_queryInfo.superQueryInfo.threadCnt > 0)) {
        pidsOfStable  = calloc(
                1,
                g_queryInfo.superQueryInfo.sqlCount *
                g_queryInfo.superQueryInfo.threadCnt *
            sizeof(pthread_t));
        infosOfStable = calloc(
                1,
                g_queryInfo.superQueryInfo.sqlCount *
                g_queryInfo.superQueryInfo.threadCnt *
            sizeof(threadInfo));
        if ((NULL == pidsOfStable) || (NULL == infosOfStable)) {
            errorPrint("%s() LN%d, malloc failed for create threads\n",
              __func__, __LINE__);
            // taos_close(taos);
            exit(-1);
        }

        int64_t ntables = g_queryInfo.superQueryInfo.childTblCount;
        int threads = g_queryInfo.superQueryInfo.threadCnt;

        int64_t a = ntables / threads;
        if (a < 1) {
            threads = ntables;
            a = 1;
        }

        int64_t b = 0;
        if (threads != 0) {
            b = ntables % threads;
        }

        for (uint64_t i = 0; i < g_queryInfo.superQueryInfo.sqlCount; i++) {
            uint64_t tableFrom = 0;
            for (int j = 0; j < threads; j++) {
                uint64_t seq = i * threads + j;
                threadInfo *pThreadInfo = infosOfStable + seq;
                pThreadInfo->threadID = seq;
                pThreadInfo->querySeq = i;

                pThreadInfo->start_table_from = tableFrom;
                pThreadInfo->ntables = j<b?a+1:a;
                pThreadInfo->end_table_to = j<b?tableFrom+a:tableFrom+a-1;
                tableFrom = pThreadInfo->end_table_to + 1;
                pThreadInfo->taos = NULL; // TODO: workaround to use separate taos connection;
                pthread_create(pidsOfStable + seq,
                        NULL, superSubscribe, pThreadInfo);
            }
        }

        g_queryInfo.superQueryInfo.threadCnt = threads;

        for (int i = 0; i < g_queryInfo.superQueryInfo.sqlCount; i++) {
            for (int j = 0; j < threads; j++) {
                uint64_t seq = i * threads + j;
                pthread_join(pidsOfStable[seq], NULL);
            }
        }
    }
  }

  for (int i = 0; i < g_queryInfo.specifiedQueryInfo.sqlCount; i++) {
    for (int j = 0; j < g_queryInfo.specifiedQueryInfo.concurrent; j++) {
        uint64_t seq = i * g_queryInfo.specifiedQueryInfo.concurrent + j;
        pthread_join(pids[seq], NULL);
    }
  }

  tmfree((char*)pids);
  tmfree((char*)infos);

  tmfree((char*)pidsOfStable);
  tmfree((char*)infosOfStable);
//   taos_close(taos);
  return 0;
}

static void initOfInsertMeta() {
  memset(&g_Dbs, 0, sizeof(SDbs));

  // set default values
  tstrncpy(g_Dbs.host, "127.0.0.1", MAX_HOSTNAME_SIZE);
  g_Dbs.port = 6030;
  tstrncpy(g_Dbs.user, TSDB_DEFAULT_USER, MAX_USERNAME_SIZE);
  tstrncpy(g_Dbs.password, TSDB_DEFAULT_PASS, MAX_PASSWORD_SIZE);
  g_Dbs.threadCount = 2;

  g_Dbs.use_metric = g_args.use_metric;
}

static void initOfQueryMeta() {
  memset(&g_queryInfo, 0, sizeof(SQueryMetaInfo));

  // set default values
  tstrncpy(g_queryInfo.host, "127.0.0.1", MAX_HOSTNAME_SIZE);
  g_queryInfo.port = 6030;
  tstrncpy(g_queryInfo.user, TSDB_DEFAULT_USER, MAX_USERNAME_SIZE);
  tstrncpy(g_queryInfo.password, TSDB_DEFAULT_PASS, MAX_PASSWORD_SIZE);
}

static void setParaFromArg(){
    if (g_args.host) {
        tstrncpy(g_Dbs.host, g_args.host, MAX_HOSTNAME_SIZE);
    } else {
        tstrncpy(g_Dbs.host, "127.0.0.1", MAX_HOSTNAME_SIZE);
    }

    if (g_args.user) {
        tstrncpy(g_Dbs.user, g_args.user, MAX_USERNAME_SIZE);
    }

    if (g_args.password) {
        tstrncpy(g_Dbs.password, g_args.password, MAX_PASSWORD_SIZE);
    }

    if (g_args.port) {
        g_Dbs.port = g_args.port;
    }

    g_Dbs.threadCount = g_args.num_of_threads;
    g_Dbs.threadCountByCreateTbl = g_args.num_of_threads;

    g_Dbs.dbCount = 1;
    g_Dbs.db[0].drop = true;

    tstrncpy(g_Dbs.db[0].dbName, g_args.database, TSDB_DB_NAME_LEN);
    g_Dbs.db[0].dbCfg.replica = g_args.replica;
    tstrncpy(g_Dbs.db[0].dbCfg.precision, "ms", 8);

    tstrncpy(g_Dbs.resultFile, g_args.output_file, MAX_FILE_NAME_LEN);

    g_Dbs.use_metric = g_args.use_metric;
    g_Dbs.insert_only = g_args.insert_only;

    g_Dbs.do_aggreFunc = true;

    char dataString[STRING_LEN];
    char **data_type = g_args.datatype;

    memset(dataString, 0, STRING_LEN);

    if (strcasecmp(data_type[0], "BINARY") == 0
            || strcasecmp(data_type[0], "BOOL") == 0
            || strcasecmp(data_type[0], "NCHAR") == 0 ) {
        g_Dbs.do_aggreFunc = false;
    }

    if (g_args.use_metric) {
        g_Dbs.db[0].superTblCount = 1;
        tstrncpy(g_Dbs.db[0].superTbls[0].sTblName, "meters", TSDB_TABLE_NAME_LEN);
        g_Dbs.db[0].superTbls[0].childTblCount = g_args.num_of_tables;
        g_Dbs.threadCount = g_args.num_of_threads;
        g_Dbs.threadCountByCreateTbl = g_args.num_of_threads;
        g_Dbs.asyncMode = g_args.async_mode;

        g_Dbs.db[0].superTbls[0].autoCreateTable = PRE_CREATE_SUBTBL;
        g_Dbs.db[0].superTbls[0].childTblExists = TBL_NO_EXISTS;
        g_Dbs.db[0].superTbls[0].disorderRange = g_args.disorderRange;
        g_Dbs.db[0].superTbls[0].disorderRatio = g_args.disorderRatio;
        tstrncpy(g_Dbs.db[0].superTbls[0].childTblPrefix,
                g_args.tb_prefix, TSDB_TABLE_NAME_LEN - 20);
        tstrncpy(g_Dbs.db[0].superTbls[0].dataSource, "rand", MAX_TB_NAME_SIZE);

        if (g_args.iface == INTERFACE_BUT) {
            g_Dbs.db[0].superTbls[0].iface = TAOSC_IFACE;
        } else {
            g_Dbs.db[0].superTbls[0].iface = g_args.iface;
        }
        tstrncpy(g_Dbs.db[0].superTbls[0].startTimestamp,
                "2017-07-14 10:40:00.000", MAX_TB_NAME_SIZE);
        g_Dbs.db[0].superTbls[0].timeStampStep = DEFAULT_TIMESTAMP_STEP;

        g_Dbs.db[0].superTbls[0].insertRows = g_args.num_of_DPT;
        g_Dbs.db[0].superTbls[0].maxSqlLen = g_args.max_sql_len;

        g_Dbs.db[0].superTbls[0].columnCount = 0;
        for (int i = 0; i < MAX_NUM_COLUMNS; i++) {
            if (data_type[i] == NULL) {
                break;
            }

            tstrncpy(g_Dbs.db[0].superTbls[0].columns[i].dataType,
                    data_type[i], strlen(data_type[i]) + 1);
            g_Dbs.db[0].superTbls[0].columns[i].dataLen = g_args.len_of_binary;
            g_Dbs.db[0].superTbls[0].columnCount++;
        }

        if (g_Dbs.db[0].superTbls[0].columnCount > g_args.num_of_CPR) {
            g_Dbs.db[0].superTbls[0].columnCount = g_args.num_of_CPR;
        } else {
            for (int i = g_Dbs.db[0].superTbls[0].columnCount;
                    i < g_args.num_of_CPR; i++) {
                tstrncpy(g_Dbs.db[0].superTbls[0].columns[i].dataType,
                        "INT", strlen("INT") + 1);
                g_Dbs.db[0].superTbls[0].columns[i].dataLen = 0;
                g_Dbs.db[0].superTbls[0].columnCount++;
            }
        }

        tstrncpy(g_Dbs.db[0].superTbls[0].tags[0].dataType,
                "INT", strlen("INT") + 1);
        g_Dbs.db[0].superTbls[0].tags[0].dataLen = 0;

        tstrncpy(g_Dbs.db[0].superTbls[0].tags[1].dataType,
                "BINARY", strlen("BINARY") + 1);
        g_Dbs.db[0].superTbls[0].tags[1].dataLen = g_args.len_of_binary;
        g_Dbs.db[0].superTbls[0].tagCount = 2;
    } else {
        g_Dbs.threadCountByCreateTbl = g_args.num_of_threads;
        g_Dbs.db[0].superTbls[0].tagCount = 0;
    }
}

/* Function to do regular expression check */
static int regexMatch(const char *s, const char *reg, int cflags) {
  regex_t regex;
  char    msgbuf[100] = {0};

  /* Compile regular expression */
  if (regcomp(&regex, reg, cflags) != 0) {
    printf("Fail to compile regex\n");
    exit(-1);
  }

  /* Execute regular expression */
  int reti = regexec(&regex, s, 0, NULL, 0);
  if (!reti) {
    regfree(&regex);
    return 1;
  } else if (reti == REG_NOMATCH) {
    regfree(&regex);
    return 0;
  } else {
    regerror(reti, &regex, msgbuf, sizeof(msgbuf));
    printf("Regex match failed: %s\n", msgbuf);
    regfree(&regex);
    exit(-1);
  }

  return 0;
}

static int isCommentLine(char *line) {
  if (line == NULL) return 1;

  return regexMatch(line, "^\\s*#.*", REG_EXTENDED);
}

static void querySqlFile(TAOS* taos, char* sqlFile)
{
  FILE *fp = fopen(sqlFile, "r");
  if (fp == NULL) {
    printf("failed to open file %s, reason:%s\n", sqlFile, strerror(errno));
    return;
  }

  int       read_len = 0;
  char *    cmd = calloc(1, MAX_SQL_SIZE);
  size_t    cmd_len = 0;
  char *    line = NULL;
  size_t    line_len = 0;

  double t = taosGetTimestampMs();

  while((read_len = tgetline(&line, &line_len, fp)) != -1) {
    if (read_len >= MAX_SQL_SIZE) continue;
    line[--read_len] = '\0';

    if (read_len == 0 || isCommentLine(line)) {  // line starts with #
      continue;
    }

    if (line[read_len - 1] == '\\') {
      line[read_len - 1] = ' ';
      memcpy(cmd + cmd_len, line, read_len);
      cmd_len += read_len;
      continue;
    }

    memcpy(cmd + cmd_len, line, read_len);
    if (0 != queryDbExec(taos, cmd, NO_INSERT_TYPE, false)) {
        errorPrint("%s() LN%d, queryDbExec %s failed!\n",
               __func__, __LINE__, cmd);
        tmfree(cmd);
        tmfree(line);
        tmfclose(fp);
        return;
    }
    memset(cmd, 0, MAX_SQL_SIZE);
    cmd_len = 0;
  }

  t = taosGetTimestampMs() - t;
  printf("run %s took %.6f second(s)\n\n", sqlFile, t);

  tmfree(cmd);
  tmfree(line);
  tmfclose(fp);
  return;
}

static void testMetaFile() {
    if (INSERT_TEST == g_args.test_mode) {
      if (g_Dbs.cfgDir[0])
          taos_options(TSDB_OPTION_CONFIGDIR, g_Dbs.cfgDir);

      insertTestProcess();

    } else if (QUERY_TEST == g_args.test_mode) {
      if (g_queryInfo.cfgDir[0])
          taos_options(TSDB_OPTION_CONFIGDIR, g_queryInfo.cfgDir);

      queryTestProcess();

    } else if (SUBSCRIBE_TEST == g_args.test_mode) {
      if (g_queryInfo.cfgDir[0])
          taos_options(TSDB_OPTION_CONFIGDIR, g_queryInfo.cfgDir);

      subscribeTestProcess();

    }  else {
      ;
    }
}

static void queryResult() {
  // query data

  pthread_t read_id;
  threadInfo *pThreadInfo = calloc(1, sizeof(threadInfo));
  assert(pThreadInfo);
  pThreadInfo->start_time = 1500000000000;  // 2017-07-14 10:40:00.000
  pThreadInfo->start_table_from = 0;

  //pThreadInfo->do_aggreFunc = g_Dbs.do_aggreFunc;
  if (g_args.use_metric) {
    pThreadInfo->ntables = g_Dbs.db[0].superTbls[0].childTblCount;
    pThreadInfo->end_table_to = g_Dbs.db[0].superTbls[0].childTblCount - 1;
    pThreadInfo->superTblInfo = &g_Dbs.db[0].superTbls[0];
    tstrncpy(pThreadInfo->tb_prefix,
          g_Dbs.db[0].superTbls[0].childTblPrefix, TSDB_TABLE_NAME_LEN - 20);
  } else {
    pThreadInfo->ntables = g_args.num_of_tables;
    pThreadInfo->end_table_to = g_args.num_of_tables -1;
    tstrncpy(pThreadInfo->tb_prefix, g_args.tb_prefix, TSDB_TABLE_NAME_LEN);
  }

  pThreadInfo->taos = taos_connect(
          g_Dbs.host,
          g_Dbs.user,
          g_Dbs.password,
          g_Dbs.db[0].dbName,
          g_Dbs.port);
  if (pThreadInfo->taos == NULL) {
    errorPrint( "Failed to connect to TDengine, reason:%s\n",
            taos_errstr(NULL));
    free(pThreadInfo);
    exit(-1);
  }

  tstrncpy(pThreadInfo->filePath, g_Dbs.resultFile, MAX_FILE_NAME_LEN);

  if (!g_Dbs.use_metric) {
    pthread_create(&read_id, NULL, readTable, pThreadInfo);
  } else {
    pthread_create(&read_id, NULL, readMetric, pThreadInfo);
  }
  pthread_join(read_id, NULL);
  taos_close(pThreadInfo->taos);
  free(pThreadInfo);
}

static void testCmdLine() {

  if (strlen(configDir)) {
    wordexp_t full_path;
    if (wordexp(configDir, &full_path, 0) != 0) {
      errorPrint( "Invalid path %s\n", configDir);
      return;
    }
    taos_options(TSDB_OPTION_CONFIGDIR, full_path.we_wordv[0]);
    wordfree(&full_path);
  }

  g_args.test_mode = INSERT_TEST;
  insertTestProcess();

  if (false == g_Dbs.insert_only)
    queryResult();
}

int main(int argc, char *argv[]) {
  parse_args(argc, argv, &g_args);

  debugPrint("meta file: %s\n", g_args.metaFile);

  if (g_args.metaFile) {
    initOfInsertMeta();
    initOfQueryMeta();

    if (false == getInfoFromJsonFile(g_args.metaFile)) {
      printf("Failed to read %s\n", g_args.metaFile);
      return 1;
    }

    testMetaFile();
  } else {
    memset(&g_Dbs, 0, sizeof(SDbs));
    setParaFromArg();

    if (NULL != g_args.sqlFile) {
      TAOS* qtaos = taos_connect(
          g_Dbs.host,
          g_Dbs.user,
          g_Dbs.password,
          g_Dbs.db[0].dbName,
          g_Dbs.port);
      querySqlFile(qtaos, g_args.sqlFile);
      taos_close(qtaos);

    } else {
      testCmdLine();
    }

    if (g_dupstr)
        free(g_dupstr);
  }

  return 0;
}
<|MERGE_RESOLUTION|>--- conflicted
+++ resolved
@@ -6690,13 +6690,8 @@
         }
     }
 
-<<<<<<< HEAD
-  pthread_t *pids = calloc(1, threads * sizeof(pthread_t));
-  assert(pids != NULL);
-=======
     pthread_t *pids = calloc(1, threads * sizeof(pthread_t));
     assert(pids != NULL);
->>>>>>> 9a2ceeed
 
     threadInfo *infos = calloc(1, threads * sizeof(threadInfo));
     assert(infos != NULL);
