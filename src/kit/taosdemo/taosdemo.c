--- conflicted
+++ resolved
@@ -104,11 +104,8 @@
 #define NOTE_BUFF_LEN           (SMALL_BUFF_LEN*16)
 
 #define DEFAULT_TIMESTAMP_STEP  1
-<<<<<<< HEAD
 #define DEFAULT_INTERLACE_ROWS  0
 #define DEFAULT_DATATYPE_NUM    3
-=======
->>>>>>> 8451d266
 #define DEFAULT_CHILDTABLES     10000
 
 
@@ -9498,7 +9495,6 @@
     }
 
     g_args.test_mode = INSERT_TEST;
-    g_totalChildTables = DEFAULT_CHILDTABLES;
     insertTestProcess();
 
     if (false == g_Dbs.insert_only)
@@ -9510,12 +9506,8 @@
 
     debugPrint("meta file: %s\n", g_args.metaFile);
 
-<<<<<<< HEAD
-    if (g_args.metaFile != NULL) {
-=======
     if (g_args.metaFile) {
         g_totalChildTables = 0;
->>>>>>> 8451d266
         initOfInsertMeta();
         initOfQueryMeta();
 
