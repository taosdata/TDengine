--- conflicted
+++ resolved
@@ -2413,11 +2413,8 @@
                 &g_Dbs.db[i].superTbls[j], g_Dbs.use_metric);
       } else {      
         g_Dbs.db[i].superTbls[j].superTblExists = TBL_ALREADY_EXISTS;
-
-        if (g_Dbs.db[i].superTbls[j].childTblExists != TBL_ALREADY_EXISTS) {
-            ret = getSuperTableFromServer(taos, g_Dbs.db[i].dbName,
+        ret = getSuperTableFromServer(taos, g_Dbs.db[i].dbName,
                 &g_Dbs.db[i].superTbls[j]);
-        }
       }
 
       if (0 != ret) {
@@ -2425,16 +2422,16 @@
         taos_close(taos);
         return -1;
       }
-    }    
+    }
   }
 
   taos_close(taos);
   return 0;
 }
 
-static void* createTable(void *sarg) 
-{  
-  threadInfo *winfo = (threadInfo *)sarg; 
+static void* createTable(void *sarg)
+{
+  threadInfo *winfo = (threadInfo *)sarg;
   SSuperTable* superTblInfo = winfo->superTblInfo;
 
   int64_t  lastPrintTime = taosGetTimestampMs();
@@ -2454,19 +2451,19 @@
   int len = 0;
   int batchNum = 0;
 
-  verbosePrint("%s() LN%d: Creating table from %d to %d\n", 
+  verbosePrint("%s() LN%d: Creating table from %d to %d\n",
           __func__, __LINE__,
           winfo->start_table_from, winfo->end_table_to);
 
   for (int i = winfo->start_table_from; i <= winfo->end_table_to; i++) {
     if (0 == g_Dbs.use_metric) {
-      snprintf(buffer, buff_len, 
+      snprintf(buffer, buff_len,
               "create table if not exists %s.%s%d %s;",
               winfo->db_name,
               g_args.tb_prefix, i,
               winfo->cols);
     } else {
-      if (0 == len) {  
+      if (0 == len) {
         batchNum = 0;
         memset(buffer, 0, buff_len);
         len += snprintf(buffer + len,
@@ -2485,7 +2482,7 @@
         free(buffer);
         return NULL;
       }
-      
+
       len += snprintf(buffer + len,
               superTblInfo->maxSqlLen - len,
               "if not exists %s.%s%d using %s.%s tags %s ",
@@ -2496,7 +2493,7 @@
       batchNum++;
 
       if ((batchNum < superTblInfo->batchCreateTableNum)
-              && ((superTblInfo->maxSqlLen - len) 
+              && ((superTblInfo->maxSqlLen - len)
                   >= (superTblInfo->lenOfTagOfOneRow + 256))) {
         continue;
       }
@@ -2505,8 +2502,8 @@
     len = 0;
     verbosePrint("%s() LN%d %s\n", __func__, __LINE__, buffer);
     if (0 != queryDbExec(winfo->taos, buffer, NO_INSERT_TYPE)){
+      free(buffer);
       errorPrint( "queryDbExec() failed. buffer:\n%s\n", buffer);
-      free(buffer);
       return NULL;
     }
 
@@ -2568,7 +2565,7 @@
     if (t_info->taos == NULL) {
       errorPrint( "Failed to connect to TDengine, reason:%s\n", taos_errstr(NULL));
       free(pids);
-      free(infos);  
+      free(infos);
       return -1;
     }
 
@@ -2794,23 +2791,6 @@
   return 0;
 }
 
-<<<<<<< HEAD
-/*
-void readSampleFromFileToMem(SSuperTable  * supterTblInfo) {
-  int ret;
-  if (0 == strncasecmp(supterTblInfo->sampleFormat, "csv", 3)) {
-    ret = readSampleFromCsvFileToMem(supterTblInfo);
-  } else if (0 == strncasecmp(supterTblInfo->sampleFormat, "json", 4)) {
-    ret = readSampleFromJsonFileToMem(supterTblInfo);
-  }
-
-  if (0 != ret) {
-    exit(-1);
-  }
-}
-*/
-=======
->>>>>>> dfdeb7e0
 static bool getColumnAndTagTypeFromInsertJsonFile(
         cJSON* stbInfo, SSuperTable* superTbls) {
   bool  ret = false;
@@ -4536,10 +4516,6 @@
       pstr += dataLen;
       recOfBatch += batchPerTbl;
       pThreadInfo->totalInsertRows += batchPerTbl;
-<<<<<<< HEAD
-=======
-
->>>>>>> dfdeb7e0
       verbosePrint("[%d] %s() LN%d batchPerTbl=%d recOfBatch=%d\n",
                 pThreadInfo->threadID, __func__, __LINE__,
                 batchPerTbl, recOfBatch);
