--- conflicted
+++ resolved
@@ -505,11 +505,8 @@
     uint64_t  querySeq;   // sequence number of sql command
     TAOS_SUB*  tsub;
 
-<<<<<<< HEAD
     char**    lines;
-=======
     int       sockfd;
->>>>>>> 8b71796e
 } threadInfo;
 
 #ifdef WINDOWS
