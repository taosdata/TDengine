﻿/*
 * Copyright (c) 2019 TAOS Data, Inc. <jhtao@taosdata.com>
 *
 * This program is free software: you can use, redistribute, and/or modify
 * it under the terms of the GNU Affero General Public License, version 3
 * or later ("AGPL"), as published by the Free Software Foundation.
 *
 * This program is distributed in the hope that it will be useful, but WITHOUT
 * ANY WARRANTY; without even the implied warranty of MERCHANTABILITY or
 * FITNESS FOR A PARTICULAR PURPOSE.
 *
 * You should have received a copy of the GNU Affero General Public License
 * along with this program. If not, see <http://www.gnu.org/licenses/>.
 */


/*
   when in some thread query return error, thread don't exit, but return, otherwise coredump in other thread.
*/

#define _GNU_SOURCE
#define CURL_STATICLIB

#ifdef LINUX
  #include <argp.h>
  #include <inttypes.h>
  #ifndef _ALPINE
    #include <error.h>
  #endif
  #include <pthread.h>
  #include <semaphore.h>
  #include <stdbool.h>
  #include <stdio.h>
  #include <string.h>
  #include <sys/time.h>
  #include <time.h>
  #include <unistd.h>
  #include <wordexp.h>
  #include <regex.h>
#else  
  #include <regex.h>
  #include <stdio.h>
#endif  

#include <assert.h>
#include <stdlib.h>
#include "cJSON.h"

#include "os.h"
#include "taos.h"
#include "taoserror.h"
#include "tutil.h"

#define REQ_EXTRA_BUF_LEN   1024
#define RESP_BUF_LEN        4096

extern char configDir[];

#define INSERT_JSON_NAME      "insert.json"
#define QUERY_JSON_NAME       "query.json"
#define SUBSCRIBE_JSON_NAME   "subscribe.json"

enum TEST_MODE {
    INSERT_TEST,            // 0
    QUERY_TEST,             // 1
    SUBSCRIBE_TEST,         // 2
    INVAID_TEST
};

#define MAX_SQL_SIZE       65536
#define BUFFER_SIZE        (65536*2)
#define MAX_DB_NAME_SIZE   64
#define MAX_TB_NAME_SIZE   64
#define MAX_DATA_SIZE      16000
#define MAX_NUM_DATATYPE   10
#define OPT_ABORT          1 /* –abort */
#define STRING_LEN         60000
#define MAX_PREPARED_RAND  1000000
#define MAX_FILE_NAME_LEN  256

#define   MAX_SAMPLES_ONCE_FROM_FILE   10000
#define   MAX_NUM_DATATYPE 10

#define   MAX_DB_COUNT           8
#define   MAX_SUPER_TABLE_COUNT  8
#define   MAX_COLUMN_COUNT       1024
#define   MAX_TAG_COUNT          128

#define   MAX_QUERY_SQL_COUNT    10
#define   MAX_QUERY_SQL_LENGTH   256

#define   MAX_DATABASE_COUNT     256
#define INPUT_BUF_LEN   256

#define DEFAULT_TIMESTAMP_STEP  1


typedef enum CREATE_SUB_TALBE_MOD_EN {
  PRE_CREATE_SUBTBL,
  AUTO_CREATE_SUBTBL,
  NO_CREATE_SUBTBL
} CREATE_SUB_TALBE_MOD_EN;
  
typedef enum TALBE_EXISTS_EN {
  TBL_NO_EXISTS,
  TBL_ALREADY_EXISTS,
  TBL_EXISTS_BUTT
} TALBE_EXISTS_EN;

enum MODE {
  SYNC, 
  ASYNC,
  MODE_BUT
};

typedef enum enum_INSERT_MODE {
    PROGRESSIVE_INSERT_MODE,
    INTERLACE_INSERT_MODE,
    INVALID_INSERT_MODE
} INSERT_MODE;

typedef enum enumQUERY_TYPE {
  NO_INSERT_TYPE,
  INSERT_TYPE, 
  QUERY_TYPE_BUT
} QUERY_TYPE;

enum _show_db_index {
  TSDB_SHOW_DB_NAME_INDEX,
  TSDB_SHOW_DB_CREATED_TIME_INDEX,
  TSDB_SHOW_DB_NTABLES_INDEX,
  TSDB_SHOW_DB_VGROUPS_INDEX,
  TSDB_SHOW_DB_REPLICA_INDEX,
  TSDB_SHOW_DB_QUORUM_INDEX,  
  TSDB_SHOW_DB_DAYS_INDEX,
  TSDB_SHOW_DB_KEEP_INDEX,
  TSDB_SHOW_DB_CACHE_INDEX,
  TSDB_SHOW_DB_BLOCKS_INDEX,
  TSDB_SHOW_DB_MINROWS_INDEX,
  TSDB_SHOW_DB_MAXROWS_INDEX,
  TSDB_SHOW_DB_WALLEVEL_INDEX,
  TSDB_SHOW_DB_FSYNC_INDEX,
  TSDB_SHOW_DB_COMP_INDEX,
  TSDB_SHOW_DB_CACHELAST_INDEX,
  TSDB_SHOW_DB_PRECISION_INDEX,
  TSDB_SHOW_DB_UPDATE_INDEX,
  TSDB_SHOW_DB_STATUS_INDEX,
  TSDB_MAX_SHOW_DB
};

// -----------------------------------------SHOW TABLES CONFIGURE -------------------------------------
enum _show_stables_index {
  TSDB_SHOW_STABLES_NAME_INDEX,
  TSDB_SHOW_STABLES_CREATED_TIME_INDEX,
  TSDB_SHOW_STABLES_COLUMNS_INDEX,
  TSDB_SHOW_STABLES_METRIC_INDEX,  
  TSDB_SHOW_STABLES_UID_INDEX,  
  TSDB_SHOW_STABLES_TID_INDEX,
  TSDB_SHOW_STABLES_VGID_INDEX,  
  TSDB_MAX_SHOW_STABLES
};

enum _describe_table_index {
  TSDB_DESCRIBE_METRIC_FIELD_INDEX,
  TSDB_DESCRIBE_METRIC_TYPE_INDEX,
  TSDB_DESCRIBE_METRIC_LENGTH_INDEX,
  TSDB_DESCRIBE_METRIC_NOTE_INDEX,
  TSDB_MAX_DESCRIBE_METRIC
};

typedef struct {
  char field[TSDB_COL_NAME_LEN + 1];
  char type[16];
  int length;
  char note[128];
} SColDes;

/* Used by main to communicate with parse_opt. */
typedef struct SArguments_S {
  char *   metaFile;
  int      test_mode;
  char *   host;
  uint16_t port;
  char *   user;
  char *   password;
  char *   database;
  int      replica;
  char *   tb_prefix;
  char *   sqlFile;
  bool     use_metric;
  bool     drop_database;
  bool     insert_only;
  bool     answer_yes;
  bool     debug_print;
  bool     verbose_print;
  bool     performance_print;
  char *   output_file;
  int      mode;
  char *   datatype[MAX_NUM_DATATYPE + 1];
  int      len_of_binary;
  int      num_of_CPR;
  int      num_of_threads;
  int      insert_interval;
  int      query_times;
  int      interlace_rows;
  int      num_of_RPR;
  int      max_sql_len;
  int      num_of_tables;
  int      num_of_DPT;
  int      abort;
  int      disorderRatio;
  int      disorderRange;
  int      method_of_delete;
  char **  arg_list;
  int64_t  totalInsertRows;
  int64_t  totalAffectedRows;
} SArguments;

typedef struct SColumn_S {
  char  field[TSDB_COL_NAME_LEN + 1];
  char  dataType[MAX_TB_NAME_SIZE];
  int   dataLen;
  char  note[128];  
} StrColumn;

typedef struct SSuperTable_S {
  char         sTblName[MAX_TB_NAME_SIZE+1];
  int          childTblCount;
  bool         childTblExists;    // 0: no, 1: yes  
  int          batchCreateTableNum;  // 0: no batch,  > 0: batch table number in one sql
  int8_t       autoCreateTable;                  // 0: create sub table, 1: auto create sub table
  char         childTblPrefix[MAX_TB_NAME_SIZE];
  char         dataSource[MAX_TB_NAME_SIZE+1];  // rand_gen or sample
  char         insertMode[MAX_TB_NAME_SIZE];  // taosc, restful
  int           childTblLimit;
  int           childTblOffset;

  int          multiThreadWriteOneTbl;   // 0: no, 1: yes
  int          interlaceRows;            // 
  int          disorderRatio;            // 0: no disorder, >0: x%
  int          disorderRange;            // ms or us by database precision
  int          maxSqlLen;                // 

  int          insertInterval;          // insert interval, will override global insert interval
  int64_t      insertRows;               // 0: no limit
  int          timeStampStep;
  char         startTimestamp[MAX_TB_NAME_SIZE];  // 
  char         sampleFormat[MAX_TB_NAME_SIZE];  // csv, json
  char         sampleFile[MAX_FILE_NAME_LEN+1];
  char         tagsFile[MAX_FILE_NAME_LEN+1];

  int          columnCount;
  StrColumn    columns[MAX_COLUMN_COUNT];
  int          tagCount;
  StrColumn    tags[MAX_TAG_COUNT];

  char*        childTblName;
  char*        colsOfCreateChildTable;
  int          lenOfOneRow;
  int          lenOfTagOfOneRow;

  char*        sampleDataBuf;
  int          sampleDataBufSize;
  //int          sampleRowCount;
  //int          sampleUsePos;

  int          tagSource;    // 0: rand, 1: tag sample
  char*        tagDataBuf;
  int          tagSampleCount;
  int          tagUsePos;

  // statistics  
  int64_t    totalInsertRows;
  int64_t    totalAffectedRows;
} SSuperTable;

typedef struct {
  char     name[TSDB_DB_NAME_LEN + 1];
  char     create_time[32];
  int32_t  ntables;
  int32_t  vgroups;  
  int16_t  replica;
  int16_t  quorum;
  int16_t  days;  
  char     keeplist[32];
  int32_t  cache; //MB
  int32_t  blocks;
  int32_t  minrows;
  int32_t  maxrows;
  int8_t   wallevel;
  int32_t  fsync;
  int8_t   comp;
  int8_t   cachelast;
  char     precision[8];   // time resolution
  int8_t   update;
  char     status[16];
} SDbInfo;

typedef struct SDbCfg_S { 
//  int       maxtablesPerVnode;
  int       minRows; 
  int       maxRows;
  int       comp;
  int       walLevel;
  int       cacheLast;
  int       fsync;  
  int       replica;
  int       update;
  int       keep;
  int       days;
  int       cache;
  int       blocks;
  int       quorum;
  char      precision[MAX_TB_NAME_SIZE];  
} SDbCfg;

typedef struct SDataBase_S {
  char         dbName[MAX_DB_NAME_SIZE];
  bool         drop;  // 0: use exists, 1: if exists, drop then new create
  SDbCfg       dbCfg;
  int          superTblCount;
  SSuperTable  superTbls[MAX_SUPER_TABLE_COUNT];
} SDataBase;

typedef struct SDbs_S {
  char         cfgDir[MAX_FILE_NAME_LEN+1];
  char         host[MAX_DB_NAME_SIZE];
  uint16_t     port;
  char         user[MAX_DB_NAME_SIZE];
  char         password[MAX_DB_NAME_SIZE];
  char         resultFile[MAX_FILE_NAME_LEN+1];
  bool         use_metric;
  bool         insert_only;
  bool         do_aggreFunc;
  bool         queryMode;
  
  int          threadCount;
  int          threadCountByCreateTbl;
  int          dbCount;
  SDataBase    db[MAX_DB_COUNT];

  // statistics
  int64_t    totalInsertRows;
  int64_t    totalAffectedRows;

} SDbs;

typedef struct SuperQueryInfo_S {
  int          rate;  // 0: unlimit  > 0   loop/s
  int          concurrent;
  int          sqlCount;
  int          subscribeMode; // 0: sync, 1: async
  int          subscribeInterval; // ms
  int          subscribeRestart;
  int          subscribeKeepProgress;
  char         sql[MAX_QUERY_SQL_COUNT][MAX_QUERY_SQL_LENGTH+1];
  char         result[MAX_QUERY_SQL_COUNT][MAX_FILE_NAME_LEN+1];
  TAOS_SUB*    tsub[MAX_QUERY_SQL_COUNT];
} SuperQueryInfo;

typedef struct SubQueryInfo_S {
  char         sTblName[MAX_TB_NAME_SIZE+1];
  int          rate;  // 0: unlimit  > 0   loop/s
  int          threadCnt;
  int          subscribeMode; // 0: sync, 1: async
  int          subscribeInterval; // ms
  int          subscribeRestart;
  int          subscribeKeepProgress;
  int          childTblCount;
  char         childTblPrefix[MAX_TB_NAME_SIZE];
  int          sqlCount;
  char         sql[MAX_QUERY_SQL_COUNT][MAX_QUERY_SQL_LENGTH+1];
  char         result[MAX_QUERY_SQL_COUNT][MAX_FILE_NAME_LEN+1];
  TAOS_SUB*    tsub[MAX_QUERY_SQL_COUNT];
  
  char*        childTblName;
} SubQueryInfo;

typedef struct SQueryMetaInfo_S {
  char         cfgDir[MAX_FILE_NAME_LEN+1];
  char         host[MAX_DB_NAME_SIZE];
  uint16_t     port;
  char         user[MAX_DB_NAME_SIZE];
  char         password[MAX_DB_NAME_SIZE];
  char         dbName[MAX_DB_NAME_SIZE+1];
  char         queryMode[MAX_TB_NAME_SIZE];  // taosc, restful

  SuperQueryInfo  superQueryInfo;
  SubQueryInfo    subQueryInfo;  
} SQueryMetaInfo;

typedef struct SThreadInfo_S {
  TAOS *taos;
  int threadID;
  char db_name[MAX_DB_NAME_SIZE+1];
  char fp[4096];
  char tb_prefix[MAX_TB_NAME_SIZE];
  int start_table_from;
  int end_table_to;
  int ntables;
  int data_of_rate;
  uint64_t start_time;
  char* cols;
  bool  use_metric;
  SSuperTable* superTblInfo;

  // for async insert
  tsem_t lock_sem;
  int64_t  counter;
  uint64_t  st;
  uint64_t  et;
  int64_t  lastTs;

  // sample data
  int samplePos;
  // statistics
  int64_t totalInsertRows;
  int64_t totalAffectedRows;

  // insert delay statistics
  int64_t cntDelay;
  int64_t totalDelay;
  int64_t avgDelay;
  int64_t maxDelay;
  int64_t minDelay;
  
} threadInfo;

#ifdef WINDOWS
#define _CRT_RAND_S

#include <windows.h>
#include <winsock2.h>

typedef unsigned __int32 uint32_t;

#pragma comment ( lib, "ws2_32.lib" )
// Some old MinGW/CYGWIN distributions don't define this:
#ifndef ENABLE_VIRTUAL_TERMINAL_PROCESSING
  #define ENABLE_VIRTUAL_TERMINAL_PROCESSING  0x0004
#endif // ENABLE_VIRTUAL_TERMINAL_PROCESSING

static HANDLE g_stdoutHandle;
static DWORD g_consoleMode;

static void setupForAnsiEscape(void) {
  DWORD mode = 0;
  g_stdoutHandle = GetStdHandle(STD_OUTPUT_HANDLE);

  if(g_stdoutHandle == INVALID_HANDLE_VALUE) {
    exit(GetLastError());
  }

  if(!GetConsoleMode(g_stdoutHandle, &mode)) {
    exit(GetLastError());
  }

  g_consoleMode = mode;

  // Enable ANSI escape codes
  mode |= ENABLE_VIRTUAL_TERMINAL_PROCESSING;

  if(!SetConsoleMode(g_stdoutHandle, mode)) {
    exit(GetLastError());
  }    
}

static void resetAfterAnsiEscape(void) {
  // Reset colors
  printf("\x1b[0m");    

  // Reset console mode
  if(!SetConsoleMode(g_stdoutHandle, g_consoleMode)) {
    exit(GetLastError());
  }
}

static int taosRandom()
{
    int number;
    rand_s(&number);

    return number;
}
#else
static void setupForAnsiEscape(void) {}

static void resetAfterAnsiEscape(void) {
  // Reset colors
  printf("\x1b[0m");
}

static int taosRandom()
{
    return random();
}

#endif

static int createDatabases();
static void createChildTables();
static int queryDbExec(TAOS *taos, char *command, QUERY_TYPE type, bool quiet);

/* ************ Global variables ************  */

int32_t  randint[MAX_PREPARED_RAND];
int64_t  randbigint[MAX_PREPARED_RAND];
float    randfloat[MAX_PREPARED_RAND];
double   randdouble[MAX_PREPARED_RAND];
char *aggreFunc[] = {"*", "count(*)", "avg(col0)", "sum(col0)", 
    "max(col0)", "min(col0)", "first(col0)", "last(col0)"};

SArguments g_args = {
                     NULL,            // metaFile
                     0,               // test_mode
                     "127.0.0.1",     // host
                     6030,            // port
                     "root",          // user
                     #ifdef _TD_POWER_ 
                     "powerdb",      // password
                     #else
                     "taosdata",      // password
                     #endif
                     "test",          // database
                     1,               // replica
                     "t",             // tb_prefix
                     NULL,            // sqlFile
                     true,            // use_metric
                     true,            // drop_database
                     true,            // insert_only
                     false,           // debug_print
                     false,           // verbose_print
                     false,           // performance statistic print 
                     false,           // answer_yes;
                     "./output.txt",  // output_file
                     0,               // mode : sync or async
                     {
                     "TINYINT",           // datatype
                     "SMALLINT",
                     "INT",
                     "BIGINT",
                     "FLOAT",
                     "DOUBLE",
                     "BINARY",
                     "NCHAR",
                     "BOOL",
                     "TIMESTAMP"
                     },
                     16,              // len_of_binary
                     10,              // num_of_CPR
                     10,              // num_of_connections/thread
                     0,               // insert_interval
                     1,               // query_times
                     0,               // interlace_rows;
                     100,             // num_of_RPR
                     TSDB_PAYLOAD_SIZE,  // max_sql_len
                     10000,           // num_of_tables
                     10000,           // num_of_DPT
                     0,               // abort
                     0,               // disorderRatio
                     1000,            // disorderRange
                     1,               // method_of_delete
                     NULL             // arg_list
};



static SDbs            g_Dbs;
static int             g_totalChildTables = 0;
static SQueryMetaInfo  g_queryInfo;
static FILE *          g_fpOfInsertResult = NULL;

#define debugPrint(fmt, ...) \
    do { if (g_args.debug_print || g_args.verbose_print) \
      fprintf(stderr, "DEBG: "fmt, __VA_ARGS__); } while(0)

#define verbosePrint(fmt, ...) \
    do { if (g_args.verbose_print) \
        fprintf(stderr, "VERB: "fmt, __VA_ARGS__); } while(0)

#define performancePrint(fmt, ...) \
    do { if (g_args.performance_print) \
        fprintf(stderr, "VERB: "fmt, __VA_ARGS__); } while(0)

#define errorPrint(fmt, ...) \
    do { fprintf(stderr, "ERROR: "fmt, __VA_ARGS__); } while(0)


///////////////////////////////////////////////////

static void ERROR_EXIT(const char *msg) { perror(msg); exit(-1); }

#ifndef TAOSDEMO_COMMIT_SHA1
#define TAOSDEMO_COMMIT_SHA1 "unknown"
#endif

#ifndef TD_VERNUMBER
#define TD_VERNUMBER    "unknown"
#endif

#ifndef TAOSDEMO_STATUS 
#define TAOSDEMO_STATUS "unknown"
#endif

static void printVersion() {
    char tdengine_ver[] = TD_VERNUMBER;
    char taosdemo_ver[] = TAOSDEMO_COMMIT_SHA1;
    char taosdemo_status[] = TAOSDEMO_STATUS;

    if (strlen(taosdemo_status) == 0) {
        printf("taosdemo verison %s-%s\n",
                tdengine_ver, taosdemo_ver);
    } else {
        printf("taosdemo verison %s-%s, status:%s\n",
                tdengine_ver, taosdemo_ver, taosdemo_status);
    }
}

static void printHelp() {
  char indent[10] = "        ";
  printf("%s%s%s%s\n", indent, "-f", indent, 
          "The meta file to the execution procedure. Default is './meta.json'.");
  printf("%s%s%s%s\n", indent, "-u", indent, 
          "The TDengine user name to use when connecting to the server. Default is 'root'.");
#ifdef _TD_POWER_
  printf("%s%s%s%s\n", indent, "-P", indent, 
          "The password to use when connecting to the server. Default is 'powerdb'.");
  printf("%s%s%s%s\n", indent, "-c", indent, 
          "Configuration directory. Default is '/etc/power/'.");
#else
  printf("%s%s%s%s\n", indent, "-P", indent, 
          "The password to use when connecting to the server. Default is 'taosdata'.");
  printf("%s%s%s%s\n", indent, "-c", indent, 
          "Configuration directory. Default is '/etc/taos/'.");
#endif  
  printf("%s%s%s%s\n", indent, "-h", indent, 
          "The host to connect to TDengine. Default is localhost.");
  printf("%s%s%s%s\n", indent, "-p", indent, 
          "The TCP/IP port number to use for the connection. Default is 0.");
  printf("%s%s%s%s\n", indent, "-d", indent, 
          "Destination database. Default is 'test'.");
  printf("%s%s%s%s\n", indent, "-a", indent, 
          "Set the replica parameters of the database, Default 1, min: 1, max: 3.");
  printf("%s%s%s%s\n", indent, "-m", indent, 
          "Table prefix name. Default is 't'.");
  printf("%s%s%s%s\n", indent, "-s", indent, "The select sql file.");
  printf("%s%s%s%s\n", indent, "-N", indent, "Use normal table flag.");
  printf("%s%s%s%s\n", indent, "-o", indent, 
          "Direct output to the named file. Default is './output.txt'.");
  printf("%s%s%s%s\n", indent, "-q", indent, 
          "Query mode--0: SYNC, 1: ASYNC. Default is SYNC.");
  printf("%s%s%s%s\n", indent, "-b", indent, 
          "The data_type of columns, default: TINYINT,SMALLINT,INT,BIGINT,FLOAT,DOUBLE,BINARY,NCHAR,BOOL,TIMESTAMP.");
  printf("%s%s%s%s\n", indent, "-w", indent, 
          "The length of data_type 'BINARY' or 'NCHAR'. Default is 16");
  printf("%s%s%s%s\n", indent, "-l", indent, 
          "The number of columns per record. Default is 10.");
  printf("%s%s%s%s\n", indent, "-T", indent, 
          "The number of threads. Default is 10.");
  printf("%s%s%s%s\n", indent, "-i", indent, 
          "The sleep time (ms) between insertion. Default is 0.");
  printf("%s%s%s%s\n", indent, "-r", indent, 
          "The number of records per request. Default is 100.");
  printf("%s%s%s%s\n", indent, "-t", indent, 
          "The number of tables. Default is 10000.");
  printf("%s%s%s%s\n", indent, "-n", indent, 
          "The number of records per table. Default is 10000.");
  printf("%s%s%s%s\n", indent, "-x", indent, "Not insert only flag.");
  printf("%s%s%s%s\n", indent, "-y", indent, "Default input yes for prompt.");
  printf("%s%s%s%s\n", indent, "-O", indent, 
          "Insert mode--0: In order, > 0: disorder ratio. Default is in order.");
  printf("%s%s%s%s\n", indent, "-R", indent, 
          "Out of order data's range, ms, default is 1000.");
  printf("%s%s%s%s\n", indent, "-g", indent, 
          "Print debug info.");
  printf("%s%s%s%s\n", indent, "-V, --version", indent, 
          "Print version info.");
/*    printf("%s%s%s%s\n", indent, "-D", indent, 
          "if elete database if exists. 0: no, 1: yes, default is 1");
          */
}

static void parse_args(int argc, char *argv[], SArguments *arguments) {
  char **sptr;
  wordexp_t full_path;

  for (int i = 1; i < argc; i++) {
    if (strcmp(argv[i], "-f") == 0) {
      arguments->metaFile = argv[++i];
    } else if (strcmp(argv[i], "-c") == 0) {
        char *configPath = argv[++i];
      if (wordexp(configPath, &full_path, 0) != 0) {
          errorPrint( "Invalid path %s\n", configPath);
          return;
      }
      taos_options(TSDB_OPTION_CONFIGDIR, full_path.we_wordv[0]);
      wordfree(&full_path);
    } else if (strcmp(argv[i], "-h") == 0) {
      arguments->host = argv[++i];
    } else if (strcmp(argv[i], "-p") == 0) {
      arguments->port = atoi(argv[++i]);
    } else if (strcmp(argv[i], "-u") == 0) {
      arguments->user = argv[++i];
    } else if (strcmp(argv[i], "-P") == 0) {
      arguments->password = argv[++i];
    } else if (strcmp(argv[i], "-o") == 0) {
      arguments->output_file = argv[++i];
    } else if (strcmp(argv[i], "-s") == 0) {
      arguments->sqlFile = argv[++i];
    } else if (strcmp(argv[i], "-q") == 0) {
      arguments->mode = atoi(argv[++i]);
    } else if (strcmp(argv[i], "-T") == 0) {
      arguments->num_of_threads = atoi(argv[++i]);
    } else if (strcmp(argv[i], "-i") == 0) {
      arguments->insert_interval = atoi(argv[++i]);
    } else if (strcmp(argv[i], "-qt") == 0) {
      arguments->query_times = atoi(argv[++i]);
    } else if (strcmp(argv[i], "-B") == 0) {
      arguments->interlace_rows = atoi(argv[++i]);
    } else if (strcmp(argv[i], "-r") == 0) {
      arguments->num_of_RPR = atoi(argv[++i]);
    } else if (strcmp(argv[i], "-t") == 0) {
      arguments->num_of_tables = atoi(argv[++i]);
    } else if (strcmp(argv[i], "-n") == 0) {
      arguments->num_of_DPT = atoi(argv[++i]);
    } else if (strcmp(argv[i], "-d") == 0) {
      arguments->database = argv[++i];
    } else if (strcmp(argv[i], "-l") == 0) {
      arguments->num_of_CPR = atoi(argv[++i]);
    } else if (strcmp(argv[i], "-b") == 0) {
      sptr = arguments->datatype;
      ++i;
      if (strstr(argv[i], ",") == NULL) {
        // only one col
        if (strcasecmp(argv[i], "INT")
                && strcasecmp(argv[i], "FLOAT")
                && strcasecmp(argv[i], "TINYINT")
                && strcasecmp(argv[i], "BOOL")
                && strcasecmp(argv[i], "SMALLINT")
                && strcasecmp(argv[i], "BIGINT")
                && strcasecmp(argv[i], "DOUBLE")
                && strcasecmp(argv[i], "BINARY") 
                && strcasecmp(argv[i], "NCHAR")) {
          printHelp();
          ERROR_EXIT( "Invalid data_type!\n");
          exit(EXIT_FAILURE);
        }
        sptr[0] = argv[i];
      } else {
        // more than one col
        int index = 0;
        char *dupstr = strdup(argv[i]);
        char *running = dupstr;
        char *token = strsep(&running, ",");
        while (token != NULL) {
          if (strcasecmp(token, "INT")
                  && strcasecmp(token, "FLOAT")
                  && strcasecmp(token, "TINYINT")
                  && strcasecmp(token, "BOOL")
                  && strcasecmp(token, "SMALLINT")
                  && strcasecmp(token, "BIGINT")
                  && strcasecmp(token, "DOUBLE")
                  && strcasecmp(token, "BINARY")
                  && strcasecmp(token, "NCHAR")) {
            printHelp();
            ERROR_EXIT("Invalid data_type!\n");
            exit(EXIT_FAILURE);
          }
          sptr[index++] = token;
          token = strsep(&running, ",");
          if (index >= MAX_NUM_DATATYPE) break;
        }
        sptr[index] = NULL;
      }
    } else if (strcmp(argv[i], "-w") == 0) {
      arguments->len_of_binary = atoi(argv[++i]);
    } else if (strcmp(argv[i], "-m") == 0) {
      arguments->tb_prefix = argv[++i];
    } else if (strcmp(argv[i], "-N") == 0) {
      arguments->use_metric = false;
    } else if (strcmp(argv[i], "-x") == 0) {
      arguments->insert_only = false;
    } else if (strcmp(argv[i], "-y") == 0) {
      arguments->answer_yes = true;
    } else if (strcmp(argv[i], "-g") == 0) {
      arguments->debug_print = true;
    } else if (strcmp(argv[i], "-gg") == 0) {
      arguments->verbose_print = true;
    } else if (strcmp(argv[i], "-pp") == 0) {
      arguments->performance_print = true;
    } else if (strcmp(argv[i], "-c") == 0) {
      strcpy(configDir, argv[++i]);
    } else if (strcmp(argv[i], "-O") == 0) {
      arguments->disorderRatio = atoi(argv[++i]);
      if (arguments->disorderRatio > 1 
              || arguments->disorderRatio < 0) {
        arguments->disorderRatio = 0;
      } else if (arguments->disorderRatio == 1) {
        arguments->disorderRange = 10;
      }
    } else if (strcmp(argv[i], "-R") == 0) {
      arguments->disorderRange = atoi(argv[++i]);
      if (arguments->disorderRange == 1 
              && (arguments->disorderRange > 50 
              || arguments->disorderRange <= 0)) {
        arguments->disorderRange = 10;
      }
    } else if (strcmp(argv[i], "-a") == 0) {
      arguments->replica = atoi(argv[++i]);
      if (arguments->replica > 3 || arguments->replica < 1) {
          arguments->replica = 1;
      }
    } else if (strcmp(argv[i], "-D") == 0) {
      arguments->method_of_delete = atoi(argv[++i]);
      if (arguments->method_of_delete < 0
              || arguments->method_of_delete > 3) {
        arguments->method_of_delete = 0;
      }
    } else if ((strcmp(argv[i], "--version") == 0) ||
        (strcmp(argv[i], "-V") == 0)){
      printVersion();
      exit(0);
    } else if (strcmp(argv[i], "--help") == 0) {
      printHelp();
      exit(0);
    } else {
      printHelp();
      ERROR_EXIT("ERROR: wrong options\n");
      exit(EXIT_FAILURE);
    }
  }

  if (((arguments->debug_print) && (arguments->metaFile == NULL))
          || arguments->verbose_print) {
    printf("###################################################################\n");
    printf("# meta file:                         %s\n", arguments->metaFile);
    printf("# Server IP:                         %s:%hu\n", 
            arguments->host == NULL ? "localhost" : arguments->host,
            arguments->port );
    printf("# User:                              %s\n", arguments->user);
    printf("# Password:                          %s\n", arguments->password);
    printf("# Use metric:                        %s\n", arguments->use_metric ? "true" : "false");
    if (*(arguments->datatype)) {
        printf("# Specified data type:               ");
        for (int i = 0; i < MAX_NUM_DATATYPE; i++)
            if (arguments->datatype[i])
               printf("%s,", arguments->datatype[i]);
            else
                break;
        printf("\n");
    }
    printf("# Insertion interval:                %d\n", arguments->insert_interval);
    printf("# Number of records per req:         %d\n", arguments->num_of_RPR);
    printf("# Max SQL length:                    %d\n", arguments->max_sql_len);
    printf("# Length of Binary:                  %d\n", arguments->len_of_binary);
    printf("# Number of Threads:                 %d\n", arguments->num_of_threads);
    printf("# Number of Tables:                  %d\n", arguments->num_of_tables);
    printf("# Number of Data per Table:          %d\n", arguments->num_of_DPT);
    printf("# Database name:                     %s\n", arguments->database);
    printf("# Table prefix:                      %s\n", arguments->tb_prefix);
    if (arguments->disorderRatio) {
      printf("# Data order:                        %d\n", arguments->disorderRatio);
      printf("# Data out of order rate:            %d\n", arguments->disorderRange);
  
    }
    printf("# Delete method:                     %d\n", arguments->method_of_delete);
    printf("# Answer yes when prompt:            %d\n", arguments->answer_yes);
    printf("# Print debug info:                  %d\n", arguments->debug_print);
    printf("# Print verbose info:                %d\n", arguments->verbose_print);
    printf("###################################################################\n");
    if (!arguments->answer_yes) {
        printf("Press enter key to continue\n\n");
        (void) getchar();
    }
  }
}

static bool getInfoFromJsonFile(char* file);
//static int generateOneRowDataForStb(SSuperTable* stbInfo);
//static int getDataIntoMemForStb(SSuperTable* stbInfo);
static void init_rand_data();
static void tmfclose(FILE *fp) {
  if (NULL != fp) {
    fclose(fp);
  }
}

static void tmfree(char *buf) {
  if (NULL != buf) {
    free(buf);
  }
}

static int queryDbExec(TAOS *taos, char *command, QUERY_TYPE type, bool quiet) {
  int i;
  TAOS_RES *res = NULL;
  int32_t   code = -1;

  for (i = 0; i < 5; i++) {
    if (NULL != res) {
      taos_free_result(res);
      res = NULL;
    }

    res = taos_query(taos, command);
    code = taos_errno(res);
    if (0 == code) {
      break;
    }
  }

  if (code != 0) {
    if (!quiet) {
      debugPrint("%s() LN%d - command: %s\n", __func__, __LINE__, command);
      errorPrint("Failed to run %s, reason: %s\n", command, taos_errstr(res));
    }
    taos_free_result(res);
    //taos_close(taos);
    return -1;
  }

  if (INSERT_TYPE == type) {
    int affectedRows = taos_affected_rows(res);
    taos_free_result(res);
    return affectedRows;
  }

  taos_free_result(res);
  return 0;
}

static void getResult(TAOS_RES *res, char* resultFileName) {  
  TAOS_ROW    row = NULL;
  int         num_rows = 0;
  int         num_fields = taos_field_count(res);
  TAOS_FIELD *fields     = taos_fetch_fields(res);

  FILE *fp = NULL;
  if (resultFileName[0] != 0) {
    fp = fopen(resultFileName, "at");
    if (fp == NULL) {
      errorPrint("%s() LN%d, failed to open result file: %s, result will not save to file\n", __func__, __LINE__, resultFileName);
    }
  }
  
  char* databuf = (char*) calloc(1, 100*1024*1024);
  if (databuf == NULL) {
    errorPrint("%s() LN%d, failed to malloc, warning: save result to file slowly!\n", __func__, __LINE__);
    if (fp)
        fclose(fp);
    return ;
  }

  int   totalLen = 0;
  char  temp[16000];

  // fetch the records row by row
  while ((row = taos_fetch_row(res))) {
    if (totalLen >= 100*1024*1024 - 32000) {
      if (fp) fprintf(fp, "%s", databuf);
      totalLen = 0;
      memset(databuf, 0, 100*1024*1024);
    }
    num_rows++;
    int len = taos_print_row(temp, row, fields, num_fields);
    len += sprintf(temp + len, "\n");
    //printf("query result:%s\n", temp);
    memcpy(databuf + totalLen, temp, len);
    totalLen += len;
  }

  if (fp) fprintf(fp, "%s", databuf);
  tmfclose(fp);
  free(databuf);
}

static void selectAndGetResult(TAOS *taos, char *command, char* resultFileName) {
  TAOS_RES *res = taos_query(taos, command);
  if (res == NULL || taos_errno(res) != 0) {
    printf("failed to sql:%s, reason:%s\n", command, taos_errstr(res));
    taos_free_result(res);
    return;
  }
  
  getResult(res, resultFileName);
  taos_free_result(res);
}

static double getCurrentTime() {
  struct timeval tv;
  if (gettimeofday(&tv, NULL) != 0) {
    perror("Failed to get current time in ms");
    return 0.0;
  }

  return tv.tv_sec + tv.tv_usec / 1E6;
}

static int32_t rand_bool(){
  static int cursor;
  cursor++;
  cursor = cursor % MAX_PREPARED_RAND;
  return randint[cursor] % 2;
}

static int32_t rand_tinyint(){
  static int cursor;
  cursor++;
  cursor = cursor % MAX_PREPARED_RAND;
  return randint[cursor] % 128;
}

static int32_t rand_smallint(){
  static int cursor;
  cursor++;
  cursor = cursor % MAX_PREPARED_RAND;
  return randint[cursor] % 32767;
}

static int32_t rand_int(){
  static int cursor;
  cursor++;
  cursor = cursor % MAX_PREPARED_RAND;
  return randint[cursor];
}

static int64_t rand_bigint(){
  static int cursor;
  cursor++;
  cursor = cursor % MAX_PREPARED_RAND;
  return randbigint[cursor];
  
}

static float rand_float(){
  static int cursor;
  cursor++;
  cursor = cursor % MAX_PREPARED_RAND;
  return randfloat[cursor];    
}

static const char charset[] = "abcdefghijklmnopqrstuvwxyzABCDEFGHIJKLMNOPQRSTUVWXYZ1234567890";
static void rand_string(char *str, int size) {
  str[0] = 0;
  if (size > 0) {
    //--size;
    int n;
    for (n = 0; n < size - 1; n++) {
      int key = rand_tinyint() % (int)(sizeof(charset) - 1);
      str[n] = charset[key];
    }
    str[n] = 0;
  }
}

static double rand_double() {
  static int cursor;
  cursor++;
  cursor = cursor % MAX_PREPARED_RAND;
  return randdouble[cursor];

}

static void init_rand_data() {
  for (int i = 0; i < MAX_PREPARED_RAND; i++){
    randint[i] = (int)(taosRandom() % 65535);
    randbigint[i] = (int64_t)(taosRandom() % 2147483648);
    randfloat[i] = (float)(taosRandom() / 1000.0);
    randdouble[i] = (double)(taosRandom() / 1000000.0);
  }
}

#define SHOW_PARSE_RESULT_START()   \
    do { if (g_args.metaFile)  \
        printf("\033[1m\033[40;32m================ %s parse result START ================\033[0m\n", \
                g_args.metaFile); } while(0)

#define SHOW_PARSE_RESULT_END() \
    do { if (g_args.metaFile)   \
        printf("\033[1m\033[40;32m================ %s parse result END================\033[0m\n", \
                g_args.metaFile); } while(0)

#define SHOW_PARSE_RESULT_START_TO_FILE(fp)   \
    do { if (g_args.metaFile)  \
        fprintf(fp, "\033[1m\033[40;32m================ %s parse result START ================\033[0m\n", \
                g_args.metaFile); } while(0)

#define SHOW_PARSE_RESULT_END_TO_FILE(fp) \
    do { if (g_args.metaFile)   \
        fprintf(fp, "\033[1m\033[40;32m================ %s parse result END================\033[0m\n", \
                g_args.metaFile); } while(0)

static int printfInsertMeta() {
    SHOW_PARSE_RESULT_START();

  printf("host:                       \033[33m%s:%u\033[0m\n", g_Dbs.host, g_Dbs.port);
  printf("user:                       \033[33m%s\033[0m\n", g_Dbs.user);
  printf("password:                   \033[33m%s\033[0m\n", g_Dbs.password);
  printf("resultFile:                 \033[33m%s\033[0m\n", g_Dbs.resultFile);
  printf("thread num of insert data:  \033[33m%d\033[0m\n", g_Dbs.threadCount);
  printf("thread num of create table: \033[33m%d\033[0m\n", g_Dbs.threadCountByCreateTbl);
  printf("insert interval:            \033[33m%d\033[0m\n", g_args.insert_interval);
  printf("number of records per req:  \033[33m%d\033[0m\n", g_args.num_of_RPR);
  printf("max sql length:             \033[33m%d\033[0m\n", g_args.max_sql_len);

  printf("database count:             \033[33m%d\033[0m\n", g_Dbs.dbCount);

  for (int i = 0; i < g_Dbs.dbCount; i++) {
    printf("database[\033[33m%d\033[0m]:\n", i);
    printf("  database[%d] name:      \033[33m%s\033[0m\n", i, g_Dbs.db[i].dbName);
    if (0 == g_Dbs.db[i].drop) {
      printf("  drop:                  \033[33mno\033[0m\n");     
    }else {
      printf("  drop:                  \033[33myes\033[0m\n"); 
    }

    if (g_Dbs.db[i].dbCfg.blocks > 0) {
      printf("  blocks:                \033[33m%d\033[0m\n", g_Dbs.db[i].dbCfg.blocks);
    }
    if (g_Dbs.db[i].dbCfg.cache > 0) {
      printf("  cache:                 \033[33m%d\033[0m\n", g_Dbs.db[i].dbCfg.cache);
    }
    if (g_Dbs.db[i].dbCfg.days > 0) {
      printf("  days:                  \033[33m%d\033[0m\n", g_Dbs.db[i].dbCfg.days);
    }
    if (g_Dbs.db[i].dbCfg.keep > 0) {
      printf("  keep:                  \033[33m%d\033[0m\n", g_Dbs.db[i].dbCfg.keep);
    }
    if (g_Dbs.db[i].dbCfg.replica > 0) {
      printf("  replica:               \033[33m%d\033[0m\n", g_Dbs.db[i].dbCfg.replica);
    }
    if (g_Dbs.db[i].dbCfg.update > 0) {
      printf("  update:                \033[33m%d\033[0m\n", g_Dbs.db[i].dbCfg.update);
    }
    if (g_Dbs.db[i].dbCfg.minRows > 0) {
      printf("  minRows:               \033[33m%d\033[0m\n", g_Dbs.db[i].dbCfg.minRows);
    }
    if (g_Dbs.db[i].dbCfg.maxRows > 0) {
      printf("  maxRows:               \033[33m%d\033[0m\n", g_Dbs.db[i].dbCfg.maxRows);
    }
    if (g_Dbs.db[i].dbCfg.comp > 0) {
      printf("  comp:                  \033[33m%d\033[0m\n", g_Dbs.db[i].dbCfg.comp);
    }
    if (g_Dbs.db[i].dbCfg.walLevel > 0) {
      printf("  walLevel:              \033[33m%d\033[0m\n", g_Dbs.db[i].dbCfg.walLevel);
    }
    if (g_Dbs.db[i].dbCfg.fsync > 0) {
      printf("  fsync:                 \033[33m%d\033[0m\n", g_Dbs.db[i].dbCfg.fsync);
    }
    if (g_Dbs.db[i].dbCfg.quorum > 0) {
      printf("  quorum:                \033[33m%d\033[0m\n", g_Dbs.db[i].dbCfg.quorum);
    }
    if (g_Dbs.db[i].dbCfg.precision[0] != 0) {
      if ((0 == strncasecmp(g_Dbs.db[i].dbCfg.precision, "ms", 2))
              || (0 == strncasecmp(g_Dbs.db[i].dbCfg.precision, "us", 2))) {
        printf("  precision:             \033[33m%s\033[0m\n", g_Dbs.db[i].dbCfg.precision);
      } else {
        printf("\033[1m\033[40;31m  precision error:       %s\033[0m\n",
                g_Dbs.db[i].dbCfg.precision);
        return -1;
      }
    }

    printf("  super table count:     \033[33m%d\033[0m\n", g_Dbs.db[i].superTblCount);
    for (int j = 0; j < g_Dbs.db[i].superTblCount; j++) {
      printf("  super table[\033[33m%d\033[0m]:\n", j);
    
      printf("      stbName:           \033[33m%s\033[0m\n",  g_Dbs.db[i].superTbls[j].sTblName);   

      if (PRE_CREATE_SUBTBL == g_Dbs.db[i].superTbls[j].autoCreateTable) {
        printf("      autoCreateTable:   \033[33m%s\033[0m\n",  "no");
      } else if (AUTO_CREATE_SUBTBL == g_Dbs.db[i].superTbls[j].autoCreateTable) {
        printf("      autoCreateTable:   \033[33m%s\033[0m\n",  "yes");
      } else {
        printf("      autoCreateTable:   \033[33m%s\033[0m\n",  "error");
      }
      
      if (TBL_NO_EXISTS == g_Dbs.db[i].superTbls[j].childTblExists) {
        printf("      childTblExists:    \033[33m%s\033[0m\n",  "no");
      } else if (TBL_ALREADY_EXISTS == g_Dbs.db[i].superTbls[j].childTblExists) {
        printf("      childTblExists:    \033[33m%s\033[0m\n",  "yes");
      } else {
        printf("      childTblExists:    \033[33m%s\033[0m\n",  "error");
      }

      printf("      childTblCount:     \033[33m%d\033[0m\n",  g_Dbs.db[i].superTbls[j].childTblCount);
      printf("      childTblPrefix:    \033[33m%s\033[0m\n",  g_Dbs.db[i].superTbls[j].childTblPrefix);
      printf("      dataSource:        \033[33m%s\033[0m\n",  g_Dbs.db[i].superTbls[j].dataSource);
      printf("      insertMode:        \033[33m%s\033[0m\n",  g_Dbs.db[i].superTbls[j].insertMode);
      if (g_Dbs.db[i].superTbls[j].childTblLimit > 0) {
        printf("      childTblLimit:     \033[33m%d\033[0m\n",  g_Dbs.db[i].superTbls[j].childTblLimit);
      }
      if (g_Dbs.db[i].superTbls[j].childTblOffset >= 0) {
        printf("      childTblOffset:    \033[33m%d\033[0m\n",  g_Dbs.db[i].superTbls[j].childTblOffset);
      }
      printf("      insertRows:        \033[33m%"PRId64"\033[0m\n", g_Dbs.db[i].superTbls[j].insertRows);

      if (0 == g_Dbs.db[i].superTbls[j].multiThreadWriteOneTbl) {
        printf("      multiThreadWriteOneTbl:  \033[33mno\033[0m\n");
      }else {
        printf("      multiThreadWriteOneTbl:  \033[33myes\033[0m\n");
      }
      printf("      interlaceRows:     \033[33m%d\033[0m\n",
              g_Dbs.db[i].superTbls[j].interlaceRows);
      printf("      disorderRange:     \033[33m%d\033[0m\n",
              g_Dbs.db[i].superTbls[j].disorderRange);
      printf("      disorderRatio:     \033[33m%d\033[0m\n",
              g_Dbs.db[i].superTbls[j].disorderRatio);
      printf("      maxSqlLen:         \033[33m%d\033[0m\n",
              g_Dbs.db[i].superTbls[j].maxSqlLen);
      printf("      timeStampStep:     \033[33m%d\033[0m\n",
              g_Dbs.db[i].superTbls[j].timeStampStep);
      printf("      startTimestamp:    \033[33m%s\033[0m\n",
              g_Dbs.db[i].superTbls[j].startTimestamp);
      printf("      sampleFormat:      \033[33m%s\033[0m\n",
              g_Dbs.db[i].superTbls[j].sampleFormat);
      printf("      sampleFile:        \033[33m%s\033[0m\n",
              g_Dbs.db[i].superTbls[j].sampleFile);
      printf("      tagsFile:          \033[33m%s\033[0m\n",
              g_Dbs.db[i].superTbls[j].tagsFile);
      printf("      columnCount:       \033[33m%d\033[0m\n        ",
              g_Dbs.db[i].superTbls[j].columnCount);
      for (int k = 0; k < g_Dbs.db[i].superTbls[j].columnCount; k++) {
        //printf("dataType:%s, dataLen:%d\t", g_Dbs.db[i].superTbls[j].columns[k].dataType, g_Dbs.db[i].superTbls[j].columns[k].dataLen);
        if ((0 == strncasecmp(g_Dbs.db[i].superTbls[j].columns[k].dataType,
                       "binary", 6))
                || (0 == strncasecmp(g_Dbs.db[i].superTbls[j].columns[k].dataType,
                       "nchar", 5))) {
          printf("column[\033[33m%d\033[0m]:\033[33m%s(%d)\033[0m ", k,
                  g_Dbs.db[i].superTbls[j].columns[k].dataType,
                  g_Dbs.db[i].superTbls[j].columns[k].dataLen);
        } else {
          printf("column[%d]:\033[33m%s\033[0m ", k,
                  g_Dbs.db[i].superTbls[j].columns[k].dataType);
        }
      }
      printf("\n");

      printf("      tagCount:            \033[33m%d\033[0m\n        ",
              g_Dbs.db[i].superTbls[j].tagCount);
      for (int k = 0; k < g_Dbs.db[i].superTbls[j].tagCount; k++) {
        //printf("dataType:%s, dataLen:%d\t", g_Dbs.db[i].superTbls[j].tags[k].dataType, g_Dbs.db[i].superTbls[j].tags[k].dataLen);
        if ((0 == strncasecmp(g_Dbs.db[i].superTbls[j].tags[k].dataType, "binary", 6))
                || (0 == strncasecmp(g_Dbs.db[i].superTbls[j].tags[k].dataType, "nchar", 5))) {
          printf("tag[%d]:\033[33m%s(%d)\033[0m ", k,
                  g_Dbs.db[i].superTbls[j].tags[k].dataType,
                  g_Dbs.db[i].superTbls[j].tags[k].dataLen);
        } else {
          printf("tag[%d]:\033[33m%s\033[0m ", k,
                  g_Dbs.db[i].superTbls[j].tags[k].dataType);
        }
      }
      printf("\n");
    }
    printf("\n");
  }

  SHOW_PARSE_RESULT_END();

  return 0;
}

static void printfInsertMetaToFile(FILE* fp) {

  SHOW_PARSE_RESULT_START_TO_FILE(fp);

  fprintf(fp, "host:                       %s:%u\n", g_Dbs.host, g_Dbs.port);
  fprintf(fp, "user:                       %s\n", g_Dbs.user);
  fprintf(fp, "resultFile:                 %s\n", g_Dbs.resultFile);
  fprintf(fp, "thread num of insert data:  %d\n", g_Dbs.threadCount);
  fprintf(fp, "thread num of create table: %d\n", g_Dbs.threadCountByCreateTbl);
  fprintf(fp, "insert interval:            %d\n", g_args.insert_interval);
  fprintf(fp, "number of records per req:  %d\n", g_args.num_of_RPR);
  fprintf(fp, "max sql length:             %d\n", g_args.max_sql_len);
  fprintf(fp, "database count:          %d\n", g_Dbs.dbCount);

  for (int i = 0; i < g_Dbs.dbCount; i++) {
    fprintf(fp, "database[%d]:\n", i);
    fprintf(fp, "  database[%d] name:       %s\n", i, g_Dbs.db[i].dbName);
    if (0 == g_Dbs.db[i].drop) {
      fprintf(fp, "  drop:                  no\n");     
    }else {
      fprintf(fp, "  drop:                  yes\n"); 
    }

    if (g_Dbs.db[i].dbCfg.blocks > 0) {
      fprintf(fp, "  blocks:                %d\n", g_Dbs.db[i].dbCfg.blocks);
    }
    if (g_Dbs.db[i].dbCfg.cache > 0) {
      fprintf(fp, "  cache:                 %d\n", g_Dbs.db[i].dbCfg.cache);
    }
    if (g_Dbs.db[i].dbCfg.days > 0) {
      fprintf(fp, "  days:                  %d\n", g_Dbs.db[i].dbCfg.days);
    }
    if (g_Dbs.db[i].dbCfg.keep > 0) {
      fprintf(fp, "  keep:                  %d\n", g_Dbs.db[i].dbCfg.keep);
    }
    if (g_Dbs.db[i].dbCfg.replica > 0) {
      fprintf(fp, "  replica:               %d\n", g_Dbs.db[i].dbCfg.replica);
    }
    if (g_Dbs.db[i].dbCfg.update > 0) {
      fprintf(fp, "  update:                %d\n", g_Dbs.db[i].dbCfg.update);
    }
    if (g_Dbs.db[i].dbCfg.minRows > 0) {
      fprintf(fp, "  minRows:               %d\n", g_Dbs.db[i].dbCfg.minRows);
    }
    if (g_Dbs.db[i].dbCfg.maxRows > 0) {
      fprintf(fp, "  maxRows:               %d\n", g_Dbs.db[i].dbCfg.maxRows);
    }
    if (g_Dbs.db[i].dbCfg.comp > 0) {
      fprintf(fp, "  comp:                  %d\n", g_Dbs.db[i].dbCfg.comp);
    }
    if (g_Dbs.db[i].dbCfg.walLevel > 0) {
      fprintf(fp, "  walLevel:              %d\n", g_Dbs.db[i].dbCfg.walLevel);
    }
    if (g_Dbs.db[i].dbCfg.fsync > 0) {
      fprintf(fp, "  fsync:                 %d\n", g_Dbs.db[i].dbCfg.fsync);
    }
    if (g_Dbs.db[i].dbCfg.quorum > 0) {
      fprintf(fp, "  quorum:                %d\n", g_Dbs.db[i].dbCfg.quorum);
    }
    if (g_Dbs.db[i].dbCfg.precision[0] != 0) {
      if ((0 == strncasecmp(g_Dbs.db[i].dbCfg.precision, "ms", 2))
              || (0 == strncasecmp(g_Dbs.db[i].dbCfg.precision, "us", 2))) {
        fprintf(fp, "  precision:             %s\n", g_Dbs.db[i].dbCfg.precision);
      } else {
        fprintf(fp, "  precision error:       %s\n", g_Dbs.db[i].dbCfg.precision);
      }
    }

    fprintf(fp, "  super table count:     %d\n", g_Dbs.db[i].superTblCount);
    for (int j = 0; j < g_Dbs.db[i].superTblCount; j++) {
      fprintf(fp, "  super table[%d]:\n", j);
    
      fprintf(fp, "      stbName:           %s\n",  g_Dbs.db[i].superTbls[j].sTblName);   

      if (PRE_CREATE_SUBTBL == g_Dbs.db[i].superTbls[j].autoCreateTable) {
        fprintf(fp, "      autoCreateTable:   %s\n",  "no");
      } else if (AUTO_CREATE_SUBTBL == g_Dbs.db[i].superTbls[j].autoCreateTable) {
        fprintf(fp, "      autoCreateTable:   %s\n",  "yes");
      } else {
        fprintf(fp, "      autoCreateTable:   %s\n",  "error");
      }
      
      if (TBL_NO_EXISTS == g_Dbs.db[i].superTbls[j].childTblExists) {
        fprintf(fp, "      childTblExists:    %s\n",  "no");
      } else if (TBL_ALREADY_EXISTS == g_Dbs.db[i].superTbls[j].childTblExists) {
        fprintf(fp, "      childTblExists:    %s\n",  "yes");
      } else {
        fprintf(fp, "      childTblExists:    %s\n",  "error");
      }
      
      fprintf(fp, "      childTblCount:     %d\n",  g_Dbs.db[i].superTbls[j].childTblCount);      
      fprintf(fp, "      childTblPrefix:    %s\n",  g_Dbs.db[i].superTbls[j].childTblPrefix);      
      fprintf(fp, "      dataSource:        %s\n",  g_Dbs.db[i].superTbls[j].dataSource);      
      fprintf(fp, "      insertMode:        %s\n",  g_Dbs.db[i].superTbls[j].insertMode);      
      fprintf(fp, "      insertRows:        %"PRId64"\n", g_Dbs.db[i].superTbls[j].insertRows); 
      fprintf(fp, "      insert interval:   %d\n", g_Dbs.db[i].superTbls[j].insertInterval);

      if (0 == g_Dbs.db[i].superTbls[j].multiThreadWriteOneTbl) {
        fprintf(fp, "      multiThreadWriteOneTbl:  no\n");     
      }else {
        fprintf(fp, "      multiThreadWriteOneTbl:  yes\n"); 
      }
      fprintf(fp, "      interlaceRows:     %d\n",  g_Dbs.db[i].superTbls[j].interlaceRows);     
      fprintf(fp, "      disorderRange:     %d\n",  g_Dbs.db[i].superTbls[j].disorderRange);     
      fprintf(fp, "      disorderRatio:     %d\n",  g_Dbs.db[i].superTbls[j].disorderRatio);
      fprintf(fp, "      maxSqlLen:         %d\n",  g_Dbs.db[i].superTbls[j].maxSqlLen);     
      
      fprintf(fp, "      timeStampStep:     %d\n",  g_Dbs.db[i].superTbls[j].timeStampStep);      
      fprintf(fp, "      startTimestamp:    %s\n",  g_Dbs.db[i].superTbls[j].startTimestamp);             
      fprintf(fp, "      sampleFormat:      %s\n",  g_Dbs.db[i].superTbls[j].sampleFormat);
      fprintf(fp, "      sampleFile:        %s\n",  g_Dbs.db[i].superTbls[j].sampleFile); 
      fprintf(fp, "      tagsFile:          %s\n",  g_Dbs.db[i].superTbls[j].tagsFile);   
    
      fprintf(fp, "      columnCount:       %d\n        ",  g_Dbs.db[i].superTbls[j].columnCount);
      for (int k = 0; k < g_Dbs.db[i].superTbls[j].columnCount; k++) {
        //printf("dataType:%s, dataLen:%d\t", g_Dbs.db[i].superTbls[j].columns[k].dataType, g_Dbs.db[i].superTbls[j].columns[k].dataLen);
        if ((0 == strncasecmp(
                        g_Dbs.db[i].superTbls[j].columns[k].dataType,
                        "binary", strlen("binary")))
                || (0 == strncasecmp(g_Dbs.db[i].superTbls[j].columns[k].dataType,
                        "nchar", strlen("nchar")))) {
          fprintf(fp, "column[%d]:%s(%d) ", k,
                  g_Dbs.db[i].superTbls[j].columns[k].dataType,
                  g_Dbs.db[i].superTbls[j].columns[k].dataLen);
        } else {
          fprintf(fp, "column[%d]:%s ", k, g_Dbs.db[i].superTbls[j].columns[k].dataType);
        }
      }
      fprintf(fp, "\n");

      fprintf(fp, "      tagCount:            %d\n        ",
              g_Dbs.db[i].superTbls[j].tagCount);
      for (int k = 0; k < g_Dbs.db[i].superTbls[j].tagCount; k++) {
        //printf("dataType:%s, dataLen:%d\t", g_Dbs.db[i].superTbls[j].tags[k].dataType, g_Dbs.db[i].superTbls[j].tags[k].dataLen);
        if ((0 == strncasecmp(g_Dbs.db[i].superTbls[j].tags[k].dataType,
                        "binary", strlen("binary")))
                || (0 == strncasecmp(g_Dbs.db[i].superTbls[j].tags[k].dataType,
                        "nchar", strlen("nchar")))) {
          fprintf(fp, "tag[%d]:%s(%d) ", k, g_Dbs.db[i].superTbls[j].tags[k].dataType,
                  g_Dbs.db[i].superTbls[j].tags[k].dataLen);
        } else {
          fprintf(fp, "tag[%d]:%s ", k, g_Dbs.db[i].superTbls[j].tags[k].dataType);
        }
      }
      fprintf(fp, "\n");
    }
    fprintf(fp, "\n");
  }

  SHOW_PARSE_RESULT_END_TO_FILE(fp);
}

static void printfQueryMeta() {

  SHOW_PARSE_RESULT_START();

  printf("host:                    \033[33m%s:%u\033[0m\n",
          g_queryInfo.host, g_queryInfo.port);
  printf("user:                    \033[33m%s\033[0m\n", g_queryInfo.user);
  printf("database name:           \033[33m%s\033[0m\n", g_queryInfo.dbName);

  printf("\n");
  printf("specified table query info:                   \n");  
  printf("query interval: \033[33m%d\033[0m\n", g_queryInfo.superQueryInfo.rate);
  printf("query times:    \033[33m%d\033[0m\n", g_args.query_times);
  printf("concurrent:     \033[33m%d\033[0m\n", g_queryInfo.superQueryInfo.concurrent);
  printf("sqlCount:       \033[33m%d\033[0m\n", g_queryInfo.superQueryInfo.sqlCount); 

  if (SUBSCRIBE_TEST == g_args.test_mode) {
    printf("mod:            \033[33m%d\033[0m\n", g_queryInfo.superQueryInfo.subscribeMode);
    printf("interval:       \033[33m%d\033[0m\n", g_queryInfo.superQueryInfo.subscribeInterval);
    printf("restart:        \033[33m%d\033[0m\n", g_queryInfo.superQueryInfo.subscribeRestart);
    printf("keepProgress:   \033[33m%d\033[0m\n", g_queryInfo.superQueryInfo.subscribeKeepProgress);
  }

  for (int i = 0; i < g_queryInfo.superQueryInfo.sqlCount; i++) {
    printf("  sql[%d]: \033[33m%s\033[0m\n", i, g_queryInfo.superQueryInfo.sql[i]);
  }
  printf("\n");
  printf("super table query info:                   \n");  
  printf("query interval: \033[33m%d\033[0m\n", g_queryInfo.subQueryInfo.rate);
  printf("threadCnt:      \033[33m%d\033[0m\n", g_queryInfo.subQueryInfo.threadCnt);
  printf("childTblCount:  \033[33m%d\033[0m\n", g_queryInfo.subQueryInfo.childTblCount);
  printf("stable name:    \033[33m%s\033[0m\n", g_queryInfo.subQueryInfo.sTblName);

  if (SUBSCRIBE_TEST == g_args.test_mode) {
    printf("mod:            \033[33m%d\033[0m\n", g_queryInfo.subQueryInfo.subscribeMode);
    printf("interval:       \033[33m%d\033[0m\n", g_queryInfo.subQueryInfo.subscribeInterval);
    printf("restart:        \033[33m%d\033[0m\n", g_queryInfo.subQueryInfo.subscribeRestart);
    printf("keepProgress:   \033[33m%d\033[0m\n", g_queryInfo.subQueryInfo.subscribeKeepProgress);
  }
  
  printf("sqlCount:       \033[33m%d\033[0m\n", g_queryInfo.subQueryInfo.sqlCount);  
  for (int i = 0; i < g_queryInfo.subQueryInfo.sqlCount; i++) {
    printf("  sql[%d]: \033[33m%s\033[0m\n", i, g_queryInfo.subQueryInfo.sql[i]);
  }  
  printf("\n");

  SHOW_PARSE_RESULT_END();
}

static char* formatTimestamp(char* buf, int64_t val, int precision) {
  time_t tt;
  if (precision == TSDB_TIME_PRECISION_MICRO) {
    tt = (time_t)(val / 1000000);
  } else {
    tt = (time_t)(val / 1000);
  }

/* comment out as it make testcases like select_with_tags.sim fail.
  but in windows, this may cause the call to localtime crash if tt < 0,
  need to find a better solution.
  if (tt < 0) {
    tt = 0;
  }
  */

#ifdef WINDOWS
  if (tt < 0) tt = 0;
#endif

  struct tm* ptm = localtime(&tt);
  size_t pos = strftime(buf, 32, "%Y-%m-%d %H:%M:%S", ptm);

  if (precision == TSDB_TIME_PRECISION_MICRO) {
    sprintf(buf + pos, ".%06d", (int)(val % 1000000));
  } else {
    sprintf(buf + pos, ".%03d", (int)(val % 1000));
  }

  return buf;
}

static void xDumpFieldToFile(FILE* fp, const char* val,
        TAOS_FIELD* field, int32_t length, int precision) {

  if (val == NULL) {
    fprintf(fp, "%s", TSDB_DATA_NULL_STR);
    return;
  }

  char buf[TSDB_MAX_BYTES_PER_ROW];
  switch (field->type) {
    case TSDB_DATA_TYPE_BOOL:
      fprintf(fp, "%d", ((((int32_t)(*((char *)val))) == 1) ? 1 : 0));
      break;
    case TSDB_DATA_TYPE_TINYINT:
      fprintf(fp, "%d", *((int8_t *)val));
      break;
    case TSDB_DATA_TYPE_SMALLINT:
      fprintf(fp, "%d", *((int16_t *)val));
      break;
    case TSDB_DATA_TYPE_INT:
      fprintf(fp, "%d", *((int32_t *)val));
      break;
    case TSDB_DATA_TYPE_BIGINT:
      fprintf(fp, "%" PRId64, *((int64_t *)val));
      break;
    case TSDB_DATA_TYPE_FLOAT:
      fprintf(fp, "%.5f", GET_FLOAT_VAL(val));
      break;
    case TSDB_DATA_TYPE_DOUBLE:
      fprintf(fp, "%.9f", GET_DOUBLE_VAL(val));
      break;
    case TSDB_DATA_TYPE_BINARY:
    case TSDB_DATA_TYPE_NCHAR:
      memcpy(buf, val, length);
      buf[length] = 0;
      fprintf(fp, "\'%s\'", buf);
      break;
    case TSDB_DATA_TYPE_TIMESTAMP:
      formatTimestamp(buf, *(int64_t*)val, precision);
      fprintf(fp, "'%s'", buf);
      break;
    default:
      break;
  }
}

static int xDumpResultToFile(const char* fname, TAOS_RES* tres) {
  TAOS_ROW row = taos_fetch_row(tres);
  if (row == NULL) {
    return 0;
  }

  FILE* fp = fopen(fname, "at");
  if (fp == NULL) {
    errorPrint("%s() LN%d, failed to open file: %s\n", __func__, __LINE__, fname);
    return -1;
  }

  int num_fields = taos_num_fields(tres);
  TAOS_FIELD *fields = taos_fetch_fields(tres);
  int precision = taos_result_precision(tres);

  for (int col = 0; col < num_fields; col++) {
    if (col > 0) {
      fprintf(fp, ",");
    }
    fprintf(fp, "%s", fields[col].name);
  }
  fputc('\n', fp);
  
  int numOfRows = 0;
  do {
    int32_t* length = taos_fetch_lengths(tres);
    for (int i = 0; i < num_fields; i++) {
      if (i > 0) {
        fputc(',', fp);
      }
      xDumpFieldToFile(fp, (const char*)row[i], fields +i, length[i], precision);
    }
    fputc('\n', fp);

    numOfRows++;
    row = taos_fetch_row(tres);
  } while( row != NULL);

  fclose(fp);

  return numOfRows;
}

static int getDbFromServer(TAOS * taos, SDbInfo** dbInfos) {  
  TAOS_RES * res;  
  TAOS_ROW row = NULL;
  int count = 0;
  
  res = taos_query(taos, "show databases;");  
  int32_t code = taos_errno(res);
  
  if (code != 0) {
    errorPrint( "failed to run <show databases>, reason: %s\n", taos_errstr(res));
    return -1;
  }

  TAOS_FIELD *fields = taos_fetch_fields(res);

  while ((row = taos_fetch_row(res)) != NULL) {
    // sys database name : 'log'
    if (strncasecmp(row[TSDB_SHOW_DB_NAME_INDEX], "log", fields[TSDB_SHOW_DB_NAME_INDEX].bytes) == 0) continue;

    dbInfos[count] = (SDbInfo *)calloc(1, sizeof(SDbInfo));
    if (dbInfos[count] == NULL) {
      errorPrint( "failed to allocate memory for some dbInfo[%d]\n", count);
      return -1;
    }

    tstrncpy(dbInfos[count]->name, (char *)row[TSDB_SHOW_DB_NAME_INDEX],
            fields[TSDB_SHOW_DB_NAME_INDEX].bytes);
    formatTimestamp(dbInfos[count]->create_time,
            *(int64_t*)row[TSDB_SHOW_DB_CREATED_TIME_INDEX],
            TSDB_TIME_PRECISION_MILLI);
    dbInfos[count]->ntables = *((int32_t *)row[TSDB_SHOW_DB_NTABLES_INDEX]);
    dbInfos[count]->vgroups = *((int32_t *)row[TSDB_SHOW_DB_VGROUPS_INDEX]);  
    dbInfos[count]->replica = *((int16_t *)row[TSDB_SHOW_DB_REPLICA_INDEX]);
    dbInfos[count]->quorum = *((int16_t *)row[TSDB_SHOW_DB_QUORUM_INDEX]);
    dbInfos[count]->days = *((int16_t *)row[TSDB_SHOW_DB_DAYS_INDEX]);  

    tstrncpy(dbInfos[count]->keeplist, (char *)row[TSDB_SHOW_DB_KEEP_INDEX],
            fields[TSDB_SHOW_DB_KEEP_INDEX].bytes);      
    dbInfos[count]->cache = *((int32_t *)row[TSDB_SHOW_DB_CACHE_INDEX]);
    dbInfos[count]->blocks = *((int32_t *)row[TSDB_SHOW_DB_BLOCKS_INDEX]);
    dbInfos[count]->minrows = *((int32_t *)row[TSDB_SHOW_DB_MINROWS_INDEX]);
    dbInfos[count]->maxrows = *((int32_t *)row[TSDB_SHOW_DB_MAXROWS_INDEX]);
    dbInfos[count]->wallevel = *((int8_t *)row[TSDB_SHOW_DB_WALLEVEL_INDEX]);
    dbInfos[count]->fsync = *((int32_t *)row[TSDB_SHOW_DB_FSYNC_INDEX]);
    dbInfos[count]->comp = (int8_t)(*((int8_t *)row[TSDB_SHOW_DB_COMP_INDEX]));
    dbInfos[count]->cachelast = (int8_t)(*((int8_t *)row[TSDB_SHOW_DB_CACHELAST_INDEX]));

    tstrncpy(dbInfos[count]->precision, 
            (char *)row[TSDB_SHOW_DB_PRECISION_INDEX],
            fields[TSDB_SHOW_DB_PRECISION_INDEX].bytes);  
    dbInfos[count]->update = *((int8_t *)row[TSDB_SHOW_DB_UPDATE_INDEX]);
    tstrncpy(dbInfos[count]->status, (char *)row[TSDB_SHOW_DB_STATUS_INDEX],
            fields[TSDB_SHOW_DB_STATUS_INDEX].bytes); 

    count++;
    if (count > MAX_DATABASE_COUNT) {
      errorPrint( "The database count overflow than %d\n", MAX_DATABASE_COUNT);      
      break;
    }
  }

  return count;
}

static void printfDbInfoForQueryToFile(char* filename, SDbInfo* dbInfos, int index) {
  if (filename[0] == 0)
      return;

  FILE *fp = fopen(filename, "at");
  if (fp == NULL) {
    errorPrint( "failed to open file: %s\n", filename);
    return;
  }

  fprintf(fp, "================ database[%d] ================\n", index);
  fprintf(fp, "name: %s\n", dbInfos->name);
  fprintf(fp, "created_time: %s\n", dbInfos->create_time);
  fprintf(fp, "ntables: %d\n", dbInfos->ntables);
  fprintf(fp, "vgroups: %d\n", dbInfos->vgroups);  
  fprintf(fp, "replica: %d\n", dbInfos->replica);
  fprintf(fp, "quorum: %d\n", dbInfos->quorum);
  fprintf(fp, "days: %d\n", dbInfos->days);    
  fprintf(fp, "keep0,keep1,keep(D): %s\n", dbInfos->keeplist);      
  fprintf(fp, "cache(MB): %d\n", dbInfos->cache);
  fprintf(fp, "blocks: %d\n", dbInfos->blocks);
  fprintf(fp, "minrows: %d\n", dbInfos->minrows);
  fprintf(fp, "maxrows: %d\n", dbInfos->maxrows);
  fprintf(fp, "wallevel: %d\n", dbInfos->wallevel);
  fprintf(fp, "fsync: %d\n", dbInfos->fsync);
  fprintf(fp, "comp: %d\n", dbInfos->comp);
  fprintf(fp, "cachelast: %d\n", dbInfos->cachelast);  
  fprintf(fp, "precision: %s\n", dbInfos->precision);  
  fprintf(fp, "update: %d\n", dbInfos->update);
  fprintf(fp, "status: %s\n", dbInfos->status); 
  fprintf(fp, "\n");

  fclose(fp);
}

static void printfQuerySystemInfo(TAOS * taos) {
  char filename[MAX_QUERY_SQL_LENGTH+1] = {0};
  char buffer[MAX_QUERY_SQL_LENGTH+1] = {0};
  TAOS_RES* res;

  time_t t;
  struct tm* lt;
  time(&t);
  lt = localtime(&t);
  snprintf(filename, MAX_QUERY_SQL_LENGTH, "querySystemInfo-%d-%d-%d %d:%d:%d",
          lt->tm_year+1900, lt->tm_mon, lt->tm_mday, lt->tm_hour, lt->tm_min,
          lt->tm_sec);

  // show variables
  res = taos_query(taos, "show variables;");
  //getResult(res, filename);
  xDumpResultToFile(filename, res);

  // show dnodes
  res = taos_query(taos, "show dnodes;");
  xDumpResultToFile(filename, res);
  //getResult(res, filename);

  // show databases
  res = taos_query(taos, "show databases;");
  SDbInfo** dbInfos = (SDbInfo **)calloc(MAX_DATABASE_COUNT, sizeof(SDbInfo *));
  if (dbInfos == NULL) {
    errorPrint("%s() LN%d, failed to allocate memory\n", __func__, __LINE__);
    return;
  }
  int dbCount = getDbFromServer(taos, dbInfos);
  if (dbCount <= 0) {
      free(dbInfos);
      return;
  }

  for (int i = 0; i < dbCount; i++) {
    // printf database info 
    printfDbInfoForQueryToFile(filename, dbInfos[i], i);

    // show db.vgroups
    snprintf(buffer, MAX_QUERY_SQL_LENGTH, "show %s.vgroups;", dbInfos[i]->name);
    res = taos_query(taos, buffer);
    xDumpResultToFile(filename, res);
  
    // show db.stables
    snprintf(buffer, MAX_QUERY_SQL_LENGTH, "show %s.stables;", dbInfos[i]->name);
    res = taos_query(taos, buffer);
    xDumpResultToFile(filename, res);

    free(dbInfos[i]);
  }

  free(dbInfos);
  
}

static int postProceSql(char* host, uint16_t port, char* sqlstr)
{
    char *req_fmt = "POST %s HTTP/1.1\r\nHost: %s:%d\r\nAccept: */*\r\nAuthorization: Basic %s\r\nContent-Length: %d\r\nContent-Type: application/x-www-form-urlencoded\r\n\r\n%s";

    char *url = "/rest/sql";

    struct hostent *server;
    struct sockaddr_in serv_addr;
    int bytes, sent, received, req_str_len, resp_len;
    char *request_buf;
    char response_buf[RESP_BUF_LEN];
    uint16_t rest_port = port + TSDB_PORT_HTTP;

    int req_buf_len = strlen(sqlstr) + REQ_EXTRA_BUF_LEN;

    request_buf = malloc(req_buf_len);
    if (NULL == request_buf)
        ERROR_EXIT("ERROR, cannot allocate memory.");

    char userpass_buf[INPUT_BUF_LEN];
    int mod_table[] = {0, 2, 1};

    static char base64[] = {'A', 'B', 'C', 'D', 'E', 'F', 'G', 'H',
      'I', 'J', 'K', 'L', 'M', 'N', 'O', 'P',
      'Q', 'R', 'S', 'T', 'U', 'V', 'W', 'X',
      'Y', 'Z', 'a', 'b', 'c', 'd', 'e', 'f',
      'g', 'h', 'i', 'j', 'k', 'l', 'm', 'n',
      'o', 'p', 'q', 'r', 's', 't', 'u', 'v',
      'w', 'x', 'y', 'z', '0', '1', '2', '3',
      '4', '5', '6', '7', '8', '9', '+', '/'};

    snprintf(userpass_buf, INPUT_BUF_LEN, "%s:%s",
        g_Dbs.user, g_Dbs.password);
    size_t userpass_buf_len = strlen(userpass_buf);
    size_t encoded_len = 4 * ((userpass_buf_len +2) / 3);

    char base64_buf[INPUT_BUF_LEN];
#ifdef WINDOWS
    WSADATA wsaData;
    WSAStartup(MAKEWORD(2, 2), &wsaData);
    SOCKET sockfd;
#else
    int sockfd;
#endif
    sockfd = socket(AF_INET, SOCK_STREAM, 0);
    if (sockfd < 0) {
#ifdef WINDOWS
        errorPrint( "Could not create socket : %d" , WSAGetLastError());
#endif
        debugPrint("%s() LN%d, sockfd=%d\n", __func__, __LINE__, sockfd);
        free(request_buf);
        ERROR_EXIT("ERROR opening socket");
    }

    server = gethostbyname(host);
    if (server == NULL) {
        free(request_buf);
        ERROR_EXIT("ERROR, no such host");
    }

    debugPrint("h_name: %s\nh_addretype: %s\nh_length: %d\n",
            server->h_name,
            (server->h_addrtype == AF_INET)?"ipv4":"ipv6",
            server->h_length);

    memset(&serv_addr, 0, sizeof(serv_addr));
    serv_addr.sin_family = AF_INET;
    serv_addr.sin_port = htons(rest_port);
#ifdef WINDOWS
    serv_addr.sin_addr.s_addr = inet_addr(host);
#else
    memcpy(&serv_addr.sin_addr.s_addr,server->h_addr,server->h_length);
#endif

    int retConn = connect(sockfd,(struct sockaddr *)&serv_addr,sizeof(serv_addr));
    debugPrint("%s() LN%d connect() return %d\n", __func__, __LINE__, retConn);
    if (retConn < 0) {
        free(request_buf);
        ERROR_EXIT("ERROR connecting");
    }

    memset(base64_buf, 0, INPUT_BUF_LEN);

    for (int n = 0, m = 0; n < userpass_buf_len;) {
      uint32_t oct_a = n < userpass_buf_len ?
        (unsigned char) userpass_buf[n++]:0;
      uint32_t oct_b = n < userpass_buf_len ?
        (unsigned char) userpass_buf[n++]:0;
      uint32_t oct_c = n < userpass_buf_len ?
        (unsigned char) userpass_buf[n++]:0;
      uint32_t triple = (oct_a << 0x10) + (oct_b << 0x08) + oct_c;

      base64_buf[m++] = base64[(triple >> 3* 6) & 0x3f];
      base64_buf[m++] = base64[(triple >> 2* 6) & 0x3f];
      base64_buf[m++] = base64[(triple >> 1* 6) & 0x3f];
      base64_buf[m++] = base64[(triple >> 0* 6) & 0x3f];
    }

    for (int l = 0; l < mod_table[userpass_buf_len % 3]; l++)
      base64_buf[encoded_len - 1 - l] = '=';

    debugPrint("%s() LN%d: auth string base64 encoded: %s\n", __func__, __LINE__, base64_buf);
    char *auth = base64_buf;

    int r = snprintf(request_buf,
            req_buf_len,
            req_fmt, url, host, rest_port,
            auth, strlen(sqlstr), sqlstr);
    if (r >= req_buf_len) {
        free(request_buf);
        ERROR_EXIT("ERROR too long request");
    }
    verbosePrint("%s() LN%d: Request:\n%s\n", __func__, __LINE__, request_buf);

    req_str_len = strlen(request_buf);
    sent = 0;
    do {
#ifdef WINDOWS
        bytes = send(sockfd, request_buf + sent, req_str_len - sent, 0);
#else
        bytes = write(sockfd, request_buf + sent, req_str_len - sent);
#endif
        if (bytes < 0)
            ERROR_EXIT("ERROR writing message to socket");
        if (bytes == 0)
            break;
        sent+=bytes;
    } while (sent < req_str_len);

    memset(response_buf, 0, RESP_BUF_LEN);
    resp_len = sizeof(response_buf) - 1;
    received = 0;
    do {
#ifdef WINDOWS
        bytes = recv(sockfd, response_buf + received, resp_len - received, 0);
#else
        bytes = read(sockfd, response_buf + received, resp_len - received);
#endif
        if (bytes < 0) {
            free(request_buf);
            ERROR_EXIT("ERROR reading response from socket");
        }
        if (bytes == 0)
            break;
        received += bytes;
    } while (received < resp_len);

    if (received == resp_len) {
        free(request_buf);
        ERROR_EXIT("ERROR storing complete response from socket");
    }

    response_buf[RESP_BUF_LEN - 1] = '\0';
    printf("Response:\n%s\n", response_buf);

    free(request_buf);
#ifdef WINDOWS
    closesocket(sockfd);
    WSACleanup();
#else
    close(sockfd);
#endif

    return 0;
}

static char* getTagValueFromTagSample(SSuperTable* stbInfo, int tagUsePos) {
  char*  dataBuf = (char*)calloc(TSDB_MAX_SQL_LEN+1, 1);
  if (NULL == dataBuf) {
    errorPrint("%s() LN%d, calloc failed! size:%d\n", __func__, __LINE__, TSDB_MAX_SQL_LEN+1);
    return NULL;
  }

  int    dataLen = 0;
  dataLen += snprintf(dataBuf + dataLen, TSDB_MAX_SQL_LEN - dataLen,
          "(%s)", stbInfo->tagDataBuf + stbInfo->lenOfTagOfOneRow * tagUsePos);

  return dataBuf;
}

static char* generateTagVaulesForStb(SSuperTable* stbInfo) {
  char*  dataBuf = (char*)calloc(TSDB_MAX_SQL_LEN+1, 1);
  if (NULL == dataBuf) {
    printf("calloc failed! size:%d\n", TSDB_MAX_SQL_LEN+1);
    return NULL;
  }

  int    dataLen = 0;
  dataLen += snprintf(dataBuf + dataLen, TSDB_MAX_SQL_LEN - dataLen, "(");
  for (int i = 0; i < stbInfo->tagCount; i++) {
    if ((0 == strncasecmp(stbInfo->tags[i].dataType, "binary", strlen("binary")))
            || (0 == strncasecmp(stbInfo->tags[i].dataType, "nchar", strlen("nchar")))) {
      if (stbInfo->tags[i].dataLen > TSDB_MAX_BINARY_LEN) {
        printf("binary or nchar length overflow, max size:%u\n",
                (uint32_t)TSDB_MAX_BINARY_LEN);
        tmfree(dataBuf);
        return NULL;
      }

      char* buf = (char*)calloc(stbInfo->tags[i].dataLen+1, 1);
      if (NULL == buf) {
        printf("calloc failed! size:%d\n", stbInfo->tags[i].dataLen);
        tmfree(dataBuf);
        return NULL;
      }
      rand_string(buf, stbInfo->tags[i].dataLen);
      dataLen += snprintf(dataBuf + dataLen, TSDB_MAX_SQL_LEN - dataLen,
              "\'%s\', ", buf);
      tmfree(buf);
    } else if (0 == strncasecmp(stbInfo->tags[i].dataType,
                "int", strlen("int"))) {
      dataLen += snprintf(dataBuf + dataLen, TSDB_MAX_SQL_LEN - dataLen,
              "%d, ", rand_int());
    } else if (0 == strncasecmp(stbInfo->tags[i].dataType,
                "bigint", strlen("bigint"))) {
      dataLen += snprintf(dataBuf + dataLen, TSDB_MAX_SQL_LEN - dataLen,
              "%"PRId64", ", rand_bigint());
    }  else if (0 == strncasecmp(stbInfo->tags[i].dataType,
                "float", strlen("float"))) {
      dataLen += snprintf(dataBuf + dataLen, TSDB_MAX_SQL_LEN - dataLen,
              "%f, ", rand_float());
    }  else if (0 == strncasecmp(stbInfo->tags[i].dataType,
                "double", strlen("double"))) {
      dataLen += snprintf(dataBuf + dataLen, TSDB_MAX_SQL_LEN - dataLen,
              "%f, ", rand_double());
    }  else if (0 == strncasecmp(stbInfo->tags[i].dataType,
                "smallint", strlen("smallint"))) {
      dataLen += snprintf(dataBuf + dataLen, TSDB_MAX_SQL_LEN - dataLen,
              "%d, ", rand_smallint());
    }  else if (0 == strncasecmp(stbInfo->tags[i].dataType,
                "tinyint", strlen("tinyint"))) {
      dataLen += snprintf(dataBuf + dataLen, TSDB_MAX_SQL_LEN - dataLen,
              "%d, ", rand_tinyint());
    }  else if (0 == strncasecmp(stbInfo->tags[i].dataType,
                "bool", strlen("bool"))) {
      dataLen += snprintf(dataBuf + dataLen, TSDB_MAX_SQL_LEN - dataLen,
              "%d, ", rand_bool());
    }  else if (0 == strncasecmp(stbInfo->tags[i].dataType,
                "timestamp", strlen("timestamp"))) {
      dataLen += snprintf(dataBuf + dataLen, TSDB_MAX_SQL_LEN - dataLen,
              "%"PRId64", ", rand_bigint());
    }  else {
      printf("No support data type: %s\n", stbInfo->tags[i].dataType);
      tmfree(dataBuf);
      return NULL;
    }
  }

  dataLen -= 2;
  dataLen += snprintf(dataBuf + dataLen, TSDB_MAX_SQL_LEN - dataLen, ")");  
  return dataBuf;
}

static int calcRowLen(SSuperTable*  superTbls) {  
  int colIndex;
  int  lenOfOneRow = 0;
  
  for (colIndex = 0; colIndex < superTbls->columnCount; colIndex++) {
    char* dataType = superTbls->columns[colIndex].dataType;
    
    if (strcasecmp(dataType, "BINARY") == 0) {
      lenOfOneRow += superTbls->columns[colIndex].dataLen + 3;
    } else if (strcasecmp(dataType, "NCHAR") == 0) {
      lenOfOneRow += superTbls->columns[colIndex].dataLen + 3;
    } else if (strcasecmp(dataType, "INT") == 0)  {
      lenOfOneRow += 11;
    } else if (strcasecmp(dataType, "BIGINT") == 0)  {
      lenOfOneRow += 21;
    } else if (strcasecmp(dataType, "SMALLINT") == 0)  {
      lenOfOneRow += 6;
    } else if (strcasecmp(dataType, "TINYINT") == 0)  {
      lenOfOneRow += 4;
    } else if (strcasecmp(dataType, "BOOL") == 0)  {
      lenOfOneRow += 6;
    } else if (strcasecmp(dataType, "FLOAT") == 0) {
      lenOfOneRow += 22;
    } else if (strcasecmp(dataType, "DOUBLE") == 0) { 
      lenOfOneRow += 42;
    }  else if (strcasecmp(dataType, "TIMESTAMP") == 0) { 
      lenOfOneRow += 21;
    } else {
      printf("get error data type : %s\n", dataType);
      exit(-1);
    }
  }

  superTbls->lenOfOneRow = lenOfOneRow + 20; // timestamp

  int tagIndex;
  int lenOfTagOfOneRow = 0;
  for (tagIndex = 0; tagIndex < superTbls->tagCount; tagIndex++) {
    char* dataType = superTbls->tags[tagIndex].dataType;

    if (strcasecmp(dataType, "BINARY") == 0) {
      lenOfTagOfOneRow += superTbls->tags[tagIndex].dataLen + 3;
    } else if (strcasecmp(dataType, "NCHAR") == 0) {
      lenOfTagOfOneRow += superTbls->tags[tagIndex].dataLen + 3;
    } else if (strcasecmp(dataType, "INT") == 0)  {
      lenOfTagOfOneRow += superTbls->tags[tagIndex].dataLen + 11;
    } else if (strcasecmp(dataType, "BIGINT") == 0)  {
      lenOfTagOfOneRow += superTbls->tags[tagIndex].dataLen + 21;
    } else if (strcasecmp(dataType, "SMALLINT") == 0)  {
      lenOfTagOfOneRow += superTbls->tags[tagIndex].dataLen + 6;
    } else if (strcasecmp(dataType, "TINYINT") == 0)  {
      lenOfTagOfOneRow += superTbls->tags[tagIndex].dataLen + 4;
    } else if (strcasecmp(dataType, "BOOL") == 0)  {
      lenOfTagOfOneRow += superTbls->tags[tagIndex].dataLen + 6;
    } else if (strcasecmp(dataType, "FLOAT") == 0) {
      lenOfTagOfOneRow += superTbls->tags[tagIndex].dataLen + 22;
    } else if (strcasecmp(dataType, "DOUBLE") == 0) { 
      lenOfTagOfOneRow += superTbls->tags[tagIndex].dataLen + 42;
    } else {
      printf("get error tag type : %s\n", dataType);
      exit(-1);
    }
  }

  superTbls->lenOfTagOfOneRow = lenOfTagOfOneRow;
    
  return 0;
}


static int getChildNameOfSuperTableWithLimitAndOffset(TAOS * taos,
        char* dbName, char* sTblName, char** childTblNameOfSuperTbl,
        int* childTblCountOfSuperTbl, int limit, int offset) {

  char command[BUFFER_SIZE] = "\0";
  char limitBuf[100] = "\0";

  TAOS_RES * res;  
  TAOS_ROW row = NULL;

  char* childTblName = *childTblNameOfSuperTbl;

  if (offset >= 0) {
    snprintf(limitBuf, 100, " limit %d offset %d", limit, offset);
  }

  //get all child table name use cmd: select tbname from superTblName;  
  snprintf(command, BUFFER_SIZE, "select tbname from %s.%s %s", dbName, sTblName, limitBuf);

  res = taos_query(taos, command);  
  int32_t code = taos_errno(res);
  if (code != 0) {
    taos_free_result(res);
    taos_close(taos);
    errorPrint("%s() LN%d, failed to run command %s\n",
           __func__, __LINE__, command);
    exit(-1);
  }

  int childTblCount = (limit < 0)?10000:limit;
  int count = 0;
  if (childTblName == NULL) {
    childTblName = (char*)calloc(1, childTblCount * TSDB_TABLE_NAME_LEN);
    if (NULL ==  childTblName) {
    taos_free_result(res);
        taos_close(taos);
        errorPrint("%s() LN%d, failed to allocate memory!\n", __func__, __LINE__);
        exit(-1);
    }
  }

  char* pTblName = childTblName;
  while ((row = taos_fetch_row(res)) != NULL) {
    int32_t* len = taos_fetch_lengths(res);
    tstrncpy(pTblName, (char *)row[0], len[0]+1);
    //printf("==== sub table name: %s\n", pTblName);
    count++;
    if (count >= childTblCount - 1) {
      char *tmp = realloc(childTblName,
              (size_t)childTblCount*1.5*TSDB_TABLE_NAME_LEN+1);
      if (tmp != NULL) {
        childTblName = tmp;
        childTblCount = (int)(childTblCount*1.5);
        memset(childTblName + count*TSDB_TABLE_NAME_LEN, 0,
                (size_t)((childTblCount-count)*TSDB_TABLE_NAME_LEN));
      } else {
        // exit, if allocate more memory failed
        errorPrint("%s() LN%d, realloc fail for save child table name of %s.%s\n",
               __func__, __LINE__, dbName, sTblName);
        tmfree(childTblName);
        taos_free_result(res);
        taos_close(taos);
        exit(-1);
      }
    }
    pTblName = childTblName + count * TSDB_TABLE_NAME_LEN;
  }

  *childTblCountOfSuperTbl = count;
  *childTblNameOfSuperTbl  = childTblName;

  taos_free_result(res);
  return 0;
}

static int getAllChildNameOfSuperTable(TAOS * taos, char* dbName,
        char* sTblName, char** childTblNameOfSuperTbl,
        int* childTblCountOfSuperTbl) {

    return getChildNameOfSuperTableWithLimitAndOffset(taos, dbName, sTblName,
            childTblNameOfSuperTbl, childTblCountOfSuperTbl,
            -1, -1);
}

static int getSuperTableFromServer(TAOS * taos, char* dbName,
        SSuperTable*  superTbls) {

  char command[BUFFER_SIZE] = "\0";
  TAOS_RES * res;  
  TAOS_ROW row = NULL;
  int count = 0;

  //get schema use cmd: describe superTblName;
  snprintf(command, BUFFER_SIZE, "describe %s.%s", dbName, superTbls->sTblName);
  res = taos_query(taos, command);
  int32_t code = taos_errno(res);
  if (code != 0) {
    printf("failed to run command %s\n", command);
    taos_free_result(res);
    return -1;
  }

  int tagIndex = 0;
  int columnIndex = 0;
  TAOS_FIELD *fields = taos_fetch_fields(res);
  while ((row = taos_fetch_row(res)) != NULL) {
    if (0 == count) {
      count++;
      continue;
    }

    if (strcmp((char *)row[TSDB_DESCRIBE_METRIC_NOTE_INDEX], "TAG") == 0) {
      tstrncpy(superTbls->tags[tagIndex].field,
              (char *)row[TSDB_DESCRIBE_METRIC_FIELD_INDEX],
              fields[TSDB_DESCRIBE_METRIC_FIELD_INDEX].bytes);
      tstrncpy(superTbls->tags[tagIndex].dataType,
              (char *)row[TSDB_DESCRIBE_METRIC_TYPE_INDEX],
              fields[TSDB_DESCRIBE_METRIC_TYPE_INDEX].bytes);
      superTbls->tags[tagIndex].dataLen =
          *((int *)row[TSDB_DESCRIBE_METRIC_LENGTH_INDEX]);
      tstrncpy(superTbls->tags[tagIndex].note,
              (char *)row[TSDB_DESCRIBE_METRIC_NOTE_INDEX],
              fields[TSDB_DESCRIBE_METRIC_NOTE_INDEX].bytes);
      tagIndex++;
    } else {
      tstrncpy(superTbls->columns[columnIndex].field,
              (char *)row[TSDB_DESCRIBE_METRIC_FIELD_INDEX],
              fields[TSDB_DESCRIBE_METRIC_FIELD_INDEX].bytes);
      tstrncpy(superTbls->columns[columnIndex].dataType,
              (char *)row[TSDB_DESCRIBE_METRIC_TYPE_INDEX],
              fields[TSDB_DESCRIBE_METRIC_TYPE_INDEX].bytes);
      superTbls->columns[columnIndex].dataLen =
          *((int *)row[TSDB_DESCRIBE_METRIC_LENGTH_INDEX]);
      tstrncpy(superTbls->columns[columnIndex].note,
              (char *)row[TSDB_DESCRIBE_METRIC_NOTE_INDEX],
              fields[TSDB_DESCRIBE_METRIC_NOTE_INDEX].bytes);
      columnIndex++;
    }
    count++;
  }

  superTbls->columnCount = columnIndex;
  superTbls->tagCount    = tagIndex;
  taos_free_result(res);

  calcRowLen(superTbls);

/*
  if (TBL_ALREADY_EXISTS == superTbls->childTblExists) {
    //get all child table name use cmd: select tbname from superTblName;  
    int childTblCount = 10000;
    superTbls->childTblName = (char*)calloc(1, childTblCount * TSDB_TABLE_NAME_LEN);
    if (superTbls->childTblName == NULL) {
      errorPrint("%s() LN%d, alloc memory failed!\n", __func__, __LINE__);
      return -1;
    }
    getAllChildNameOfSuperTable(taos, dbName,
            superTbls->sTblName,
            &superTbls->childTblName,
            &superTbls->childTblCount);
  }
  */
  return 0;
}

static int createSuperTable(TAOS * taos, char* dbName, SSuperTable*  superTbls, bool use_metric) {
  char command[BUFFER_SIZE] = "\0";

  char cols[STRING_LEN] = "\0";
  int colIndex;
  int len = 0;

  int  lenOfOneRow = 0;
  for (colIndex = 0; colIndex < superTbls->columnCount; colIndex++) {
    char* dataType = superTbls->columns[colIndex].dataType;
 
    if (strcasecmp(dataType, "BINARY") == 0) {
      len += snprintf(cols + len, STRING_LEN - len,
          ", col%d %s(%d)", colIndex, "BINARY",
          superTbls->columns[colIndex].dataLen);
      lenOfOneRow += superTbls->columns[colIndex].dataLen + 3;
    } else if (strcasecmp(dataType, "NCHAR") == 0) {
      len += snprintf(cols + len, STRING_LEN - len,
          ", col%d %s(%d)", colIndex, "NCHAR",
          superTbls->columns[colIndex].dataLen);
      lenOfOneRow += superTbls->columns[colIndex].dataLen + 3;
    } else if (strcasecmp(dataType, "INT") == 0)  {
      len += snprintf(cols + len, STRING_LEN - len, ", col%d %s", colIndex, "INT");
      lenOfOneRow += 11;
    } else if (strcasecmp(dataType, "BIGINT") == 0)  {
      len += snprintf(cols + len, STRING_LEN - len, ", col%d %s", colIndex, "BIGINT");
      lenOfOneRow += 21;
    } else if (strcasecmp(dataType, "SMALLINT") == 0)  {
      len += snprintf(cols + len, STRING_LEN - len, ", col%d %s", colIndex, "SMALLINT");
      lenOfOneRow += 6;
    } else if (strcasecmp(dataType, "TINYINT") == 0)  {
      len += snprintf(cols + len, STRING_LEN - len, ", col%d %s", colIndex, "TINYINT");
      lenOfOneRow += 4;
    } else if (strcasecmp(dataType, "BOOL") == 0)  {
      len += snprintf(cols + len, STRING_LEN - len, ", col%d %s", colIndex, "BOOL");
      lenOfOneRow += 6;
    } else if (strcasecmp(dataType, "FLOAT") == 0) {
      len += snprintf(cols + len, STRING_LEN - len, ", col%d %s", colIndex, "FLOAT");
      lenOfOneRow += 22;
    } else if (strcasecmp(dataType, "DOUBLE") == 0) {
      len += snprintf(cols + len, STRING_LEN - len, ", col%d %s", colIndex, "DOUBLE");
      lenOfOneRow += 42;
    }  else if (strcasecmp(dataType, "TIMESTAMP") == 0) {
      len += snprintf(cols + len, STRING_LEN - len, ", col%d %s", colIndex, "TIMESTAMP");
      lenOfOneRow += 21;
    } else {
      taos_close(taos);
      printf("config error data type : %s\n", dataType);
      exit(-1);
    }
  }

  superTbls->lenOfOneRow = lenOfOneRow + 20; // timestamp
  //printf("%s.%s column count:%d, column length:%d\n\n", g_Dbs.db[i].dbName, g_Dbs.db[i].superTbls[j].sTblName, g_Dbs.db[i].superTbls[j].columnCount, lenOfOneRow);

  // save for creating child table
  superTbls->colsOfCreateChildTable = (char*)calloc(len+20, 1);
  if (NULL == superTbls->colsOfCreateChildTable) {
    printf("Failed when calloc, size:%d", len+1);
    taos_close(taos);
    exit(-1);
  }
  snprintf(superTbls->colsOfCreateChildTable, len+20, "(ts timestamp%s)", cols);
  verbosePrint("%s() LN%d: %s\n", __func__, __LINE__, superTbls->colsOfCreateChildTable);

  if (use_metric) {
    char tags[STRING_LEN] = "\0";
    int tagIndex;
    len = 0;

    int lenOfTagOfOneRow = 0;
    len += snprintf(tags + len, STRING_LEN - len, "(");
    for (tagIndex = 0; tagIndex < superTbls->tagCount; tagIndex++) {
      char* dataType = superTbls->tags[tagIndex].dataType;

      if (strcasecmp(dataType, "BINARY") == 0) {
        len += snprintf(tags + len, STRING_LEN - len, "t%d %s(%d), ", tagIndex,
                "BINARY", superTbls->tags[tagIndex].dataLen);
        lenOfTagOfOneRow += superTbls->tags[tagIndex].dataLen + 3;
      } else if (strcasecmp(dataType, "NCHAR") == 0) {
        len += snprintf(tags + len, STRING_LEN - len, "t%d %s(%d), ", tagIndex,
                "NCHAR", superTbls->tags[tagIndex].dataLen);
        lenOfTagOfOneRow += superTbls->tags[tagIndex].dataLen + 3;
      } else if (strcasecmp(dataType, "INT") == 0)  {
        len += snprintf(tags + len, STRING_LEN - len, "t%d %s, ", tagIndex,
                "INT");
        lenOfTagOfOneRow += superTbls->tags[tagIndex].dataLen + 11;
      } else if (strcasecmp(dataType, "BIGINT") == 0)  {
        len += snprintf(tags + len, STRING_LEN - len, "t%d %s, ", tagIndex,
                "BIGINT");
        lenOfTagOfOneRow += superTbls->tags[tagIndex].dataLen + 21;
      } else if (strcasecmp(dataType, "SMALLINT") == 0)  {
        len += snprintf(tags + len, STRING_LEN - len, "t%d %s, ", tagIndex,
                "SMALLINT");
        lenOfTagOfOneRow += superTbls->tags[tagIndex].dataLen + 6;
      } else if (strcasecmp(dataType, "TINYINT") == 0)  {
        len += snprintf(tags + len, STRING_LEN - len, "t%d %s, ", tagIndex,
                "TINYINT");
        lenOfTagOfOneRow += superTbls->tags[tagIndex].dataLen + 4;
      } else if (strcasecmp(dataType, "BOOL") == 0)  {
        len += snprintf(tags + len, STRING_LEN - len, "t%d %s, ", tagIndex,
                "BOOL");
        lenOfTagOfOneRow += superTbls->tags[tagIndex].dataLen + 6;
      } else if (strcasecmp(dataType, "FLOAT") == 0) {
        len += snprintf(tags + len, STRING_LEN - len, "t%d %s, ", tagIndex,
                "FLOAT");
        lenOfTagOfOneRow += superTbls->tags[tagIndex].dataLen + 22;
      } else if (strcasecmp(dataType, "DOUBLE") == 0) { 
        len += snprintf(tags + len, STRING_LEN - len, "t%d %s, ", tagIndex,
                "DOUBLE");
        lenOfTagOfOneRow += superTbls->tags[tagIndex].dataLen + 42;
      } else {
        taos_close(taos);
        printf("config error tag type : %s\n", dataType);
        exit(-1);
      }
    }
    len -= 2;
    len += snprintf(tags + len, STRING_LEN - len, ")");

    superTbls->lenOfTagOfOneRow = lenOfTagOfOneRow;

    snprintf(command, BUFFER_SIZE,
            "create table if not exists %s.%s (ts timestamp%s) tags %s",
            dbName, superTbls->sTblName, cols, tags);
    verbosePrint("%s() LN%d: %s\n", __func__, __LINE__, command);

    if (0 != queryDbExec(taos, command, NO_INSERT_TYPE, false)) {
        errorPrint( "create supertable %s failed!\n\n",
                superTbls->sTblName);
        return -1;
    }
    debugPrint("create supertable %s success!\n\n", superTbls->sTblName);
  }
  return 0;
}

static int createDatabases() {
  TAOS * taos = NULL;
  int    ret = 0;
  taos = taos_connect(g_Dbs.host, g_Dbs.user, g_Dbs.password, NULL, g_Dbs.port);
  if (taos == NULL) {
    errorPrint( "Failed to connect to TDengine, reason:%s\n", taos_errstr(NULL));
    return -1;
  }
  char command[BUFFER_SIZE] = "\0";

  for (int i = 0; i < g_Dbs.dbCount; i++) {
    if (g_Dbs.db[i].drop) {
      sprintf(command, "drop database if exists %s;", g_Dbs.db[i].dbName);
      verbosePrint("%s() %d command: %s\n", __func__, __LINE__, command);
      if (0 != queryDbExec(taos, command, NO_INSERT_TYPE, false)) {
        taos_close(taos);
        return -1;
      }
    }

    int dataLen = 0;
    dataLen += snprintf(command + dataLen,
        BUFFER_SIZE - dataLen, "create database if not exists %s", g_Dbs.db[i].dbName);

    if (g_Dbs.db[i].dbCfg.blocks > 0) {
      dataLen += snprintf(command + dataLen,
          BUFFER_SIZE - dataLen, " blocks %d", g_Dbs.db[i].dbCfg.blocks);
    }
    if (g_Dbs.db[i].dbCfg.cache > 0) {
      dataLen += snprintf(command + dataLen,
          BUFFER_SIZE - dataLen, " cache %d", g_Dbs.db[i].dbCfg.cache);
    }
    if (g_Dbs.db[i].dbCfg.days > 0) {
      dataLen += snprintf(command + dataLen,
          BUFFER_SIZE - dataLen, " days %d", g_Dbs.db[i].dbCfg.days);
    }
    if (g_Dbs.db[i].dbCfg.keep > 0) {
      dataLen += snprintf(command + dataLen,
          BUFFER_SIZE - dataLen, " keep %d", g_Dbs.db[i].dbCfg.keep);
    }
    if (g_Dbs.db[i].dbCfg.quorum > 1) {
      dataLen += snprintf(command + dataLen,
          BUFFER_SIZE - dataLen, " quorum %d", g_Dbs.db[i].dbCfg.quorum);
    }
    if (g_Dbs.db[i].dbCfg.replica > 0) {
      dataLen += snprintf(command + dataLen,
          BUFFER_SIZE - dataLen, " replica %d", g_Dbs.db[i].dbCfg.replica);
    }
    if (g_Dbs.db[i].dbCfg.update > 0) {
      dataLen += snprintf(command + dataLen,
          BUFFER_SIZE - dataLen, " update %d", g_Dbs.db[i].dbCfg.update);
    }
    //if (g_Dbs.db[i].dbCfg.maxtablesPerVnode > 0) {
    //  dataLen += snprintf(command + dataLen,
    //  BUFFER_SIZE - dataLen, "tables %d ", g_Dbs.db[i].dbCfg.maxtablesPerVnode);
    //}
    if (g_Dbs.db[i].dbCfg.minRows > 0) {
      dataLen += snprintf(command + dataLen,
          BUFFER_SIZE - dataLen, " minrows %d", g_Dbs.db[i].dbCfg.minRows);
    }
    if (g_Dbs.db[i].dbCfg.maxRows > 0) {
      dataLen += snprintf(command + dataLen,
          BUFFER_SIZE - dataLen, " maxrows %d", g_Dbs.db[i].dbCfg.maxRows);
    }
    if (g_Dbs.db[i].dbCfg.comp > 0) {
      dataLen += snprintf(command + dataLen,
          BUFFER_SIZE - dataLen, " comp %d", g_Dbs.db[i].dbCfg.comp);
    }
    if (g_Dbs.db[i].dbCfg.walLevel > 0) {
      dataLen += snprintf(command + dataLen,
          BUFFER_SIZE - dataLen, " wal %d", g_Dbs.db[i].dbCfg.walLevel);
    }
    if (g_Dbs.db[i].dbCfg.cacheLast > 0) {
      dataLen += snprintf(command + dataLen,
          BUFFER_SIZE - dataLen, " cachelast %d", g_Dbs.db[i].dbCfg.cacheLast);
    }
    if (g_Dbs.db[i].dbCfg.fsync > 0) {
      dataLen += snprintf(command + dataLen, BUFFER_SIZE - dataLen,
              " fsync %d", g_Dbs.db[i].dbCfg.fsync);
    }
    if ((0 == strncasecmp(g_Dbs.db[i].dbCfg.precision, "ms", strlen("ms")))
            || (0 == strncasecmp(g_Dbs.db[i].dbCfg.precision,
                    "us", strlen("us")))) {
      dataLen += snprintf(command + dataLen, BUFFER_SIZE - dataLen,
              " precision \'%s\';", g_Dbs.db[i].dbCfg.precision);
    }

    debugPrint("%s() %d command: %s\n", __func__, __LINE__, command);
    if (0 != queryDbExec(taos, command, NO_INSERT_TYPE, false)) {
      taos_close(taos);
      errorPrint( "\ncreate database %s failed!\n\n", g_Dbs.db[i].dbName);
      return -1;
    }
    printf("\ncreate database %s success!\n\n", g_Dbs.db[i].dbName);

    debugPrint("%s() %d supertbl count:%d\n",
            __func__, __LINE__, g_Dbs.db[i].superTblCount);
    for (int j = 0; j < g_Dbs.db[i].superTblCount; j++) {
      sprintf(command, "describe %s.%s;", g_Dbs.db[i].dbName,
              g_Dbs.db[i].superTbls[j].sTblName);
      verbosePrint("%s() %d command: %s\n", __func__, __LINE__, command);

      ret = queryDbExec(taos, command, NO_INSERT_TYPE, true);

      if ((ret != 0) || (g_Dbs.db[i].drop)) {
        ret = createSuperTable(taos, g_Dbs.db[i].dbName,
                &g_Dbs.db[i].superTbls[j], g_Dbs.use_metric);
      
        if (0 != ret) {
          errorPrint("\ncreate super table %d failed!\n\n", j);
          taos_close(taos);
          return -1;
        }
      }

      ret = getSuperTableFromServer(taos, g_Dbs.db[i].dbName,
                &g_Dbs.db[i].superTbls[j]);
      if (0 != ret) {
        errorPrint("\nget super table %s.%s info failed!\n\n",
                g_Dbs.db[i].dbName, g_Dbs.db[i].superTbls[j].sTblName);
        taos_close(taos);
        return -1;
      }
    }
  }

  taos_close(taos);
  return 0;
}

static void* createTable(void *sarg)
{
  threadInfo *winfo = (threadInfo *)sarg;
  SSuperTable* superTblInfo = winfo->superTblInfo;

  int64_t  lastPrintTime = taosGetTimestampMs();

  int buff_len;
  if (superTblInfo)
    buff_len = superTblInfo->maxSqlLen;
  else
    buff_len = BUFFER_SIZE;

  char *buffer = calloc(buff_len, 1);
  if (buffer == NULL) {
    errorPrint("%s() LN%d, Memory allocated failed!\n", __func__, __LINE__);
    exit(-1);
  }

  int len = 0;
  int batchNum = 0;

  verbosePrint("%s() LN%d: Creating table from %d to %d\n",
          __func__, __LINE__,
          winfo->start_table_from, winfo->end_table_to);

  for (int i = winfo->start_table_from; i <= winfo->end_table_to; i++) {
    if (0 == g_Dbs.use_metric) {
      snprintf(buffer, buff_len,
              "create table if not exists %s.%s%d %s;",
              winfo->db_name,
              g_args.tb_prefix, i,
              winfo->cols);
    } else {
      if (0 == len) {
        batchNum = 0;
        memset(buffer, 0, buff_len);
        len += snprintf(buffer + len,
                buff_len - len, "create table ");
      }

      char* tagsValBuf = NULL;
      if (0 == superTblInfo->tagSource) {
        tagsValBuf = generateTagVaulesForStb(superTblInfo);
      } else {
        tagsValBuf = getTagValueFromTagSample(
                superTblInfo,
                i % superTblInfo->tagSampleCount);
      }
      if (NULL == tagsValBuf) {
        free(buffer);
        return NULL;
      }

      len += snprintf(buffer + len,
              superTblInfo->maxSqlLen - len,
              "if not exists %s.%s%d using %s.%s tags %s ",
              winfo->db_name, superTblInfo->childTblPrefix,
              i, winfo->db_name,
              superTblInfo->sTblName, tagsValBuf);
      free(tagsValBuf);
      batchNum++;

      if ((batchNum < superTblInfo->batchCreateTableNum)
              && ((superTblInfo->maxSqlLen - len)
                  >= (superTblInfo->lenOfTagOfOneRow + 256))) {
        continue;
      }
    }

    len = 0;
    verbosePrint("%s() LN%d %s\n", __func__, __LINE__, buffer);
<<<<<<< HEAD
    if (0 != queryDbExec(winfo->taos, buffer, NO_INSERT_TYPE, false)){
      free(buffer);
=======
    if (0 != queryDbExec(winfo->taos, buffer, NO_INSERT_TYPE)){
>>>>>>> e9b3f5d3
      errorPrint( "queryDbExec() failed. buffer:\n%s\n", buffer);
      free(buffer);
      return NULL;
    }

    int64_t  currentPrintTime = taosGetTimestampMs();
    if (currentPrintTime - lastPrintTime > 30*1000) {
      printf("thread[%d] already create %d - %d tables\n",
              winfo->threadID, winfo->start_table_from, i);
      lastPrintTime = currentPrintTime;
    }
  }
  
  if (0 != len) {
    verbosePrint("%s() %d buffer: %s\n", __func__, __LINE__, buffer);
    if (0 != queryDbExec(winfo->taos, buffer, NO_INSERT_TYPE, false)) {
      errorPrint( "queryDbExec() failed. buffer:\n%s\n", buffer);
    }
  }

  free(buffer);
  return NULL;
}

static int startMultiThreadCreateChildTable(
        char* cols, int threads, int startFrom, int ntables,
        char* db_name, SSuperTable* superTblInfo) {

  pthread_t *pids = malloc(threads * sizeof(pthread_t));
  threadInfo *infos = malloc(threads * sizeof(threadInfo));

  if ((NULL == pids) || (NULL == infos)) {
    printf("malloc failed\n");
    exit(-1);
  }

  if (threads < 1) {
    threads = 1;
  }

  int a = ntables / threads;
  if (a < 1) {
    threads = ntables;
    a = 1;
  }

  int b = 0;
  b = ntables % threads;
 
  for (int i = 0; i < threads; i++) {
    threadInfo *t_info = infos + i;
    t_info->threadID = i;
    tstrncpy(t_info->db_name, db_name, MAX_DB_NAME_SIZE);
    t_info->superTblInfo = superTblInfo;
    verbosePrint("%s() %d db_name: %s\n", __func__, __LINE__, db_name);
    t_info->taos = taos_connect(
            g_Dbs.host,
            g_Dbs.user,
            g_Dbs.password,
            db_name,
            g_Dbs.port);
    if (t_info->taos == NULL) {
      errorPrint( "Failed to connect to TDengine, reason:%s\n", taos_errstr(NULL));
      free(pids);
      free(infos);
      return -1;
    }

    t_info->start_table_from = startFrom;
    t_info->ntables = i<b?a+1:a;
    t_info->end_table_to = i < b ? startFrom + a : startFrom + a - 1;
    startFrom = t_info->end_table_to + 1;
    t_info->use_metric = true;
    t_info->cols = cols;
    t_info->minDelay = INT16_MAX;
    pthread_create(pids + i, NULL, createTable, t_info);
  }
 
  for (int i = 0; i < threads; i++) {
    pthread_join(pids[i], NULL);
  }

  for (int i = 0; i < threads; i++) {
    threadInfo *t_info = infos + i;
    taos_close(t_info->taos);
  }

  free(pids);
  free(infos);

  return 0;
}

static void createChildTables() {
    char tblColsBuf[MAX_SQL_SIZE];
    int len;

  for (int i = 0; i < g_Dbs.dbCount; i++) {
    if (g_Dbs.db[i].superTblCount > 0) {
        // with super table
      for (int j = 0; j < g_Dbs.db[i].superTblCount; j++) {
        if ((AUTO_CREATE_SUBTBL == g_Dbs.db[i].superTbls[j].autoCreateTable)
              || (TBL_ALREADY_EXISTS == g_Dbs.db[i].superTbls[j].childTblExists)) {
          continue;
        }

        verbosePrint("%s() LN%d: %s\n", __func__, __LINE__,
                g_Dbs.db[i].superTbls[j].colsOfCreateChildTable);
        int startFrom = 0;
        g_totalChildTables += g_Dbs.db[i].superTbls[j].childTblCount;

        verbosePrint("%s() LN%d: create %d child tables from %d\n",
                __func__, __LINE__, g_totalChildTables, startFrom);
        startMultiThreadCreateChildTable(
              g_Dbs.db[i].superTbls[j].colsOfCreateChildTable,
              g_Dbs.threadCountByCreateTbl,
              startFrom,
              g_Dbs.db[i].superTbls[j].childTblCount,
              g_Dbs.db[i].dbName, &(g_Dbs.db[i].superTbls[j]));
      }
    } else {
        // normal table
        len = snprintf(tblColsBuf, MAX_SQL_SIZE, "(TS TIMESTAMP");
        int j = 0;
        while (g_args.datatype[j]) {
            if ((strncasecmp(g_args.datatype[j], "BINARY", strlen("BINARY")) == 0)
                    || (strncasecmp(g_args.datatype[j],
                        "NCHAR", strlen("NCHAR")) == 0)) {
                len = snprintf(tblColsBuf + len, MAX_SQL_SIZE - len,
                        ", COL%d %s(60)", j, g_args.datatype[j]);
            } else {
                len = snprintf(tblColsBuf + len, MAX_SQL_SIZE - len,
                        ", COL%d %s", j, g_args.datatype[j]);
            }
            len = strlen(tblColsBuf);
            j++;
        }

        len = snprintf(tblColsBuf + len, MAX_SQL_SIZE - len, ")");

        verbosePrint("%s() LN%d: dbName: %s num of tb: %d schema: %s\n",
                __func__, __LINE__,
                g_Dbs.db[i].dbName, g_args.num_of_tables, tblColsBuf);
        startMultiThreadCreateChildTable(
              tblColsBuf,
              g_Dbs.threadCountByCreateTbl,
              0,
              g_args.num_of_tables,
              g_Dbs.db[i].dbName,
              NULL);
    }
  }
}

/*
  Read 10000 lines at most. If more than 10000 lines, continue to read after using
*/
static int readTagFromCsvFileToMem(SSuperTable  * superTblInfo) {
  size_t  n = 0;
  ssize_t readLen = 0;
  char *  line = NULL;

  FILE *fp = fopen(superTblInfo->tagsFile, "r");
  if (fp == NULL) {
    printf("Failed to open tags file: %s, reason:%s\n",
            superTblInfo->tagsFile, strerror(errno));
    return -1;
  }

  if (superTblInfo->tagDataBuf) {
    free(superTblInfo->tagDataBuf);
    superTblInfo->tagDataBuf = NULL;
  }

  int tagCount = 10000;
  int count = 0;
  char* tagDataBuf = calloc(1, superTblInfo->lenOfTagOfOneRow * tagCount);
  if (tagDataBuf == NULL) {
    printf("Failed to calloc, reason:%s\n", strerror(errno));
    fclose(fp);
    return -1;
  }

  while ((readLen = tgetline(&line, &n, fp)) != -1) {
    if (('\r' == line[readLen - 1]) || ('\n' == line[readLen - 1])) {
      line[--readLen] = 0;
    }

    if (readLen == 0) {
      continue;
    }

    memcpy(tagDataBuf + count * superTblInfo->lenOfTagOfOneRow, line, readLen);
    count++;

    if (count >= tagCount - 1) {
      char *tmp = realloc(tagDataBuf,
              (size_t)tagCount*1.5*superTblInfo->lenOfTagOfOneRow);
      if (tmp != NULL) {
        tagDataBuf = tmp;
        tagCount = (int)(tagCount*1.5);
        memset(tagDataBuf + count*superTblInfo->lenOfTagOfOneRow,
                0, (size_t)((tagCount-count)*superTblInfo->lenOfTagOfOneRow));
      } else {
        // exit, if allocate more memory failed
        printf("realloc fail for save tag val from %s\n", superTblInfo->tagsFile);
        tmfree(tagDataBuf);
        free(line);
        fclose(fp);
        return -1;
      }
    }
  }

  superTblInfo->tagDataBuf = tagDataBuf;
  superTblInfo->tagSampleCount = count;

  free(line);
  fclose(fp);
  return 0;
}

int readSampleFromJsonFileToMem(SSuperTable  * superTblInfo) {
  // TODO
  return 0;
}

/*
  Read 10000 lines at most. If more than 10000 lines, continue to read after using
*/
static int readSampleFromCsvFileToMem(
        SSuperTable* superTblInfo) {
  size_t  n = 0;
  ssize_t readLen = 0;
  char *  line = NULL;
  int getRows = 0;
 
  FILE*  fp = fopen(superTblInfo->sampleFile, "r");
  if (fp == NULL) {
      errorPrint( "Failed to open sample file: %s, reason:%s\n",
              superTblInfo->sampleFile, strerror(errno));
      return -1;
  }

  assert(superTblInfo->sampleDataBuf);
  memset(superTblInfo->sampleDataBuf, 0,
          MAX_SAMPLES_ONCE_FROM_FILE * superTblInfo->lenOfOneRow);
  while (1) {
    readLen = tgetline(&line, &n, fp);
    if (-1 == readLen) {
      if(0 != fseek(fp, 0, SEEK_SET)) {
        errorPrint( "Failed to fseek file: %s, reason:%s\n",
                superTblInfo->sampleFile, strerror(errno));
        fclose(fp);
        return -1;
      }
      continue;
    }
  
    if (('\r' == line[readLen - 1]) || ('\n' == line[readLen - 1])) {
      line[--readLen] = 0;
    }

    if (readLen == 0) {
      continue;
    }

    if (readLen > superTblInfo->lenOfOneRow) {
      printf("sample row len[%d] overflow define schema len[%d], so discard this row\n",
              (int32_t)readLen, superTblInfo->lenOfOneRow);
      continue;
    }

    verbosePrint("readLen=%ld stb->lenOfOneRow=%d getRows=%d\n", (long)readLen,
            superTblInfo->lenOfOneRow, getRows);

    memcpy(superTblInfo->sampleDataBuf + getRows * superTblInfo->lenOfOneRow,
          line, readLen);
    getRows++;

    if (getRows == MAX_SAMPLES_ONCE_FROM_FILE) {
      break;
    }
  }

  fclose(fp);
  tmfree(line);
  return 0;
}

static bool getColumnAndTagTypeFromInsertJsonFile(
        cJSON* stbInfo, SSuperTable* superTbls) {
  bool  ret = false;

  // columns 
  cJSON *columns = cJSON_GetObjectItem(stbInfo, "columns");
  if (columns && columns->type != cJSON_Array) {
    printf("ERROR: failed to read json, columns not found\n");
    goto PARSE_OVER;
  } else if (NULL == columns) {
    superTbls->columnCount = 0;
    superTbls->tagCount    = 0;
    return true;
  }
 
  int columnSize = cJSON_GetArraySize(columns);
  if (columnSize > MAX_COLUMN_COUNT) {
    errorPrint("%s() LN%d, failed to read json, column size overflow, max column size is %d\n",
            __func__, __LINE__, MAX_COLUMN_COUNT);
    goto PARSE_OVER;
  }

  int count = 1;
  int index = 0;
  StrColumn    columnCase;

  //superTbls->columnCount = columnSize;
  for (int k = 0; k < columnSize; ++k) {
    cJSON* column = cJSON_GetArrayItem(columns, k);
    if (column == NULL) continue;

    count = 1;
    cJSON* countObj = cJSON_GetObjectItem(column, "count");
    if (countObj && countObj->type == cJSON_Number) {
      count = countObj->valueint;
    } else if (countObj && countObj->type != cJSON_Number) {
      errorPrint("%s() LN%d, failed to read json, column count not found\n", __func__, __LINE__);
      goto PARSE_OVER;
    } else {
      count = 1;
    }

    // column info 
    memset(&columnCase, 0, sizeof(StrColumn));
    cJSON *dataType = cJSON_GetObjectItem(column, "type");
    if (!dataType || dataType->type != cJSON_String || dataType->valuestring == NULL) {
      errorPrint("%s() LN%d: failed to read json, column type not found\n", __func__, __LINE__);
      goto PARSE_OVER;
    }
    //tstrncpy(superTbls->columns[k].dataType, dataType->valuestring, MAX_TB_NAME_SIZE);
    tstrncpy(columnCase.dataType, dataType->valuestring, MAX_TB_NAME_SIZE);

    cJSON* dataLen = cJSON_GetObjectItem(column, "len");
    if (dataLen && dataLen->type == cJSON_Number) {
      columnCase.dataLen = dataLen->valueint;
    } else if (dataLen && dataLen->type != cJSON_Number) {
      debugPrint("%s() LN%d: failed to read json, column len not found\n", __func__, __LINE__);
      goto PARSE_OVER;
    } else {
      columnCase.dataLen = 8;
    }

    for (int n = 0; n < count; ++n) {
      tstrncpy(superTbls->columns[index].dataType,
              columnCase.dataType, MAX_TB_NAME_SIZE);
      superTbls->columns[index].dataLen = columnCase.dataLen;
      index++;
    }
  }
  superTbls->columnCount = index;
 
  count = 1;
  index = 0;
  // tags 
  cJSON *tags = cJSON_GetObjectItem(stbInfo, "tags");
  if (!tags || tags->type != cJSON_Array) {
    debugPrint("%s() LN%d, failed to read json, tags not found\n", __func__, __LINE__);
    goto PARSE_OVER;
  }
  
  int tagSize = cJSON_GetArraySize(tags);
  if (tagSize > MAX_TAG_COUNT) {
    debugPrint("%s() LN%d, failed to read json, tags size overflow, max tag size is %d\n", __func__, __LINE__, MAX_TAG_COUNT);
    goto PARSE_OVER;
  }

  //superTbls->tagCount = tagSize;
  for (int k = 0; k < tagSize; ++k) {
    cJSON* tag = cJSON_GetArrayItem(tags, k);
    if (tag == NULL) continue;

    count = 1;
    cJSON* countObj = cJSON_GetObjectItem(tag, "count");
    if (countObj && countObj->type == cJSON_Number) {
      count = countObj->valueint;
    } else if (countObj && countObj->type != cJSON_Number) {
      printf("ERROR: failed to read json, column count not found\n");
      goto PARSE_OVER;
    } else {
      count = 1;
    }

    // column info 
    memset(&columnCase, 0, sizeof(StrColumn));
    cJSON *dataType = cJSON_GetObjectItem(tag, "type");
    if (!dataType || dataType->type != cJSON_String || dataType->valuestring == NULL) {
      printf("ERROR: failed to read json, tag type not found\n");
      goto PARSE_OVER;
    }
    tstrncpy(columnCase.dataType, dataType->valuestring, MAX_TB_NAME_SIZE);

    cJSON* dataLen = cJSON_GetObjectItem(tag, "len");
    if (dataLen && dataLen->type == cJSON_Number) {
      columnCase.dataLen = dataLen->valueint;
    } else if (dataLen && dataLen->type != cJSON_Number) {
      printf("ERROR: failed to read json, column len not found\n");
      goto PARSE_OVER;
    } else {
      columnCase.dataLen = 0;
    }

    for (int n = 0; n < count; ++n) {
      tstrncpy(superTbls->tags[index].dataType, columnCase.dataType, MAX_TB_NAME_SIZE);
      superTbls->tags[index].dataLen = columnCase.dataLen;
      index++;
    }
  }
  superTbls->tagCount = index;

  ret = true;

PARSE_OVER:
  //free(content);
  //cJSON_Delete(root);
  //fclose(fp);
  return ret;
}

static bool getMetaFromInsertJsonFile(cJSON* root) {
  bool  ret = false;

  cJSON* cfgdir = cJSON_GetObjectItem(root, "cfgdir");
  if (cfgdir && cfgdir->type == cJSON_String && cfgdir->valuestring != NULL) {
    tstrncpy(g_Dbs.cfgDir, cfgdir->valuestring, MAX_FILE_NAME_LEN);
  }

  cJSON* host = cJSON_GetObjectItem(root, "host");
  if (host && host->type == cJSON_String && host->valuestring != NULL) {
    tstrncpy(g_Dbs.host, host->valuestring, MAX_DB_NAME_SIZE);
  } else if (!host) {
    tstrncpy(g_Dbs.host, "127.0.0.1", MAX_DB_NAME_SIZE);
  } else {
    printf("ERROR: failed to read json, host not found\n");
    goto PARSE_OVER;
  }

  cJSON* port = cJSON_GetObjectItem(root, "port");
  if (port && port->type == cJSON_Number) {
    g_Dbs.port = port->valueint;
  } else if (!port) {
    g_Dbs.port = 6030;
  }

  cJSON* user = cJSON_GetObjectItem(root, "user");
  if (user && user->type == cJSON_String && user->valuestring != NULL) {
    tstrncpy(g_Dbs.user, user->valuestring, MAX_DB_NAME_SIZE);   
  } else if (!user) {
    tstrncpy(g_Dbs.user, "root", MAX_DB_NAME_SIZE);
  }

  cJSON* password = cJSON_GetObjectItem(root, "password");
  if (password && password->type == cJSON_String && password->valuestring != NULL) {
    tstrncpy(g_Dbs.password, password->valuestring, MAX_DB_NAME_SIZE);
  } else if (!password) {
    tstrncpy(g_Dbs.password, "taosdata", MAX_DB_NAME_SIZE);
  }

  cJSON* resultfile = cJSON_GetObjectItem(root, "result_file");
  if (resultfile && resultfile->type == cJSON_String && resultfile->valuestring != NULL) {
    tstrncpy(g_Dbs.resultFile, resultfile->valuestring, MAX_FILE_NAME_LEN);
  } else if (!resultfile) {
    tstrncpy(g_Dbs.resultFile, "./insert_res.txt", MAX_FILE_NAME_LEN);
  }

  cJSON* threads = cJSON_GetObjectItem(root, "thread_count");
  if (threads && threads->type == cJSON_Number) {
    g_Dbs.threadCount = threads->valueint;
  } else if (!threads) {
    g_Dbs.threadCount = 1;
  } else {
    printf("ERROR: failed to read json, threads not found\n");
    goto PARSE_OVER;
  }  
 
  cJSON* threads2 = cJSON_GetObjectItem(root, "thread_count_create_tbl");
  if (threads2 && threads2->type == cJSON_Number) {
    g_Dbs.threadCountByCreateTbl = threads2->valueint;
  } else if (!threads2) {
    g_Dbs.threadCountByCreateTbl = g_args.num_of_threads;
  } else {
    errorPrint("%s() LN%d, failed to read json, threads2 not found\n",
            __func__, __LINE__);
    goto PARSE_OVER;
  } 

  cJSON* gInsertInterval = cJSON_GetObjectItem(root, "insert_interval");
  if (gInsertInterval && gInsertInterval->type == cJSON_Number) {
    g_args.insert_interval = gInsertInterval->valueint;
  } else if (!gInsertInterval) {
    g_args.insert_interval = 0;
  } else {
    errorPrint("%s() LN%d, failed to read json, insert_interval input mistake\n", __func__, __LINE__);
    goto PARSE_OVER;
  }

  cJSON* gQueryTimes = cJSON_GetObjectItem(root, "query_times");
  if (gQueryTimes && gQueryTimes->type == cJSON_Number) {
    g_args.query_times = gQueryTimes->valueint;
  } else if (!gQueryTimes) {
    g_args.query_times = 1;
  } else {
    errorPrint("%s() LN%d, failed to read json, query_times input mistake\n", __func__, __LINE__);
    goto PARSE_OVER;
  }

  cJSON* interlaceRows = cJSON_GetObjectItem(root, "interlace_rows");
  if (interlaceRows && interlaceRows->type == cJSON_Number) {
    g_args.interlace_rows = interlaceRows->valueint;
  } else if (!interlaceRows) {
    g_args.interlace_rows = 0; // 0 means progressive mode, > 0 mean interlace mode. max value is less or equ num_of_records_per_req
  } else {
    errorPrint("%s() LN%d, failed to read json, interlace_rows input mistake\n", __func__, __LINE__);
    goto PARSE_OVER;
  }      

  cJSON* maxSqlLen = cJSON_GetObjectItem(root, "max_sql_len");
  if (maxSqlLen && maxSqlLen->type == cJSON_Number) {
    g_args.max_sql_len = maxSqlLen->valueint;
  } else if (!maxSqlLen) {
    g_args.max_sql_len = TSDB_PAYLOAD_SIZE;
  } else {
    errorPrint("%s() LN%d, failed to read json, max_sql_len input mistake\n", __func__, __LINE__);
    goto PARSE_OVER;
  }
 

  cJSON* numRecPerReq = cJSON_GetObjectItem(root, "num_of_records_per_req");
  if (numRecPerReq && numRecPerReq->type == cJSON_Number) {
    g_args.num_of_RPR = numRecPerReq->valueint;
  } else if (!numRecPerReq) {
    g_args.num_of_RPR = 100;
  } else {
    errorPrint("%s() LN%d, failed to read json, num_of_records_per_req not found\n", __func__, __LINE__);
    goto PARSE_OVER;
  }

  cJSON *answerPrompt = cJSON_GetObjectItem(root, "confirm_parameter_prompt"); // yes, no,
  if (answerPrompt 
          && answerPrompt->type == cJSON_String
          && answerPrompt->valuestring != NULL) {
    if (0 == strncasecmp(answerPrompt->valuestring, "yes", 3)) {
      g_args.answer_yes = false;
    } else if (0 == strncasecmp(answerPrompt->valuestring, "no", 2)) {
      g_args.answer_yes = true;
    } else {
      g_args.answer_yes = false;
    }
  } else if (!answerPrompt) {
    g_args.answer_yes = false;
  } else {
    printf("ERROR: failed to read json, confirm_parameter_prompt not found\n");
    goto PARSE_OVER;
  }  

  cJSON* dbs = cJSON_GetObjectItem(root, "databases");
  if (!dbs || dbs->type != cJSON_Array) {
    printf("ERROR: failed to read json, databases not found\n");
    goto PARSE_OVER;
  }

  int dbSize = cJSON_GetArraySize(dbs);
  if (dbSize > MAX_DB_COUNT) {
    errorPrint(
            "ERROR: failed to read json, databases size overflow, max database is %d\n",
            MAX_DB_COUNT);
    goto PARSE_OVER;
  }

  g_Dbs.dbCount = dbSize;
  for (int i = 0; i < dbSize; ++i) {
    cJSON* dbinfos = cJSON_GetArrayItem(dbs, i);
    if (dbinfos == NULL) continue;

    // dbinfo 
    cJSON *dbinfo = cJSON_GetObjectItem(dbinfos, "dbinfo");
    if (!dbinfo || dbinfo->type != cJSON_Object) {
      printf("ERROR: failed to read json, dbinfo not found\n");
      goto PARSE_OVER;
    }
    
    cJSON *dbName = cJSON_GetObjectItem(dbinfo, "name");
    if (!dbName || dbName->type != cJSON_String || dbName->valuestring == NULL) {
      printf("ERROR: failed to read json, db name not found\n");
      goto PARSE_OVER;
    }
    tstrncpy(g_Dbs.db[i].dbName, dbName->valuestring, MAX_DB_NAME_SIZE);

    cJSON *drop = cJSON_GetObjectItem(dbinfo, "drop");
    if (drop && drop->type == cJSON_String && drop->valuestring != NULL) {
      if (0 == strncasecmp(drop->valuestring, "yes", strlen("yes"))) {
        g_Dbs.db[i].drop = true;
      } else {
        g_Dbs.db[i].drop = false;
      }        
    } else if (!drop) {
      g_Dbs.db[i].drop = g_args.drop_database;
    } else {
      errorPrint("%s() LN%d, failed to read json, drop input mistake\n",
              __func__, __LINE__);
      goto PARSE_OVER;
    }

    cJSON *precision = cJSON_GetObjectItem(dbinfo, "precision");
    if (precision && precision->type == cJSON_String
            && precision->valuestring != NULL) {
      tstrncpy(g_Dbs.db[i].dbCfg.precision, precision->valuestring,
              MAX_DB_NAME_SIZE);
    } else if (!precision) {
      //tstrncpy(g_Dbs.db[i].dbCfg.precision, "ms", MAX_DB_NAME_SIZE);
      memset(g_Dbs.db[i].dbCfg.precision, 0, MAX_DB_NAME_SIZE);
    } else {
      printf("ERROR: failed to read json, precision not found\n");
      goto PARSE_OVER;
    }

    cJSON* update = cJSON_GetObjectItem(dbinfo, "update");
    if (update && update->type == cJSON_Number) {
      g_Dbs.db[i].dbCfg.update = update->valueint;
    } else if (!update) {
      g_Dbs.db[i].dbCfg.update = -1;
    } else {
      printf("ERROR: failed to read json, update not found\n");
      goto PARSE_OVER;
    }

    cJSON* replica = cJSON_GetObjectItem(dbinfo, "replica");
    if (replica && replica->type == cJSON_Number) {
      g_Dbs.db[i].dbCfg.replica = replica->valueint;
    } else if (!replica) {
      g_Dbs.db[i].dbCfg.replica = -1;
    } else {
      printf("ERROR: failed to read json, replica not found\n");
      goto PARSE_OVER;
    }

    cJSON* keep = cJSON_GetObjectItem(dbinfo, "keep");
    if (keep && keep->type == cJSON_Number) {
      g_Dbs.db[i].dbCfg.keep = keep->valueint;
    } else if (!keep) {
      g_Dbs.db[i].dbCfg.keep = -1;
    } else {
     printf("ERROR: failed to read json, keep not found\n");
     goto PARSE_OVER;
    }
    
    cJSON* days = cJSON_GetObjectItem(dbinfo, "days");
    if (days && days->type == cJSON_Number) {
      g_Dbs.db[i].dbCfg.days = days->valueint;
    } else if (!days) {
      g_Dbs.db[i].dbCfg.days = -1;
    } else {
     printf("ERROR: failed to read json, days not found\n");
     goto PARSE_OVER;
    }
    
    cJSON* cache = cJSON_GetObjectItem(dbinfo, "cache");
    if (cache && cache->type == cJSON_Number) {
      g_Dbs.db[i].dbCfg.cache = cache->valueint;
    } else if (!cache) {
      g_Dbs.db[i].dbCfg.cache = -1;
    } else {
     printf("ERROR: failed to read json, cache not found\n");
     goto PARSE_OVER;
    }
        
    cJSON* blocks= cJSON_GetObjectItem(dbinfo, "blocks");
    if (blocks && blocks->type == cJSON_Number) {
      g_Dbs.db[i].dbCfg.blocks = blocks->valueint;
    } else if (!blocks) {
      g_Dbs.db[i].dbCfg.blocks = -1;
    } else {
     printf("ERROR: failed to read json, block not found\n");
     goto PARSE_OVER;
    }

    //cJSON* maxtablesPerVnode= cJSON_GetObjectItem(dbinfo, "maxtablesPerVnode");
    //if (maxtablesPerVnode && maxtablesPerVnode->type == cJSON_Number) {
    //  g_Dbs.db[i].dbCfg.maxtablesPerVnode = maxtablesPerVnode->valueint;
    //} else if (!maxtablesPerVnode) {
    //  g_Dbs.db[i].dbCfg.maxtablesPerVnode = TSDB_DEFAULT_TABLES;
    //} else {
    // printf("failed to read json, maxtablesPerVnode not found");
    // goto PARSE_OVER;
    //}

    cJSON* minRows= cJSON_GetObjectItem(dbinfo, "minRows");
    if (minRows && minRows->type == cJSON_Number) {
      g_Dbs.db[i].dbCfg.minRows = minRows->valueint;
    } else if (!minRows) {
      g_Dbs.db[i].dbCfg.minRows = -1;
    } else {
     printf("ERROR: failed to read json, minRows not found\n");
     goto PARSE_OVER;
    }

    cJSON* maxRows= cJSON_GetObjectItem(dbinfo, "maxRows");
    if (maxRows && maxRows->type == cJSON_Number) {
      g_Dbs.db[i].dbCfg.maxRows = maxRows->valueint;
    } else if (!maxRows) {
      g_Dbs.db[i].dbCfg.maxRows = -1;
    } else {
     printf("ERROR: failed to read json, maxRows not found\n");
     goto PARSE_OVER;
    }

    cJSON* comp= cJSON_GetObjectItem(dbinfo, "comp");
    if (comp && comp->type == cJSON_Number) {
      g_Dbs.db[i].dbCfg.comp = comp->valueint;
    } else if (!comp) {
      g_Dbs.db[i].dbCfg.comp = -1;
    } else {
     printf("ERROR: failed to read json, comp not found\n");
     goto PARSE_OVER;
    }

    cJSON* walLevel= cJSON_GetObjectItem(dbinfo, "walLevel");
    if (walLevel && walLevel->type == cJSON_Number) {
      g_Dbs.db[i].dbCfg.walLevel = walLevel->valueint;
    } else if (!walLevel) {
      g_Dbs.db[i].dbCfg.walLevel = -1;
    } else {
     printf("ERROR: failed to read json, walLevel not found\n");
     goto PARSE_OVER;
    }

    cJSON* cacheLast= cJSON_GetObjectItem(dbinfo, "cachelast");
    if (cacheLast && cacheLast->type == cJSON_Number) {
      g_Dbs.db[i].dbCfg.cacheLast = cacheLast->valueint;
    } else if (!cacheLast) {
      g_Dbs.db[i].dbCfg.cacheLast = -1;
    } else {
     printf("ERROR: failed to read json, cacheLast not found\n");
     goto PARSE_OVER;
    }

    cJSON* quorum= cJSON_GetObjectItem(dbinfo, "quorum");
    if (quorum && quorum->type == cJSON_Number) {
      g_Dbs.db[i].dbCfg.quorum = quorum->valueint;
    } else if (!quorum) {
      g_Dbs.db[i].dbCfg.quorum = 1;
    } else {
     printf("failed to read json, quorum input mistake");
     goto PARSE_OVER;
    }

    cJSON* fsync= cJSON_GetObjectItem(dbinfo, "fsync");
    if (fsync && fsync->type == cJSON_Number) {
      g_Dbs.db[i].dbCfg.fsync = fsync->valueint;
    } else if (!fsync) {
      g_Dbs.db[i].dbCfg.fsync = -1;
    } else {
     printf("ERROR: failed to read json, fsync not found\n");
     goto PARSE_OVER;
    }    

    // super_talbes 
    cJSON *stables = cJSON_GetObjectItem(dbinfos, "super_tables");
    if (!stables || stables->type != cJSON_Array) {
      printf("ERROR: failed to read json, super_tables not found\n");
      goto PARSE_OVER;
    }    
    
    int stbSize = cJSON_GetArraySize(stables);
    if (stbSize > MAX_SUPER_TABLE_COUNT) {
      errorPrint(
              "ERROR: failed to read json, databases size overflow, max database is %d\n",
              MAX_SUPER_TABLE_COUNT);
      goto PARSE_OVER;
    }

    g_Dbs.db[i].superTblCount = stbSize;
    for (int j = 0; j < stbSize; ++j) {
      cJSON* stbInfo = cJSON_GetArrayItem(stables, j);
      if (stbInfo == NULL) continue;
    
      // dbinfo 
      cJSON *stbName = cJSON_GetObjectItem(stbInfo, "name");
      if (!stbName || stbName->type != cJSON_String || stbName->valuestring == NULL) {
        printf("ERROR: failed to read json, stb name not found\n");
        goto PARSE_OVER;
      }
      tstrncpy(g_Dbs.db[i].superTbls[j].sTblName, stbName->valuestring, MAX_TB_NAME_SIZE);
    
      cJSON *prefix = cJSON_GetObjectItem(stbInfo, "childtable_prefix");
      if (!prefix || prefix->type != cJSON_String || prefix->valuestring == NULL) {
        printf("ERROR: failed to read json, childtable_prefix not found\n");
        goto PARSE_OVER;
      }
      tstrncpy(g_Dbs.db[i].superTbls[j].childTblPrefix, prefix->valuestring, MAX_DB_NAME_SIZE);

      cJSON *autoCreateTbl = cJSON_GetObjectItem(stbInfo, "auto_create_table"); // yes, no, null
      if (autoCreateTbl
              && autoCreateTbl->type == cJSON_String
              && autoCreateTbl->valuestring != NULL) {
        if (0 == strncasecmp(autoCreateTbl->valuestring, "yes", 3)) {
          g_Dbs.db[i].superTbls[j].autoCreateTable = AUTO_CREATE_SUBTBL;
        } else if (0 == strncasecmp(autoCreateTbl->valuestring, "no", 2)) {
          g_Dbs.db[i].superTbls[j].autoCreateTable = PRE_CREATE_SUBTBL;
        } else {
          g_Dbs.db[i].superTbls[j].autoCreateTable = PRE_CREATE_SUBTBL;
        }
      } else if (!autoCreateTbl) {
        g_Dbs.db[i].superTbls[j].autoCreateTable = PRE_CREATE_SUBTBL;
      } else {
        printf("ERROR: failed to read json, auto_create_table not found\n");
        goto PARSE_OVER;
      }
      
      cJSON* batchCreateTbl = cJSON_GetObjectItem(stbInfo, "batch_create_tbl_num");
      if (batchCreateTbl && batchCreateTbl->type == cJSON_Number) {
        g_Dbs.db[i].superTbls[j].batchCreateTableNum = batchCreateTbl->valueint;
      } else if (!batchCreateTbl) {
        g_Dbs.db[i].superTbls[j].batchCreateTableNum = 1000;
      } else {
        printf("ERROR: failed to read json, batch_create_tbl_num not found\n");
        goto PARSE_OVER;
      }      

      cJSON *childTblExists = cJSON_GetObjectItem(stbInfo, "child_table_exists"); // yes, no
      if (childTblExists
              && childTblExists->type == cJSON_String
              && childTblExists->valuestring != NULL) {
        if (0 == strncasecmp(childTblExists->valuestring, "yes", 3)) {
          g_Dbs.db[i].superTbls[j].childTblExists = TBL_ALREADY_EXISTS;
        } else if (0 == strncasecmp(childTblExists->valuestring, "no", 2)) {
          g_Dbs.db[i].superTbls[j].childTblExists = TBL_NO_EXISTS;
        } else {
          g_Dbs.db[i].superTbls[j].childTblExists = TBL_NO_EXISTS;
        }
      } else if (!childTblExists) {
        g_Dbs.db[i].superTbls[j].childTblExists = TBL_NO_EXISTS;
      } else {
        errorPrint("%s() LN%d, failed to read json, child_table_exists not found\n", __func__, __LINE__);
        goto PARSE_OVER;
      }
      
      cJSON* count = cJSON_GetObjectItem(stbInfo, "childtable_count");
      if (!count || count->type != cJSON_Number || 0 >= count->valueint) {
        errorPrint("%s() LN%d, failed to read json, childtable_count not found\n", __func__, __LINE__);
        goto PARSE_OVER;
      }
      g_Dbs.db[i].superTbls[j].childTblCount = count->valueint;

      cJSON *dataSource = cJSON_GetObjectItem(stbInfo, "data_source");
      if (dataSource && dataSource->type == cJSON_String
              && dataSource->valuestring != NULL) {
        tstrncpy(g_Dbs.db[i].superTbls[j].dataSource,
                dataSource->valuestring, MAX_DB_NAME_SIZE);
      } else if (!dataSource) {
        tstrncpy(g_Dbs.db[i].superTbls[j].dataSource, "rand", MAX_DB_NAME_SIZE);
      } else {
        errorPrint("%s() LN%d, failed to read json, data_source not found\n", __func__, __LINE__);
        goto PARSE_OVER;
      }

      cJSON *insertMode = cJSON_GetObjectItem(stbInfo, "insert_mode"); // taosc , restful
      if (insertMode && insertMode->type == cJSON_String
              && insertMode->valuestring != NULL) {
        tstrncpy(g_Dbs.db[i].superTbls[j].insertMode,
                insertMode->valuestring, MAX_DB_NAME_SIZE);
      } else if (!insertMode) {
        tstrncpy(g_Dbs.db[i].superTbls[j].insertMode, "taosc", MAX_DB_NAME_SIZE);
      } else {
        printf("ERROR: failed to read json, insert_mode not found\n");
        goto PARSE_OVER;
      }

      cJSON* childTbl_limit = cJSON_GetObjectItem(stbInfo, "childtable_limit");
      if (childTbl_limit) {
        if (childTbl_limit->type != cJSON_Number) {
            printf("ERROR: failed to read json, childtable_limit\n");
            goto PARSE_OVER;
        }
        g_Dbs.db[i].superTbls[j].childTblLimit = childTbl_limit->valueint;
      } else {
        g_Dbs.db[i].superTbls[j].childTblLimit = -1;    // select ... limit -1 means all query result
      }

      cJSON* childTbl_offset = cJSON_GetObjectItem(stbInfo, "childtable_offset");
      if (childTbl_offset) {
        if (childTbl_offset->type != cJSON_Number || 0 > childTbl_offset->valueint) {
            printf("ERROR: failed to read json, childtable_offset\n");
            goto PARSE_OVER;
        }
        g_Dbs.db[i].superTbls[j].childTblOffset = childTbl_offset->valueint;
      } else {
        g_Dbs.db[i].superTbls[j].childTblOffset = 0;
      }

      cJSON *ts = cJSON_GetObjectItem(stbInfo, "start_timestamp");
      if (ts && ts->type == cJSON_String && ts->valuestring != NULL) {
        tstrncpy(g_Dbs.db[i].superTbls[j].startTimestamp,
                ts->valuestring, MAX_DB_NAME_SIZE);
      } else if (!ts) {
        tstrncpy(g_Dbs.db[i].superTbls[j].startTimestamp,
                "now", MAX_DB_NAME_SIZE);
      } else {
        printf("ERROR: failed to read json, start_timestamp not found\n");
        goto PARSE_OVER;
      }

      cJSON* timestampStep = cJSON_GetObjectItem(stbInfo, "timestamp_step");
      if (timestampStep && timestampStep->type == cJSON_Number) {
        g_Dbs.db[i].superTbls[j].timeStampStep = timestampStep->valueint;
      } else if (!timestampStep) {
        g_Dbs.db[i].superTbls[j].timeStampStep = DEFAULT_TIMESTAMP_STEP;
      } else {
        printf("ERROR: failed to read json, timestamp_step not found\n");
        goto PARSE_OVER;
      }

      cJSON* sampleDataBufSize = cJSON_GetObjectItem(stbInfo, "sample_buf_size");
      if (sampleDataBufSize && sampleDataBufSize->type == cJSON_Number) {
        g_Dbs.db[i].superTbls[j].sampleDataBufSize = sampleDataBufSize->valueint;
        if (g_Dbs.db[i].superTbls[j].sampleDataBufSize < 1024*1024) {
          g_Dbs.db[i].superTbls[j].sampleDataBufSize = 1024*1024 + 1024;
        }
      } else if (!sampleDataBufSize) {
        g_Dbs.db[i].superTbls[j].sampleDataBufSize = 1024*1024 + 1024;
      } else {
        printf("ERROR: failed to read json, sample_buf_size not found\n");
        goto PARSE_OVER;
      }      

      cJSON *sampleFormat = cJSON_GetObjectItem(stbInfo, "sample_format");
      if (sampleFormat && sampleFormat->type == cJSON_String && sampleFormat->valuestring != NULL) {
        tstrncpy(g_Dbs.db[i].superTbls[j].sampleFormat,
                sampleFormat->valuestring, MAX_DB_NAME_SIZE);
      } else if (!sampleFormat) {
        tstrncpy(g_Dbs.db[i].superTbls[j].sampleFormat, "csv", MAX_DB_NAME_SIZE);
      } else {
        printf("ERROR: failed to read json, sample_format not found\n");
        goto PARSE_OVER;
      }      

      cJSON *sampleFile = cJSON_GetObjectItem(stbInfo, "sample_file");
      if (sampleFile && sampleFile->type == cJSON_String && sampleFile->valuestring != NULL) {
        tstrncpy(g_Dbs.db[i].superTbls[j].sampleFile,
                sampleFile->valuestring, MAX_FILE_NAME_LEN);
      } else if (!sampleFile) {
        memset(g_Dbs.db[i].superTbls[j].sampleFile, 0, MAX_FILE_NAME_LEN);
      } else {
        printf("ERROR: failed to read json, sample_file not found\n");
        goto PARSE_OVER;
      }          

      cJSON *tagsFile = cJSON_GetObjectItem(stbInfo, "tags_file");
      if (tagsFile && tagsFile->type == cJSON_String && tagsFile->valuestring != NULL) {
        tstrncpy(g_Dbs.db[i].superTbls[j].tagsFile,
                tagsFile->valuestring, MAX_FILE_NAME_LEN);
        if (0 == g_Dbs.db[i].superTbls[j].tagsFile[0]) {
          g_Dbs.db[i].superTbls[j].tagSource = 0;
        } else {
          g_Dbs.db[i].superTbls[j].tagSource = 1;
        }
      } else if (!tagsFile) {
        memset(g_Dbs.db[i].superTbls[j].tagsFile, 0, MAX_FILE_NAME_LEN);
        g_Dbs.db[i].superTbls[j].tagSource = 0;
      } else {
        printf("ERROR: failed to read json, tags_file not found\n");
        goto PARSE_OVER;
      }

      cJSON* maxSqlLen = cJSON_GetObjectItem(stbInfo, "max_sql_len");
      if (maxSqlLen && maxSqlLen->type == cJSON_Number) {
        int32_t len = maxSqlLen->valueint;
        if (len > TSDB_MAX_ALLOWED_SQL_LEN) {
          len = TSDB_MAX_ALLOWED_SQL_LEN;
        } else if (len < TSDB_MAX_SQL_LEN) {
          len = TSDB_MAX_SQL_LEN;
        }       
        g_Dbs.db[i].superTbls[j].maxSqlLen = len;
      } else if (!maxSqlLen) {
        g_Dbs.db[i].superTbls[j].maxSqlLen = TSDB_MAX_SQL_LEN;
      } else {
        printf("ERROR: failed to read json, maxSqlLen not found\n");
        goto PARSE_OVER;
      }      

      cJSON *multiThreadWriteOneTbl =
          cJSON_GetObjectItem(stbInfo, "multi_thread_write_one_tbl"); // no , yes
      if (multiThreadWriteOneTbl
              && multiThreadWriteOneTbl->type == cJSON_String
              && multiThreadWriteOneTbl->valuestring != NULL) {
        if (0 == strncasecmp(multiThreadWriteOneTbl->valuestring, "yes", 3)) {
          g_Dbs.db[i].superTbls[j].multiThreadWriteOneTbl = 1;
        } else {
          g_Dbs.db[i].superTbls[j].multiThreadWriteOneTbl = 0;
        }        
      } else if (!multiThreadWriteOneTbl) {
        g_Dbs.db[i].superTbls[j].multiThreadWriteOneTbl = 0;
      } else {
        printf("ERROR: failed to read json, multiThreadWriteOneTbl not found\n");
        goto PARSE_OVER;
      }

      cJSON* interlaceRows = cJSON_GetObjectItem(stbInfo, "interlace_rows");
      if (interlaceRows && interlaceRows->type == cJSON_Number) {
        g_Dbs.db[i].superTbls[j].interlaceRows = interlaceRows->valueint;
      } else if (!interlaceRows) {
        g_Dbs.db[i].superTbls[j].interlaceRows = 0; // 0 means progressive mode, > 0 mean interlace mode. max value is less or equ num_of_records_per_req
      } else {
        errorPrint(
                "%s() LN%d, failed to read json, interlace rows input mistake\n",
                __func__, __LINE__);
        goto PARSE_OVER;
      }      

      cJSON* disorderRatio = cJSON_GetObjectItem(stbInfo, "disorder_ratio");
      if (disorderRatio && disorderRatio->type == cJSON_Number) {
        g_Dbs.db[i].superTbls[j].disorderRatio = disorderRatio->valueint;
      } else if (!disorderRatio) {
        g_Dbs.db[i].superTbls[j].disorderRatio = 0;
      } else {
        printf("ERROR: failed to read json, disorderRatio not found\n");
        goto PARSE_OVER;
      }      

      cJSON* disorderRange = cJSON_GetObjectItem(stbInfo, "disorder_range");
      if (disorderRange && disorderRange->type == cJSON_Number) {
        g_Dbs.db[i].superTbls[j].disorderRange = disorderRange->valueint;
      } else if (!disorderRange) {
        g_Dbs.db[i].superTbls[j].disorderRange = 1000;
      } else {
        printf("ERROR: failed to read json, disorderRange not found\n");
        goto PARSE_OVER;
      }

      cJSON* insertRows = cJSON_GetObjectItem(stbInfo, "insert_rows");
      if (insertRows && insertRows->type == cJSON_Number) {
        g_Dbs.db[i].superTbls[j].insertRows = insertRows->valueint;
      } else if (!insertRows) {
        g_Dbs.db[i].superTbls[j].insertRows = 0x7FFFFFFFFFFFFFFF;
      } else {
        errorPrint("%s() LN%d, failed to read json, insert_rows input mistake\n",
                __func__, __LINE__);
        goto PARSE_OVER;
      }

      cJSON* insertInterval = cJSON_GetObjectItem(stbInfo, "insert_interval");
      if (insertInterval && insertInterval->type == cJSON_Number) {
        g_Dbs.db[i].superTbls[j].insertInterval = insertInterval->valueint;
      } else if (!insertInterval) {
        debugPrint("%s() LN%d: stable insert interval be overrided by global %d.\n",
                __func__, __LINE__, g_args.insert_interval);
        g_Dbs.db[i].superTbls[j].insertInterval = g_args.insert_interval;
      } else {
        errorPrint("%s() LN%d, failed to read json, insert_interval input mistake\n",
                __func__, __LINE__);
        goto PARSE_OVER;
      }

      int retVal = getColumnAndTagTypeFromInsertJsonFile(
              stbInfo, &g_Dbs.db[i].superTbls[j]);
      if (false == retVal) {
        goto PARSE_OVER;
      }      
    }    
  }

  ret = true;

PARSE_OVER:
  //free(content);
  //cJSON_Delete(root);
  //fclose(fp);
  return ret;
}

static bool getMetaFromQueryJsonFile(cJSON* root) {
  bool  ret = false;

  cJSON* cfgdir = cJSON_GetObjectItem(root, "cfgdir");
  if (cfgdir && cfgdir->type == cJSON_String && cfgdir->valuestring != NULL) {
    tstrncpy(g_queryInfo.cfgDir, cfgdir->valuestring, MAX_FILE_NAME_LEN);
  }

  cJSON* host = cJSON_GetObjectItem(root, "host");
  if (host && host->type == cJSON_String && host->valuestring != NULL) {
    tstrncpy(g_queryInfo.host, host->valuestring, MAX_DB_NAME_SIZE);
  } else if (!host) {
    tstrncpy(g_queryInfo.host, "127.0.0.1", MAX_DB_NAME_SIZE);
  } else {
    printf("ERROR: failed to read json, host not found\n");
    goto PARSE_OVER;
  }

  cJSON* port = cJSON_GetObjectItem(root, "port");
  if (port && port->type == cJSON_Number) {
    g_queryInfo.port = port->valueint;
  } else if (!port) {
    g_queryInfo.port = 6030;
  }

  cJSON* user = cJSON_GetObjectItem(root, "user");
  if (user && user->type == cJSON_String && user->valuestring != NULL) {
    tstrncpy(g_queryInfo.user, user->valuestring, MAX_DB_NAME_SIZE);   
  } else if (!user) {
    tstrncpy(g_queryInfo.user, "root", MAX_DB_NAME_SIZE); ;
  }

  cJSON* password = cJSON_GetObjectItem(root, "password");
  if (password && password->type == cJSON_String && password->valuestring != NULL) {
    tstrncpy(g_queryInfo.password, password->valuestring, MAX_DB_NAME_SIZE);
  } else if (!password) {
    tstrncpy(g_queryInfo.password, "taosdata", MAX_DB_NAME_SIZE);;
  }

  cJSON *answerPrompt = cJSON_GetObjectItem(root, "confirm_parameter_prompt"); // yes, no,
  if (answerPrompt && answerPrompt->type == cJSON_String
          && answerPrompt->valuestring != NULL) {
    if (0 == strncasecmp(answerPrompt->valuestring, "yes", 3)) {
      g_args.answer_yes = false;
    } else if (0 == strncasecmp(answerPrompt->valuestring, "no", 2)) {
      g_args.answer_yes = true;
    } else {
      g_args.answer_yes = false;
    }
  } else if (!answerPrompt) {
    g_args.answer_yes = false;
  } else {
    printf("ERROR: failed to read json, confirm_parameter_prompt not found\n");
    goto PARSE_OVER;
  }  

  cJSON* dbs = cJSON_GetObjectItem(root, "databases");
  if (dbs && dbs->type == cJSON_String && dbs->valuestring != NULL) {
    tstrncpy(g_queryInfo.dbName, dbs->valuestring, MAX_DB_NAME_SIZE);
  } else if (!dbs) {
    printf("ERROR: failed to read json, databases not found\n");
    goto PARSE_OVER;
  }

  cJSON* queryMode = cJSON_GetObjectItem(root, "query_mode");
  if (queryMode && queryMode->type == cJSON_String && queryMode->valuestring != NULL) {
    tstrncpy(g_queryInfo.queryMode, queryMode->valuestring, MAX_TB_NAME_SIZE);
  } else if (!queryMode) {
    tstrncpy(g_queryInfo.queryMode, "taosc", MAX_TB_NAME_SIZE);
  } else {
    printf("ERROR: failed to read json, query_mode not found\n");
    goto PARSE_OVER;
  }
  
  // super_table_query 
  cJSON *superQuery = cJSON_GetObjectItem(root, "specified_table_query");
  if (!superQuery) {
    g_queryInfo.superQueryInfo.concurrent = 0;
    g_queryInfo.superQueryInfo.sqlCount = 0;
  } else if (superQuery->type != cJSON_Object) {
    printf("ERROR: failed to read json, super_table_query not found\n");
    goto PARSE_OVER;
  } else {  
    cJSON* rate = cJSON_GetObjectItem(superQuery, "query_interval");
    if (rate && rate->type == cJSON_Number) {
      g_queryInfo.superQueryInfo.rate = rate->valueint;
    } else if (!rate) {
      g_queryInfo.superQueryInfo.rate = 0;
    }
  
    cJSON* concurrent = cJSON_GetObjectItem(superQuery, "concurrent");
    if (concurrent && concurrent->type == cJSON_Number) {
      g_queryInfo.superQueryInfo.concurrent = concurrent->valueint;
    } else if (!concurrent) {
      g_queryInfo.superQueryInfo.concurrent = 1;
    }
  
    cJSON* mode = cJSON_GetObjectItem(superQuery, "mode");
    if (mode && mode->type == cJSON_String && mode->valuestring != NULL) {
      if (0 == strcmp("sync", mode->valuestring)) {      
        g_queryInfo.superQueryInfo.subscribeMode = 0;
      } else if (0 == strcmp("async", mode->valuestring)) {      
        g_queryInfo.superQueryInfo.subscribeMode = 1;
      } else {
        printf("ERROR: failed to read json, subscribe mod error\n");
        goto PARSE_OVER;
      }
    } else {
      g_queryInfo.superQueryInfo.subscribeMode = 0;
    }
    
    cJSON* interval = cJSON_GetObjectItem(superQuery, "interval");
    if (interval && interval->type == cJSON_Number) {
      g_queryInfo.superQueryInfo.subscribeInterval = interval->valueint;
    } else if (!interval) {    
      //printf("failed to read json, subscribe interval no found\n");
      //goto PARSE_OVER;
      g_queryInfo.superQueryInfo.subscribeInterval = 10000;
    }
  
    cJSON* restart = cJSON_GetObjectItem(superQuery, "restart");
    if (restart && restart->type == cJSON_String && restart->valuestring != NULL) {
      if (0 == strcmp("yes", restart->valuestring)) {      
        g_queryInfo.superQueryInfo.subscribeRestart = 1;
      } else if (0 == strcmp("no", restart->valuestring)) {      
        g_queryInfo.superQueryInfo.subscribeRestart = 0;
      } else {
        printf("ERROR: failed to read json, subscribe restart error\n");
        goto PARSE_OVER;
      }
    } else {
      g_queryInfo.superQueryInfo.subscribeRestart = 1;
    }
  
    cJSON* keepProgress = cJSON_GetObjectItem(superQuery, "keepProgress");
    if (keepProgress
            && keepProgress->type == cJSON_String
            && keepProgress->valuestring != NULL) {
      if (0 == strcmp("yes", keepProgress->valuestring)) {      
        g_queryInfo.superQueryInfo.subscribeKeepProgress = 1;
      } else if (0 == strcmp("no", keepProgress->valuestring)) {      
        g_queryInfo.superQueryInfo.subscribeKeepProgress = 0;
      } else {
        printf("ERROR: failed to read json, subscribe keepProgress error\n");
        goto PARSE_OVER;
      }
    } else {
      g_queryInfo.superQueryInfo.subscribeKeepProgress = 0;
    }

    // sqls   
    cJSON* superSqls = cJSON_GetObjectItem(superQuery, "sqls");
    if (!superSqls) {
      g_queryInfo.superQueryInfo.sqlCount = 0;
    } else if (superSqls->type != cJSON_Array) {
      printf("ERROR: failed to read json, super sqls not found\n");
      goto PARSE_OVER;
    } else {  
      int superSqlSize = cJSON_GetArraySize(superSqls);
      if (superSqlSize > MAX_QUERY_SQL_COUNT) {
        printf("ERROR: failed to read json, query sql size overflow, max is %d\n", MAX_QUERY_SQL_COUNT);
        goto PARSE_OVER;
      }

      g_queryInfo.superQueryInfo.sqlCount = superSqlSize;
      for (int j = 0; j < superSqlSize; ++j) {
        cJSON* sql = cJSON_GetArrayItem(superSqls, j);
        if (sql == NULL) continue;
      
        cJSON *sqlStr = cJSON_GetObjectItem(sql, "sql");
        if (!sqlStr || sqlStr->type != cJSON_String || sqlStr->valuestring == NULL) {
          printf("ERROR: failed to read json, sql not found\n");
          goto PARSE_OVER;
        }
        tstrncpy(g_queryInfo.superQueryInfo.sql[j], sqlStr->valuestring, MAX_QUERY_SQL_LENGTH);

        cJSON *result = cJSON_GetObjectItem(sql, "result");
        if (NULL != result && result->type == cJSON_String && result->valuestring != NULL) {
          tstrncpy(g_queryInfo.superQueryInfo.result[j], result->valuestring, MAX_FILE_NAME_LEN);
        } else if (NULL == result) {
          memset(g_queryInfo.superQueryInfo.result[j], 0, MAX_FILE_NAME_LEN);
        } else {
          printf("ERROR: failed to read json, super query result file not found\n");
          goto PARSE_OVER;
        } 
      }
    }
  }

  // sub_table_query 
  cJSON *subQuery = cJSON_GetObjectItem(root, "super_table_query");
  if (!subQuery) {
    g_queryInfo.subQueryInfo.threadCnt = 0;
    g_queryInfo.subQueryInfo.sqlCount = 0;
  } else if (subQuery->type != cJSON_Object) {
    printf("ERROR: failed to read json, sub_table_query not found\n");
    ret = true;
    goto PARSE_OVER;
  } else {
    cJSON* subrate = cJSON_GetObjectItem(subQuery, "query_interval");
    if (subrate && subrate->type == cJSON_Number) {
      g_queryInfo.subQueryInfo.rate = subrate->valueint;
    } else if (!subrate) {
      g_queryInfo.subQueryInfo.rate = 0;
    }

    cJSON* threads = cJSON_GetObjectItem(subQuery, "threads");
    if (threads && threads->type == cJSON_Number) {
      g_queryInfo.subQueryInfo.threadCnt = threads->valueint;
    } else if (!threads) {
      g_queryInfo.subQueryInfo.threadCnt = 1;
    }

    //cJSON* subTblCnt = cJSON_GetObjectItem(subQuery, "childtable_count");
    //if (subTblCnt && subTblCnt->type == cJSON_Number) {
    //  g_queryInfo.subQueryInfo.childTblCount = subTblCnt->valueint;
    //} else if (!subTblCnt) {
    //  g_queryInfo.subQueryInfo.childTblCount = 0;
    //}

    cJSON* stblname = cJSON_GetObjectItem(subQuery, "stblname");
    if (stblname && stblname->type == cJSON_String && stblname->valuestring != NULL) {
      tstrncpy(g_queryInfo.subQueryInfo.sTblName, stblname->valuestring, MAX_TB_NAME_SIZE);
    } else {
      printf("ERROR: failed to read json, super table name not found\n");
      goto PARSE_OVER;
    }

    cJSON* submode = cJSON_GetObjectItem(subQuery, "mode");
    if (submode && submode->type == cJSON_String && submode->valuestring != NULL) {
      if (0 == strcmp("sync", submode->valuestring)) {      
        g_queryInfo.subQueryInfo.subscribeMode = 0;
      } else if (0 == strcmp("async", submode->valuestring)) {      
        g_queryInfo.subQueryInfo.subscribeMode = 1;
      } else {
        printf("ERROR: failed to read json, subscribe mod error\n");
        goto PARSE_OVER;
      }
    } else {
      g_queryInfo.subQueryInfo.subscribeMode = 0;
    }

    cJSON* subinterval = cJSON_GetObjectItem(subQuery, "interval");
    if (subinterval && subinterval->type == cJSON_Number) {
      g_queryInfo.subQueryInfo.subscribeInterval = subinterval->valueint;
    } else if (!subinterval) {    
      //printf("failed to read json, subscribe interval no found\n");
      //goto PARSE_OVER;
      g_queryInfo.subQueryInfo.subscribeInterval = 10000;
    }
  
    cJSON* subrestart = cJSON_GetObjectItem(subQuery, "restart");
    if (subrestart && subrestart->type == cJSON_String && subrestart->valuestring != NULL) {
      if (0 == strcmp("yes", subrestart->valuestring)) {      
        g_queryInfo.subQueryInfo.subscribeRestart = 1;
      } else if (0 == strcmp("no", subrestart->valuestring)) {      
        g_queryInfo.subQueryInfo.subscribeRestart = 0;
      } else {
        printf("ERROR: failed to read json, subscribe restart error\n");
        goto PARSE_OVER;
      }
    } else {
      g_queryInfo.subQueryInfo.subscribeRestart = 1;
    }
  
    cJSON* subkeepProgress = cJSON_GetObjectItem(subQuery, "keepProgress");
    if (subkeepProgress &&
            subkeepProgress->type == cJSON_String
            && subkeepProgress->valuestring != NULL) {
      if (0 == strcmp("yes", subkeepProgress->valuestring)) {      
        g_queryInfo.subQueryInfo.subscribeKeepProgress = 1;
      } else if (0 == strcmp("no", subkeepProgress->valuestring)) {      
        g_queryInfo.subQueryInfo.subscribeKeepProgress = 0;
      } else {
        printf("ERROR: failed to read json, subscribe keepProgress error\n");
        goto PARSE_OVER;
      }
    } else {
      g_queryInfo.subQueryInfo.subscribeKeepProgress = 0;
    }  

    // sqls     
    cJSON* subsqls = cJSON_GetObjectItem(subQuery, "sqls");
    if (!subsqls) {
      g_queryInfo.subQueryInfo.sqlCount = 0;
    } else if (subsqls->type != cJSON_Array) {
      printf("ERROR: failed to read json, super sqls not found\n");
      goto PARSE_OVER;
    } else {  
      int superSqlSize = cJSON_GetArraySize(subsqls);
      if (superSqlSize > MAX_QUERY_SQL_COUNT) {
        printf("ERROR: failed to read json, query sql size overflow, max is %d\n", MAX_QUERY_SQL_COUNT);
        goto PARSE_OVER;
      }
    
      g_queryInfo.subQueryInfo.sqlCount = superSqlSize;
      for (int j = 0; j < superSqlSize; ++j) {      
        cJSON* sql = cJSON_GetArrayItem(subsqls, j);
        if (sql == NULL) continue;
        
        cJSON *sqlStr = cJSON_GetObjectItem(sql, "sql");
        if (!sqlStr || sqlStr->type != cJSON_String || sqlStr->valuestring == NULL) {
          printf("ERROR: failed to read json, sql not found\n");
          goto PARSE_OVER;
        }
        tstrncpy(g_queryInfo.subQueryInfo.sql[j], sqlStr->valuestring, MAX_QUERY_SQL_LENGTH);

        cJSON *result = cJSON_GetObjectItem(sql, "result");
        if (result != NULL && result->type == cJSON_String && result->valuestring != NULL){
          tstrncpy(g_queryInfo.subQueryInfo.result[j], result->valuestring, MAX_FILE_NAME_LEN);
        } else if (NULL == result) {
          memset(g_queryInfo.subQueryInfo.result[j], 0, MAX_FILE_NAME_LEN);
        }  else {
          printf("ERROR: failed to read json, sub query result file not found\n");
          goto PARSE_OVER;
        } 
      }
    }
  }

  ret = true;

PARSE_OVER:
  //free(content);
  //cJSON_Delete(root);
  //fclose(fp);
  return ret;
}

static bool getInfoFromJsonFile(char* file) {
    debugPrint("%s %d %s\n", __func__, __LINE__, file);

  FILE *fp = fopen(file, "r");
  if (!fp) {
    printf("failed to read %s, reason:%s\n", file, strerror(errno));
    return false;
  }

  bool  ret = false;
  int   maxLen = 64000;
  char *content = calloc(1, maxLen + 1);
  int   len = fread(content, 1, maxLen, fp);
  if (len <= 0) {
    free(content);
    fclose(fp);
    printf("failed to read %s, content is null", file);
    return false;
  }

  content[len] = 0;
  cJSON* root = cJSON_Parse(content);
  if (root == NULL) {
    printf("ERROR: failed to cjson parse %s, invalid json format\n", file);
    goto PARSE_OVER;
  }

  cJSON* filetype = cJSON_GetObjectItem(root, "filetype");
  if (filetype && filetype->type == cJSON_String && filetype->valuestring != NULL) {
    if (0 == strcasecmp("insert", filetype->valuestring)) {
      g_args.test_mode = INSERT_TEST;
    } else if (0 == strcasecmp("query", filetype->valuestring)) {
      g_args.test_mode = QUERY_TEST;
    } else if (0 == strcasecmp("subscribe", filetype->valuestring)) {
      g_args.test_mode = SUBSCRIBE_TEST;
    } else {
      printf("ERROR: failed to read json, filetype not support\n");
      goto PARSE_OVER;
    }
  } else if (!filetype) {
    g_args.test_mode = INSERT_TEST;
  } else {
    printf("ERROR: failed to read json, filetype not found\n");
    goto PARSE_OVER;
  }

  if (INSERT_TEST == g_args.test_mode) {
    ret = getMetaFromInsertJsonFile(root);
  } else if (QUERY_TEST == g_args.test_mode) {
    ret = getMetaFromQueryJsonFile(root);
  } else if (SUBSCRIBE_TEST == g_args.test_mode) {
    ret = getMetaFromQueryJsonFile(root);
  } else {
    errorPrint("%s() LN%d, input json file type error! please input correct file type: insert or query or subscribe\n", __func__, __LINE__);
    goto PARSE_OVER;
  } 

PARSE_OVER:
  free(content);
  cJSON_Delete(root);
  fclose(fp);
  return ret;
}

static void prepareSampleData() {
  for (int i = 0; i < g_Dbs.dbCount; i++) {    
    for (int j = 0; j < g_Dbs.db[i].superTblCount; j++) {
      if (g_Dbs.db[i].superTbls[j].tagsFile[0] != 0) {
        (void)readTagFromCsvFileToMem(&g_Dbs.db[i].superTbls[j]);
      }
    }
  }
}

static void postFreeResource() {
  tmfclose(g_fpOfInsertResult);
  for (int i = 0; i < g_Dbs.dbCount; i++) {    
    for (int j = 0; j < g_Dbs.db[i].superTblCount; j++) {
      if (0 != g_Dbs.db[i].superTbls[j].colsOfCreateChildTable) {
        free(g_Dbs.db[i].superTbls[j].colsOfCreateChildTable);
        g_Dbs.db[i].superTbls[j].colsOfCreateChildTable = NULL;
      }
      if (0 != g_Dbs.db[i].superTbls[j].sampleDataBuf) {
        free(g_Dbs.db[i].superTbls[j].sampleDataBuf);
        g_Dbs.db[i].superTbls[j].sampleDataBuf = NULL;
      }
      if (0 != g_Dbs.db[i].superTbls[j].tagDataBuf) {
        free(g_Dbs.db[i].superTbls[j].tagDataBuf);
        g_Dbs.db[i].superTbls[j].tagDataBuf = NULL;
      }
      if (0 != g_Dbs.db[i].superTbls[j].childTblName) {
        free(g_Dbs.db[i].superTbls[j].childTblName);
        g_Dbs.db[i].superTbls[j].childTblName = NULL;
      }
    }
  }
}

static int getRowDataFromSample(char*  dataBuf, int maxLen, int64_t timestamp,
      SSuperTable* superTblInfo, int* sampleUsePos) {
  if ((*sampleUsePos) == MAX_SAMPLES_ONCE_FROM_FILE) {
/*    int ret = readSampleFromCsvFileToMem(superTblInfo);
    if (0 != ret) {
      tmfree(superTblInfo->sampleDataBuf);
      superTblInfo->sampleDataBuf = NULL;
      return -1;
    }
*/
    *sampleUsePos = 0;
  }

  int    dataLen = 0;

  dataLen += snprintf(dataBuf + dataLen, maxLen - dataLen,
          "(%" PRId64 ", ", timestamp);
  dataLen += snprintf(dataBuf + dataLen, maxLen - dataLen,
          "%s", superTblInfo->sampleDataBuf + superTblInfo->lenOfOneRow * (*sampleUsePos));
  dataLen += snprintf(dataBuf + dataLen, maxLen - dataLen, ")");

  (*sampleUsePos)++;
 
  return dataLen;
}

static int generateRowData(char*  dataBuf, int maxLen, int64_t timestamp, SSuperTable* stbInfo) {
  int    dataLen = 0;
  dataLen += snprintf(dataBuf + dataLen, maxLen - dataLen, "(%" PRId64 ", ", timestamp);
  for (int i = 0; i < stbInfo->columnCount; i++) {    
    if ((0 == strncasecmp(stbInfo->columns[i].dataType, "binary", 6))
            || (0 == strncasecmp(stbInfo->columns[i].dataType, "nchar", 5))) {
      if (stbInfo->columns[i].dataLen > TSDB_MAX_BINARY_LEN) {
        errorPrint( "binary or nchar length overflow, max size:%u\n",
                (uint32_t)TSDB_MAX_BINARY_LEN);
        return (-1);
      }

      char* buf = (char*)calloc(stbInfo->columns[i].dataLen+1, 1);
      if (NULL == buf) {
        errorPrint( "calloc failed! size:%d\n", stbInfo->columns[i].dataLen);
        return (-1);
      }
      rand_string(buf, stbInfo->columns[i].dataLen);
      dataLen += snprintf(dataBuf + dataLen, maxLen - dataLen, "\'%s\', ", buf);
      tmfree(buf);
    } else if (0 == strncasecmp(stbInfo->columns[i].dataType,
                "int", 3)) {
      dataLen += snprintf(dataBuf + dataLen, maxLen - dataLen,
              "%d, ", rand_int());
    } else if (0 == strncasecmp(stbInfo->columns[i].dataType,
                "bigint", 6)) {
      dataLen += snprintf(dataBuf + dataLen, maxLen - dataLen,
              "%"PRId64", ", rand_bigint());
    }  else if (0 == strncasecmp(stbInfo->columns[i].dataType,
                "float", 5)) {
      dataLen += snprintf(dataBuf + dataLen, maxLen - dataLen,
              "%f, ", rand_float());
    }  else if (0 == strncasecmp(stbInfo->columns[i].dataType,
                "double", 6)) {
      dataLen += snprintf(dataBuf + dataLen, maxLen - dataLen,
              "%f, ", rand_double());
    }  else if (0 == strncasecmp(stbInfo->columns[i].dataType,
                "smallint", 8)) {
      dataLen += snprintf(dataBuf + dataLen, maxLen - dataLen, "%d, ", rand_smallint());
    }  else if (0 == strncasecmp(stbInfo->columns[i].dataType, "tinyint", 7)) {
      dataLen += snprintf(dataBuf + dataLen, maxLen - dataLen, "%d, ", rand_tinyint());
    }  else if (0 == strncasecmp(stbInfo->columns[i].dataType, "bool", 4)) {
      dataLen += snprintf(dataBuf + dataLen, maxLen - dataLen, "%d, ", rand_bool());
    }  else if (0 == strncasecmp(stbInfo->columns[i].dataType, "timestamp", 9)) {
      dataLen += snprintf(dataBuf + dataLen, maxLen - dataLen, "%"PRId64", ", rand_bigint());
    }  else {
      errorPrint( "No support data type: %s\n", stbInfo->columns[i].dataType);
      return (-1);
    }
  }

  dataLen -= 2;
  dataLen += snprintf(dataBuf + dataLen, maxLen - dataLen, ")");

  return dataLen;
}

static int32_t generateData(char *res, char **data_type,
        int num_of_cols, int64_t timestamp, int lenOfBinary) {
  memset(res, 0, MAX_DATA_SIZE);
  char *pstr = res;
  pstr += sprintf(pstr, "(%" PRId64, timestamp);
  int c = 0;

  for (; c < MAX_NUM_DATATYPE; c++) {
    if (data_type[c] == NULL) {
      break;
    }
  }

  if (0 == c) {
    perror("data type error!");
    exit(-1);
  }

  for (int i = 0; i < num_of_cols; i++) {
    if (strcasecmp(data_type[i % c], "tinyint") == 0) {
      pstr += sprintf(pstr, ", %d", rand_tinyint() );
    } else if (strcasecmp(data_type[i % c], "smallint") == 0) {
      pstr += sprintf(pstr, ", %d", rand_smallint());
    } else if (strcasecmp(data_type[i % c], "int") == 0) {
      pstr += sprintf(pstr, ", %d", rand_int()); 
    } else if (strcasecmp(data_type[i % c], "bigint") == 0) {
      pstr += sprintf(pstr, ", %" PRId64, rand_bigint());
    } else if (strcasecmp(data_type[i % c], "float") == 0) {
      pstr += sprintf(pstr, ", %10.4f", rand_float());
    } else if (strcasecmp(data_type[i % c], "double") == 0) {
      double t = rand_double();
      pstr += sprintf(pstr, ", %20.8f", t);
    } else if (strcasecmp(data_type[i % c], "bool") == 0) {
      bool b = taosRandom() & 1;
      pstr += sprintf(pstr, ", %s", b ? "true" : "false");
    } else if (strcasecmp(data_type[i % c], "binary") == 0) {
      char *s = malloc(lenOfBinary);
      rand_string(s, lenOfBinary);
      pstr += sprintf(pstr, ", \"%s\"", s);
      free(s);
    }else if (strcasecmp(data_type[i % c], "nchar") == 0) {
      char *s = malloc(lenOfBinary);
      rand_string(s, lenOfBinary);
      pstr += sprintf(pstr, ", \"%s\"", s);
      free(s);
    }

    if (pstr - res > MAX_DATA_SIZE) {
      perror("column length too long, abort");
      exit(-1);
    }
  }

  pstr += sprintf(pstr, ")");

  return (int32_t)(pstr - res);
}

static int prepareSampleDataForSTable(SSuperTable *superTblInfo) {
  char* sampleDataBuf = NULL;

  sampleDataBuf = calloc(
            superTblInfo->lenOfOneRow * MAX_SAMPLES_ONCE_FROM_FILE, 1);
  if (sampleDataBuf == NULL) {
      errorPrint("%s() LN%d, Failed to calloc %d Bytes, reason:%s\n", 
              __func__, __LINE__,
              superTblInfo->lenOfOneRow * MAX_SAMPLES_ONCE_FROM_FILE, 
              strerror(errno));
      return -1;
  }

  superTblInfo->sampleDataBuf = sampleDataBuf;
  int ret = readSampleFromCsvFileToMem(superTblInfo);

  if (0 != ret) {
      errorPrint("%s() LN%d, read sample from csv file failed.\n", __func__, __LINE__);
      tmfree(sampleDataBuf);
      superTblInfo->sampleDataBuf = NULL;
      return -1;
  }

  return 0;
}

static int execInsert(threadInfo *pThreadInfo, char *buffer, int k)
{
  int affectedRows;
  SSuperTable* superTblInfo = pThreadInfo->superTblInfo;

  verbosePrint("[%d] %s() LN%d %s\n", pThreadInfo->threadID,
            __func__, __LINE__, buffer);
  if (superTblInfo) {
    if (0 == strncasecmp(superTblInfo->insertMode, "taosc", strlen("taosc"))) {
      affectedRows = queryDbExec(pThreadInfo->taos, buffer, INSERT_TYPE, false);
    } else {
      if (0 != postProceSql(g_Dbs.host, g_Dbs.port, buffer)) {
        affectedRows = -1;
        printf("========restful return fail, threadID[%d]\n", pThreadInfo->threadID);
      } else {
        affectedRows = k;
      }
    }
  } else {
    affectedRows = queryDbExec(pThreadInfo->taos, buffer, INSERT_TYPE, false);
  }

  return affectedRows;
}

static void getTableName(char *pTblName, threadInfo* pThreadInfo, int tableSeq)
{
  SSuperTable* superTblInfo = pThreadInfo->superTblInfo;
  if (superTblInfo) {
    if ((superTblInfo->childTblOffset >= 0)
            && (superTblInfo->childTblLimit > 0)) {
        snprintf(pTblName, TSDB_TABLE_NAME_LEN, "%s",
            superTblInfo->childTblName + (tableSeq - superTblInfo->childTblOffset) * TSDB_TABLE_NAME_LEN);
    } else {

        verbosePrint("[%d] %s() LN%d: from=%d count=%d seq=%d\n",
                pThreadInfo->threadID, __func__, __LINE__,
                pThreadInfo->start_table_from,
                pThreadInfo->ntables, tableSeq);
        snprintf(pTblName, TSDB_TABLE_NAME_LEN, "%s",
            superTblInfo->childTblName + tableSeq * TSDB_TABLE_NAME_LEN);
    }
  } else {
    snprintf(pTblName, TSDB_TABLE_NAME_LEN, "%s%d",
        g_args.tb_prefix, tableSeq);
  }
}

static int generateDataTail(char *tableName, int32_t tableSeq,
        threadInfo* pThreadInfo, SSuperTable* superTblInfo,
        int batch, char* buffer, int64_t insertRows,
        int64_t startFrom, uint64_t startTime, int *pSamplePos, int *dataLen) {
  int len = 0;
  int ncols_per_record = 1; // count first col ts

  if (superTblInfo == NULL) {
    int datatypeSeq = 0;
    while(g_args.datatype[datatypeSeq]) {
        datatypeSeq ++;
        ncols_per_record ++;
    }
  }

  verbosePrint("%s() LN%d batch=%d\n", __func__, __LINE__, batch);

  int k = 0;
  for (k = 0; k < batch;) {
    if (superTblInfo) {
        int retLen = 0;

        if (0 == strncasecmp(superTblInfo->dataSource,
                    "sample", strlen("sample"))) {
          retLen = getRowDataFromSample(
                    buffer + len, 
                    superTblInfo->maxSqlLen - len, 
                    startTime + superTblInfo->timeStampStep * k,
                    superTblInfo, 
                    pSamplePos);
       } else if (0 == strncasecmp(superTblInfo->dataSource,
                   "rand", strlen("rand"))) {
          int rand_num = rand_tinyint() % 100;
          if (0 != superTblInfo->disorderRatio 
                    && rand_num < superTblInfo->disorderRatio) {
            int64_t d = startTime
                + superTblInfo->timeStampStep * k
                - taosRandom() % superTblInfo->disorderRange;
            retLen = generateRowData(
                      buffer + len, 
                      superTblInfo->maxSqlLen - len,
                      d, 
                      superTblInfo);
          } else {
            retLen = generateRowData(
                      buffer + len, 
                      superTblInfo->maxSqlLen - len, 
                      startTime + superTblInfo->timeStampStep * k,
                      superTblInfo);
          }
       }

       if (retLen < 0) {
         return -1;
       }

       len += retLen;

       if (len >= (superTblInfo->maxSqlLen - 256)) {    // reserve for overwrite
         k++;
         break;
       }
    } else {
      int rand_num = taosRandom() % 100;
          char data[MAX_DATA_SIZE];
          char **data_type = g_args.datatype;
          int lenOfBinary = g_args.len_of_binary;

      if ((g_args.disorderRatio != 0)
                && (rand_num < g_args.disorderRange)) {
             
        int64_t d = startTime + DEFAULT_TIMESTAMP_STEP * k 
            - taosRandom() % 1000000 + rand_num;
        len = generateData(data, data_type,
                  ncols_per_record, d, lenOfBinary);
      } else {
            len = generateData(data, data_type,
                  ncols_per_record,
                  startTime + DEFAULT_TIMESTAMP_STEP * k,
                  lenOfBinary);
      }

      buffer += sprintf(buffer, " %s", data);
      if (strlen(buffer) >= (g_args.max_sql_len - 256)) { // too long
          k++;
          break;
      }
    }

    verbosePrint("%s() LN%d len=%d k=%d \nbuffer=%s\n",
            __func__, __LINE__, len, k, buffer);

    k++;
    startFrom ++;

    if (startFrom >= insertRows) {
      break;
    }
  }

  *dataLen = len;
  return k;
}

static int generateSQLHead(char *tableName, int32_t tableSeq,
        threadInfo* pThreadInfo, SSuperTable* superTblInfo, char *buffer)
{
  int len;
  if (superTblInfo) {
    if (AUTO_CREATE_SUBTBL == superTblInfo->autoCreateTable) {
      char* tagsValBuf = NULL;
      if (0 == superTblInfo->tagSource) {
            tagsValBuf = generateTagVaulesForStb(superTblInfo);
      } else {
            tagsValBuf = getTagValueFromTagSample(
                    superTblInfo,
                    tableSeq % superTblInfo->tagSampleCount);
      }
      if (NULL == tagsValBuf) {
        errorPrint("%s() LN%d, tag buf failed to allocate  memory\n", __func__, __LINE__);
        return -1;
      }

      len = snprintf(buffer,
                  superTblInfo->maxSqlLen,
                  "insert into %s.%s using %s.%s tags %s values",
                  pThreadInfo->db_name,
                  tableName,
                  pThreadInfo->db_name,
                  superTblInfo->sTblName,
                  tagsValBuf);
      tmfree(tagsValBuf);
    } else if (TBL_ALREADY_EXISTS == superTblInfo->childTblExists) {
      len = snprintf(buffer,
                  superTblInfo->maxSqlLen,
                  "insert into %s.%s values",
                  pThreadInfo->db_name,
                  tableName);
    } else {
      len = snprintf(buffer,
                  superTblInfo->maxSqlLen,
                  "insert into %s.%s values",
                  pThreadInfo->db_name,
                  tableName);
    }
  } else {
      len = snprintf(buffer,
                  g_args.max_sql_len,
                  "insert into %s.%s values",
                  pThreadInfo->db_name,
                  tableName);
  }

  return len;
}

static int generateDataBuffer(char *pTblName,
        int32_t tableSeq,
        threadInfo *pThreadInfo, char *buffer,
        int64_t insertRows,
        int64_t startFrom, int64_t startTime, int *pSamplePos)
{
  SSuperTable* superTblInfo = pThreadInfo->superTblInfo;

  int ncols_per_record = 1; // count first col ts

  if (superTblInfo == NULL) {
    int datatypeSeq = 0;
    while(g_args.datatype[datatypeSeq]) {
        datatypeSeq ++;
        ncols_per_record ++;
    }
  }

  assert(buffer != NULL);

  memset(buffer, 0, superTblInfo?superTblInfo->maxSqlLen:g_args.max_sql_len);

  char *pstr = buffer;

  int headLen = generateSQLHead(pTblName, tableSeq, pThreadInfo, superTblInfo,
          buffer);
  pstr += headLen;

  int k;
  int dataLen;
  k = generateDataTail(pTblName, tableSeq, pThreadInfo, superTblInfo,
          g_args.num_of_RPR, pstr, insertRows, startFrom,
          startTime,
          pSamplePos, &dataLen);
  return k;
}

static void* syncWriteInterlace(threadInfo *pThreadInfo) {
  debugPrint("[%d] %s() LN%d: ### interlace write\n",
         pThreadInfo->threadID, __func__, __LINE__);

  SSuperTable* superTblInfo = pThreadInfo->superTblInfo;

  char* buffer = calloc(superTblInfo?superTblInfo->maxSqlLen:g_args.max_sql_len, 1);
  if (NULL == buffer) {
    errorPrint( "Failed to alloc %d Bytes, reason:%s\n",
              superTblInfo?superTblInfo->maxSqlLen:g_args.max_sql_len,
              strerror(errno));
    return NULL;
  }
 
  int insertMode;
  char tableName[TSDB_TABLE_NAME_LEN];

  int interlaceRows = superTblInfo?superTblInfo->interlaceRows:g_args.interlace_rows;

  if (interlaceRows > 0) {
    insertMode = INTERLACE_INSERT_MODE;
  } else {
    insertMode = PROGRESSIVE_INSERT_MODE;
  }

  // rows per table need be less than insert batch
  if (interlaceRows > g_args.num_of_RPR)
      interlaceRows = g_args.num_of_RPR;

  pThreadInfo->totalInsertRows = 0;
  pThreadInfo->totalAffectedRows = 0;

  int64_t insertRows = (superTblInfo)?superTblInfo->insertRows:g_args.num_of_DPT;
  int insert_interval =
      superTblInfo?superTblInfo->insertInterval:g_args.insert_interval;
  uint64_t st = 0;
  uint64_t et = 0xffffffff;

  int64_t lastPrintTime = taosGetTimestampMs();
  int64_t startTs = taosGetTimestampUs();
  int64_t endTs;

  int tableSeq = pThreadInfo->start_table_from;

  debugPrint("[%d] %s() LN%d: start_table_from=%d ntables=%d insertRows=%"PRId64"\n",
          pThreadInfo->threadID, __func__, __LINE__, pThreadInfo->start_table_from,
          pThreadInfo->ntables, insertRows);

  int64_t startTime = pThreadInfo->start_time;

  int batchPerTblTimes;
  int batchPerTbl;

  assert(pThreadInfo->ntables > 0);

  if (interlaceRows > g_args.num_of_RPR)
        interlaceRows = g_args.num_of_RPR;

  batchPerTbl = interlaceRows;
  if ((interlaceRows > 0) && (pThreadInfo->ntables > 1)) {
    batchPerTblTimes =
        (g_args.num_of_RPR / (interlaceRows * pThreadInfo->ntables)) + 1;
  } else {
    batchPerTblTimes = 1;
  }

  int generatedRecPerTbl = 0;
  bool flagSleep = true;
  int sleepTimeTotal = 0;
  while(pThreadInfo->totalInsertRows < pThreadInfo->ntables * insertRows) {
    if ((flagSleep) && (insert_interval)) {
        st = taosGetTimestampUs();
        flagSleep = false;
    }
    // generate data
    memset(buffer, 0, superTblInfo?superTblInfo->maxSqlLen:g_args.max_sql_len);

    char *pstr = buffer;
    int recOfBatch = 0;

    for (int i = 0; i < batchPerTblTimes; i ++) {
      getTableName(tableName, pThreadInfo, tableSeq);

      int headLen;
      if (i == 0) {
        headLen = generateSQLHead(tableName, tableSeq, pThreadInfo,
                superTblInfo, pstr);
      } else {
        headLen = snprintf(pstr, TSDB_TABLE_NAME_LEN, "%s.%s values",
                  pThreadInfo->db_name,
                  tableName);
      }

      // generate data buffer
      verbosePrint("[%d] %s() LN%d i=%d buffer:\n%s\n",
                pThreadInfo->threadID, __func__, __LINE__, i, buffer);

      pstr += headLen;
      int dataLen = 0;

      verbosePrint("[%d] %s() LN%d i=%d batchPerTblTimes=%d batchPerTbl = %d\n",
                pThreadInfo->threadID, __func__, __LINE__,
                i, batchPerTblTimes, batchPerTbl);
      generateDataTail(
        tableName, tableSeq, pThreadInfo, superTblInfo,
        batchPerTbl, pstr, insertRows, 0,
        startTime,
        &(pThreadInfo->samplePos), &dataLen);

      pstr += dataLen;
      recOfBatch += batchPerTbl;
      startTime += batchPerTbl * superTblInfo->timeStampStep;
      pThreadInfo->totalInsertRows += batchPerTbl;
      verbosePrint("[%d] %s() LN%d batchPerTbl=%d recOfBatch=%d\n",
                pThreadInfo->threadID, __func__, __LINE__,
                batchPerTbl, recOfBatch);

      tableSeq ++;
      if (insertMode == INTERLACE_INSERT_MODE) {
          if (tableSeq == pThreadInfo->start_table_from + pThreadInfo->ntables) {
            // turn to first table
            startTime += batchPerTbl * superTblInfo->timeStampStep;
            tableSeq = pThreadInfo->start_table_from;
            generatedRecPerTbl += batchPerTbl;
            flagSleep = true;
            if (generatedRecPerTbl >= insertRows)
              break;

            if (pThreadInfo->ntables * batchPerTbl < g_args.num_of_RPR)
                break;
          }
      }

      int remainRows = insertRows - generatedRecPerTbl;
      if ((remainRows > 0) && (batchPerTbl > remainRows))
        batchPerTbl = remainRows;

      verbosePrint("[%d] %s() LN%d generatedRecPerTbl=%d insertRows=%"PRId64"\n",
                pThreadInfo->threadID, __func__, __LINE__,
                generatedRecPerTbl, insertRows);

      if ((g_args.num_of_RPR - recOfBatch) < batchPerTbl)
        break;
    }

    verbosePrint("[%d] %s() LN%d recOfBatch=%d totalInsertRows=%"PRId64"\n",
              pThreadInfo->threadID, __func__, __LINE__, recOfBatch,
              pThreadInfo->totalInsertRows);
    verbosePrint("[%d] %s() LN%d, buffer=%s\n",
           pThreadInfo->threadID, __func__, __LINE__, buffer);

    startTs = taosGetTimestampUs();

    int affectedRows = execInsert(pThreadInfo, buffer, recOfBatch);

    endTs = taosGetTimestampUs();
    int64_t delay = endTs - startTs;
    performancePrint("%s() LN%d, insert execution time is %10.6fms\n",
            __func__, __LINE__, delay/1000.0);

    if (delay > pThreadInfo->maxDelay) pThreadInfo->maxDelay = delay;
    if (delay < pThreadInfo->minDelay) pThreadInfo->minDelay = delay;
    pThreadInfo->cntDelay++;
    pThreadInfo->totalDelay += delay;

    verbosePrint("[%d] %s() LN%d affectedRows=%d\n", pThreadInfo->threadID,
            __func__, __LINE__, affectedRows);
    if ((affectedRows < 0) || (recOfBatch != affectedRows)) {
        errorPrint("[%d] %s() LN%d execInsert insert %d, affected rows: %d\n%s\n",
                pThreadInfo->threadID, __func__, __LINE__,
                recOfBatch, affectedRows, buffer);
        goto free_and_statistics_interlace;
    }

    pThreadInfo->totalAffectedRows += affectedRows;

    int64_t  currentPrintTime = taosGetTimestampMs();
    if (currentPrintTime - lastPrintTime > 30*1000) {
      printf("thread[%d] has currently inserted rows: %"PRId64 ", affected rows: %"PRId64 "\n",
                    pThreadInfo->threadID,
                    pThreadInfo->totalInsertRows,
                    pThreadInfo->totalAffectedRows);
      lastPrintTime = currentPrintTime;
    }

    if ((insert_interval) && flagSleep) {
      et = taosGetTimestampUs();

      if (insert_interval > ((et - st)/1000) ) {
        int sleepTime = insert_interval - (et -st)/1000;
        performancePrint("%s() LN%d sleep: %d ms for insert interval\n",
                    __func__, __LINE__, sleepTime);
        taosMsleep(sleepTime); // ms
        sleepTimeTotal += insert_interval;
      }
    }
  }

free_and_statistics_interlace:
  tmfree(buffer);

  printf("====thread[%d] completed total inserted rows: %"PRId64 ", total affected rows: %"PRId64 "====\n", 
          pThreadInfo->threadID, 
          pThreadInfo->totalInsertRows, 
          pThreadInfo->totalAffectedRows);
  return NULL;
}

// sync insertion
/*
   1 thread: 100 tables * 2000  rows/s
   1 thread: 10  tables * 20000 rows/s
   6 thread: 300 tables * 2000  rows/s

   2 taosinsertdata , 1 thread:  10  tables * 20000 rows/s
*/
static void* syncWriteProgressive(threadInfo *pThreadInfo) {
  debugPrint("%s() LN%d: ### progressive write\n", __func__, __LINE__);

  SSuperTable* superTblInfo = pThreadInfo->superTblInfo;

  char* buffer = calloc(superTblInfo?superTblInfo->maxSqlLen:g_args.max_sql_len, 1);
  if (NULL == buffer) {
    errorPrint( "Failed to alloc %d Bytes, reason:%s\n",
              superTblInfo?superTblInfo->maxSqlLen:g_args.max_sql_len,
              strerror(errno));
    return NULL;
  }
 
  int64_t lastPrintTime = taosGetTimestampMs();
  int64_t startTs = taosGetTimestampUs();
  int64_t endTs;

  int timeStampStep =
      superTblInfo?superTblInfo->timeStampStep:DEFAULT_TIMESTAMP_STEP;
  int insert_interval =
      superTblInfo?superTblInfo->insertInterval:g_args.insert_interval;
  uint64_t st = 0;
  uint64_t et = 0xffffffff;

  pThreadInfo->totalInsertRows = 0;
  pThreadInfo->totalAffectedRows = 0;

  pThreadInfo->samplePos = 0;

  for (uint32_t tableSeq =
          pThreadInfo->start_table_from; tableSeq <= pThreadInfo->end_table_to;
        tableSeq ++) {
    int64_t start_time = pThreadInfo->start_time;

    int64_t insertRows = (superTblInfo)?superTblInfo->insertRows:g_args.num_of_DPT;
    verbosePrint("%s() LN%d insertRows=%"PRId64"\n", __func__, __LINE__, insertRows);

    for (int64_t i = 0; i < insertRows;) {
      if (insert_interval) {
            st = taosGetTimestampUs();
      }

      char tableName[TSDB_TABLE_NAME_LEN];
      getTableName(tableName, pThreadInfo, tableSeq);
      verbosePrint("%s() LN%d: tid=%d seq=%d tableName=%s\n",
             __func__, __LINE__,
             pThreadInfo->threadID, tableSeq, tableName);

      int generated = generateDataBuffer(
              tableName, tableSeq, pThreadInfo, buffer, insertRows,
            i, start_time,
            &(pThreadInfo->samplePos));
      if (generated > 0)
        i += generated;
      else
        goto free_and_statistics_2;

      start_time +=  generated * timeStampStep;
      pThreadInfo->totalInsertRows += generated;

      startTs = taosGetTimestampUs();

      int affectedRows = execInsert(pThreadInfo, buffer, generated);

      endTs = taosGetTimestampUs();
      int64_t delay = endTs - startTs;
      performancePrint("%s() LN%d, insert execution time is %10.6fms\n",
              __func__, __LINE__, delay/1000.0);

      if (delay > pThreadInfo->maxDelay) pThreadInfo->maxDelay = delay;
      if (delay < pThreadInfo->minDelay) pThreadInfo->minDelay = delay;
      pThreadInfo->cntDelay++;
      pThreadInfo->totalDelay += delay;

      if (affectedRows < 0)
        goto free_and_statistics_2;

      pThreadInfo->totalAffectedRows += affectedRows;

      int64_t  currentPrintTime = taosGetTimestampMs();
      if (currentPrintTime - lastPrintTime > 30*1000) {
        printf("thread[%d] has currently inserted rows: %"PRId64 ", affected rows: %"PRId64 "\n",
                    pThreadInfo->threadID,
                    pThreadInfo->totalInsertRows,
                    pThreadInfo->totalAffectedRows);
        lastPrintTime = currentPrintTime;
      }

      if (i >= insertRows)
        break;

      if (insert_interval) {
        et = taosGetTimestampUs();

        if (insert_interval > ((et - st)/1000) ) {
            int sleep_time = insert_interval - (et -st)/1000;
            performancePrint("%s() LN%d sleep: %d ms for insert interval\n",
                    __func__, __LINE__, sleep_time);
            taosMsleep(sleep_time); // ms
        }
      }
    }   // num_of_DPT

    if ((tableSeq == pThreadInfo->ntables - 1) && superTblInfo &&
        (0 == strncasecmp(
                    superTblInfo->dataSource, "sample", strlen("sample")))) {
          printf("%s() LN%d samplePos=%d\n",
                  __func__, __LINE__, pThreadInfo->samplePos);
    }
  } // tableSeq

free_and_statistics_2:
  tmfree(buffer);

  printf("====thread[%d] completed total inserted rows: %"PRId64 ", total affected rows: %"PRId64 "====\n", 
          pThreadInfo->threadID, 
          pThreadInfo->totalInsertRows, 
          pThreadInfo->totalAffectedRows);
  return NULL;
}

static void* syncWrite(void *sarg) {

  threadInfo *winfo = (threadInfo *)sarg; 
  SSuperTable* superTblInfo = winfo->superTblInfo;

  int interlaceRows = superTblInfo?superTblInfo->interlaceRows:g_args.interlace_rows;

  if (interlaceRows > 0) {
    // interlace mode
    return syncWriteInterlace(winfo);
  } else {
    // progressive mode
    return syncWriteProgressive(winfo);
  }
}

static void callBack(void *param, TAOS_RES *res, int code) {
  threadInfo* winfo = (threadInfo*)param; 
  SSuperTable* superTblInfo = winfo->superTblInfo;

  int insert_interval =
      superTblInfo?superTblInfo->insertInterval:g_args.insert_interval;
  if (insert_interval) {
    winfo->et = taosGetTimestampUs();
    if (((winfo->et - winfo->st)/1000) < insert_interval) {
      taosMsleep(insert_interval - (winfo->et - winfo->st)/1000); // ms
    }
  }
 
  char *buffer = calloc(1, winfo->superTblInfo->maxSqlLen);
  char *data   = calloc(1, MAX_DATA_SIZE);
  char *pstr = buffer;
  pstr += sprintf(pstr, "insert into %s.%s%d values", winfo->db_name, winfo->tb_prefix,
          winfo->start_table_from);
//  if (winfo->counter >= winfo->superTblInfo->insertRows) {
  if (winfo->counter >= g_args.num_of_RPR) {
    winfo->start_table_from++;
    winfo->counter = 0;
  }
  if (winfo->start_table_from > winfo->end_table_to) {
    tsem_post(&winfo->lock_sem);
    free(buffer);
    free(data);
    taos_free_result(res);
    return;
  }
 
  for (int i = 0; i < g_args.num_of_RPR; i++) {
    int rand_num = taosRandom() % 100;
    if (0 != winfo->superTblInfo->disorderRatio
            && rand_num < winfo->superTblInfo->disorderRatio) {
      int64_t d = winfo->lastTs - taosRandom() % 1000000 + rand_num;
      //generateData(data, datatype, ncols_per_record, d, len_of_binary);
      generateRowData(data, MAX_DATA_SIZE, d, winfo->superTblInfo);
    } else {
      //generateData(data, datatype, ncols_per_record, start_time += 1000, len_of_binary);
      generateRowData(data, MAX_DATA_SIZE, winfo->lastTs += 1000, winfo->superTblInfo);
    }
    pstr += sprintf(pstr, "%s", data);
    winfo->counter++;

    if (winfo->counter >= winfo->superTblInfo->insertRows) {
      break;
    }
  }

  if (insert_interval) {
    winfo->st = taosGetTimestampUs();
  }
  taos_query_a(winfo->taos, buffer, callBack, winfo);
  free(buffer);
  free(data);

  taos_free_result(res);
}

static void *asyncWrite(void *sarg) {
  threadInfo *winfo = (threadInfo *)sarg;
  SSuperTable* superTblInfo = winfo->superTblInfo;

  winfo->st = 0;
  winfo->et = 0;
  winfo->lastTs = winfo->start_time;
  
  int insert_interval =
      superTblInfo?superTblInfo->insertInterval:g_args.insert_interval;
  if (insert_interval) {
    winfo->st = taosGetTimestampUs();
  }
  taos_query_a(winfo->taos, "show databases", callBack, winfo);

  tsem_wait(&(winfo->lock_sem));

  return NULL;
}

static void startMultiThreadInsertData(int threads, char* db_name,
        char* precision,SSuperTable* superTblInfo) {

    pthread_t *pids = malloc(threads * sizeof(pthread_t));
    assert(pids != NULL);

    threadInfo *infos = malloc(threads * sizeof(threadInfo));
    assert(infos != NULL);

    memset(pids, 0, threads * sizeof(pthread_t));
    memset(infos, 0, threads * sizeof(threadInfo));

    int ntables = 0;
    if (superTblInfo) {

        if ((superTblInfo->childTblOffset >= 0)
            && (superTblInfo->childTblLimit > 0)) {

            ntables = superTblInfo->childTblLimit;
        } else {
            ntables = superTblInfo->childTblCount;
        }
    } else {
        ntables = g_args.num_of_tables;
    }

    int a = ntables / threads;
    if (a < 1) {
        threads = ntables;
        a = 1;
    }

    int b = 0;
    if (threads != 0) {
        b = ntables % threads;
    }

  //TAOS* taos;
  //if (0 == strncasecmp(superTblInfo->insertMode, "taosc", 5)) {
  //  taos = taos_connect(g_Dbs.host, g_Dbs.user, g_Dbs.password, db_name, g_Dbs.port);
  //  if (NULL == taos) {
  //    printf("connect to server fail, reason: %s\n", taos_errstr(NULL));
  //    exit(-1);
  //  }
  //}

  int32_t timePrec = TSDB_TIME_PRECISION_MILLI;
  if (0 != precision[0]) {
    if (0 == strncasecmp(precision, "ms", 2)) {
      timePrec = TSDB_TIME_PRECISION_MILLI;
    }  else if (0 == strncasecmp(precision, "us", 2)) {
      timePrec = TSDB_TIME_PRECISION_MICRO;
    }  else {
      errorPrint("Not support precision: %s\n", precision);
      exit(-1);
    }
  }

  int64_t start_time;
  if (superTblInfo) {
    if (0 == strncasecmp(superTblInfo->startTimestamp, "now", 3)) {
        start_time = taosGetTimestamp(timePrec);
    } else {
      if (TSDB_CODE_SUCCESS != taosParseTime(
        superTblInfo->startTimestamp,
        &start_time,
        strlen(superTblInfo->startTimestamp),
        timePrec, 0)) {
          ERROR_EXIT("failed to parse time!\n");
      }
    }
  } else {
     start_time = 1500000000000;
  }

  double start = getCurrentTime();
 
  int startFrom;

  if ((superTblInfo) && (superTblInfo->childTblOffset >= 0))
      startFrom = superTblInfo->childTblOffset;
  else
      startFrom = 0;

  // read sample data from file first
  if ((superTblInfo) && (0 == strncasecmp(superTblInfo->dataSource,
              "sample", strlen("sample")))) {
    if (0 != prepareSampleDataForSTable(superTblInfo)) {
      errorPrint("%s() LN%d, prepare sample data for stable failed!\n",
              __func__, __LINE__);
      exit(-1);
    }
  }

  // read sample data from file first
  if ((superTblInfo) && (0 == strncasecmp(superTblInfo->dataSource,
              "sample", strlen("sample")))) {
    if (0 != prepareSampleDataForSTable(superTblInfo)) {
      errorPrint("%s() LN%d, prepare sample data for stable failed!\n",
              __func__, __LINE__);
      exit(-1);
    }
  }

  TAOS* taos = taos_connect(
              g_Dbs.host, g_Dbs.user,
              g_Dbs.password, db_name, g_Dbs.port);
  if (NULL == taos) {
    errorPrint("%s() LN%d, connect to server fail , reason: %s\n",
                __func__, __LINE__, taos_errstr(NULL));
    exit(-1);
  }

  if (superTblInfo) {

    int limit, offset;
    if (superTblInfo && (superTblInfo->childTblOffset >= 0)
            && (superTblInfo->childTblLimit > 0)) {
        limit = superTblInfo->childTblLimit;
        offset = superTblInfo->childTblOffset;
    } else {
        limit = superTblInfo->childTblCount;
        offset = 0;
    }

    superTblInfo->childTblName = (char*)calloc(1,
        limit * TSDB_TABLE_NAME_LEN);
    if (superTblInfo->childTblName == NULL) {
      errorPrint("%s() LN%d, alloc memory failed!\n", __func__, __LINE__);
      taos_close(taos);
      exit(-1);
    }

    int childTblCount;
    getChildNameOfSuperTableWithLimitAndOffset(
        taos,
        db_name, superTblInfo->sTblName,
        &superTblInfo->childTblName, &childTblCount,
        limit,
        offset);
  }
  taos_close(taos);

  for (int i = 0; i < threads; i++) {
    threadInfo *t_info = infos + i;
    t_info->threadID = i;
    tstrncpy(t_info->db_name, db_name, MAX_DB_NAME_SIZE);
    t_info->superTblInfo = superTblInfo;

    t_info->start_time = start_time;
    t_info->minDelay = INT16_MAX;

    if ((NULL == superTblInfo) ||
            (0 == strncasecmp(superTblInfo->insertMode, "taosc", 5))) {
      //t_info->taos = taos;
      t_info->taos = taos_connect(
              g_Dbs.host, g_Dbs.user,
              g_Dbs.password, db_name, g_Dbs.port);
      if (NULL == t_info->taos) {
        errorPrint(
                "connect to server fail from insert sub thread, reason: %s\n",
                taos_errstr(NULL));
        exit(-1);
      }
    } else {
      t_info->taos = NULL;
    }

    if ((NULL == superTblInfo)
            || (0 == superTblInfo->multiThreadWriteOneTbl)) {
      t_info->start_table_from = startFrom;
      t_info->ntables = i<b?a+1:a;
      t_info->end_table_to = i < b ? startFrom + a : startFrom + a - 1;
      startFrom = t_info->end_table_to + 1;
    } else {
      t_info->start_table_from = 0;
      t_info->ntables = superTblInfo->childTblCount;
      t_info->start_time = t_info->start_time + rand_int() % 10000 - rand_tinyint();
    }

    tsem_init(&(t_info->lock_sem), 0, 0);
    if (SYNC == g_Dbs.queryMode) {
      pthread_create(pids + i, NULL, syncWrite, t_info);
    } else {
      pthread_create(pids + i, NULL, asyncWrite, t_info);
    }
  }

  for (int i = 0; i < threads; i++) {
    pthread_join(pids[i], NULL);
  }

  int64_t totalDelay = 0;
  int64_t maxDelay = 0;
  int64_t minDelay = INT16_MAX;
  int64_t cntDelay = 1;
  double  avgDelay = 0;

  for (int i = 0; i < threads; i++) {
    threadInfo *t_info = infos + i;

    tsem_destroy(&(t_info->lock_sem));
    taos_close(t_info->taos);

    debugPrint("%s() LN%d, [%d] totalInsert=%"PRId64" totalAffected=%"PRId64"\n",
            __func__, __LINE__,
            t_info->threadID, t_info->totalInsertRows,
            t_info->totalAffectedRows);
    if (superTblInfo) {
        superTblInfo->totalAffectedRows += t_info->totalAffectedRows;
        superTblInfo->totalInsertRows += t_info->totalInsertRows;
    } else {
        g_args.totalAffectedRows += t_info->totalAffectedRows;
        g_args.totalInsertRows += t_info->totalInsertRows;
    }

    totalDelay  += t_info->totalDelay;
    cntDelay   += t_info->cntDelay;
    if (t_info->maxDelay > maxDelay) maxDelay = t_info->maxDelay;
    if (t_info->minDelay < minDelay) minDelay = t_info->minDelay;
  }
  cntDelay -= 1;

  if (cntDelay == 0)    cntDelay = 1;
  avgDelay = (double)totalDelay / cntDelay;

  double end = getCurrentTime();
  double t = end - start;

  if (superTblInfo) {
    printf("Spent %.4f seconds to insert rows: %"PRId64", affected rows: %"PRId64" with %d thread(s) into %s.%s. %2.f records/second\n\n",
          t, superTblInfo->totalInsertRows,
          superTblInfo->totalAffectedRows,
          threads, db_name, superTblInfo->sTblName,
          superTblInfo->totalInsertRows / t);
    fprintf(g_fpOfInsertResult,
          "Spent %.4f seconds to insert rows: %"PRId64", affected rows: %"PRId64" with %d thread(s) into %s.%s. %2.f records/second\n\n",
          t, superTblInfo->totalInsertRows,
          superTblInfo->totalAffectedRows,
          threads, db_name, superTblInfo->sTblName,
          superTblInfo->totalInsertRows/ t);
  } else {
    printf("Spent %.4f seconds to insert rows: %"PRId64", affected rows: %"PRId64" with %d thread(s) into %s %2.f records/second\n\n",
          t, g_args.totalInsertRows,
          g_args.totalAffectedRows,
          threads, db_name,
          g_args.totalInsertRows / t);
    fprintf(g_fpOfInsertResult,
          "Spent %.4f seconds to insert rows: %"PRId64", affected rows: %"PRId64" with %d thread(s) into %s %2.f records/second\n\n",
          t, g_args.totalInsertRows,
          g_args.totalAffectedRows,
          threads, db_name,
          g_args.totalInsertRows / t);
  }

  printf("insert delay, avg: %10.6fms, max: %10.6fms, min: %10.6fms\n\n",
          avgDelay/1000.0, (double)maxDelay/1000.0, (double)minDelay/1000.0);
  fprintf(g_fpOfInsertResult, "insert delay, avg:%10.6fms, max: %10.6fms, min: %10.6fms\n\n",
          avgDelay/1000.0, (double)maxDelay/1000.0, (double)minDelay/1000.0);

  //taos_close(taos);

  free(pids);
  free(infos);
}

static void *readTable(void *sarg) {
#if 1  
  threadInfo *rinfo = (threadInfo *)sarg;
  TAOS *taos = rinfo->taos;
  char command[BUFFER_SIZE] = "\0";
  uint64_t sTime = rinfo->start_time;
  char *tb_prefix = rinfo->tb_prefix;
  FILE *fp = fopen(rinfo->fp, "a");
  if (NULL == fp) {
    errorPrint( "fopen %s fail, reason:%s.\n", rinfo->fp, strerror(errno));
    return NULL;
  }

    int num_of_DPT;
/*  if (rinfo->superTblInfo) {
    num_of_DPT = rinfo->superTblInfo->insertRows; //  nrecords_per_table;
  } else {
  */
      num_of_DPT = g_args.num_of_DPT;
//  }

  int num_of_tables = rinfo->ntables; // rinfo->end_table_to - rinfo->start_table_from + 1;
  int totalData = num_of_DPT * num_of_tables;
  bool do_aggreFunc = g_Dbs.do_aggreFunc;

  int n = do_aggreFunc ? (sizeof(aggreFunc) / sizeof(aggreFunc[0])) : 2;
  if (!do_aggreFunc) {
    printf("\nThe first field is either Binary or Bool. Aggregation functions are not supported.\n");
  }
  printf("%d records:\n", totalData);
  fprintf(fp, "| QFunctions |    QRecords    |   QSpeed(R/s)   |  QLatency(ms) |\n");

  for (int j = 0; j < n; j++) {
    double totalT = 0;
    int count = 0;
    for (int i = 0; i < num_of_tables; i++) {
      sprintf(command, "select %s from %s%d where ts>= %" PRId64,
              aggreFunc[j], tb_prefix, i, sTime);

      double t = getCurrentTime();
      TAOS_RES *pSql = taos_query(taos, command);
      int32_t code = taos_errno(pSql);

      if (code != 0) {
        errorPrint( "Failed to query:%s\n", taos_errstr(pSql));
        taos_free_result(pSql);
        taos_close(taos);
        fclose(fp);
        return NULL;
      }

      while (taos_fetch_row(pSql) != NULL) {
        count++;
      }

      t = getCurrentTime() - t;
      totalT += t;

      taos_free_result(pSql);
    }

    fprintf(fp, "|%10s  |   %10d   |  %12.2f   |   %10.2f  |\n",
            aggreFunc[j][0] == '*' ? "   *   " : aggreFunc[j], totalData,
            (double)(num_of_tables * num_of_DPT) / totalT, totalT * 1000);
    printf("select %10s took %.6f second(s)\n", aggreFunc[j], totalT);
  }
  fprintf(fp, "\n");
  fclose(fp);
#endif
  return NULL;
}

static void *readMetric(void *sarg) {
#if 1  
  threadInfo *rinfo = (threadInfo *)sarg;
  TAOS *taos = rinfo->taos;
  char command[BUFFER_SIZE] = "\0";
  FILE *fp = fopen(rinfo->fp, "a");
  if (NULL == fp) {
    printf("fopen %s fail, reason:%s.\n", rinfo->fp, strerror(errno));
    return NULL;
  }

  int num_of_DPT = rinfo->superTblInfo->insertRows;
  int num_of_tables = rinfo->ntables; // rinfo->end_table_to - rinfo->start_table_from + 1;
  int totalData = num_of_DPT * num_of_tables;
  bool do_aggreFunc = g_Dbs.do_aggreFunc;

  int n = do_aggreFunc ? (sizeof(aggreFunc) / sizeof(aggreFunc[0])) : 2;
  if (!do_aggreFunc) {
    printf("\nThe first field is either Binary or Bool. Aggregation functions are not supported.\n");
  }
  printf("%d records:\n", totalData);
  fprintf(fp, "Querying On %d records:\n", totalData);

  for (int j = 0; j < n; j++) {
    char condition[BUFFER_SIZE - 30] = "\0";
    char tempS[64] = "\0";

    int m = 10 < num_of_tables ? 10 : num_of_tables;

    for (int i = 1; i <= m; i++) {
      if (i == 1) {
        sprintf(tempS, "t1 = %d", i);
      } else {
        sprintf(tempS, " or t1 = %d ", i);
      }
      strcat(condition, tempS);

      sprintf(command, "select %s from meters where %s", aggreFunc[j], condition);

      printf("Where condition: %s\n", condition);
      fprintf(fp, "%s\n", command);

      double t = getCurrentTime();

      TAOS_RES *pSql = taos_query(taos, command);
      int32_t code = taos_errno(pSql);

      if (code != 0) {
        errorPrint( "Failed to query:%s\n", taos_errstr(pSql));
        taos_free_result(pSql);
        taos_close(taos);
        fclose(fp);
        return NULL;
      }
      int count = 0;
      while (taos_fetch_row(pSql) != NULL) {
        count++;
      }
      t = getCurrentTime() - t;

      fprintf(fp, "| Speed: %12.2f(per s) | Latency: %.4f(ms) |\n",
              num_of_tables * num_of_DPT / t, t * 1000);
      printf("select %10s took %.6f second(s)\n\n", aggreFunc[j], t);

      taos_free_result(pSql);
    }
    fprintf(fp, "\n");
  }
  fclose(fp);
#endif
  return NULL;
}


static int insertTestProcess() {

  setupForAnsiEscape();
  int ret = printfInsertMeta();
  resetAfterAnsiEscape();

  if (ret == -1)
    exit(EXIT_FAILURE);

  debugPrint("%d result file: %s\n", __LINE__, g_Dbs.resultFile);
  g_fpOfInsertResult = fopen(g_Dbs.resultFile, "a");
  if (NULL == g_fpOfInsertResult) {
    errorPrint( "Failed to open %s for save result\n", g_Dbs.resultFile);
    return -1;
  }

  printfInsertMetaToFile(g_fpOfInsertResult);

  if (!g_args.answer_yes) {
    printf("Press enter key to continue\n\n");
    (void)getchar();
  }
 
  init_rand_data();

  // create database and super tables
  if(createDatabases() != 0) {
    fclose(g_fpOfInsertResult);
    return -1;
  }

  // pretreatement
  prepareSampleData();

  double start;
  double end;

  // create child tables
  start = getCurrentTime();
  createChildTables();
  end = getCurrentTime();

  if (g_totalChildTables > 0) {
    printf("Spent %.4f seconds to create %d tables with %d thread(s)\n\n",
            end - start, g_totalChildTables, g_Dbs.threadCountByCreateTbl);
    fprintf(g_fpOfInsertResult,
            "Spent %.4f seconds to create %d tables with %d thread(s)\n\n",
            end - start, g_totalChildTables, g_Dbs.threadCountByCreateTbl);
  }

  taosMsleep(1000);
  // create sub threads for inserting data
  //start = getCurrentTime();
  for (int i = 0; i < g_Dbs.dbCount; i++) {
    if (g_Dbs.db[i].superTblCount > 0) {
      for (int j = 0; j < g_Dbs.db[i].superTblCount; j++) {
        SSuperTable* superTblInfo = &g_Dbs.db[i].superTbls[j];
        if (0 == g_Dbs.db[i].superTbls[j].insertRows) {
          continue;
        }
        startMultiThreadInsertData(
          g_Dbs.threadCount,
          g_Dbs.db[i].dbName,
          g_Dbs.db[i].dbCfg.precision,
          superTblInfo);
        }
    } else {
        startMultiThreadInsertData(
          g_Dbs.threadCount,
          g_Dbs.db[i].dbName,
          g_Dbs.db[i].dbCfg.precision,
          NULL);
    }
  }
  //end = getCurrentTime();

  //int64_t    totalInsertRows = 0;
  //int64_t    totalAffectedRows = 0;
  //for (int i = 0; i < g_Dbs.dbCount; i++) {    
  //  for (int j = 0; j < g_Dbs.db[i].superTblCount; j++) {
  //  totalInsertRows+= g_Dbs.db[i].superTbls[j].totalInsertRows;
  //  totalAffectedRows += g_Dbs.db[i].superTbls[j].totalAffectedRows;
  //}
  //printf("Spent %.4f seconds to insert rows: %"PRId64", affected rows: %"PRId64" with %d thread(s)\n\n", end - start, totalInsertRows, totalAffectedRows, g_Dbs.threadCount);
  postFreeResource();

  return 0;
}

static void *superQueryProcess(void *sarg) {
  threadInfo *winfo = (threadInfo *)sarg;

  //char sqlStr[MAX_TB_NAME_SIZE*2];
  //sprintf(sqlStr, "use %s", g_queryInfo.dbName);
  //queryDB(winfo->taos, sqlStr);
  
  int64_t st = 0;
  int64_t et = 0;

  int queryTimes = g_args.query_times;

  while(queryTimes --) {
    if (g_queryInfo.superQueryInfo.rate && (et - st) <
            (int64_t)g_queryInfo.superQueryInfo.rate*1000) {
      taosMsleep(g_queryInfo.superQueryInfo.rate*1000 - (et - st)); // ms
      //printf("========sleep duration:%"PRId64 "========inserted rows:%d, table range:%d - %d\n", (1000 - (et - st)), i, winfo->start_table_from, winfo->end_table_to);
    }

    st = taosGetTimestampUs();
    for (int i = 0; i < g_queryInfo.superQueryInfo.sqlCount; i++) {
      if (0 == strncasecmp(g_queryInfo.queryMode, "taosc", 5)) {
        int64_t t1 = taosGetTimestampUs();
        char tmpFile[MAX_FILE_NAME_LEN*2] = {0};
        if (g_queryInfo.superQueryInfo.result[i][0] != 0) {
          sprintf(tmpFile, "%s-%d",
                  g_queryInfo.superQueryInfo.result[i], winfo->threadID);
        }
        selectAndGetResult(winfo->taos, g_queryInfo.superQueryInfo.sql[i], tmpFile);
        int64_t t2 = taosGetTimestampUs();
        printf("=[taosc] thread[%"PRId64"] complete one sql, Spent %f s\n",
                taosGetSelfPthreadId(), (t2 - t1)/1000000.0);
      } else {
        int64_t t1 = taosGetTimestampUs();
        int retCode = postProceSql(g_queryInfo.host,
                g_queryInfo.port, g_queryInfo.superQueryInfo.sql[i]);
        int64_t t2 = taosGetTimestampUs();
        printf("=[restful] thread[%"PRId64"] complete one sql, Spent %f s\n",
                taosGetSelfPthreadId(), (t2 - t1)/1000000.0);

        if (0 != retCode) {
          printf("====restful return fail, threadID[%d]\n", winfo->threadID);
          return NULL;
        }
      }
    }
    et = taosGetTimestampUs();
    printf("==thread[%"PRId64"] complete all sqls to specify tables once queries duration:%.6fs\n\n",
            taosGetSelfPthreadId(), (double)(et - st)/1000.0);
  }
  return NULL;
}

static void replaceSubTblName(char* inSql, char* outSql, int tblIndex) {
  char sourceString[32] = "xxxx";
  char subTblName[MAX_TB_NAME_SIZE*3];
  sprintf(subTblName, "%s.%s",
          g_queryInfo.dbName,
          g_queryInfo.subQueryInfo.childTblName + tblIndex*TSDB_TABLE_NAME_LEN);

  //printf("inSql: %s\n", inSql);
  
  char* pos = strstr(inSql, sourceString);
  if (0 == pos) {
    return;
  }
  
  tstrncpy(outSql, inSql, pos - inSql + 1);
  //printf("1: %s\n", outSql);
  strcat(outSql, subTblName);
  //printf("2: %s\n", outSql);
  strcat(outSql, pos+strlen(sourceString));
  //printf("3: %s\n", outSql);
}

static void *subQueryProcess(void *sarg) {
  char sqlstr[1024];
  threadInfo *winfo = (threadInfo *)sarg;
  int64_t st = 0;
  int64_t et = (int64_t)g_queryInfo.subQueryInfo.rate*1000;
  int queryTimes = g_args.query_times;

  while(queryTimes --) {
    if (g_queryInfo.subQueryInfo.rate
            && (et - st) < (int64_t)g_queryInfo.subQueryInfo.rate*1000) {
      taosMsleep(g_queryInfo.subQueryInfo.rate*1000 - (et - st)); // ms
      //printf("========sleep duration:%"PRId64 "========inserted rows:%d, table range:%d - %d\n", (1000 - (et - st)), i, winfo->start_table_from, winfo->end_table_to);
    }

    st = taosGetTimestampUs();
    for (int i = winfo->start_table_from; i <= winfo->end_table_to; i++) {
      for (int j = 0; j < g_queryInfo.subQueryInfo.sqlCount; j++) {
        memset(sqlstr,0,sizeof(sqlstr));
        replaceSubTblName(g_queryInfo.subQueryInfo.sql[j], sqlstr, i);
        char tmpFile[MAX_FILE_NAME_LEN*2] = {0};
        if (g_queryInfo.subQueryInfo.result[i][0] != 0) {
          sprintf(tmpFile, "%s-%d",
                  g_queryInfo.subQueryInfo.result[i],
                  winfo->threadID);
        }
        selectAndGetResult(winfo->taos, sqlstr, tmpFile);
      }
    }
    et = taosGetTimestampUs();
    printf("####thread[%"PRId64"] complete all sqls to allocate all sub-tables[%d - %d] once queries duration:%.4fs\n\n", 
            taosGetSelfPthreadId(),
            winfo->start_table_from,
            winfo->end_table_to,
            (double)(et - st)/1000000.0);
  }

  return NULL;
}

static int queryTestProcess() {

  setupForAnsiEscape();
  printfQueryMeta();
  resetAfterAnsiEscape();
  
  TAOS * taos = NULL;  
  taos = taos_connect(g_queryInfo.host, 
          g_queryInfo.user, 
          g_queryInfo.password, 
          NULL, 
          g_queryInfo.port);
  if (taos == NULL) {
    errorPrint( "Failed to connect to TDengine, reason:%s\n",
            taos_errstr(NULL));
    exit(-1);
  }

  if (0 != g_queryInfo.subQueryInfo.sqlCount) {
    getAllChildNameOfSuperTable(taos,
            g_queryInfo.dbName,
            g_queryInfo.subQueryInfo.sTblName,
            &g_queryInfo.subQueryInfo.childTblName,
            &g_queryInfo.subQueryInfo.childTblCount);
  }
  
  if (!g_args.answer_yes) {
    printf("Press enter key to continue\n\n");
    (void)getchar();
  }
 
  printfQuerySystemInfo(taos);
  
  pthread_t  *pids  = NULL;
  threadInfo *infos = NULL;
  //==== create sub threads for query from specify table
  if (g_queryInfo.superQueryInfo.sqlCount > 0
          && g_queryInfo.superQueryInfo.concurrent > 0) {

    pids  = malloc(g_queryInfo.superQueryInfo.concurrent * sizeof(pthread_t));
    if (NULL == pids) {
        taos_close(taos);
        ERROR_EXIT("memory allocation failed\n");
    }
    infos = malloc(g_queryInfo.superQueryInfo.concurrent * sizeof(threadInfo));
    if (NULL == infos) {
      taos_close(taos);
      free(pids);
      ERROR_EXIT("memory allocation failed for create threads\n");
    }

    for (int i = 0; i < g_queryInfo.superQueryInfo.concurrent; i++) {
      threadInfo *t_info = infos + i;
      t_info->threadID = i;

      if (0 == strncasecmp(g_queryInfo.queryMode, "taosc", 5)) {
        t_info->taos = taos;

        char sqlStr[MAX_TB_NAME_SIZE*2];
        sprintf(sqlStr, "use %s", g_queryInfo.dbName);
        verbosePrint("%s() %d sqlStr: %s\n", __func__, __LINE__, sqlStr);
        if (0 != queryDbExec(t_info->taos, sqlStr, NO_INSERT_TYPE, false)) {
            free(infos);
            free(pids);
            errorPrint( "use database %s failed!\n\n",
                g_queryInfo.dbName);
            return -1;
        }
      } else {
        t_info->taos = NULL;
      }

      pthread_create(pids + i, NULL, superQueryProcess, t_info);
    }
  }else {
    g_queryInfo.superQueryInfo.concurrent = 0;
  }

  pthread_t  *pidsOfSub  = NULL;
  threadInfo *infosOfSub = NULL;
  //==== create sub threads for query from all sub table of the super table
  if ((g_queryInfo.subQueryInfo.sqlCount > 0)
          && (g_queryInfo.subQueryInfo.threadCnt > 0)) {
    pidsOfSub  = malloc(g_queryInfo.subQueryInfo.threadCnt * sizeof(pthread_t));
    if (NULL == pidsOfSub) {
      taos_close(taos);
      free(infos);
      free(pids);

      ERROR_EXIT("memory allocation failed for create threads\n");
    }

    infosOfSub = malloc(g_queryInfo.subQueryInfo.threadCnt * sizeof(threadInfo));
    if (NULL == infosOfSub) {
      taos_close(taos);
      free(pidsOfSub);
      free(infos);
      free(pids);
      ERROR_EXIT("memory allocation failed for create threads\n");
    }

    int ntables = g_queryInfo.subQueryInfo.childTblCount;
    int threads = g_queryInfo.subQueryInfo.threadCnt;
  
    int a = ntables / threads;
    if (a < 1) {
      threads = ntables;
      a = 1;
    }
 
    int b = 0;
    if (threads != 0) {
      b = ntables % threads;
    }

    int startFrom = 0;
    for (int i = 0; i < threads; i++) {  
      threadInfo *t_info = infosOfSub + i;
      t_info->threadID = i;

      t_info->start_table_from = startFrom;
      t_info->ntables = i<b?a+1:a;
      t_info->end_table_to = i < b ? startFrom + a : startFrom + a - 1;
      startFrom = t_info->end_table_to + 1;
      t_info->taos = taos;
      pthread_create(pidsOfSub + i, NULL, subQueryProcess, t_info);
    }

    g_queryInfo.subQueryInfo.threadCnt = threads;
  } else {
    g_queryInfo.subQueryInfo.threadCnt = 0;
  }
 
  for (int i = 0; i < g_queryInfo.superQueryInfo.concurrent; i++) {
    pthread_join(pids[i], NULL);
  }

  tmfree((char*)pids);
  tmfree((char*)infos);
 
  for (int i = 0; i < g_queryInfo.subQueryInfo.threadCnt; i++) {
    pthread_join(pidsOfSub[i], NULL);
  }

  tmfree((char*)pidsOfSub);
  tmfree((char*)infosOfSub);
 
  taos_close(taos);
  return 0;
}

static void subscribe_callback(TAOS_SUB* tsub, TAOS_RES *res, void* param, int code) {
  if (res == NULL || taos_errno(res) != 0) {
    errorPrint("%s() LN%d, failed to subscribe result, code:%d, reason:%s\n",
           __func__, __LINE__, code, taos_errstr(res));
    return;
  }

  getResult(res, (char*)param);
  taos_free_result(res);
}

static TAOS_SUB* subscribeImpl(TAOS *taos, char *sql, char* topic, char* resultFileName) {
  TAOS_SUB* tsub = NULL;

  if (g_queryInfo.superQueryInfo.subscribeMode) {
    tsub = taos_subscribe(taos,
            g_queryInfo.superQueryInfo.subscribeRestart,
            topic, sql, subscribe_callback, (void*)resultFileName,
            g_queryInfo.superQueryInfo.subscribeInterval);
  } else {
    tsub = taos_subscribe(taos,
            g_queryInfo.superQueryInfo.subscribeRestart,
            topic, sql, NULL, NULL, 0);
  }

  if (tsub == NULL) {
    printf("failed to create subscription. topic:%s, sql:%s\n", topic, sql);
    return NULL;
  }

  return tsub;
}

static void *subSubscribeProcess(void *sarg) {
  threadInfo *winfo = (threadInfo *)sarg;
  char subSqlstr[1024];

  char sqlStr[MAX_TB_NAME_SIZE*2];
  sprintf(sqlStr, "use %s", g_queryInfo.dbName);
  debugPrint("%s() %d sqlStr: %s\n", __func__, __LINE__, sqlStr);
  if (0 != queryDbExec(winfo->taos, sqlStr, NO_INSERT_TYPE, false)){
    return NULL;
  }
 
  //int64_t st = 0;
  //int64_t et = 0;
  do {
    //if (g_queryInfo.superQueryInfo.rate && (et - st) < g_queryInfo.superQueryInfo.rate*1000) {
    //  taosMsleep(g_queryInfo.superQueryInfo.rate*1000 - (et - st)); // ms
    //  //printf("========sleep duration:%"PRId64 "========inserted rows:%d, table range:%d - %d\n", (1000 - (et - st)), i, winfo->start_table_from, winfo->end_table_to);
    //}

    //st = taosGetTimestampMs();
    char topic[32] = {0};
    for (int i = 0; i < g_queryInfo.subQueryInfo.sqlCount; i++) {
      sprintf(topic, "taosdemo-subscribe-%d", i);
      memset(subSqlstr,0,sizeof(subSqlstr));
      replaceSubTblName(g_queryInfo.subQueryInfo.sql[i], subSqlstr, i);
      char tmpFile[MAX_FILE_NAME_LEN*2] = {0};
      if (g_queryInfo.subQueryInfo.result[i][0] != 0) {
        sprintf(tmpFile, "%s-%d", g_queryInfo.subQueryInfo.result[i], winfo->threadID);
      }
      g_queryInfo.subQueryInfo.tsub[i] = subscribeImpl(winfo->taos, subSqlstr, topic, tmpFile); 
      if (NULL == g_queryInfo.subQueryInfo.tsub[i]) {
        return NULL;
      }
    }
    //et = taosGetTimestampMs();
    //printf("========thread[%"PRId64"] complete all sqls to super table once queries duration:%.4fs\n", taosGetSelfPthreadId(), (double)(et - st)/1000.0);
  } while (0);

  // start loop to consume result
  TAOS_RES* res = NULL;
  while (1) {
    for (int i = 0; i < g_queryInfo.subQueryInfo.sqlCount; i++) {
      if (1 == g_queryInfo.subQueryInfo.subscribeMode) {
        continue;
      }

      res = taos_consume(g_queryInfo.subQueryInfo.tsub[i]);
      if (res) {
        char tmpFile[MAX_FILE_NAME_LEN*2] = {0};
        if (g_queryInfo.subQueryInfo.result[i][0] != 0) {
          sprintf(tmpFile, "%s-%d",
                  g_queryInfo.subQueryInfo.result[i],
                  winfo->threadID);
        }
        getResult(res, tmpFile);
      }
    }
  }
  taos_free_result(res);

  for (int i = 0; i < g_queryInfo.subQueryInfo.sqlCount; i++) {
    taos_unsubscribe(g_queryInfo.subQueryInfo.tsub[i],
            g_queryInfo.subQueryInfo.subscribeKeepProgress);
  }
  return NULL;
}

static void *superSubscribeProcess(void *sarg) {
  threadInfo *winfo = (threadInfo *)sarg;

  char sqlStr[MAX_TB_NAME_SIZE*2];
  sprintf(sqlStr, "use %s", g_queryInfo.dbName);
  debugPrint("%s() %d sqlStr: %s\n", __func__, __LINE__, sqlStr);
  if (0 != queryDbExec(winfo->taos, sqlStr, NO_INSERT_TYPE, false)) {
    return NULL;
  }
 
  //int64_t st = 0;
  //int64_t et = 0;
  do {
    //if (g_queryInfo.superQueryInfo.rate && (et - st) < g_queryInfo.superQueryInfo.rate*1000) {
    //  taosMsleep(g_queryInfo.superQueryInfo.rate*1000 - (et - st)); // ms
    //  //printf("========sleep duration:%"PRId64 "========inserted rows:%d, table range:%d - %d\n", (1000 - (et - st)), i, winfo->start_table_from, winfo->end_table_to);
    //}

    //st = taosGetTimestampMs();
    char topic[32] = {0};
    for (int i = 0; i < g_queryInfo.superQueryInfo.sqlCount; i++) {
      sprintf(topic, "taosdemo-subscribe-%d", i);
      char tmpFile[MAX_FILE_NAME_LEN*2] = {0};
      if (g_queryInfo.subQueryInfo.result[i][0] != 0) {
        sprintf(tmpFile, "%s-%d",
                g_queryInfo.superQueryInfo.result[i], winfo->threadID);
      }
      g_queryInfo.superQueryInfo.tsub[i] =
          subscribeImpl(winfo->taos,
                  g_queryInfo.superQueryInfo.sql[i],
                  topic, tmpFile);
      if (NULL == g_queryInfo.superQueryInfo.tsub[i]) {
        return NULL;
      }
    }
    //et = taosGetTimestampMs();
    //printf("========thread[%"PRId64"] complete all sqls to super table once queries duration:%.4fs\n", taosGetSelfPthreadId(), (double)(et - st)/1000.0);
  } while (0);

  // start loop to consume result
  TAOS_RES* res = NULL;
  while (1) {
    for (int i = 0; i < g_queryInfo.superQueryInfo.sqlCount; i++) {
      if (1 == g_queryInfo.superQueryInfo.subscribeMode) {
        continue;
      }

      res = taos_consume(g_queryInfo.superQueryInfo.tsub[i]);
      if (res) {
        char tmpFile[MAX_FILE_NAME_LEN*2] = {0};
        if (g_queryInfo.superQueryInfo.result[i][0] != 0) {
          sprintf(tmpFile, "%s-%d",
                  g_queryInfo.superQueryInfo.result[i], winfo->threadID);
        }
        getResult(res, tmpFile);
      }
    }
  }
  taos_free_result(res);

  for (int i = 0; i < g_queryInfo.superQueryInfo.sqlCount; i++) {
    taos_unsubscribe(g_queryInfo.superQueryInfo.tsub[i],
            g_queryInfo.superQueryInfo.subscribeKeepProgress);
  }
  return NULL;
}

static int subscribeTestProcess() {
  setupForAnsiEscape();
  printfQueryMeta();
  resetAfterAnsiEscape();
  
  if (!g_args.answer_yes) {
    printf("Press enter key to continue\n\n");
    (void)getchar();
  }

  TAOS * taos = NULL;
  taos = taos_connect(g_queryInfo.host,
          g_queryInfo.user,
          g_queryInfo.password,
          g_queryInfo.dbName,
          g_queryInfo.port);
  if (taos == NULL) {
    errorPrint( "Failed to connect to TDengine, reason:%s\n",
            taos_errstr(NULL));
    exit(-1);
  }

  if (0 != g_queryInfo.subQueryInfo.sqlCount) {
    getAllChildNameOfSuperTable(taos,
            g_queryInfo.dbName,
            g_queryInfo.subQueryInfo.sTblName,
            &g_queryInfo.subQueryInfo.childTblName,
            &g_queryInfo.subQueryInfo.childTblCount);
  }

  pthread_t  *pids = NULL;
  threadInfo *infos = NULL;
  //==== create sub threads for query from super table
  if ((g_queryInfo.superQueryInfo.sqlCount <= 0) ||
          (g_queryInfo.superQueryInfo.concurrent <= 0)) {
    errorPrint("%s() LN%d, query sqlCount %d or concurrent %d is not correct.\n",
              __func__, __LINE__, g_queryInfo.superQueryInfo.sqlCount,
              g_queryInfo.superQueryInfo.concurrent);
    exit(-1);
  }

  pids  = malloc(g_queryInfo.superQueryInfo.concurrent * sizeof(pthread_t));
  infos = malloc(g_queryInfo.superQueryInfo.concurrent * sizeof(threadInfo));
  if ((NULL == pids) || (NULL == infos)) {
      printf("malloc failed for create threads\n");
      taos_close(taos);
      exit(-1);
  }

  for (int i = 0; i < g_queryInfo.superQueryInfo.concurrent; i++) {
      threadInfo *t_info = infos + i;
      t_info->threadID = i;
      t_info->taos = taos;
      pthread_create(pids + i, NULL, superSubscribeProcess, t_info);
  }
 
  //==== create sub threads for query from sub table  
  pthread_t  *pidsOfSub  = NULL;
  threadInfo *infosOfSub = NULL;
  if ((g_queryInfo.subQueryInfo.sqlCount > 0)
          && (g_queryInfo.subQueryInfo.threadCnt > 0)) {
    pidsOfSub  = malloc(g_queryInfo.subQueryInfo.threadCnt *
            sizeof(pthread_t));
    infosOfSub = malloc(g_queryInfo.subQueryInfo.threadCnt * 
            sizeof(threadInfo));
    if ((NULL == pidsOfSub) || (NULL == infosOfSub)) {
      printf("malloc failed for create threads\n");
      taos_close(taos);
      exit(-1);
    }

    int ntables = g_queryInfo.subQueryInfo.childTblCount;
    int threads = g_queryInfo.subQueryInfo.threadCnt;
 
    int a = ntables / threads;
    if (a < 1) {
      threads = ntables;
      a = 1;
    }
 
    int b = 0;
    if (threads != 0) {
      b = ntables % threads;
    }
 
    int startFrom = 0;
    for (int i = 0; i < threads; i++) {
      threadInfo *t_info = infosOfSub + i;
      t_info->threadID = i;

      t_info->start_table_from = startFrom;
      t_info->ntables = i<b?a+1:a;
      t_info->end_table_to = i < b ? startFrom + a : startFrom + a - 1;
      startFrom = t_info->end_table_to + 1;
      t_info->taos = taos;
      pthread_create(pidsOfSub + i, NULL, subSubscribeProcess, t_info);
    }
    g_queryInfo.subQueryInfo.threadCnt = threads;
  }
 
  for (int i = 0; i < g_queryInfo.superQueryInfo.concurrent; i++) {
    pthread_join(pids[i], NULL);
  }  

  tmfree((char*)pids);
  tmfree((char*)infos);

  for (int i = 0; i < g_queryInfo.subQueryInfo.threadCnt; i++) {
    pthread_join(pidsOfSub[i], NULL);
  }

  tmfree((char*)pidsOfSub);
  tmfree((char*)infosOfSub);
  taos_close(taos);
  return 0;
}

static void initOfInsertMeta() {
  memset(&g_Dbs, 0, sizeof(SDbs));
   
  // set default values
  tstrncpy(g_Dbs.host, "127.0.0.1", MAX_DB_NAME_SIZE);
  g_Dbs.port = 6030;
  tstrncpy(g_Dbs.user, TSDB_DEFAULT_USER, MAX_DB_NAME_SIZE);
  tstrncpy(g_Dbs.password, TSDB_DEFAULT_PASS, MAX_DB_NAME_SIZE);
  g_Dbs.threadCount = 2;

  g_Dbs.use_metric = g_args.use_metric;
}

static void initOfQueryMeta() {
  memset(&g_queryInfo, 0, sizeof(SQueryMetaInfo));
   
  // set default values
  tstrncpy(g_queryInfo.host, "127.0.0.1", MAX_DB_NAME_SIZE);
  g_queryInfo.port = 6030;
  tstrncpy(g_queryInfo.user, TSDB_DEFAULT_USER, MAX_DB_NAME_SIZE);
  tstrncpy(g_queryInfo.password, TSDB_DEFAULT_PASS, MAX_DB_NAME_SIZE);
}

static void setParaFromArg(){
  if (g_args.host) {
    strcpy(g_Dbs.host, g_args.host);
  } else {
    tstrncpy(g_Dbs.host, "127.0.0.1", MAX_DB_NAME_SIZE);
  }

  if (g_args.user) {
    strcpy(g_Dbs.user, g_args.user);
  }

  if (g_args.password) {
    strcpy(g_Dbs.password, g_args.password);
  }

  if (g_args.port) {
    g_Dbs.port = g_args.port;
  }

  g_Dbs.threadCount = g_args.num_of_threads;
  g_Dbs.threadCountByCreateTbl = g_args.num_of_threads;

  g_Dbs.dbCount = 1;
  g_Dbs.db[0].drop = 1;

  tstrncpy(g_Dbs.db[0].dbName, g_args.database, MAX_DB_NAME_SIZE);
  g_Dbs.db[0].dbCfg.replica = g_args.replica;
  tstrncpy(g_Dbs.db[0].dbCfg.precision, "ms", MAX_DB_NAME_SIZE);

  tstrncpy(g_Dbs.resultFile, g_args.output_file, MAX_FILE_NAME_LEN);

  g_Dbs.use_metric = g_args.use_metric;
  g_Dbs.insert_only = g_args.insert_only;

  g_Dbs.do_aggreFunc = true;

  char dataString[STRING_LEN];
  char **data_type = g_args.datatype;

  memset(dataString, 0, STRING_LEN);

  if (strcasecmp(data_type[0], "BINARY") == 0
          || strcasecmp(data_type[0], "BOOL") == 0
          || strcasecmp(data_type[0], "NCHAR") == 0 ) {
    g_Dbs.do_aggreFunc = false;
  }

  if (g_args.use_metric) {
    g_Dbs.db[0].superTblCount = 1;
    tstrncpy(g_Dbs.db[0].superTbls[0].sTblName, "meters", MAX_TB_NAME_SIZE);
    g_Dbs.db[0].superTbls[0].childTblCount = g_args.num_of_tables;
    g_Dbs.threadCount = g_args.num_of_threads;
    g_Dbs.threadCountByCreateTbl = g_args.num_of_threads;
    g_Dbs.queryMode = g_args.mode;
  
    g_Dbs.db[0].superTbls[0].autoCreateTable = PRE_CREATE_SUBTBL;
    g_Dbs.db[0].superTbls[0].childTblExists = TBL_NO_EXISTS;
    g_Dbs.db[0].superTbls[0].disorderRange = g_args.disorderRange;
    g_Dbs.db[0].superTbls[0].disorderRatio = g_args.disorderRatio;
    tstrncpy(g_Dbs.db[0].superTbls[0].childTblPrefix,
            g_args.tb_prefix, MAX_TB_NAME_SIZE);
    tstrncpy(g_Dbs.db[0].superTbls[0].dataSource, "rand", MAX_TB_NAME_SIZE);
    tstrncpy(g_Dbs.db[0].superTbls[0].insertMode, "taosc", MAX_TB_NAME_SIZE);
    tstrncpy(g_Dbs.db[0].superTbls[0].startTimestamp,
            "2017-07-14 10:40:00.000", MAX_TB_NAME_SIZE);
    g_Dbs.db[0].superTbls[0].timeStampStep = DEFAULT_TIMESTAMP_STEP;

    g_Dbs.db[0].superTbls[0].insertRows = g_args.num_of_DPT;
    g_Dbs.db[0].superTbls[0].maxSqlLen = TSDB_PAYLOAD_SIZE;

    g_Dbs.db[0].superTbls[0].columnCount = 0;
    for (int i = 0; i < MAX_NUM_DATATYPE; i++) {
      if (data_type[i] == NULL) {
        break;
      }
  
      tstrncpy(g_Dbs.db[0].superTbls[0].columns[i].dataType,
              data_type[i], MAX_TB_NAME_SIZE);
      g_Dbs.db[0].superTbls[0].columns[i].dataLen = g_args.len_of_binary;
      g_Dbs.db[0].superTbls[0].columnCount++;
    }

    if (g_Dbs.db[0].superTbls[0].columnCount > g_args.num_of_CPR) {
      g_Dbs.db[0].superTbls[0].columnCount = g_args.num_of_CPR;
    } else {
      for (int i = g_Dbs.db[0].superTbls[0].columnCount; i < g_args.num_of_CPR; i++) {
        tstrncpy(g_Dbs.db[0].superTbls[0].columns[i].dataType, "INT", MAX_TB_NAME_SIZE);
        g_Dbs.db[0].superTbls[0].columns[i].dataLen = 0;
        g_Dbs.db[0].superTbls[0].columnCount++;
      }
    }

    tstrncpy(g_Dbs.db[0].superTbls[0].tags[0].dataType, "INT", MAX_TB_NAME_SIZE);
    g_Dbs.db[0].superTbls[0].tags[0].dataLen = 0;
  
    tstrncpy(g_Dbs.db[0].superTbls[0].tags[1].dataType, "BINARY", MAX_TB_NAME_SIZE);
    g_Dbs.db[0].superTbls[0].tags[1].dataLen = g_args.len_of_binary;
    g_Dbs.db[0].superTbls[0].tagCount = 2;
  } else {
    g_Dbs.threadCountByCreateTbl = g_args.num_of_threads;
    g_Dbs.db[0].superTbls[0].tagCount = 0;
  }

}

/* Function to do regular expression check */
static int regexMatch(const char *s, const char *reg, int cflags) {
  regex_t regex;
  char    msgbuf[100] = {0};

  /* Compile regular expression */
  if (regcomp(&regex, reg, cflags) != 0) {
    printf("Fail to compile regex\n");
    exit(-1);
  }

  /* Execute regular expression */
  int reti = regexec(&regex, s, 0, NULL, 0);
  if (!reti) {
    regfree(&regex);
    return 1;
  } else if (reti == REG_NOMATCH) {
    regfree(&regex);
    return 0;
  } else {
    regerror(reti, &regex, msgbuf, sizeof(msgbuf));
    printf("Regex match failed: %s\n", msgbuf);
    regfree(&regex);
    exit(-1);
  }

  return 0;
}

static int isCommentLine(char *line) {
  if (line == NULL) return 1;

  return regexMatch(line, "^\\s*#.*", REG_EXTENDED);
}

static void querySqlFile(TAOS* taos, char* sqlFile)
{
  FILE *fp = fopen(sqlFile, "r");
  if (fp == NULL) {
    printf("failed to open file %s, reason:%s\n", sqlFile, strerror(errno));
    return;
  }

  int       read_len = 0;
  char *    cmd = calloc(1, MAX_SQL_SIZE);
  size_t    cmd_len = 0;
  char *    line = NULL;
  size_t    line_len = 0;

  double t = getCurrentTime();

  while ((read_len = tgetline(&line, &line_len, fp)) != -1) {
    if (read_len >= MAX_SQL_SIZE) continue;
    line[--read_len] = '\0';

    if (read_len == 0 || isCommentLine(line)) {  // line starts with #
      continue;
    }

    if (line[read_len - 1] == '\\') {
      line[read_len - 1] = ' ';
      memcpy(cmd + cmd_len, line, read_len);
      cmd_len += read_len;
      continue;
    }

    memcpy(cmd + cmd_len, line, read_len);
    verbosePrint("%s() LN%d cmd: %s\n", __func__, __LINE__, cmd);
    if (0 != queryDbExec(taos, cmd, NO_INSERT_TYPE, false)) {
        errorPrint("%s() LN%d, queryDbExec %s failed!\n",
               __func__, __LINE__, cmd);
        tmfree(cmd);
        tmfree(line);
        tmfclose(fp);
        return;
    }
    memset(cmd, 0, MAX_SQL_SIZE);
    cmd_len = 0;
  }

  t = getCurrentTime() - t;
  printf("run %s took %.6f second(s)\n\n", sqlFile, t);

  tmfree(cmd);
  tmfree(line);
  tmfclose(fp);
  return;
}

static void testMetaFile() {
    if (INSERT_TEST == g_args.test_mode) {
      if (g_Dbs.cfgDir[0])
          taos_options(TSDB_OPTION_CONFIGDIR, g_Dbs.cfgDir);

      insertTestProcess();

    } else if (QUERY_TEST == g_args.test_mode) {
      if (g_queryInfo.cfgDir[0])
          taos_options(TSDB_OPTION_CONFIGDIR, g_queryInfo.cfgDir);

      queryTestProcess();

    } else if (SUBSCRIBE_TEST == g_args.test_mode) {
      if (g_queryInfo.cfgDir[0])
          taos_options(TSDB_OPTION_CONFIGDIR, g_queryInfo.cfgDir);

      subscribeTestProcess();

    }  else {
      ;
    }
}

static void queryResult() {
    // select
    if (false == g_Dbs.insert_only) {
      // query data

      pthread_t read_id;
      threadInfo *rInfo = malloc(sizeof(threadInfo));
      rInfo->start_time = 1500000000000;  // 2017-07-14 10:40:00.000
      rInfo->start_table_from = 0;

      //rInfo->do_aggreFunc = g_Dbs.do_aggreFunc;
      if (g_args.use_metric) {
        rInfo->ntables = g_Dbs.db[0].superTbls[0].childTblCount;
        rInfo->end_table_to = g_Dbs.db[0].superTbls[0].childTblCount - 1;
        rInfo->superTblInfo = &g_Dbs.db[0].superTbls[0];
        strcpy(rInfo->tb_prefix,
              g_Dbs.db[0].superTbls[0].childTblPrefix);
      } else {
        rInfo->ntables = g_args.num_of_tables;
        rInfo->end_table_to = g_args.num_of_tables -1;
        strcpy(rInfo->tb_prefix, g_args.tb_prefix);
      }

      rInfo->taos = taos_connect(
              g_Dbs.host,
              g_Dbs.user,
              g_Dbs.password,
              g_Dbs.db[0].dbName,
              g_Dbs.port);
      if (rInfo->taos == NULL) {
        errorPrint( "Failed to connect to TDengine, reason:%s\n",
                taos_errstr(NULL));
        free(rInfo);
        exit(-1);
      }

      strcpy(rInfo->fp, g_Dbs.resultFile);

      if (!g_Dbs.use_metric) {
        pthread_create(&read_id, NULL, readTable, rInfo);
      } else {
        pthread_create(&read_id, NULL, readMetric, rInfo);
      }
      pthread_join(read_id, NULL);
      taos_close(rInfo->taos);
      free(rInfo);
    }
}

static void testCmdLine() {

  g_args.test_mode = INSERT_TEST;
  insertTestProcess();

  if (g_Dbs.insert_only)
    return;
  else
    queryResult();
}

int main(int argc, char *argv[]) {
  parse_args(argc, argv, &g_args);

  debugPrint("meta file: %s\n", g_args.metaFile);

  if (g_args.metaFile) {
    initOfInsertMeta();
    initOfQueryMeta();

    if (false == getInfoFromJsonFile(g_args.metaFile)) {
      printf("Failed to read %s\n", g_args.metaFile);
      return 1;
    }

    testMetaFile();
  } else {
    memset(&g_Dbs, 0, sizeof(SDbs));
    setParaFromArg();

    if (NULL != g_args.sqlFile) {
      TAOS* qtaos = taos_connect(
          g_Dbs.host,
          g_Dbs.user,
          g_Dbs.password,
          g_Dbs.db[0].dbName,
          g_Dbs.port);
      querySqlFile(qtaos, g_args.sqlFile);
      taos_close(qtaos);

    } else {
      testCmdLine();
    }
  }

  return 0;
}
<|MERGE_RESOLUTION|>--- conflicted
+++ resolved
@@ -2566,12 +2566,7 @@
 
     len = 0;
     verbosePrint("%s() LN%d %s\n", __func__, __LINE__, buffer);
-<<<<<<< HEAD
     if (0 != queryDbExec(winfo->taos, buffer, NO_INSERT_TYPE, false)){
-      free(buffer);
-=======
-    if (0 != queryDbExec(winfo->taos, buffer, NO_INSERT_TYPE)){
->>>>>>> e9b3f5d3
       errorPrint( "queryDbExec() failed. buffer:\n%s\n", buffer);
       free(buffer);
       return NULL;
