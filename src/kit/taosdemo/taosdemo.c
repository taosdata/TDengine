--- conflicted
+++ resolved
@@ -9062,7 +9062,6 @@
             uint64_t remainRecPerTbl =
                     insertRows - interlaceRows * interlace;
             uint64_t recPerTbl = 0;
-<<<<<<< HEAD
 
             uint64_t remainPerInterlace;
             if (remainRecPerTbl > interlaceRows) {
@@ -9171,116 +9170,6 @@
             // turn to first table
             tableSeq = pThreadInfo->start_table_from;
 
-=======
-
-            uint64_t remainPerInterlace;
-            if (remainRecPerTbl > interlaceRows) {
-                remainPerInterlace = interlaceRows;
-            } else {
-                remainPerInterlace = remainRecPerTbl;
-            }
-
-            while(remainPerInterlace > 0) {
-
-                uint32_t batch;
-                if (remainPerInterlace > precalcBatch) {
-                    batch = precalcBatch;
-                } else {
-                    batch = remainPerInterlace;
-                }
-                debugPrint("[%d] %s() LN%d, tableName:%s, batch:%d startTime:%"PRId64"\n",
-                        pThreadInfo->threadID,
-                        __func__, __LINE__,
-                        tableName, batch, startTime);
-
-                if (stbInfo) {
-                    generated = prepareStbStmt(
-                            pThreadInfo,
-                            tableName,
-                            tableSeq,
-                            batch,
-                            insertRows, 0,
-                            startTime,
-                            &samplePos);
-                } else {
-                    generated = prepareStmtWithoutStb(
-                            pThreadInfo,
-                            tableName,
-                            batch,
-                            insertRows,
-                            interlaceRows * interlace + recPerTbl,
-                            startTime);
-                }
-
-                debugPrint("[%d] %s() LN%d, generated records is %"PRId64"\n",
-                        pThreadInfo->threadID, __func__, __LINE__, generated);
-                if (generated < 0) {
-                    errorPrint2("[%d] %s() LN%d, generated records is %"PRId64"\n",
-                            pThreadInfo->threadID, __func__, __LINE__, generated);
-                    goto free_of_interlace_stmt;
-                } else if (generated == 0) {
-                    break;
-                }
-
-                recPerTbl += generated;
-                remainPerInterlace -= generated;
-                pThreadInfo->totalInsertRows += generated;
-
-                verbosePrint("[%d] %s() LN%d totalInsertRows=%"PRIu64"\n",
-                        pThreadInfo->threadID, __func__, __LINE__,
-                        pThreadInfo->totalInsertRows);
-
-                startTs = taosGetTimestampUs();
-
-                int64_t affectedRows = execInsert(pThreadInfo, generated);
-
-                endTs = taosGetTimestampUs();
-                uint64_t delay = endTs - startTs;
-                performancePrint("%s() LN%d, insert execution time is %10.2f ms\n",
-                        __func__, __LINE__, delay / 1000.0);
-                verbosePrint("[%d] %s() LN%d affectedRows=%"PRId64"\n",
-                        pThreadInfo->threadID,
-                        __func__, __LINE__, affectedRows);
-
-                if (delay > pThreadInfo->maxDelay) pThreadInfo->maxDelay = delay;
-                if (delay < pThreadInfo->minDelay) pThreadInfo->minDelay = delay;
-                pThreadInfo->cntDelay++;
-                pThreadInfo->totalDelay += delay;
-
-                if (generated != affectedRows) {
-                    errorPrint2("[%d] %s() LN%d execInsert() insert %"PRId64", affected rows: %"PRId64"\n\n",
-                            pThreadInfo->threadID, __func__, __LINE__,
-                            generated, affectedRows);
-                    goto free_of_interlace_stmt;
-                }
-
-                pThreadInfo->totalAffectedRows += affectedRows;
-
-                int currentPercent = pThreadInfo->totalAffectedRows * 100 / totalRows;
-                if (currentPercent > percentComplete ) {
-                    printf("[%d]:%d%%\n", pThreadInfo->threadID, currentPercent);
-                    percentComplete = currentPercent;
-                }
-                int64_t  currentPrintTime = taosGetTimestampMs();
-                if (currentPrintTime - lastPrintTime > 30*1000) {
-                    printf("thread[%d] has currently inserted rows: %"PRIu64 ", affected rows: %"PRIu64 "\n",
-                            pThreadInfo->threadID,
-                            pThreadInfo->totalInsertRows,
-                            pThreadInfo->totalAffectedRows);
-                    lastPrintTime = currentPrintTime;
-                }
-
-                startTime += (generated * timeStampStep);
-            }
-        }
-        pThreadInfo->samplePos = samplePos;
-
-        if (tableSeq == pThreadInfo->start_table_from
-                + pThreadInfo->ntables) {
-            // turn to first table
-            tableSeq = pThreadInfo->start_table_from;
-
->>>>>>> 34527673
             flagSleep = true;
         }
 
@@ -10747,11 +10636,7 @@
         uint64_t count = 0;
         for (int64_t i = 0; i < ntables; i++) {
             sprintf(command, "SELECT %s FROM %s%"PRId64" WHERE ts>= %" PRIu64,
-<<<<<<< HEAD
-                    g_aggreFunc[j], tb_prefix, i, startTime);
-=======
                     aggreFunc[j], tb_prefix, i, startTime);
->>>>>>> 34527673
 
             double t = taosGetTimestampUs();
             debugPrint("%s() LN%d, sql command: %s\n",
