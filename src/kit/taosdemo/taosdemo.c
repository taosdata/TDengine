--- conflicted
+++ resolved
@@ -199,11 +199,7 @@
   bool     verbose_print;
   bool     performance_print;
   char *   output_file;
-<<<<<<< HEAD
-  uint32_t query_mode;
-=======
   bool     async_mode;
->>>>>>> 54d3ae26
   char *   datatype[MAX_NUM_DATATYPE + 1];
   uint32_t len_of_binary;
   uint32_t num_of_CPR;
@@ -358,11 +354,7 @@
   uint64_t     queryInterval;  // 0: unlimit  > 0   loop/s
   uint64_t     concurrent;
   uint64_t     sqlCount;
-<<<<<<< HEAD
-  uint32_t     mode; // 0: sync, 1: async
-=======
   uint32_t     asyncMode; // 0: sync, 1: async
->>>>>>> 54d3ae26
   uint64_t     subscribeInterval; // ms
   uint64_t     queryTimes;
   int          subscribeRestart;
@@ -377,11 +369,7 @@
   char         sTblName[MAX_TB_NAME_SIZE+1];
   uint64_t     queryInterval;  // 0: unlimit  > 0   loop/s
   uint32_t     threadCnt;
-<<<<<<< HEAD
-  uint32_t     mode; // 0: sync, 1: async
-=======
   uint32_t     asyncMode; // 0: sync, 1: async
->>>>>>> 54d3ae26
   uint64_t     subscribeInterval; // ms
   int          subscribeRestart;
   int          subscribeKeepProgress;
@@ -1652,11 +1640,7 @@
       printf("concurrent:     \033[33m%"PRIu64"\033[0m\n",
       g_queryInfo.specifiedQueryInfo.concurrent);
       printf("mod:            \033[33m%s\033[0m\n",
-<<<<<<< HEAD
-        (g_queryInfo.specifiedQueryInfo.mode)?"async":"sync");
-=======
         (g_queryInfo.specifiedQueryInfo.asyncMode)?"async":"sync");
->>>>>>> 54d3ae26
       printf("interval:       \033[33m%"PRIu64"\033[0m\n",
         g_queryInfo.specifiedQueryInfo.subscribeInterval);
       printf("restart:        \033[33m%d\033[0m\n",
@@ -1688,11 +1672,7 @@
         g_queryInfo.superQueryInfo.queryTimes);
 
       printf("mod:            \033[33m%s\033[0m\n",
-<<<<<<< HEAD
-        (g_queryInfo.superQueryInfo.mode)?"async":"sync");
-=======
         (g_queryInfo.superQueryInfo.asyncMode)?"async":"sync");
->>>>>>> 54d3ae26
       printf("interval:       \033[33m%"PRIu64"\033[0m\n",
         g_queryInfo.superQueryInfo.subscribeInterval);
       printf("restart:        \033[33m%d\033[0m\n",
@@ -4055,15 +4035,9 @@
 
   cJSON* gQueryTimes = cJSON_GetObjectItem(root, "query_times");
   if (gQueryTimes && gQueryTimes->type == cJSON_Number) {
-<<<<<<< HEAD
     if (gQueryTimes->valueint <= 0) {
       errorPrint("%s() LN%d, failed to read json, query_times: %"PRId64", need be a valid (>0) number\n",
         __func__, __LINE__, gQueryTimes->valueint);
-=======
-    if (gQueryTimes->valueint < 0) {
-      errorPrint("%s() LN%d, failed to read json, query_times input mistake\n",
-        __func__, __LINE__);
->>>>>>> 54d3ae26
       goto PARSE_OVER;
     }
     g_args.query_times = gQueryTimes->valueint;
@@ -4112,15 +4086,9 @@
     cJSON* specifiedQueryTimes = cJSON_GetObjectItem(specifiedQuery,
         "query_times");
     if (specifiedQueryTimes && specifiedQueryTimes->type == cJSON_Number) {
-<<<<<<< HEAD
       if (specifiedQueryTimes->valueint <= 0) {
         errorPrint("%s() LN%d, failed to read json, query_times: %"PRId64", need be a valid (>0) number\n",
                 __func__, __LINE__, specifiedQueryTimes->valueint);
-=======
-      if (specifiedQueryTimes->valueint < 0) {
-        errorPrint("%s() LN%d, failed to read json, query_times input mistake\n",
-          __func__, __LINE__);
->>>>>>> 54d3ae26
         goto PARSE_OVER;
 
       }
@@ -4262,15 +4230,9 @@
 
     cJSON* superQueryTimes = cJSON_GetObjectItem(superQuery, "query_times");
     if (superQueryTimes && superQueryTimes->type == cJSON_Number) {
-<<<<<<< HEAD
       if (superQueryTimes->valueint <= 0) {
         errorPrint("%s() LN%d, failed to read json, query_times: %"PRId64", need be a valid (>0) number\n",
                 __func__, __LINE__, superQueryTimes->valueint);
-=======
-      if (superQueryTimes->valueint < 0) {
-        errorPrint("%s() LN%d, failed to read json, query_times input mistake\n",
-          __func__, __LINE__);
->>>>>>> 54d3ae26
         goto PARSE_OVER;
       }
       g_queryInfo.superQueryInfo.queryTimes = superQueryTimes->valueint;
@@ -5233,7 +5195,6 @@
 
     startTs = taosGetTimestampMs();
 
-<<<<<<< HEAD
     if (recOfBatch == 0) {
       errorPrint("[%d] %s() LN%d try inserting records of batch is %"PRIu64"\n",
               pThreadInfo->threadID, __func__, __LINE__,
@@ -5241,8 +5202,6 @@
       errorPrint("%s\n", "\tPlease check if the batch or the buffer length is proper value!\n");
       goto free_of_interlace;
     }
-=======
->>>>>>> 54d3ae26
     int64_t affectedRows = execInsert(pThreadInfo, buffer, recOfBatch);
 
     endTs = taosGetTimestampMs();
@@ -6490,11 +6449,7 @@
         TAOS *taos, char *sql, char* topic, char* resultFileName) {
   TAOS_SUB* tsub = NULL;
 
-<<<<<<< HEAD
-  if (ASYNC_QUERY_MODE == g_queryInfo.specifiedQueryInfo.mode) {
-=======
   if (ASYNC_MODE == g_queryInfo.specifiedQueryInfo.asyncMode) {
->>>>>>> 54d3ae26
     tsub = taos_subscribe(taos,
             g_queryInfo.specifiedQueryInfo.subscribeRestart,
             topic, sql, subscribe_callback, (void*)resultFileName,
@@ -6579,11 +6534,7 @@
   TAOS_RES* res = NULL;
   while(1) {
     for (int i = 0; i < g_queryInfo.superQueryInfo.sqlCount; i++) {
-<<<<<<< HEAD
-      if (ASYNC_QUERY_MODE == g_queryInfo.superQueryInfo.mode) {
-=======
       if (ASYNC_MODE == g_queryInfo.superQueryInfo.asyncMode) {
->>>>>>> 54d3ae26
         continue;
       }
 
@@ -6672,11 +6623,7 @@
   TAOS_RES* res = NULL;
   while(1) {
     for (int i = 0; i < g_queryInfo.specifiedQueryInfo.sqlCount; i++) {
-<<<<<<< HEAD
-      if (ASYNC_QUERY_MODE == g_queryInfo.specifiedQueryInfo.mode) {
-=======
       if (ASYNC_MODE == g_queryInfo.specifiedQueryInfo.asyncMode) {
->>>>>>> 54d3ae26
         continue;
       }
 
