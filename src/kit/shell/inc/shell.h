--- conflicted
+++ resolved
@@ -25,9 +25,6 @@
 #include "taos.h"
 #include "taosdef.h"
 #include "tsclient.h"
-#ifdef WEBSOCKET
-#include "taosws.h"
-#endif
 
 #define MAX_USERNAME_SIZE      64
 #define MAX_DBNAME_SIZE        64
@@ -36,7 +33,6 @@
 #define MAX_COMMAND_SIZE       1048586
 #define HISTORY_FILE           ".taos_history"
 #define DEFAULT_RES_SHOW_NUM   100
-#define TEMP_RECV_BUF          1024
 
 typedef struct SShellHistory {
   char* hist[MAX_HISTORY_SIZE];
@@ -51,15 +47,12 @@
   char* auth;
   char* database;
   char* timezone;
-<<<<<<< HEAD
-=======
   bool  restful;
 #ifdef WINDOWS
   SOCKET socket;
 #else
   int socket;
 #endif
->>>>>>> 904c2251
   TAOS* con;
   bool  is_raw_time;
   bool  is_use_passwd;
@@ -75,22 +68,14 @@
   int   pktNum;
   char* pktType;
   char* netTestRole;
-<<<<<<< HEAD
-  char* dsn;
-#ifdef WEBSOCKET
-  bool  restful;
-  WS_TAOS* ws_conn;
-  bool cloud;
-  uint32_t timeout;
-#endif
-=======
   char* cloudDsn;
   bool  cloud;
   char* cloudHost;
   char* cloudPort;
   char* cloudToken;
->>>>>>> 904c2251
 } SShellArguments;
+
+typedef enum WS_ACTION_TYPE_S { WS_CONN, WS_QUERY, WS_FETCH, WS_FETCH_BLOCK } WS_ACTION_TYPE;
 
 /**************** Function declarations ****************/
 extern void shellParseArgument(int argc, char* argv[], SShellArguments* arguments);
@@ -101,10 +86,6 @@
 int32_t shellReadCommand(TAOS* con, char command[]);
 int32_t shellRunCommand(TAOS* con, char* command);
 void shellRunCommandOnServer(TAOS* con, char command[]);
-#ifdef WEBSOCKET
-void shellRunCommandOnWebsocket(char command[]);
-#endif
-void printField(const char* val, TAOS_FIELD* field, int width, int32_t length, int precision);
 void read_history();
 void write_history();
 void source_file(TAOS* con, char* fptr);
@@ -114,20 +95,14 @@
 void shellCheck(TAOS* con, SShellArguments* args);
 void cleanup_handler(void* arg);
 void exitShell();
-#ifdef WEBSOCKET
-int shellDumpWebsocket(WS_RES *wres, char *fname, int *error_no, bool vertical);
-#endif
 int shellDumpResult(TAOS_RES* con, char* fname, int* error_no, bool printMode);
 void shellGetGrantInfo(void* con);
 int isCommentLine(char* line);
-<<<<<<< HEAD
-=======
 int wsclient_handshake();
 int wsclient_conn();
 void wsclient_query(char* command);
 int tcpConnect(char* host, int port);
 int parse_cloud_dsn();
->>>>>>> 904c2251
 
 /**************** Global variable declarations ****************/
 extern char           PROMPT_HEADER[];
@@ -140,6 +115,5 @@
 extern void            reset_terminal_mode();
 extern SShellArguments args;
 extern int64_t         result;
-extern bool            stop_fetch;
 
 #endif