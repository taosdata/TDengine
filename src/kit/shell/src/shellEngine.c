/*
 * Copyright (c) 2022 TAOS Data, Inc. <jhtao@taosdata.com>
 *
 * This program is free software: you can use, redistribute, and/or modify
 * it under the terms of the GNU Affero General Public License, version 3
 * or later ("AGPL"), as published by the Free Software Foundation.
 *
 * This program is distributed in the hope that it will be useful, but WITHOUT
 * ANY WARRANTY; without even the implied warranty of MERCHANTABILITY or
 * FITNESS FOR A PARTICULAR PURPOSE.
 *
 * You should have received a copy of the GNU Affero General Public License
 * along with this program. If not, see <http://www.gnu.org/licenses/>.
 */

#define _BSD_SOURCE
#define _GNU_SOURCE
#define _XOPEN_SOURCE
#define _DEFAULT_SOURCE

#include "os.h"
#include "shell.h"
#include "shellCommand.h"
#include "tutil.h"
#include "taosdef.h"
#include "taoserror.h"
#include "tglobal.h"
#include "tsclient.h"
#include "cJSON.h"

#include <regex.h>

/**************** Global variables ****************/
char      CLIENT_VERSION[] = "Welcome to the TDengine shell from %s, Client Version:%s\n"
                             "Copyright (c) 2022 by TAOS Data, Inc. All rights reserved.\n\n";
char      PROMPT_HEADER[] = "taos> ";
char      CONTINUE_PROMPT[] = "   -> ";
int       prompt_size = 6;
const char   *BASE64_CHARS = "ABCDEFGHIJKLMNOPQRSTUVWXYZabcdefghijklmnopqrstuvwxyz0123456789+/";
const char    hex[16] = {'0', '1', '2', '3', '4', '5', '6', '7', '8', '9', 'A', 'B', 'C', 'D', 'E', 'F'};
int64_t result = 0;
SShellHistory   history;

#define DEFAULT_MAX_BINARY_DISPLAY_WIDTH 30
extern int32_t tsMaxBinaryDisplayWidth;
extern TAOS *taos_connect_auth(const char *ip, const char *user, const char *auth, const char *db, uint16_t port);

static int  calcColWidth(TAOS_FIELD *field, int precision);
static void printHeader(TAOS_FIELD *fields, int *width, int num_fields);

/*
 * FUNCTION: Initialize the shell.
 */
void shellInit(SShellArguments *_args) {
  printf("\n");
  if (!_args->is_use_passwd) {
#ifdef WINDOWS
    strcpy(tsOsName, "Windows");
#elif defined(DARWIN)
    strcpy(tsOsName, "Darwin");
#endif
    printf(CLIENT_VERSION, tsOsName, taos_get_client_info());
  }

  fflush(stdout);

  if (!_args->is_use_passwd) {
    _args->password = TSDB_DEFAULT_PASS;
  }

  if (_args->user == NULL) {
    _args->user = TSDB_DEFAULT_USER;
  }

  if (_args->restful || _args->cloud) {
    if (wsclient_handshake()) {
      exit(EXIT_FAILURE);
    }
    if (wsclient_conn(1)) {
      exit(EXIT_FAILURE);
    }
  } else {
    // set options before initializing
    if (_args->timezone != NULL) {
      taos_options(TSDB_OPTION_TIMEZONE, _args->timezone);
    }

    if (taos_init()) {
      printf("failed to init taos\n");
      fflush(stdout);
      exit(EXIT_FAILURE);
    }

    // Connect to the database.
    if (_args->auth == NULL) {
      _args->con = taos_connect(_args->host, _args->user, _args->password, _args->database, _args->port);
    } else {
      _args->con = taos_connect_auth(_args->host, _args->user, _args->auth, _args->database, _args->port);
    }

    if (_args->con == NULL) {
      fflush(stdout);
      exit(EXIT_FAILURE);
    }
  }

    /* Read history TODO : release resources here*/
    read_history();

    // Check if it is temperory run
    if (_args->commands != NULL || _args->file[0] != 0) {
      if (_args->commands != NULL) {
        printf("%s%s\n", PROMPT_HEADER, _args->commands);
        shellRunCommand(_args->con, _args->commands);
      }

      if (_args->file[0] != 0) {
        source_file(_args->con, _args->file);
      }

      taos_close(_args->con);
      write_history();
      exit(EXIT_SUCCESS);
    }

#ifndef WINDOWS
    if (_args->dir[0] != 0) {
      source_dir(_args->con, _args);
      taos_close(_args->con);
      exit(EXIT_SUCCESS);
    }

    if (_args->check != 0) {
      shellCheck(_args->con, _args);
      taos_close(_args->con);
      exit(EXIT_SUCCESS);
    }
#endif

  return;
}

static bool isEmptyCommand(const char* cmd) {
  for (char c = *cmd++; c != 0; c = *cmd++) {
    if (c != ' ' && c != '\t' && c != ';') {
      return false;
    }
  }
  return true;
}


static int32_t shellRunSingleCommand(TAOS *con, char *command) {
  /* If command is empty just return */
  if (isEmptyCommand(command)) {
    return 0;
  }

  // Analyse the command.
  if (regex_match(command, "^[ \t]*(quit|q|exit)[ \t;]*$", REG_EXTENDED | REG_ICASE)) {
    if (args.restful || args.cloud) {
      close(args.socket);
    } else {
      taos_close(con);
    }
    write_history();
#ifdef WINDOWS
    exit(EXIT_SUCCESS);
#endif
    return -1;
  }

  if (regex_match(command, "^[\t ]*clear[ \t;]*$", REG_EXTENDED | REG_ICASE)) {
    // If clear the screen.
    system("clear");
    return 0;
  }

  if (regex_match(command, "^[\t ]*set[ \t]+max_binary_display_width[ \t]+(default|[1-9][0-9]*)[ \t;]*$", REG_EXTENDED | REG_ICASE)) {
    strtok(command, " \t");
    strtok(NULL, " \t");
    char* p = strtok(NULL, " \t");
    if (strcasecmp(p, "default") == 0) {
      tsMaxBinaryDisplayWidth = DEFAULT_MAX_BINARY_DISPLAY_WIDTH;
    } else {
      tsMaxBinaryDisplayWidth = atoi(p);
    }
    return 0;
  }

  if (regex_match(command, "^[ \t]*source[\t ]+[^ ]+[ \t;]*$", REG_EXTENDED | REG_ICASE)) {
    /* If source file. */
    char *c_ptr = strtok(command, " ;");
    assert(c_ptr != NULL);
    c_ptr = strtok(NULL, " ;");
    assert(c_ptr != NULL);
    source_file(con, c_ptr);
    return 0;
  }

  shellRunCommandOnServer(con, command);
  return 0;
}


int32_t shellRunCommand(TAOS* con, char* command) {
  /* If command is empty just return */
  if (isEmptyCommand(command)) {
    return 0;
  }

  /* Update the history vector. */
  if (history.hstart == history.hend ||
      history.hist[(history.hend + MAX_HISTORY_SIZE - 1) % MAX_HISTORY_SIZE] == NULL ||
      strcmp(command, history.hist[(history.hend + MAX_HISTORY_SIZE - 1) % MAX_HISTORY_SIZE]) != 0) {
    if (history.hist[history.hend] != NULL) {
      tfree(history.hist[history.hend]);
    }
    history.hist[history.hend] = strdup(command);

    history.hend = (history.hend + 1) % MAX_HISTORY_SIZE;
    if (history.hend == history.hstart) {
      history.hstart = (history.hstart + 1) % MAX_HISTORY_SIZE;
    }
  }

  char quote = 0, *cmd = command;
  for (char c = *command++; c != 0; c = *command++) {
    if (c == '\\' && (*command == '\'' || *command == '"' || *command == '`')) {
      command ++;
      continue;
    }

    if (quote == c) {
      quote = 0;
    } else if (quote == 0 && (c == '\'' || c == '"' || c == '`')) {
      quote = c;
    } else if (c == ';' && quote == 0) {
      c = *command;
      *command = 0;
      if (shellRunSingleCommand(con, cmd) < 0) {
        return -1;
      }
      *command = c;
      cmd = command;
    }
  }
  return shellRunSingleCommand(con, cmd);
}


void freeResultWithRid(int64_t rid) {
  SSqlObj* pSql = taosAcquireRef(tscObjRef, rid);
  if(pSql){
    taos_free_result(pSql);
    taosReleaseRef(tscObjRef, rid);
  }
}

void shellRunCommandOnServer(TAOS *con, char command[]) {
  int64_t   st, et;
  wordexp_t full_path;
  char *    sptr = NULL;
  char *    cptr = NULL;
  char *    fname = NULL;
  bool      printMode = false;

  if ((sptr = tstrstr(command, ">>", true)) != NULL) {
    cptr = tstrstr(command, ";", true);
    if (cptr != NULL) {
      *cptr = '\0';
    }

    if (wordexp(sptr + 2, &full_path, 0) != 0) {
      fprintf(stderr, "ERROR: invalid filename: %s\n", sptr + 2);
      return;
    }
    *sptr = '\0';
    fname = full_path.we_wordv[0];
  }

  if ((sptr = tstrstr(command, "\\G", true)) != NULL) {
    cptr = tstrstr(command, ";", true);
    if (cptr != NULL) {
      *cptr = '\0';
    }

    *sptr = '\0';
    printMode = true;  // When output to a file, the switch does not work.
  }

  if (args.restful || args.cloud) {
    uint64_t limit = DEFAULT_RES_SHOW_NUM;
    if (regex_match(command, "^(.*)\\s+limit\\s+[1-9][0-9]*;?$", REG_EXTENDED | REG_ICASE)) {
      char*limit_buf = strstr(command, "limit");
      limit_buf += strlen("limit");
      if (limit_buf != NULL) {
        if (command[strlen(command) -1] == ';') {
          command[strlen(command) -1] = '\0';
        }
        int index = 0;
        while (limit_buf[index] == ' ' && index < strlen(limit_buf)) {
          index++;
        }
        if (limit_buf[index] != '\0') {
          limit = atoll(limit_buf + index);
        }
      }
    }
    wsclient_query(command, limit, printMode, fname);
    if (fname != NULL) {
      wordfree(&full_path);
    }
    return;
  }

  st = taosGetTimestampUs();

  TAOS_RES* pSql = taos_query_h(con, command, &result);
  if (taos_errno(pSql)) {
    taos_error(pSql, st);
    return;
  }

  int64_t oresult = atomic_load_64(&result);

  if (regex_match(command, "^\\s*use\\s+[a-zA-Z0-9_]+\\s*;\\s*$", REG_EXTENDED | REG_ICASE)) {
    fprintf(stdout, "Database changed.\n\n");
    fflush(stdout);

    atomic_store_64(&result, 0);
    freeResultWithRid(oresult);
    return;
  }

  if (tscIsDeleteQuery(pSql)) {
    // delete
    int numOfRows   = taos_affected_rows(pSql);
    int numOfTables = taos_affected_tables(pSql);
    int error_no    = taos_errno(pSql);

    et = taosGetTimestampUs();
    if (error_no == TSDB_CODE_SUCCESS) {
      printf("Deleted %d row(s) from %d table(s) (%.6fs)\n", numOfRows, numOfTables, (et - st) / 1E6);
    } else {
      printf("Deleted interrupted (%s), %d row(s) from %d tables (%.6fs)\n", taos_errstr(pSql), numOfRows, numOfTables, (et - st) / 1E6);
    }
  }
  else if (!tscIsUpdateQuery(pSql)) {  // select and show kinds of commands
    int error_no = 0;

    int numOfRows = shellDumpResult(pSql, fname, &error_no, printMode);
    if (numOfRows < 0) {
      atomic_store_64(&result, 0);
      freeResultWithRid(oresult);
      return;
    }

    et = taosGetTimestampUs();
    if (error_no == 0) {
      printf("Query OK, %d row(s) in set (%.6fs)\n", numOfRows, (et - st) / 1E6);
    } else {
      printf("Query interrupted (%s), %d row(s) in set (%.6fs)\n", taos_errstr(pSql), numOfRows, (et - st) / 1E6);
    }
  } else {
    int num_rows_affacted = taos_affected_rows(pSql);
    et = taosGetTimestampUs();
    printf("Query OK, %d of %d row(s) in database (%.6fs)\n", num_rows_affacted, num_rows_affacted, (et - st) / 1E6);
  }

  printf("\n");

  if (fname != NULL) {
    wordfree(&full_path);
  }

  atomic_store_64(&result, 0);
  freeResultWithRid(oresult);
}

/* Function to do regular expression check */
int regex_match(const char *s, const char *reg, int cflags) {
  regex_t regex;
  char    msgbuf[100] = {0};

  /* Compile regular expression */
  if (regcomp(&regex, reg, cflags) != 0) {
    fprintf(stderr, "Fail to compile regex");
    exitShell();
  }

  /* Execute regular expression */
  int reti = regexec(&regex, s, 0, NULL, 0);
  if (!reti) {
    regfree(&regex);
    return 1;
  } else if (reti == REG_NOMATCH) {
    regfree(&regex);
    return 0;
  }
#ifdef DARWIN
  else if (reti == REG_ILLSEQ){
    regfree(&regex);
    return 0;
  }
#endif
  else {
    regerror(reti, &regex, msgbuf, sizeof(msgbuf));
    fprintf(stderr, "Regex match failed: %s\n", msgbuf);
    regfree(&regex);
    exitShell();
  }

  return 0;
}


static char* formatTimestamp(char* buf, int64_t val, int precision) {
  if (args.is_raw_time) {
    sprintf(buf, "%" PRId64, val);
    return buf;
  }

  time_t tt;
  int32_t ms = 0;
  if (precision == TSDB_TIME_PRECISION_NANO) {
    tt = (time_t)(val / 1000000000);
    ms = val % 1000000000;
  } else if (precision == TSDB_TIME_PRECISION_MICRO) {
    tt = (time_t)(val / 1000000);
    ms = val % 1000000;
  } else {
    tt = (time_t)(val / 1000);
    ms = val % 1000;
  }

/* comment out as it make testcases like select_with_tags.sim fail.
  but in windows, this may cause the call to localtime crash if tt < 0,
  need to find a better solution.
  if (tt < 0) {
    tt = 0;
  }
  */
#ifdef WINDOWS
  if (tt < 0) {
    SYSTEMTIME a={1970,1,5,1,0,0,0,0}; // SYSTEMTIME struct support 1601-01-01. set 1970 to compatible with Epoch time.
    FILETIME b; // unit is 100ns
    ULARGE_INTEGER c;
    SystemTimeToFileTime(&a,&b);
    c.LowPart = b.dwLowDateTime;
    c.HighPart = b.dwHighDateTime;
    c.QuadPart+=tt*10000000;
    b.dwLowDateTime=c.LowPart;
    b.dwHighDateTime=c.HighPart;
    FileTimeToLocalFileTime(&b,&b);
    FileTimeToSystemTime(&b,&a);
    int pos = sprintf(buf,"%02d-%02d-%02d %02d:%02d:%02d", a.wYear, a.wMonth,a.wDay, a.wHour, a.wMinute, a.wSecond);
    if (precision == TSDB_TIME_PRECISION_NANO) {
      sprintf(buf + pos, ".%09d", ms);
    } else if (precision == TSDB_TIME_PRECISION_MICRO) {
      sprintf(buf + pos, ".%06d", ms);
    } else {
      sprintf(buf + pos, ".%03d", ms);
    }
    return buf;
  }
#endif
  if (tt <= 0 && ms < 0) {
    tt--;
    if (precision == TSDB_TIME_PRECISION_NANO) {
      ms += 1000000000;
    } else if (precision == TSDB_TIME_PRECISION_MICRO) {
      ms += 1000000;
    } else {
      ms += 1000;
    }
  }

  struct tm* ptm = localtime(&tt);
  size_t pos = strftime(buf, 35, "%Y-%m-%d %H:%M:%S", ptm);

  if (precision == TSDB_TIME_PRECISION_NANO) {
    sprintf(buf + pos, ".%09d", ms);
  } else if (precision == TSDB_TIME_PRECISION_MICRO) {
    sprintf(buf + pos, ".%06d", ms);
  } else {
    sprintf(buf + pos, ".%03d", ms);
  }

  return buf;
}


static void dumpFieldToFile(FILE* fp, const char* val, TAOS_FIELD* field, int32_t length, int precision) {
  if (val == NULL) {
    fprintf(fp, "%s", TSDB_DATA_NULL_STR);
    return;
  }

  int  n;
  char buf[TSDB_MAX_BYTES_PER_ROW];
  switch (field->type) {
    case TSDB_DATA_TYPE_BOOL:
      fprintf(fp, "%d", ((((int32_t)(*((char *)val))) == 1) ? 1 : 0));
      break;
    case TSDB_DATA_TYPE_TINYINT:
      fprintf(fp, "%d", *((int8_t *)val));
      break;
    case TSDB_DATA_TYPE_UTINYINT:
      fprintf(fp, "%u", *((uint8_t *)val));
      break;
    case TSDB_DATA_TYPE_SMALLINT:
      fprintf(fp, "%d", *((int16_t *)val));
      break;
    case TSDB_DATA_TYPE_USMALLINT:
      fprintf(fp, "%u", *((uint16_t *)val));
      break;
    case TSDB_DATA_TYPE_INT:
      fprintf(fp, "%d", *((int32_t *)val));
      break;
    case TSDB_DATA_TYPE_UINT:
      fprintf(fp, "%u", *((uint32_t *)val));
      break;
    case TSDB_DATA_TYPE_BIGINT:
      fprintf(fp, "%" PRId64, *((int64_t *)val));
      break;
    case TSDB_DATA_TYPE_UBIGINT:
      fprintf(fp, "%" PRIu64, *((uint64_t *)val));
      break;
    case TSDB_DATA_TYPE_FLOAT:
      fprintf(fp, "%.5f", GET_FLOAT_VAL(val));
      break;
    case TSDB_DATA_TYPE_DOUBLE:
      n = snprintf(buf, TSDB_MAX_BYTES_PER_ROW, "%*.9f", length, GET_DOUBLE_VAL(val));
      if (n > MAX(25, length)) {
        fprintf(fp, "%*.15e", length, GET_DOUBLE_VAL(val));
      } else {
        fprintf(fp, "%s", buf);
      }
      break;
    case TSDB_DATA_TYPE_BINARY:
    case TSDB_DATA_TYPE_NCHAR:
    case TSDB_DATA_TYPE_JSON:
      memcpy(buf, val, length);
      buf[length] = 0;
      fprintf(fp, "\'%s\'", buf);
      break;
    case TSDB_DATA_TYPE_TIMESTAMP:
      formatTimestamp(buf, *(int64_t*)val, precision);
      fprintf(fp, "'%s'", buf);
      break;
    default:
      break;
  }
}

static int dumpResultToFile(const char* fname, TAOS_RES* tres) {
  TAOS_ROW row = taos_fetch_row(tres);
  if (row == NULL) {
    return 0;
  }

  wordexp_t full_path;

  if (wordexp((char *)fname, &full_path, 0) != 0) {
    fprintf(stderr, "ERROR: invalid file name: %s\n", fname);
    return -1;
  }

  FILE* fp = fopen(full_path.we_wordv[0], "w");
  if (fp == NULL) {
    fprintf(stderr, "ERROR: failed to open file: %s\n", full_path.we_wordv[0]);
    wordfree(&full_path);
    return -1;
  }

  wordfree(&full_path);

  int num_fields = taos_num_fields(tres);
  TAOS_FIELD *fields = taos_fetch_fields(tres);
  int precision = taos_result_precision(tres);

  for (int col = 0; col < num_fields; col++) {
    if (col > 0) {
      fprintf(fp, ",");
    }
    fprintf(fp, "%s", fields[col].name);
  }
  fputc('\n', fp);

  int numOfRows = 0;
  do {
    int32_t* length = taos_fetch_lengths(tres);
    for (int i = 0; i < num_fields; i++) {
      if (i > 0) {
        fputc(',', fp);
      }
      dumpFieldToFile(fp, (const char*)row[i], fields +i, length[i], precision);
    }
    fputc('\n', fp);

    numOfRows++;
    row = taos_fetch_row(tres);
  } while( row != NULL);

  result = 0;
  fclose(fp);

  return numOfRows;
}


static void shellPrintNChar(const char *str, int length, int width) {
  wchar_t tail[3];
  int pos = 0, cols = 0, totalCols = 0, tailLen = 0;

  while (pos < length) {
    wchar_t wc;
    int bytes = mbtowc(&wc, str + pos, MB_CUR_MAX);
    if (bytes <= 0) {
      break;
    }
    if (pos + bytes > length) {
      break;
    }
    int w = 0;
#ifdef WINDOWS
    w = bytes;
#else
    if(*(str + pos) == '\t' || *(str + pos) == '\n' || *(str + pos) == '\r'){
      w = bytes;
    }else{
      w = wcwidth(wc);
    }
#endif
    pos += bytes;
    if (w <= 0) {
      continue;
    }

    if (width <= 0) {
      printf("%lc", wc);
      continue;
    }

    totalCols += w;
    if (totalCols > width) {
      break;
    }
    if (totalCols <= (width - 3)) {
      printf("%lc", wc);
      cols += w;
    } else {
      tail[tailLen] = wc;
      tailLen++;
    }
  }

  if (totalCols > width) {
    // width could be 1 or 2, so printf("...") cannot be used
    for (int i = 0; i < 3; i++) {
      if (cols >= width) {
        break;
      }
      putchar('.');
      ++cols;
    }
  } else {
    for (int i = 0; i < tailLen; i++) {
      printf("%lc", tail[i]);
    }
    cols = totalCols;
  }

  for (; cols < width; cols++) {
    putchar(' ');
  }
}


static void printField(const char* val, TAOS_FIELD* field, int width, int32_t length, int precision) {
  if (val == NULL) {
    int w = width;
    if (field->type == TSDB_DATA_TYPE_BINARY || field->type == TSDB_DATA_TYPE_NCHAR || field->type == TSDB_DATA_TYPE_TIMESTAMP) {
      w = 0;
    }
    w = printf("%*s", w, TSDB_DATA_NULL_STR);
    for (; w < width; w++) {
      putchar(' ');
    }
    return;
  }

  int  n;
  char buf[TSDB_MAX_BYTES_PER_ROW];
  switch (field->type) {
    case TSDB_DATA_TYPE_BOOL:
      printf("%*s", width, ((((int32_t)(*((char *)val))) == 1) ? "true" : "false"));
      break;
    case TSDB_DATA_TYPE_TINYINT:
      printf("%*d", width, *((int8_t *)val));
      break;
    case TSDB_DATA_TYPE_UTINYINT:
      printf("%*u", width, *((uint8_t *)val));
      break;
    case TSDB_DATA_TYPE_SMALLINT:
      printf("%*d", width, *((int16_t *)val));
      break;
    case TSDB_DATA_TYPE_USMALLINT:
      printf("%*u", width, *((uint16_t *)val));
      break;
    case TSDB_DATA_TYPE_INT:
      printf("%*d", width, *((int32_t *)val));
      break;
    case TSDB_DATA_TYPE_UINT:
      printf("%*u", width, *((uint32_t *)val));
      break;
    case TSDB_DATA_TYPE_BIGINT:
      printf("%*" PRId64, width, *((int64_t *)val));
      break;
    case TSDB_DATA_TYPE_UBIGINT:
      printf("%*" PRIu64, width, *((uint64_t *)val));
      break;
    case TSDB_DATA_TYPE_FLOAT:
      printf("%*.5f", width, GET_FLOAT_VAL(val));
      break;
    case TSDB_DATA_TYPE_DOUBLE:
      n = snprintf(buf, TSDB_MAX_BYTES_PER_ROW, "%*.9f", width, GET_DOUBLE_VAL(val));
      if (n > MAX(25, width)) {
        printf("%*.15e", width, GET_DOUBLE_VAL(val));
      } else {
        printf("%s", buf);
      }
      break;
    case TSDB_DATA_TYPE_BINARY:
    case TSDB_DATA_TYPE_NCHAR:
    case TSDB_DATA_TYPE_JSON:
      shellPrintNChar(val, length, width);
      break;
    case TSDB_DATA_TYPE_TIMESTAMP:
      formatTimestamp(buf, *(int64_t*)val, precision);
      printf("%s", buf);
      break;
    default:
      break;
  }
}


bool isSelectQuery(TAOS_RES* tres) {
  char *sql = tscGetSqlStr(tres);

  if (regex_match(sql, "^[\t ]*select[ \t]*", REG_EXTENDED | REG_ICASE)) {
    return true;
  }

  return false;
}


static int verticalPrintResult(TAOS_RES* tres) {
  TAOS_ROW row = taos_fetch_row(tres);
  if (row == NULL) {
    return 0;
  }

  int num_fields = taos_num_fields(tres);
  TAOS_FIELD *fields = taos_fetch_fields(tres);
  int precision = taos_result_precision(tres);

  int maxColNameLen = 0;
  for (int col = 0; col < num_fields; col++) {
    int len = (int)strlen(fields[col].name);
    if (len > maxColNameLen) {
      maxColNameLen = len;
    }
  }

  uint64_t resShowMaxNum = UINT64_MAX;

  if (args.commands == NULL && args.file[0] == 0 && isSelectQuery(tres) && !tscIsQueryWithLimit(tres)) {
    resShowMaxNum = DEFAULT_RES_SHOW_NUM;
  }

  int numOfRows = 0;
  int showMore = 1;
  do {
    if (numOfRows < resShowMaxNum) {
      printf("*************************** %d.row ***************************\n", numOfRows + 1);

      int32_t* length = taos_fetch_lengths(tres);

      for (int i = 0; i < num_fields; i++) {
        TAOS_FIELD* field = fields + i;

        int padding = (int)(maxColNameLen - strlen(field->name));
        printf("%*.s%s: ", padding, " ", field->name);

        printField((const char*)row[i], field, 0, length[i], precision);
        putchar('\n');
      }
    } else if (showMore) {
        printf("\n");
        printf(" Notice: The result shows only the first %d rows.\n", DEFAULT_RES_SHOW_NUM);
        printf("         You can use the `LIMIT` clause to get fewer result to show.\n");
        printf("           Or use '>>' to redirect the whole set of the result to a specified file.\n");
        printf("\n");
        printf("         You can use Ctrl+C to stop the underway fetching.\n");
        printf("\n");
        showMore = 0;
    }

    numOfRows++;
    row = taos_fetch_row(tres);
  } while(row != NULL);

  return numOfRows;
}

static int calcColWidth(TAOS_FIELD* field, int precision) {
  int width = (int)strlen(field->name);

  switch (field->type) {
    case TSDB_DATA_TYPE_BOOL:
      return MAX(5, width); // 'false'

    case TSDB_DATA_TYPE_TINYINT:
    case TSDB_DATA_TYPE_UTINYINT:
      return MAX(4, width); // '-127'

    case TSDB_DATA_TYPE_SMALLINT:
    case TSDB_DATA_TYPE_USMALLINT:
      return MAX(6, width); // '-32767'

    case TSDB_DATA_TYPE_INT:
    case TSDB_DATA_TYPE_UINT:
      return MAX(11, width); // '-2147483648'

    case TSDB_DATA_TYPE_BIGINT:
    case TSDB_DATA_TYPE_UBIGINT:
      return MAX(21, width); // '-9223372036854775807'

    case TSDB_DATA_TYPE_FLOAT:
      return MAX(20, width);

    case TSDB_DATA_TYPE_DOUBLE:
      return MAX(25, width);

    case TSDB_DATA_TYPE_BINARY:
      if (field->bytes > tsMaxBinaryDisplayWidth) {
        return MAX(tsMaxBinaryDisplayWidth, width);
      } else {
        return MAX(field->bytes, width);
      }

    case TSDB_DATA_TYPE_NCHAR:
    case TSDB_DATA_TYPE_JSON:{
      int16_t bytes = field->bytes * TSDB_NCHAR_SIZE;
      if (bytes > tsMaxBinaryDisplayWidth) {
        return MAX(tsMaxBinaryDisplayWidth, width);
      } else {
        return MAX(bytes, width);
      }
    }

    case TSDB_DATA_TYPE_TIMESTAMP:
      if (args.is_raw_time) {
        return MAX(14, width);
      } if (precision == TSDB_TIME_PRECISION_NANO) {
        return MAX(29, width);
      } else if (precision == TSDB_TIME_PRECISION_MICRO) {
        return MAX(26, width); // '2020-01-01 00:00:00.000000'
      } else {
        return MAX(23, width); // '2020-01-01 00:00:00.000'
      }

    default:
      assert(false);
  }

  return 0;
}


static void printHeader(TAOS_FIELD* fields, int* width, int num_fields) {
  int rowWidth = 0;
  for (int col = 0; col < num_fields; col++) {
    TAOS_FIELD* field = fields + col;
    int padding = (int)(width[col] - strlen(field->name));
    int left = padding / 2;
    printf(" %*.s%s%*.s |", left, " ", field->name, padding - left, " ");
    rowWidth += width[col] + 3;
  }

  putchar('\n');
  for (int i = 0; i < rowWidth; i++) {
    putchar('=');
  }
  putchar('\n');
}


static int horizontalPrintResult(TAOS_RES* tres) {
  TAOS_ROW row = taos_fetch_row(tres);
  if (row == NULL) {
    return 0;
  }

  int num_fields = taos_num_fields(tres);
  TAOS_FIELD *fields = taos_fetch_fields(tres);
  int precision = taos_result_precision(tres);

  int width[TSDB_MAX_COLUMNS];
  for (int col = 0; col < num_fields; col++) {
    width[col] = calcColWidth(fields + col, precision);
  }

  printHeader(fields, width, num_fields);

  uint64_t resShowMaxNum = UINT64_MAX;

  if (args.commands == NULL && args.file[0] == 0 && isSelectQuery(tres) && !tscIsQueryWithLimit(tres)) {
    resShowMaxNum = DEFAULT_RES_SHOW_NUM;
  }

  int numOfRows = 0;
  int showMore = 1;

  do {
    int32_t* length = taos_fetch_lengths(tres);
    if (numOfRows < resShowMaxNum) {
      for (int i = 0; i < num_fields; i++) {
        putchar(' ');
        printField((const char*)row[i], fields + i, width[i], length[i], precision);
        putchar(' ');
        putchar('|');
      }
      putchar('\n');
    } else if (showMore) {
        printf("\n");
        printf(" Notice: The result shows only the first %d rows.\n", DEFAULT_RES_SHOW_NUM);
        printf("         You can use the `LIMIT` clause to get fewer result to show.\n");
        printf("           Or use '>>' to redirect the whole set of the result to a specified file.\n");
        printf("\n");
        printf("         You can use Ctrl+C to stop the underway fetching.\n");
        printf("\n");
        showMore = 0;
    }

    numOfRows++;
    row = taos_fetch_row(tres);
  } while(row != NULL);

  return numOfRows;
}


int shellDumpResult(TAOS_RES *tres, char *fname, int *error_no, bool vertical) {
  int numOfRows = 0;
  if (fname != NULL) {
    numOfRows = dumpResultToFile(fname, tres);
  } else if(vertical) {
    numOfRows = verticalPrintResult(tres);
  } else {
    numOfRows = horizontalPrintResult(tres);
  }

  *error_no = taos_errno(tres);
  return numOfRows;
}


void read_history() {
  // Initialize history
  memset(history.hist, 0, sizeof(char *) * MAX_HISTORY_SIZE);
  history.hstart = 0;
  history.hend = 0;
  char * line = NULL;
  size_t line_size = 0;
  int    read_size = 0;

  char f_history[TSDB_FILENAME_LEN];
  get_history_path(f_history);

  FILE *f = fopen(f_history, "r");
  if (f == NULL) {
#ifndef WINDOWS
    if (errno != ENOENT) {
      fprintf(stderr, "Failed to open file %s, reason:%s\n", f_history, strerror(errno));
    }
#endif
    return;
  }

  while ((read_size = tgetline(&line, &line_size, f)) != -1) {
    line[read_size - 1] = '\0';
    history.hist[history.hend] = strdup(line);

    history.hend = (history.hend + 1) % MAX_HISTORY_SIZE;

    if (history.hend == history.hstart) {
      history.hstart = (history.hstart + 1) % MAX_HISTORY_SIZE;
    }
  }

  free(line);
  fclose(f);
}

void write_history() {
  char f_history[TSDB_FILENAME_LEN];
  get_history_path(f_history);

  FILE *f = fopen(f_history, "w");
  if (f == NULL) {
#ifndef WINDOWS
    fprintf(stderr, "Failed to open file %s for write, reason:%s\n", f_history, strerror(errno));
#endif
    return;
  }

  for (int i = history.hstart; i != history.hend;) {
    if (history.hist[i] != NULL) {
      fprintf(f, "%s\n", history.hist[i]);
      tfree(history.hist[i]);
    }
    i = (i + 1) % MAX_HISTORY_SIZE;
  }
  fclose(f);
}

void taos_error(TAOS_RES *tres, int64_t st) {
  int64_t et = taosGetTimestampUs();
  atomic_store_ptr(&result, 0);
  fprintf(stderr, "\nDB error: %s (%.6fs)\n", taos_errstr(tres), (et - st) / 1E6);
  taos_free_result(tres);
}

int isCommentLine(char *line) {
  if (line == NULL) return 1;

  return regex_match(line, "^\\s*#.*", REG_EXTENDED);
}

void source_file(TAOS *con, char *fptr) {
  wordexp_t full_path;
  int       read_len = 0;
  char *    cmd = calloc(1, tsMaxSQLStringLen+1);
  size_t    cmd_len = 0;
  char *    line = NULL;
  size_t    line_len = 0;

  if (wordexp(fptr, &full_path, 0) != 0) {
    fprintf(stderr, "ERROR: illegal file name\n");
    free(cmd);
    return;
  }

  char *fname = full_path.we_wordv[0];

  /*
  if (access(fname, F_OK) != 0) {
    fprintf(stderr, "ERROR: file %s is not exist\n", fptr);

    wordfree(&full_path);
    free(cmd);
    return;
  }
  */

  FILE *f = fopen(fname, "r");
  if (f == NULL) {
    fprintf(stderr, "ERROR: failed to open file %s\n", fname);
    wordfree(&full_path);
    free(cmd);
    return;
  }

  while ((read_len = tgetline(&line, &line_len, f)) != -1) {
    if (read_len >= tsMaxSQLStringLen) continue;
    line[--read_len] = '\0';

    if (read_len == 0 || isCommentLine(line)) {  // line starts with #
      continue;
    }

    if (line[read_len - 1] == '\\') {
      line[read_len - 1] = ' ';
      memcpy(cmd + cmd_len, line, read_len);
      cmd_len += read_len;
      continue;
    }

    memcpy(cmd + cmd_len, line, read_len);
    printf("%s%s\n", PROMPT_HEADER, cmd);
    shellRunCommand(con, cmd);
    memset(cmd, 0, tsMaxSQLStringLen);
    cmd_len = 0;
  }

  free(cmd);
  if (line) free(line);
  wordfree(&full_path);
  fclose(f);
}

void shellGetGrantInfo(void *con) {
  return;
}

void _base64_encode_triple(unsigned char triple[3], char res[4]) {
  int tripleValue, i;

  tripleValue = triple[0];
  tripleValue *= 256;
  tripleValue += triple[1];
  tripleValue *= 256;
  tripleValue += triple[2];

  for (i = 0; i < 4; i++) {
    res[3 - i] = BASE64_CHARS[tripleValue % 64];
    tripleValue /= 64;
  }
}

int taos_base64_encode(unsigned char *source, size_t sourcelen, char *target, size_t targetlen) {
  /* check if the result will fit in the target buffer */
  if ((sourcelen + 2) / 3 * 4 > targetlen - 1) return 0;

  /* encode all full triples */
  while (sourcelen >= 3) {
    _base64_encode_triple(source, target);
    sourcelen -= 3;
    source += 3;
    target += 4;
  }

  /* encode the last one or two characters */
  if (sourcelen > 0) {
    unsigned char temp[3];
    memset(temp, 0, sizeof(temp));
    memcpy(temp, source, sourcelen);
    _base64_encode_triple(temp, target);
    target[3] = '=';
    if (sourcelen == 1) target[2] = '=';

    target += 4;
  }

  /* terminate the string */
  target[0] = 0;

  return 1;
}

int parse_cloud_dsn() {
    if (args.cloudDsn == NULL) {
        fprintf(stderr, "Cannot read cloud service info\n");
        return -1;
    } else {
        char *start = strstr(args.cloudDsn, "http://");
        if (start != NULL) {
            args.cloudHost = start + strlen("http://");
        } else {
            start = strstr(args.cloudDsn, "https://");
            if (start != NULL) {
                args.cloudHost = start + strlen("https://");
            } else {
                args.cloudHost = args.cloudDsn;
            }
        }
        char *port = strstr(args.cloudHost, ":");
        if ((port == NULL) || (port + strlen(":")) == NULL) {
            fprintf(stderr, "Invalid format in TDengine cloud dsn: %s\n", args.cloudDsn);
            return -1;
        }
        char *token = strstr(port + strlen(":"), "?token=");
        if ((token == NULL) || (token + strlen("?token=")) == NULL ||
            (strlen(token + strlen("?token=")) == 0)) {
            fprintf(stderr, "Invalid format in TDengine cloud dsn: %s\n", args.cloudDsn);
            return -1;
        }
        port[0] = '\0';
        args.cloudPort = port + strlen(":");
        token[0] = '\0';
        args.cloudToken = token + strlen("?token=");
    }
    return 0;
}

void releaseHttpResponse(HttpResponse *httpResponse) {
  if (httpResponse == NULL) {
    return;
  }
  tfree(httpResponse->version);
  tfree(httpResponse->code);
  tfree(httpResponse->desc);
  tfree(httpResponse->body);
  free(httpResponse);
  httpResponse = NULL;
}

HttpResponse *parseHttpResponse(char *response) {
  HttpResponse *_httpResponseTemp = (HttpResponse *) malloc(sizeof(HttpResponse));
  memset(_httpResponseTemp, 0, sizeof(HttpResponse));
  HttpResponse *_httpResponse = (HttpResponse *) malloc(sizeof(HttpResponse));
  memset(_httpResponse, 0, sizeof(HttpResponse));

  char *_start = response;
  for (; *_start && *_start != '\r'; _start++) {
    if (_httpResponseTemp->version == NULL) {
      _httpResponseTemp->version = _start;
    }

    if (*_start == ' ') {
      if (_httpResponseTemp->code == NULL) {
        _httpResponseTemp->code = _start + 1;
        *_start = '\0';
      } else if (_httpResponseTemp->desc == NULL) {
        _httpResponseTemp->desc = _start + 1;
        *_start = '\0';
      }
    }
  }
  *_start = '\0';
  _start++;

  _start++;
  char *_line = _start;
  while (*_line != '\r' && *_line != '\0') {
    char *_key;
    char *_value;
    while (*(_start++) != ':');
    *(_start - 1) = '\0';
    _key = _line;
    _value = _start + 1;
    while(_start++, *_start != '\0' && *_start != '\r');
    *_start = '\0';
    _start++;

    _start++;
    _line = _start;

    if (!strcasecmp(_key, "Content-Length")) {
      _httpResponseTemp->bodySize = atoi(_value);
    }
  }

  if (*_line == '\r') {
    _line += 2;
    _httpResponseTemp->body = _line;
  }

  if (_httpResponseTemp->version != NULL) {
    _httpResponse->version = strdup(_httpResponseTemp->version);
  }
  if (_httpResponseTemp->code != NULL) {
    _httpResponse->code = strdup(_httpResponseTemp->code);
  }
  if (_httpResponseTemp->desc != NULL) {
    _httpResponse->desc = strdup(_httpResponseTemp->desc);
  }
  if (_httpResponseTemp->body != NULL) {
    _httpResponse->body = strdup(_httpResponseTemp->body);
  }
  _httpResponse->bodySize = _httpResponseTemp->bodySize;

  free(_httpResponseTemp);
  _httpResponseTemp = NULL;

  return _httpResponse;
}

int wsclient_handshake() {
  int code = -1;
  char          request_header[TEMP_RECV_BUF];
  char          recv_buf[TEMP_RECV_BUF];
  unsigned char key_nonce[16];
  char          websocket_key[256];
  srand(time(NULL));
  int i;
  for (i = 0; i < 16; i++) {
    key_nonce[i] = rand() & 0xff;
  }
  taos_base64_encode(key_nonce, 16, websocket_key, 256);
  if (args.cloud) {
        snprintf(request_header, TEMP_RECV_BUF,
                 "GET /rest/ws?token=%s HTTP/1.1\r\nUpgrade: websocket\r\nConnection: Upgrade\r\nHost: "
                 "%s:%s\r\nSec-WebSocket-Key: "
                 "%s\r\nSec-WebSocket-Version: 13\r\n\r\n",
                args.cloudToken, args.cloudHost, args.cloudPort, websocket_key);
  } else {
    snprintf(request_header, TEMP_RECV_BUF,
             "GET /rest/ws HTTP/1.1\r\nUpgrade: websocket\r\nConnection: Upgrade\r\nHost: %s:%d\r\nSec-WebSocket-Key: "
             "%s\r\nSec-WebSocket-Version: 13\r\n\r\n",
             args.host, args.port, websocket_key);
  }

  int n = send(args.socket, request_header, strlen(request_header), 0);
  if (n <= 0) {
#ifdef WINDOWS
      fprintf(stderr, "send failed with error: %d\n", WSAGetLastError());
#else
      fprintf(stderr, "websocket handshake error\n");
#endif
    return code;
  }
  n = recv(args.socket, recv_buf, TEMP_RECV_BUF - 1, 0);
  if (n <= 0) {
    fprintf(stderr, "websocket handshake socket error\n");
    return code;
  }
  HttpResponse * response = parseHttpResponse(recv_buf);
  if (atoi(response->code) != 101) {
    fprintf(stderr, "websocket handshake failed, reason: %s, code: %s\n", response->desc, response->code);
    int received_body = strlen(response->body);
    while (received_body < response->bodySize) {
      memset(recv_buf, 0, TEMP_RECV_BUF);
      received_body += recv(args.socket, recv_buf, TEMP_RECV_BUF - 1, 0);
    }
    goto OVER;
  }
  code = 0;
OVER:
  releaseHttpResponse(response);
  return code;
}

int wsclient_send(char *strdata, WebSocketFrameType frame) {
  struct timeval     tv;
  unsigned char      mask[4];
  unsigned int       mask_int;
  unsigned long long payload_len;
  unsigned int       payload_len_small;
  unsigned int       payload_offset = 6;
  unsigned int       len_size;
  // unsigned long long be_payload_len;
  unsigned int sent = 0;
  int          i;
  unsigned int frame_size;
  char        *data;
  gettimeofday(&tv, NULL);
  srand(tv.tv_usec * tv.tv_sec);
  mask_int = rand();
  memcpy(mask, &mask_int, 4);
  payload_len = strlen(strdata);
  if (payload_len <= 125) {
    frame_size = 6 + payload_len;
    payload_len_small = payload_len;
  } else if (payload_len > 125 && payload_len <= 0xffff) {
    frame_size = 8 + payload_len;
    payload_len_small = 126;
    payload_offset += 2;
  } else if (payload_len > 0xffff && payload_len <= 0xffffffffffffffffLL) {
    frame_size = 14 + payload_len;
    payload_len_small = 127;
    payload_offset += 8;
  } else {
    fprintf(stderr, "websocket send too large data\n");
    return -1;
  }
  data = (char *)malloc(frame_size);
  memset(data, 0, frame_size);
  *data = frame;
  *(data + 1) = payload_len_small | 0x80;
  if (payload_len_small == 126) {
    payload_len &= 0xffff;
    len_size = 2;
    for (i = 0; i < len_size; i++) {
      *(data + 2 + i) = *((char *)&payload_len + (len_size - i - 1));
    }
  }
  if (payload_len_small == 127) {
    payload_len &= 0xffffffffffffffffLL;
    len_size = 8;
    for (i = 0; i < len_size; i++) {
      *(data + 2 + i) = *((char *)&payload_len + (len_size - i - 1));
    }
  }
  for (i = 0; i < 4; i++) *(data + (payload_offset - 4) + i) = mask[i];

  memcpy(data + payload_offset, strdata, strlen(strdata));
  for (i = 0; i < strlen(strdata); i++) *(data + payload_offset + i) ^= mask[i % 4] & 0xff;
  sent = 0;
  i = 0;
  while (sent < frame_size && i >= 0) {
    i = send(args.socket, data + sent, frame_size - sent, 0);
    sent += i;
  }
  if (i < 0) {
    fprintf(stderr, "websocket send data error, please check the server\n");
    free(data);
    fprintf(stderr, "try to reconnect in 5 seconds ...\n");
    for (int j = 5; j >0; --j) {
      taosMsleep(1000);
    }
    wsclient_retry(3);
    return -1;
  }
  free(data);
  return 0;
}

int wsclient_send_sql(char *command, WS_ACTION_TYPE type) {
  int code = 1;
  cJSON *json = cJSON_CreateObject();
  cJSON *_args = cJSON_CreateObject();
  cJSON_AddNumberToObject(_args, "req_id", 1);
  switch (type) {
    case WS_CONN:
      cJSON_AddStringToObject(json, "action", "conn");
      cJSON_AddStringToObject(_args, "user", args.user);
      cJSON_AddStringToObject(_args, "password", args.password);
      cJSON_AddStringToObject(_args, "db", args.database);

      break;
    case WS_QUERY:
      cJSON_AddStringToObject(json, "action", "query");
      cJSON_AddStringToObject(_args, "sql", command);
      break;
    case WS_FETCH:
      cJSON_AddStringToObject(json, "action", "fetch");
      cJSON_AddNumberToObject(_args, "id", args.id);
      break;
    case WS_FETCH_BLOCK:
      cJSON_AddStringToObject(json, "action", "fetch_block");
      cJSON_AddNumberToObject(_args, "id", args.id);
      break;
    case WS_CLOSE:
      cJSON_AddStringToObject(json, "action", "close");
      cJSON_AddNumberToObject(_args, "id", args.id);
      break;
  }
  cJSON_AddItemToObject(json, "args", _args);
  char *strdata = NULL;
  strdata = cJSON_Print(json);
  if (wsclient_send(strdata, TEXT_FRAME)) {
    if (type == WS_CLOSE) {
      return 0;
    }
    goto OVER;
  }
  code = 0;
OVER:
  free(strdata);
  cJSON_Delete(json);
  return code;
}

int wsclient_conn(bool printMsg) {
  if (wsclient_send_sql(NULL, WS_CONN)) {
    return -1;
  }

  wsclient_get_response();

  cJSON *conn = cJSON_Parse(args.response_buffer);
  if (conn == NULL) {
    fprintf(stderr, "fail to parse response into json: %s\n", args.response_buffer);
    tfree(args.response_buffer);
    return -1;
  }
  tfree(args.response_buffer);
  cJSON *code = cJSON_GetObjectItem(conn, "code");
  if (!cJSON_IsNumber(code)) {
    fprintf(stderr, "Invalid or miss 'code' key in conn response\n");
    cJSON_Delete(conn);
    return -1;
  }
  if (code->valueint != 0) {
    cJSON *message = cJSON_GetObjectItem(conn, "message");
    if (!cJSON_IsString(message)) {
      fprintf(stderr, "Invalid or miss 'message' in conn response\n");
      cJSON_Delete(conn);
      return -1;
    }
    fprintf(stderr, "failed to connection, reason: %s, code: %"PRId64"\n", message->valuestring, code->valueint);
    cJSON_Delete(conn);
    return -1;
  }
  if (printMsg) {
    if (args.cloud) {
      fprintf(stdout, "Successfully connect to %s:%s in restful mode\n\n", args.cloudHost, args.cloudPort);
    } else {
      fprintf(stdout, "Successfully connect to %s:%d in restful mode\n\n", args.host, args.port);
    }
  }
  cJSON_Delete(conn);
  args.ws_connected = true;
  return 0;
}

void wsclient_retry() {
  args.ws_connected = false;
#ifdef  WINDOWS
  closesocket(args.socket);
#else
  close(args.socket);
#endif

  if (args.cloud) {
    if (tcpConnect(args.cloudHost, atoi(args.cloudPort))) {
      return wsclient_retry();
    }
  } else {
    if (tcpConnect(args.host, args.port)) {
      return wsclient_retry();
    }
  }
  if (wsclient_handshake()) {
    return wsclient_retry();
  }
  if (wsclient_conn(0)) {
    return wsclient_retry();
  }
  pthread_exit(NULL);
}

void wsclient_parse_frame(SWSParser * parser, uint8_t * recv_buffer) {
  unsigned char msg_opcode = recv_buffer[0] & 0x0F;
  unsigned char msg_masked = (recv_buffer[1] >> 7) & 0x01;
  int payload_length = 0;
  int pos = 2;
  int length_field = recv_buffer[1] &(~0x80);
  unsigned int mask = 0;
  if (length_field <= 125) {
    payload_length = length_field;
  } else if (length_field == 126) {
    payload_length = recv_buffer[2];
    for (int i = 0; i < 1; i++) {
      payload_length = (payload_length << 8) + recv_buffer[3 + i];
    }
    pos += 2;
  } else if (length_field == 127) {
    payload_length = recv_buffer[2];
    for (int i = 0; i < 7; i++) {
      payload_length = (payload_length << 8) + recv_buffer[3 + i];
    }
    pos += 8;
  }
  if (msg_masked) {
    mask = *((unsigned int *) (recv_buffer + pos));
    pos += 4;
    const uint8_t *c = recv_buffer + pos;
    for (int i = 0; i < payload_length; i++) {
      recv_buffer[i] = c[i] ^ ((unsigned char *) (&mask))[i % 4];
    }
  }
  if (msg_opcode == 0x9) {
    parser->frame = PING_FRAME;
  }
  parser->offset = pos;
  parser->payload_length = payload_length;
}

void* wsclient_get_response() {
  uint8_t recv_buffer[TEMP_RECV_BUF]= {0};
  int   received = 0;
  SWSParser parser;
  int bytes = recv(args.socket, recv_buffer + received, TEMP_RECV_BUF - 1, 0);
  if (bytes <= 0) {
    if (bytes == 0) {
      fprintf(stderr, "tcp connection closed\n");
    } else {
      fprintf(stderr, "socket receive error, reason: %s\n", strerror(errno));
    }
    fprintf(stderr, "try to reconnect in 5 seconds ...\n");
    for (int i = 5; i >0; --i) {
      taosMsleep(1000);
    }
    wsclient_retry();
    return NULL;
  }
  wsclient_parse_frame(&parser, recv_buffer);
  if (parser.frame == PING_FRAME) {
    if (wsclient_send("pong", PONG_FRAME)) {
      return NULL;
    }
    if (bytes > 2) {
      int i;
      for (i = 0; i < bytes - 2; ++i) {
        recv_buffer[i] = recv_buffer[i + 2];
      }
      recv_buffer[i] = '\0';
      wsclient_parse_frame(&parser, recv_buffer);
    } else {
      return wsclient_get_response();
    }
  }
  args.response_buffer = calloc(1, parser.payload_length + 1);
  int pos = bytes - parser.offset;
  memcpy(args.response_buffer, recv_buffer + parser.offset, pos);
  while (pos < parser.payload_length) {
    bytes = recv(args.socket, args.response_buffer + pos, parser.payload_length - pos, 0);
    if (bytes <= 0) {
      if (bytes == 0) {
        fprintf(stderr, "tcp connection closed\n");
      } else {
        fprintf(stderr, "socket receive error, reason: %s\n", strerror(errno));
      }
      fprintf(stderr, "try to reconnect in 5 seconds ...\n");
      for (int i = 5; i >0; --i) {
        taosMsleep(1000);
      }
      wsclient_retry();
      return NULL;
    }
    pos += bytes;
  }
  args.response_buffer[pos] = '\0';
  return NULL;
}

int wsclient_fetch_fields(cJSON *query, TAOS_FIELD * fields, int cols) {
  cJSON *fields_names = cJSON_GetObjectItem(query, "fields_names");
  cJSON *fields_types = cJSON_GetObjectItem(query, "fields_types");
  cJSON *fields_lengths = cJSON_GetObjectItem(query, "fields_lengths");
  if (!cJSON_IsArray(fields_names) || !cJSON_IsArray(fields_types) || !cJSON_IsArray(fields_lengths)) {
    fprintf(stderr, "Invalid or miss 'fields_names'/'fields_types'/'fields_lengths' key in response\n");
    return -1;
  }
  for (int i = 0; i < cols; i++) {
    cJSON* field_name = cJSON_GetArrayItem(fields_names, i);
    cJSON* field_type = cJSON_GetArrayItem(fields_types, i);
    cJSON* field_length = cJSON_GetArrayItem(fields_lengths, i);
    if (!cJSON_IsString(field_name) || !cJSON_IsNumber(field_type) || !cJSON_IsNumber(field_length)) {
      fprintf(stderr, "Invalid or miss 'field_name'/'field_type'/'field_length' in query response");
      return -1;
    }
    strncpy(fields[i].name, field_name->valuestring, 65);
    fields[i].type = (uint8_t)field_type->valueint;
    fields[i].bytes = (int16_t)field_length->valueint;
  }
  return 0;
}

int wsclient_check(cJSON *root, int64_t et) {
  cJSON *code = cJSON_GetObjectItem(root, "code");
  cJSON *message = cJSON_GetObjectItem(root, "message");
  if (!cJSON_IsNumber(code) || !cJSON_IsString(message)) {
    fprintf(stderr, "Invalid or miss 'code'/'message' in response\n");
    return -1;
  }
  if (code->valueint != 0) {
    fprintf(stderr, "\nDB error: %s, code: %"PRId64" (%.6fs)\n", message->valuestring, code->valueint, (et - args.st) / 1E6);
    return -1;
  }
  return 0;
}

int wsclient_dump_data(FILE * fp, int rows, int cols, int precision) {
  wsclient_get_response();
  if (*(int64_t *)args.response_buffer != args.id) {
    fprintf(stderr, "Mismatch id with %"PRId64" expect %"PRId64"\n", *(int64_t *)args.response_buffer, args.id);
    tfree(args.response_buffer);
    return -1;
  }

  int64_t pos;
  for (int64_t i = 0; i < rows; i++) {
    for (int c = 0; c < cols; c++) {
      pos = 8;
      pos += i * args.fields[c].bytes;
      for (int j = 0; j < c; j++) {
        pos += args.fields[j].bytes * rows;
      }
      int16_t length = 0;
      if (args.fields[c].type == TSDB_DATA_TYPE_NCHAR || args.fields[c].type == TSDB_DATA_TYPE_BINARY ||
          args.fields[c].type == TSDB_DATA_TYPE_JSON) {
        length = *(int16_t *)(args.response_buffer + pos);
        pos += 2;
      }
      if (c > 0) {
        fputc(',', fp);
      }
      dumpFieldToFile(fp, (const char *)(args.response_buffer + pos), args.fields + c, (int32_t)length, precision);
    }
    fputc('\n', fp);
  }
  tfree(args.response_buffer);
  return 0;
}

int wsclient_vertical_print_data(int64_t rows, int cols, int precision, int* pshowed_rows, uint64_t limit) {
  wsclient_get_response();

  if (*(int64_t *)args.response_buffer != args.id) {
    fprintf(stderr, "Mismatch id with %"PRId64" expect %"PRId64"\n", *(int64_t *)args.response_buffer, args.id);
    tfree(args.response_buffer);
    return -1;
  }

  int maxColNameLen = 0;
  for (int col = 0; col < cols; col++) {
    int len = (int)strlen(args.fields[col].name);
    if (len > maxColNameLen) {
      maxColNameLen = len;
    }
  }
  int64_t pos;

  for (int64_t i = 0; i < rows; i++) {
    if (*pshowed_rows == limit) {
      printf("\n");
      printf(" Notice: The result shows only the first %d rows.\n", DEFAULT_RES_SHOW_NUM);
      printf("         You can use the `LIMIT` clause to get fewer result to show.\n");
      printf("           Or use '>>' to redirect the whole set of the result to a specified file.\n");
      printf("\n");
      printf("         You can use Ctrl+C to stop the underway fetching.\n");
      printf("\n");
      tfree(args.response_buffer);
      return 0;
    }
    printf("*************************** %"PRId64".row ***************************\n", i + 1);
    for (int c = 0; c < cols; c++) {
      pos = 8;
      pos += i * args.fields[c].bytes;
      for (int j = 0; j < c; j++) {
        pos += args.fields[j].bytes * rows;
      }
      int16_t length = 0;
      if (args.fields[c].type == TSDB_DATA_TYPE_NCHAR || args.fields[c].type == TSDB_DATA_TYPE_BINARY ||
          args.fields[c].type == TSDB_DATA_TYPE_JSON) {
        length = *(int16_t *)(args.response_buffer + pos);
        pos += 2;
      }
      int padding = (int)(maxColNameLen - strlen(args.fields[c].name));
      printf("%*.s%s: ", padding, " ", args.fields[c].name);
      printField((const char *)(args.response_buffer + pos), args.fields + c, 0, (int32_t)length, precision);
      putchar('\n');
    }
    putchar('\n');
    *pshowed_rows += 1;
  }

  tfree(args.response_buffer);
  return 0;
}


int wsclient_horizontal_print_data(int64_t rows, int* width, int cols, int precision, int* pshowed_rows, uint64_t limit) {
  wsclient_get_response();

  if (*(int64_t *)args.response_buffer != args.id) {
    fprintf(stderr, "Mismatch id with %"PRId64" expect %"PRId64"\n", *(int64_t *)args.response_buffer, args.id);
    tfree(args.response_buffer);
    return -1;
  }
  int64_t pos;

  for (int64_t i = 0; i < rows; i++) {
    if (*pshowed_rows == limit) {
      printf("\n");
      printf(" Notice: The result shows only the first %d rows.\n", DEFAULT_RES_SHOW_NUM);
      printf("         You can use the `LIMIT` clause to get fewer result to show.\n");
      printf("           Or use '>>' to redirect the whole set of the result to a specified file.\n");
      printf("\n");
      printf("         You can use Ctrl+C to stop the underway fetching.\n");
      printf("\n");
      tfree(args.response_buffer);
      return 0;
    }
    for (int c = 0; c < cols; c++) {
      pos = 8;
      pos += i * args.fields[c].bytes;
      for (int j = 0; j < c; j++) {
        pos += args.fields[j].bytes * rows;
      }
      putchar(' ');
      int16_t length = 0;
      if (args.fields[c].type == TSDB_DATA_TYPE_NCHAR || args.fields[c].type == TSDB_DATA_TYPE_BINARY ||
          args.fields[c].type == TSDB_DATA_TYPE_JSON) {
        length = *(int16_t *)(args.response_buffer + pos);
        pos += 2;
      }
      printField((const char *)(args.response_buffer + pos), args.fields + c, width[c], (int32_t)length, precision);
      putchar(' ');
      putchar('|');
    }
    putchar('\n');
    *pshowed_rows += 1;
  }
  tfree(args.response_buffer);
  return 0;
}

void wsclient_query(char *command, uint64_t limit, bool isVertical, char* fname) {
  if (!args.ws_connected) {
    if (wsclient_conn(0)) {
      return;
    }
  }
  int64_t et;
  args.st = taosGetTimestampUs();
  if (wsclient_send_sql(command, WS_QUERY)) {
    return;
  }
  wsclient_get_response();
  cJSON* query = cJSON_Parse(args.response_buffer);
  if (query == NULL) {
    fprintf(stderr, "Failed to parse response into json: %s\n", args.response_buffer);
    tfree(args.response_buffer);
    return;
  }
  tfree(args.response_buffer);
  et = taosGetTimestampUs();
  if (wsclient_check(query, et)) {
    cJSON_Delete(query);
    return;
  }

  cJSON *is_update = cJSON_GetObjectItem(query, "is_update");
  cJSON *fields_count = cJSON_GetObjectItem(query, "fields_count");
  cJSON *precisionObj = cJSON_GetObjectItem(query, "precision");
  cJSON *id = cJSON_GetObjectItem(query, "id");
  if (!cJSON_IsBool(is_update) ||
      !cJSON_IsNumber(fields_count) ||
      !cJSON_IsNumber(precisionObj) ||
      !cJSON_IsNumber(id)) {
    fprintf(stderr, "Invalid or miss 'is_update'/'fields_count'/'precision'/'id' in query response.\n");
    cJSON_Delete(query);
    return;
  }
  if (is_update->valueint) {
    cJSON *affected_rows = cJSON_GetObjectItem(query, "affected_rows");
    if (cJSON_IsNumber(affected_rows)) {
      et = taosGetTimestampUs();
      printf("Update OK, %d row(s) in set (%.6fs)\n\n", (int)affected_rows->valueint, (et - args.st) / 1E6);
    } else {
      fprintf(stderr, "Invalid or miss 'affected_rows' key in response\n");
    }
    cJSON_Delete(query);
    return;
  }
  args.id = id->valueint;
  int         cols = (int)fields_count->valueint;
  int         precision = (int)precisionObj->valueint;
  int         showed_rows = 0;
  bool completed = false;
<<<<<<< HEAD
  args.fields = calloc(cols, sizeof(TAOS_FIELD));
  if (args.fields == NULL) {
    fprintf(stderr, "memory allocation failed\n");
    return;
  }
  if (wsclient_fetch_fields(query, args.fields, cols)) {
    tfree(args.fields);
=======
  TAOS_FIELD fields[TSDB_MAX_COLUMNS];
  if (wsclient_fetch_fields(query, fields, cols)) {
>>>>>>> f22c69cd
    cJSON_Delete(query);
    return;
  }
  int width[TSDB_MAX_COLUMNS];
<<<<<<< HEAD
  if (!isVertical && fname == NULL) {
    for (int i = 0; i < cols; ++i) {
      width[i] = calcColWidth(args.fields + i, precision);
    }
    printHeader(args.fields, width, cols);
=======
  for (int i = 0; i < cols; ++i) {
    width[i] = calcColWidth(fields + i, precision);
>>>>>>> f22c69cd
  }
  cJSON_Delete(query);
  FILE* fp;
  if (fname != NULL) {
    wordexp_t full_path;

    if (wordexp((char *)fname, &full_path, 0) != 0) {
      tfree(args.fields);
      fprintf(stderr, "ERROR: invalid file name: %s\n", fname);
      return;
    }

    fp = fopen(full_path.we_wordv[0], "w");
    if (fp == NULL) {
      tfree(args.fields);
      fprintf(stderr, "ERROR: failed to open file: %s\n", full_path.we_wordv[0]);
      wordfree(&full_path);
      return;
    }
    wordfree(&full_path);
    for (int col = 0; col < cols; col++) {
      if (col > 0) {
        fprintf(fp, ",");
      }
      fprintf(fp, "%s", args.fields[col].name);
    }
    fputc('\n', fp);
  }

  while (!completed) {
    if (wsclient_send_sql(NULL, WS_FETCH)) {
      tfree(args.fields);
      return;
    }
    wsclient_get_response();
    cJSON *fetch = cJSON_Parse(args.response_buffer);
    if (fetch == NULL) {
      fprintf(stderr, "failed to parse response into json: %s\n", args.response_buffer);
      tfree(args.response_buffer);
      tfree(args.fields);
      return;
    }
    tfree(args.response_buffer);
    et = taosGetTimestampUs();
    if (wsclient_check(fetch, et)) {
      cJSON_Delete(fetch);
      tfree(args.fields);
      return;
    }
    cJSON *completedObj = cJSON_GetObjectItem(fetch, "completed");
    cJSON *rows = cJSON_GetObjectItem(fetch, "rows");
    cJSON *lengths = cJSON_GetObjectItem(fetch, "lengths");
    if (!cJSON_IsBool(completedObj) || !cJSON_IsNumber(rows)) {
      fprintf(stderr, "Invalid or miss 'completed'/'rows' in fetch response\n");
      cJSON_Delete(fetch);
      tfree(args.fields);
      return;
    }
    if (completedObj->valueint) {
      cJSON_Delete(fetch);
      completed = true;
      continue;
    }
    if (showed_rows < limit) {
      if (!cJSON_IsArray(lengths)) {
        fprintf(stderr, "Invalid or miss 'lengths' in fetch response\n");
        cJSON_Delete(fetch);
        tfree(args.fields);
        return;
      }
      for (int i = 0; i < cols; i++) {
        cJSON* length = cJSON_GetArrayItem(lengths, i);
        if (!cJSON_IsNumber(length)) {
          fprintf(stderr, "Invalid or miss 'lengths' key in fetch response\n");
          cJSON_Delete(fetch);
          tfree(args.fields);
          return;
        }
        args.fields[i].bytes = (int16_t)(length->valueint);
      }
      if (wsclient_send_sql(NULL, WS_FETCH_BLOCK)) {
        cJSON_Delete(fetch);
        tfree(args.fields);
        return;
      }
      if (fname != NULL) {
        if (wsclient_dump_data(fp, rows->valueint, cols, precision)) {
          cJSON_Delete(fetch);
          tfree(args.fields);
          return;
        }
      } else if (isVertical) {
        if (wsclient_vertical_print_data(rows->valueint, cols, precision, &showed_rows, limit)) {
          cJSON_Delete(fetch);
          tfree(args.fields);
          return;
        }
      } else {
        if (wsclient_horizontal_print_data(rows->valueint, width, cols, precision, &showed_rows, limit)) {
          cJSON_Delete(fetch);
          tfree(args.fields);
          return;
        }
      }
    }
    args.fetched_rows += rows->valueint;
    cJSON_Delete(fetch);
  }
  if (fname != NULL) {
    fclose(fp);
  }
  et = taosGetTimestampUs();
  printf("Query OK, %" PRId64 " row(s) in set (%.6fs)\n\n", args.fetched_rows, (et - args.st) / 1E6);
  args.fetched_rows = 0;
  tfree(args.fields);
}<|MERGE_RESOLUTION|>--- conflicted
+++ resolved
@@ -1,17 +1,17 @@
 /*
- * Copyright (c) 2022 TAOS Data, Inc. <jhtao@taosdata.com>
- *
- * This program is free software: you can use, redistribute, and/or modify
- * it under the terms of the GNU Affero General Public License, version 3
- * or later ("AGPL"), as published by the Free Software Foundation.
- *
- * This program is distributed in the hope that it will be useful, but WITHOUT
- * ANY WARRANTY; without even the implied warranty of MERCHANTABILITY or
- * FITNESS FOR A PARTICULAR PURPOSE.
- *
- * You should have received a copy of the GNU Affero General Public License
- * along with this program. If not, see <http://www.gnu.org/licenses/>.
- */
+* Copyright (c) 2022 TAOS Data, Inc. <jhtao@taosdata.com>
+*
+* This program is free software: you can use, redistribute, and/or modify
+* it under the terms of the GNU Affero General Public License, version 3
+* or later ("AGPL"), as published by the Free Software Foundation.
+*
+* This program is distributed in the hope that it will be useful, but WITHOUT
+* ANY WARRANTY; without even the implied warranty of MERCHANTABILITY or
+* FITNESS FOR A PARTICULAR PURPOSE.
+*
+* You should have received a copy of the GNU Affero General Public License
+* along with this program. If not, see <http://www.gnu.org/licenses/>.
+*/
 
 #define _BSD_SOURCE
 #define _GNU_SOURCE
@@ -26,13 +26,12 @@
 #include "taoserror.h"
 #include "tglobal.h"
 #include "tsclient.h"
-#include "cJSON.h"
 
 #include <regex.h>
 
 /**************** Global variables ****************/
 char      CLIENT_VERSION[] = "Welcome to the TDengine shell from %s, Client Version:%s\n"
-                             "Copyright (c) 2022 by TAOS Data, Inc. All rights reserved.\n\n";
+   "Copyright (c) 2022 by TAOS Data, Inc. All rights reserved.\n\n";
 char      PROMPT_HEADER[] = "taos> ";
 char      CONTINUE_PROMPT[] = "   -> ";
 int       prompt_size = 6;
@@ -49,1933 +48,1973 @@
 static void printHeader(TAOS_FIELD *fields, int *width, int num_fields);
 
 /*
- * FUNCTION: Initialize the shell.
- */
+* FUNCTION: Initialize the shell.
+*/
 void shellInit(SShellArguments *_args) {
-  printf("\n");
-  if (!_args->is_use_passwd) {
+ printf("\n");
+ if (!_args->is_use_passwd) {
 #ifdef WINDOWS
-    strcpy(tsOsName, "Windows");
+   strcpy(tsOsName, "Windows");
 #elif defined(DARWIN)
-    strcpy(tsOsName, "Darwin");
+   strcpy(tsOsName, "Darwin");
 #endif
-    printf(CLIENT_VERSION, tsOsName, taos_get_client_info());
-  }
-
-  fflush(stdout);
-
-  if (!_args->is_use_passwd) {
-    _args->password = TSDB_DEFAULT_PASS;
-  }
-
-  if (_args->user == NULL) {
-    _args->user = TSDB_DEFAULT_USER;
-  }
-
-  if (_args->restful || _args->cloud) {
-    if (wsclient_handshake()) {
-      exit(EXIT_FAILURE);
-    }
-    if (wsclient_conn(1)) {
-      exit(EXIT_FAILURE);
-    }
-  } else {
-    // set options before initializing
-    if (_args->timezone != NULL) {
-      taos_options(TSDB_OPTION_TIMEZONE, _args->timezone);
-    }
-
-    if (taos_init()) {
-      printf("failed to init taos\n");
-      fflush(stdout);
-      exit(EXIT_FAILURE);
-    }
-
-    // Connect to the database.
-    if (_args->auth == NULL) {
-      _args->con = taos_connect(_args->host, _args->user, _args->password, _args->database, _args->port);
-    } else {
-      _args->con = taos_connect_auth(_args->host, _args->user, _args->auth, _args->database, _args->port);
-    }
-
-    if (_args->con == NULL) {
-      fflush(stdout);
-      exit(EXIT_FAILURE);
-    }
-  }
-
-    /* Read history TODO : release resources here*/
-    read_history();
-
-    // Check if it is temperory run
-    if (_args->commands != NULL || _args->file[0] != 0) {
-      if (_args->commands != NULL) {
-        printf("%s%s\n", PROMPT_HEADER, _args->commands);
-        shellRunCommand(_args->con, _args->commands);
-      }
-
-      if (_args->file[0] != 0) {
-        source_file(_args->con, _args->file);
-      }
-
-      taos_close(_args->con);
-      write_history();
-      exit(EXIT_SUCCESS);
-    }
+   printf(CLIENT_VERSION, tsOsName, taos_get_client_info());
+ }
+
+ fflush(stdout);
+
+ if (!_args->is_use_passwd) {
+   _args->password = TSDB_DEFAULT_PASS;
+ }
+
+ if (_args->user == NULL) {
+   _args->user = TSDB_DEFAULT_USER;
+ }
+
+ if (_args->restful || _args->cloud) {
+   if (wsclient_handshake(1)) {
+     exit(EXIT_FAILURE);
+   }
+   wsclient.status = TCP_CONNECTED;
+ } else {
+   // set options before initializing
+   if (_args->timezone != NULL) {
+     taos_options(TSDB_OPTION_TIMEZONE, _args->timezone);
+   }
+
+   if (taos_init()) {
+     printf("failed to init taos\n");
+     fflush(stdout);
+     exit(EXIT_FAILURE);
+   }
+
+   // Connect to the database.
+   if (_args->auth == NULL) {
+     _args->con = taos_connect(_args->host, _args->user, _args->password, _args->database, _args->port);
+   } else {
+     _args->con = taos_connect_auth(_args->host, _args->user, _args->auth, _args->database, _args->port);
+   }
+
+   if (_args->con == NULL) {
+     fflush(stdout);
+     exit(EXIT_FAILURE);
+   }
+ }
+
+ /* Read history TODO : release resources here*/
+ read_history();
+
+ // Check if it is temperory run
+ if (_args->commands != NULL || _args->file[0] != 0) {
+   if (_args->commands != NULL) {
+     printf("%s%s\n", PROMPT_HEADER, _args->commands);
+     shellRunCommand(_args->con, _args->commands);
+   }
+
+   if (_args->file[0] != 0) {
+     source_file(_args->con, _args->file);
+   }
+
+   taos_close(_args->con);
+   write_history();
+   exit(EXIT_SUCCESS);
+ }
 
 #ifndef WINDOWS
-    if (_args->dir[0] != 0) {
-      source_dir(_args->con, _args);
-      taos_close(_args->con);
-      exit(EXIT_SUCCESS);
-    }
-
-    if (_args->check != 0) {
-      shellCheck(_args->con, _args);
-      taos_close(_args->con);
-      exit(EXIT_SUCCESS);
-    }
+ if (_args->dir[0] != 0) {
+   source_dir(_args->con, _args);
+   taos_close(_args->con);
+   exit(EXIT_SUCCESS);
+ }
+
+ if (_args->check != 0) {
+   shellCheck(_args->con, _args);
+   taos_close(_args->con);
+   exit(EXIT_SUCCESS);
+ }
 #endif
 
-  return;
+ return;
 }
 
 static bool isEmptyCommand(const char* cmd) {
-  for (char c = *cmd++; c != 0; c = *cmd++) {
-    if (c != ' ' && c != '\t' && c != ';') {
-      return false;
-    }
-  }
-  return true;
-}
-
+ for (char c = *cmd++; c != 0; c = *cmd++) {
+   if (c != ' ' && c != '\t' && c != ';') {
+     return false;
+   }
+ }
+ return true;
+}
+
+static char* wsclient_strerror(WS_STATUS status) {
+ switch (status) {
+   case CANCELED:
+     return "terminated";
+   case DISCONNECTED:
+     return "disconnected";
+   case RECV_ERROR:
+     return "recv error";
+   case SEND_ERROR:
+     return "send error";
+   default:
+     return "success";
+ }
+}
 
 static int32_t shellRunSingleCommand(TAOS *con, char *command) {
-  /* If command is empty just return */
-  if (isEmptyCommand(command)) {
-    return 0;
-  }
-
-  // Analyse the command.
-  if (regex_match(command, "^[ \t]*(quit|q|exit)[ \t;]*$", REG_EXTENDED | REG_ICASE)) {
-    if (args.restful || args.cloud) {
-      close(args.socket);
-    } else {
-      taos_close(con);
-    }
-    write_history();
+ /* If command is empty just return */
+ if (isEmptyCommand(command)) {
+   return 0;
+ }
+
+ // Analyse the command.
+ if (regex_match(command, "^[ \t]*(quit|q|exit)[ \t;]*$", REG_EXTENDED | REG_ICASE)) {
+   if (args.restful || args.cloud) {
+     close(args.socket);
+   } else {
+     taos_close(con);
+   }
+   write_history();
 #ifdef WINDOWS
-    exit(EXIT_SUCCESS);
+   exit(EXIT_SUCCESS);
 #endif
-    return -1;
-  }
-
-  if (regex_match(command, "^[\t ]*clear[ \t;]*$", REG_EXTENDED | REG_ICASE)) {
-    // If clear the screen.
-    system("clear");
-    return 0;
-  }
-
-  if (regex_match(command, "^[\t ]*set[ \t]+max_binary_display_width[ \t]+(default|[1-9][0-9]*)[ \t;]*$", REG_EXTENDED | REG_ICASE)) {
-    strtok(command, " \t");
-    strtok(NULL, " \t");
-    char* p = strtok(NULL, " \t");
-    if (strcasecmp(p, "default") == 0) {
-      tsMaxBinaryDisplayWidth = DEFAULT_MAX_BINARY_DISPLAY_WIDTH;
-    } else {
-      tsMaxBinaryDisplayWidth = atoi(p);
-    }
-    return 0;
-  }
-
-  if (regex_match(command, "^[ \t]*source[\t ]+[^ ]+[ \t;]*$", REG_EXTENDED | REG_ICASE)) {
-    /* If source file. */
-    char *c_ptr = strtok(command, " ;");
-    assert(c_ptr != NULL);
-    c_ptr = strtok(NULL, " ;");
-    assert(c_ptr != NULL);
-    source_file(con, c_ptr);
-    return 0;
-  }
-
-  shellRunCommandOnServer(con, command);
-  return 0;
+   return -1;
+ }
+
+ if (regex_match(command, "^[\t ]*clear[ \t;]*$", REG_EXTENDED | REG_ICASE)) {
+   // If clear the screen.
+   system("clear");
+   return 0;
+ }
+
+ if (regex_match(command, "^[\t ]*set[ \t]+max_binary_display_width[ \t]+(default|[1-9][0-9]*)[ \t;]*$", REG_EXTENDED | REG_ICASE)) {
+   strtok(command, " \t");
+   strtok(NULL, " \t");
+   char* p = strtok(NULL, " \t");
+   if (strcasecmp(p, "default") == 0) {
+     tsMaxBinaryDisplayWidth = DEFAULT_MAX_BINARY_DISPLAY_WIDTH;
+   } else {
+     tsMaxBinaryDisplayWidth = atoi(p);
+   }
+   return 0;
+ }
+
+ if (regex_match(command, "^[ \t]*source[\t ]+[^ ]+[ \t;]*$", REG_EXTENDED | REG_ICASE)) {
+   /* If source file. */
+   char *c_ptr = strtok(command, " ;");
+   assert(c_ptr != NULL);
+   c_ptr = strtok(NULL, " ;");
+   assert(c_ptr != NULL);
+   source_file(con, c_ptr);
+   return 0;
+ }
+ if (args.restful || args.cloud) {
+   shellRunCommandOnWebsocket(command);
+ } else {
+   shellRunCommandOnServer(con, command);
+ }
+ return 0;
 }
 
 
 int32_t shellRunCommand(TAOS* con, char* command) {
-  /* If command is empty just return */
-  if (isEmptyCommand(command)) {
-    return 0;
-  }
-
-  /* Update the history vector. */
-  if (history.hstart == history.hend ||
-      history.hist[(history.hend + MAX_HISTORY_SIZE - 1) % MAX_HISTORY_SIZE] == NULL ||
-      strcmp(command, history.hist[(history.hend + MAX_HISTORY_SIZE - 1) % MAX_HISTORY_SIZE]) != 0) {
-    if (history.hist[history.hend] != NULL) {
-      tfree(history.hist[history.hend]);
-    }
-    history.hist[history.hend] = strdup(command);
-
-    history.hend = (history.hend + 1) % MAX_HISTORY_SIZE;
-    if (history.hend == history.hstart) {
-      history.hstart = (history.hstart + 1) % MAX_HISTORY_SIZE;
-    }
-  }
-
-  char quote = 0, *cmd = command;
-  for (char c = *command++; c != 0; c = *command++) {
-    if (c == '\\' && (*command == '\'' || *command == '"' || *command == '`')) {
-      command ++;
-      continue;
-    }
-
-    if (quote == c) {
-      quote = 0;
-    } else if (quote == 0 && (c == '\'' || c == '"' || c == '`')) {
-      quote = c;
-    } else if (c == ';' && quote == 0) {
-      c = *command;
-      *command = 0;
-      if (shellRunSingleCommand(con, cmd) < 0) {
-        return -1;
-      }
-      *command = c;
-      cmd = command;
-    }
-  }
-  return shellRunSingleCommand(con, cmd);
+ /* If command is empty just return */
+ if (isEmptyCommand(command)) {
+   return 0;
+ }
+
+ /* Update the history vector. */
+ if (history.hstart == history.hend ||
+     history.hist[(history.hend + MAX_HISTORY_SIZE - 1) % MAX_HISTORY_SIZE] == NULL ||
+     strcmp(command, history.hist[(history.hend + MAX_HISTORY_SIZE - 1) % MAX_HISTORY_SIZE]) != 0) {
+   if (history.hist[history.hend] != NULL) {
+     tfree(history.hist[history.hend]);
+   }
+   history.hist[history.hend] = strdup(command);
+
+   history.hend = (history.hend + 1) % MAX_HISTORY_SIZE;
+   if (history.hend == history.hstart) {
+     history.hstart = (history.hstart + 1) % MAX_HISTORY_SIZE;
+   }
+ }
+
+ char quote = 0, *cmd = command;
+ for (char c = *command++; c != 0; c = *command++) {
+   if (c == '\\' && (*command == '\'' || *command == '"' || *command == '`')) {
+     command ++;
+     continue;
+   }
+
+   if (quote == c) {
+     quote = 0;
+   } else if (quote == 0 && (c == '\'' || c == '"' || c == '`')) {
+     quote = c;
+   } else if (c == ';' && quote == 0) {
+     c = *command;
+     *command = 0;
+     if (shellRunSingleCommand(con, cmd) < 0) {
+       return -1;
+     }
+     *command = c;
+     cmd = command;
+   }
+ }
+ return shellRunSingleCommand(con, cmd);
 }
 
 
 void freeResultWithRid(int64_t rid) {
-  SSqlObj* pSql = taosAcquireRef(tscObjRef, rid);
-  if(pSql){
-    taos_free_result(pSql);
-    taosReleaseRef(tscObjRef, rid);
-  }
+ SSqlObj* pSql = taosAcquireRef(tscObjRef, rid);
+ if(pSql){
+   taos_free_result(pSql);
+   taosReleaseRef(tscObjRef, rid);
+ }
+}
+
+void shellRunCommandOnWebsocket(char command[]) {
+ int64_t et;
+ wordexp_t full_path;
+ char *    sptr = NULL;
+ char *    cptr = NULL;
+ char *    fname = NULL;
+ bool      printMode = false;
+ if ((sptr = tstrstr(command, ">>", true)) != NULL) {
+   cptr = tstrstr(command, ";", true);
+   if (cptr != NULL) {
+     *cptr = '\0';
+   }
+
+   if (wordexp(sptr + 2, &full_path, 0) != 0) {
+     fprintf(stderr, "ERROR: invalid filename: %s\n", sptr + 2);
+     return;
+   }
+   *sptr = '\0';
+   fname = full_path.we_wordv[0];
+ }
+
+ if ((sptr = tstrstr(command, "\\G", true)) != NULL) {
+   cptr = tstrstr(command, ";", true);
+   if (cptr != NULL) {
+     *cptr = '\0';
+   }
+
+   *sptr = '\0';
+   printMode = true;  // When output to a file, the switch does not work.
+ }
+
+ uint64_t limit = DEFAULT_RES_SHOW_NUM;
+ if (regex_match(command, "^(.*)\\s+limit\\s+[1-9][0-9]*;?$", REG_EXTENDED | REG_ICASE)) {
+   char*limit_buf = strstr(command, "limit");
+   limit_buf += strlen("limit");
+   if (limit_buf != NULL) {
+     if (command[strlen(command) -1] == ';') {
+       command[strlen(command) -1] = '\0';
+     }
+     int index = 0;
+     while (limit_buf[index] == ' ' && index < strlen(limit_buf)) {
+       index++;
+     }
+     if (limit_buf[index] != '\0') {
+       limit = atoll(limit_buf + index);
+     }
+   }
+ }
+
+ args.st = taosGetTimestampUs();
+
+ cJSON* query = wsclient_query(command);
+
+ if (query == NULL || wsclient_check(query)) {
+   cJSON_Delete(query);
+   return;
+ }
+
+ if (regex_match(command, "^\\s*use\\s+[a-zA-Z0-9_]+\\s*;\\s*$", REG_EXTENDED | REG_ICASE)) {
+   fprintf(stdout, "Database changed.\n\n");
+   fflush(stdout);
+   cJSON_Delete(query);
+   return;
+ }
+
+ cJSON *is_update = cJSON_GetObjectItem(query, "is_update");
+ cJSON *fields_count = cJSON_GetObjectItem(query, "fields_count");
+ cJSON *precisionObj = cJSON_GetObjectItem(query, "precision");
+ cJSON *id = cJSON_GetObjectItem(query, "id");
+ if (!cJSON_IsBool(is_update) ||
+     !cJSON_IsNumber(fields_count) ||
+     !cJSON_IsNumber(precisionObj) ||
+     !cJSON_IsNumber(id)) {
+   fprintf(stderr, "Invalid or miss 'is_update'/'fields_count'/'precision'/'id' in query response.\n");
+   cJSON_Delete(query);
+   return;
+ }
+ args.id = id->valueint;
+
+ if (is_update->valueint) {
+   cJSON *affected_rows = cJSON_GetObjectItem(query, "affected_rows");
+   if (cJSON_IsNumber(affected_rows)) {
+     et = taosGetTimestampUs();
+     printf("Update OK, %d row(s) in set (%.6fs)\n\n", (int)affected_rows->valueint, (et - args.st) / 1E6);
+   } else {
+     fprintf(stderr, "Invalid or miss 'affected_rows' key in response\n");
+   }
+   cJSON_Delete(query);
+   return;
+ }
+
+ int error_no = 0;
+
+ int numOfRows = wsclientDumpResult(query, fname, &error_no, printMode, limit);
+ if (numOfRows < 0) {
+   cJSON_Delete(query);
+   return;
+ }
+ et = taosGetTimestampUs();
+ if (error_no == 0) {
+   printf("Query OK, %d row(s) in set (%.6fs)\n", numOfRows, (et - args.st) / 1E6);
+ } else {
+   printf("Query interrupted, %d row(s) in set (%.6fs)\n", numOfRows, (et - args.st) / 1E6);
+ }
+
+ printf("\n");
+ if (fname != NULL) {
+   wordfree(&full_path);
+ }
+ cJSON_Delete(query);
 }
 
 void shellRunCommandOnServer(TAOS *con, char command[]) {
-  int64_t   st, et;
-  wordexp_t full_path;
-  char *    sptr = NULL;
-  char *    cptr = NULL;
-  char *    fname = NULL;
-  bool      printMode = false;
-
-  if ((sptr = tstrstr(command, ">>", true)) != NULL) {
-    cptr = tstrstr(command, ";", true);
-    if (cptr != NULL) {
-      *cptr = '\0';
-    }
-
-    if (wordexp(sptr + 2, &full_path, 0) != 0) {
-      fprintf(stderr, "ERROR: invalid filename: %s\n", sptr + 2);
-      return;
-    }
-    *sptr = '\0';
-    fname = full_path.we_wordv[0];
-  }
-
-  if ((sptr = tstrstr(command, "\\G", true)) != NULL) {
-    cptr = tstrstr(command, ";", true);
-    if (cptr != NULL) {
-      *cptr = '\0';
-    }
-
-    *sptr = '\0';
-    printMode = true;  // When output to a file, the switch does not work.
-  }
-
-  if (args.restful || args.cloud) {
-    uint64_t limit = DEFAULT_RES_SHOW_NUM;
-    if (regex_match(command, "^(.*)\\s+limit\\s+[1-9][0-9]*;?$", REG_EXTENDED | REG_ICASE)) {
-      char*limit_buf = strstr(command, "limit");
-      limit_buf += strlen("limit");
-      if (limit_buf != NULL) {
-        if (command[strlen(command) -1] == ';') {
-          command[strlen(command) -1] = '\0';
-        }
-        int index = 0;
-        while (limit_buf[index] == ' ' && index < strlen(limit_buf)) {
-          index++;
-        }
-        if (limit_buf[index] != '\0') {
-          limit = atoll(limit_buf + index);
-        }
-      }
-    }
-    wsclient_query(command, limit, printMode, fname);
-    if (fname != NULL) {
-      wordfree(&full_path);
-    }
-    return;
-  }
-
-  st = taosGetTimestampUs();
-
-  TAOS_RES* pSql = taos_query_h(con, command, &result);
-  if (taos_errno(pSql)) {
-    taos_error(pSql, st);
-    return;
-  }
-
-  int64_t oresult = atomic_load_64(&result);
-
-  if (regex_match(command, "^\\s*use\\s+[a-zA-Z0-9_]+\\s*;\\s*$", REG_EXTENDED | REG_ICASE)) {
-    fprintf(stdout, "Database changed.\n\n");
-    fflush(stdout);
-
-    atomic_store_64(&result, 0);
-    freeResultWithRid(oresult);
-    return;
-  }
-
-  if (tscIsDeleteQuery(pSql)) {
-    // delete
-    int numOfRows   = taos_affected_rows(pSql);
-    int numOfTables = taos_affected_tables(pSql);
-    int error_no    = taos_errno(pSql);
-
-    et = taosGetTimestampUs();
-    if (error_no == TSDB_CODE_SUCCESS) {
-      printf("Deleted %d row(s) from %d table(s) (%.6fs)\n", numOfRows, numOfTables, (et - st) / 1E6);
-    } else {
-      printf("Deleted interrupted (%s), %d row(s) from %d tables (%.6fs)\n", taos_errstr(pSql), numOfRows, numOfTables, (et - st) / 1E6);
-    }
-  }
-  else if (!tscIsUpdateQuery(pSql)) {  // select and show kinds of commands
-    int error_no = 0;
-
-    int numOfRows = shellDumpResult(pSql, fname, &error_no, printMode);
-    if (numOfRows < 0) {
-      atomic_store_64(&result, 0);
-      freeResultWithRid(oresult);
-      return;
-    }
-
-    et = taosGetTimestampUs();
-    if (error_no == 0) {
-      printf("Query OK, %d row(s) in set (%.6fs)\n", numOfRows, (et - st) / 1E6);
-    } else {
-      printf("Query interrupted (%s), %d row(s) in set (%.6fs)\n", taos_errstr(pSql), numOfRows, (et - st) / 1E6);
-    }
-  } else {
-    int num_rows_affacted = taos_affected_rows(pSql);
-    et = taosGetTimestampUs();
-    printf("Query OK, %d of %d row(s) in database (%.6fs)\n", num_rows_affacted, num_rows_affacted, (et - st) / 1E6);
-  }
-
-  printf("\n");
-
-  if (fname != NULL) {
-    wordfree(&full_path);
-  }
-
-  atomic_store_64(&result, 0);
-  freeResultWithRid(oresult);
+ int64_t   st, et;
+ wordexp_t full_path;
+ char *    sptr = NULL;
+ char *    cptr = NULL;
+ char *    fname = NULL;
+ bool      printMode = false;
+
+ if ((sptr = tstrstr(command, ">>", true)) != NULL) {
+   cptr = tstrstr(command, ";", true);
+   if (cptr != NULL) {
+     *cptr = '\0';
+   }
+
+   if (wordexp(sptr + 2, &full_path, 0) != 0) {
+     fprintf(stderr, "ERROR: invalid filename: %s\n", sptr + 2);
+     return;
+   }
+   *sptr = '\0';
+   fname = full_path.we_wordv[0];
+ }
+
+ if ((sptr = tstrstr(command, "\\G", true)) != NULL) {
+   cptr = tstrstr(command, ";", true);
+   if (cptr != NULL) {
+     *cptr = '\0';
+   }
+
+   *sptr = '\0';
+   printMode = true;  // When output to a file, the switch does not work.
+ }
+
+ st = taosGetTimestampUs();
+
+ TAOS_RES* pSql = taos_query_h(con, command, &result);
+ if (taos_errno(pSql)) {
+   taos_error(pSql, st);
+   return;
+ }
+
+ int64_t oresult = atomic_load_64(&result);
+
+ if (regex_match(command, "^\\s*use\\s+[a-zA-Z0-9_]+\\s*;\\s*$", REG_EXTENDED | REG_ICASE)) {
+   fprintf(stdout, "Database changed.\n\n");
+   fflush(stdout);
+
+   atomic_store_64(&result, 0);
+   freeResultWithRid(oresult);
+   return;
+ }
+
+ if (tscIsDeleteQuery(pSql)) {
+   // delete
+   int numOfRows   = taos_affected_rows(pSql);
+   int numOfTables = taos_affected_tables(pSql);
+   int error_no    = taos_errno(pSql);
+
+   et = taosGetTimestampUs();
+   if (error_no == TSDB_CODE_SUCCESS) {
+     printf("Deleted %d row(s) from %d table(s) (%.6fs)\n", numOfRows, numOfTables, (et - st) / 1E6);
+   } else {
+     printf("Deleted interrupted (%s), %d row(s) from %d tables (%.6fs)\n", taos_errstr(pSql), numOfRows, numOfTables, (et - st) / 1E6);
+   }
+ }
+ else if (!tscIsUpdateQuery(pSql)) {  // select and show kinds of commands
+   int error_no = 0;
+
+   int numOfRows = shellDumpResult(pSql, fname, &error_no, printMode);
+   if (numOfRows < 0) {
+     atomic_store_64(&result, 0);
+     freeResultWithRid(oresult);
+     return;
+   }
+
+   et = taosGetTimestampUs();
+   if (error_no == 0) {
+     printf("Query OK, %d row(s) in set (%.6fs)\n", numOfRows, (et - st) / 1E6);
+   } else {
+     printf("Query interrupted (%s), %d row(s) in set (%.6fs)\n", taos_errstr(pSql), numOfRows, (et - st) / 1E6);
+   }
+ } else {
+   int num_rows_affacted = taos_affected_rows(pSql);
+   et = taosGetTimestampUs();
+   printf("Query OK, %d of %d row(s) in database (%.6fs)\n", num_rows_affacted, num_rows_affacted, (et - st) / 1E6);
+ }
+
+ printf("\n");
+
+ if (fname != NULL) {
+   wordfree(&full_path);
+ }
+
+ atomic_store_64(&result, 0);
+ freeResultWithRid(oresult);
 }
 
 /* Function to do regular expression check */
 int regex_match(const char *s, const char *reg, int cflags) {
-  regex_t regex;
-  char    msgbuf[100] = {0};
-
-  /* Compile regular expression */
-  if (regcomp(&regex, reg, cflags) != 0) {
-    fprintf(stderr, "Fail to compile regex");
-    exitShell();
-  }
-
-  /* Execute regular expression */
-  int reti = regexec(&regex, s, 0, NULL, 0);
-  if (!reti) {
-    regfree(&regex);
-    return 1;
-  } else if (reti == REG_NOMATCH) {
-    regfree(&regex);
-    return 0;
-  }
+ regex_t regex;
+ char    msgbuf[100] = {0};
+
+ /* Compile regular expression */
+ if (regcomp(&regex, reg, cflags) != 0) {
+   fprintf(stderr, "Fail to compile regex");
+   exitShell();
+ }
+
+ /* Execute regular expression */
+ int reti = regexec(&regex, s, 0, NULL, 0);
+ if (!reti) {
+   regfree(&regex);
+   return 1;
+ } else if (reti == REG_NOMATCH) {
+   regfree(&regex);
+   return 0;
+ }
 #ifdef DARWIN
-  else if (reti == REG_ILLSEQ){
-    regfree(&regex);
-    return 0;
-  }
+ else if (reti == REG_ILLSEQ){
+   regfree(&regex);
+   return 0;
+ }
 #endif
-  else {
-    regerror(reti, &regex, msgbuf, sizeof(msgbuf));
-    fprintf(stderr, "Regex match failed: %s\n", msgbuf);
-    regfree(&regex);
-    exitShell();
-  }
-
-  return 0;
+ else {
+   regerror(reti, &regex, msgbuf, sizeof(msgbuf));
+   fprintf(stderr, "Regex match failed: %s\n", msgbuf);
+   regfree(&regex);
+   exitShell();
+ }
+
+ return 0;
 }
 
 
 static char* formatTimestamp(char* buf, int64_t val, int precision) {
-  if (args.is_raw_time) {
-    sprintf(buf, "%" PRId64, val);
-    return buf;
-  }
-
-  time_t tt;
-  int32_t ms = 0;
-  if (precision == TSDB_TIME_PRECISION_NANO) {
-    tt = (time_t)(val / 1000000000);
-    ms = val % 1000000000;
-  } else if (precision == TSDB_TIME_PRECISION_MICRO) {
-    tt = (time_t)(val / 1000000);
-    ms = val % 1000000;
-  } else {
-    tt = (time_t)(val / 1000);
-    ms = val % 1000;
-  }
+ if (args.is_raw_time) {
+   sprintf(buf, "%" PRId64, val);
+   return buf;
+ }
+
+ time_t tt;
+ int32_t ms = 0;
+ if (precision == TSDB_TIME_PRECISION_NANO) {
+   tt = (time_t)(val / 1000000000);
+   ms = val % 1000000000;
+ } else if (precision == TSDB_TIME_PRECISION_MICRO) {
+   tt = (time_t)(val / 1000000);
+   ms = val % 1000000;
+ } else {
+   tt = (time_t)(val / 1000);
+   ms = val % 1000;
+ }
 
 /* comment out as it make testcases like select_with_tags.sim fail.
-  but in windows, this may cause the call to localtime crash if tt < 0,
-  need to find a better solution.
-  if (tt < 0) {
-    tt = 0;
-  }
-  */
+ but in windows, this may cause the call to localtime crash if tt < 0,
+ need to find a better solution.
+ if (tt < 0) {
+   tt = 0;
+ }
+ */
 #ifdef WINDOWS
-  if (tt < 0) {
-    SYSTEMTIME a={1970,1,5,1,0,0,0,0}; // SYSTEMTIME struct support 1601-01-01. set 1970 to compatible with Epoch time.
-    FILETIME b; // unit is 100ns
-    ULARGE_INTEGER c;
-    SystemTimeToFileTime(&a,&b);
-    c.LowPart = b.dwLowDateTime;
-    c.HighPart = b.dwHighDateTime;
-    c.QuadPart+=tt*10000000;
-    b.dwLowDateTime=c.LowPart;
-    b.dwHighDateTime=c.HighPart;
-    FileTimeToLocalFileTime(&b,&b);
-    FileTimeToSystemTime(&b,&a);
-    int pos = sprintf(buf,"%02d-%02d-%02d %02d:%02d:%02d", a.wYear, a.wMonth,a.wDay, a.wHour, a.wMinute, a.wSecond);
-    if (precision == TSDB_TIME_PRECISION_NANO) {
-      sprintf(buf + pos, ".%09d", ms);
-    } else if (precision == TSDB_TIME_PRECISION_MICRO) {
-      sprintf(buf + pos, ".%06d", ms);
-    } else {
-      sprintf(buf + pos, ".%03d", ms);
-    }
-    return buf;
-  }
+ if (tt < 0) {
+   SYSTEMTIME a={1970,1,5,1,0,0,0,0}; // SYSTEMTIME struct support 1601-01-01. set 1970 to compatible with Epoch time.
+   FILETIME b; // unit is 100ns
+   ULARGE_INTEGER c;
+   SystemTimeToFileTime(&a,&b);
+   c.LowPart = b.dwLowDateTime;
+   c.HighPart = b.dwHighDateTime;
+   c.QuadPart+=tt*10000000;
+   b.dwLowDateTime=c.LowPart;
+   b.dwHighDateTime=c.HighPart;
+   FileTimeToLocalFileTime(&b,&b);
+   FileTimeToSystemTime(&b,&a);
+   int pos = sprintf(buf,"%02d-%02d-%02d %02d:%02d:%02d", a.wYear, a.wMonth,a.wDay, a.wHour, a.wMinute, a.wSecond);
+   if (precision == TSDB_TIME_PRECISION_NANO) {
+     sprintf(buf + pos, ".%09d", ms);
+   } else if (precision == TSDB_TIME_PRECISION_MICRO) {
+     sprintf(buf + pos, ".%06d", ms);
+   } else {
+     sprintf(buf + pos, ".%03d", ms);
+   }
+   return buf;
+ }
 #endif
-  if (tt <= 0 && ms < 0) {
-    tt--;
-    if (precision == TSDB_TIME_PRECISION_NANO) {
-      ms += 1000000000;
-    } else if (precision == TSDB_TIME_PRECISION_MICRO) {
-      ms += 1000000;
-    } else {
-      ms += 1000;
-    }
-  }
-
-  struct tm* ptm = localtime(&tt);
-  size_t pos = strftime(buf, 35, "%Y-%m-%d %H:%M:%S", ptm);
-
-  if (precision == TSDB_TIME_PRECISION_NANO) {
-    sprintf(buf + pos, ".%09d", ms);
-  } else if (precision == TSDB_TIME_PRECISION_MICRO) {
-    sprintf(buf + pos, ".%06d", ms);
-  } else {
-    sprintf(buf + pos, ".%03d", ms);
-  }
-
-  return buf;
+ if (tt <= 0 && ms < 0) {
+   tt--;
+   if (precision == TSDB_TIME_PRECISION_NANO) {
+     ms += 1000000000;
+   } else if (precision == TSDB_TIME_PRECISION_MICRO) {
+     ms += 1000000;
+   } else {
+     ms += 1000;
+   }
+ }
+
+ struct tm* ptm = localtime(&tt);
+ size_t pos = strftime(buf, 35, "%Y-%m-%d %H:%M:%S", ptm);
+
+ if (precision == TSDB_TIME_PRECISION_NANO) {
+   sprintf(buf + pos, ".%09d", ms);
+ } else if (precision == TSDB_TIME_PRECISION_MICRO) {
+   sprintf(buf + pos, ".%06d", ms);
+ } else {
+   sprintf(buf + pos, ".%03d", ms);
+ }
+
+ return buf;
 }
 
 
 static void dumpFieldToFile(FILE* fp, const char* val, TAOS_FIELD* field, int32_t length, int precision) {
-  if (val == NULL) {
-    fprintf(fp, "%s", TSDB_DATA_NULL_STR);
-    return;
-  }
-
-  int  n;
-  char buf[TSDB_MAX_BYTES_PER_ROW];
-  switch (field->type) {
-    case TSDB_DATA_TYPE_BOOL:
-      fprintf(fp, "%d", ((((int32_t)(*((char *)val))) == 1) ? 1 : 0));
-      break;
-    case TSDB_DATA_TYPE_TINYINT:
-      fprintf(fp, "%d", *((int8_t *)val));
-      break;
-    case TSDB_DATA_TYPE_UTINYINT:
-      fprintf(fp, "%u", *((uint8_t *)val));
-      break;
-    case TSDB_DATA_TYPE_SMALLINT:
-      fprintf(fp, "%d", *((int16_t *)val));
-      break;
-    case TSDB_DATA_TYPE_USMALLINT:
-      fprintf(fp, "%u", *((uint16_t *)val));
-      break;
-    case TSDB_DATA_TYPE_INT:
-      fprintf(fp, "%d", *((int32_t *)val));
-      break;
-    case TSDB_DATA_TYPE_UINT:
-      fprintf(fp, "%u", *((uint32_t *)val));
-      break;
-    case TSDB_DATA_TYPE_BIGINT:
-      fprintf(fp, "%" PRId64, *((int64_t *)val));
-      break;
-    case TSDB_DATA_TYPE_UBIGINT:
-      fprintf(fp, "%" PRIu64, *((uint64_t *)val));
-      break;
-    case TSDB_DATA_TYPE_FLOAT:
-      fprintf(fp, "%.5f", GET_FLOAT_VAL(val));
-      break;
-    case TSDB_DATA_TYPE_DOUBLE:
-      n = snprintf(buf, TSDB_MAX_BYTES_PER_ROW, "%*.9f", length, GET_DOUBLE_VAL(val));
-      if (n > MAX(25, length)) {
-        fprintf(fp, "%*.15e", length, GET_DOUBLE_VAL(val));
-      } else {
-        fprintf(fp, "%s", buf);
-      }
-      break;
-    case TSDB_DATA_TYPE_BINARY:
-    case TSDB_DATA_TYPE_NCHAR:
-    case TSDB_DATA_TYPE_JSON:
-      memcpy(buf, val, length);
-      buf[length] = 0;
-      fprintf(fp, "\'%s\'", buf);
-      break;
-    case TSDB_DATA_TYPE_TIMESTAMP:
-      formatTimestamp(buf, *(int64_t*)val, precision);
-      fprintf(fp, "'%s'", buf);
-      break;
-    default:
-      break;
-  }
+ if (val == NULL) {
+   fprintf(fp, "%s", TSDB_DATA_NULL_STR);
+   return;
+ }
+
+ int  n;
+ char buf[TSDB_MAX_BYTES_PER_ROW];
+ switch (field->type) {
+   case TSDB_DATA_TYPE_BOOL:
+     fprintf(fp, "%d", ((((int32_t)(*((char *)val))) == 1) ? 1 : 0));
+     break;
+   case TSDB_DATA_TYPE_TINYINT:
+     fprintf(fp, "%d", *((int8_t *)val));
+     break;
+   case TSDB_DATA_TYPE_UTINYINT:
+     fprintf(fp, "%u", *((uint8_t *)val));
+     break;
+   case TSDB_DATA_TYPE_SMALLINT:
+     fprintf(fp, "%d", *((int16_t *)val));
+     break;
+   case TSDB_DATA_TYPE_USMALLINT:
+     fprintf(fp, "%u", *((uint16_t *)val));
+     break;
+   case TSDB_DATA_TYPE_INT:
+     fprintf(fp, "%d", *((int32_t *)val));
+     break;
+   case TSDB_DATA_TYPE_UINT:
+     fprintf(fp, "%u", *((uint32_t *)val));
+     break;
+   case TSDB_DATA_TYPE_BIGINT:
+     fprintf(fp, "%" PRId64, *((int64_t *)val));
+     break;
+   case TSDB_DATA_TYPE_UBIGINT:
+     fprintf(fp, "%" PRIu64, *((uint64_t *)val));
+     break;
+   case TSDB_DATA_TYPE_FLOAT:
+     fprintf(fp, "%.5f", GET_FLOAT_VAL(val));
+     break;
+   case TSDB_DATA_TYPE_DOUBLE:
+     n = snprintf(buf, TSDB_MAX_BYTES_PER_ROW, "%*.9f", length, GET_DOUBLE_VAL(val));
+     if (n > MAX(25, length)) {
+       fprintf(fp, "%*.15e", length, GET_DOUBLE_VAL(val));
+     } else {
+       fprintf(fp, "%s", buf);
+     }
+     break;
+   case TSDB_DATA_TYPE_BINARY:
+   case TSDB_DATA_TYPE_NCHAR:
+   case TSDB_DATA_TYPE_JSON:
+     memcpy(buf, val, length);
+     buf[length] = 0;
+     fprintf(fp, "\'%s\'", buf);
+     break;
+   case TSDB_DATA_TYPE_TIMESTAMP:
+     formatTimestamp(buf, *(int64_t*)val, precision);
+     fprintf(fp, "'%s'", buf);
+     break;
+   default:
+     break;
+ }
 }
 
 static int dumpResultToFile(const char* fname, TAOS_RES* tres) {
-  TAOS_ROW row = taos_fetch_row(tres);
-  if (row == NULL) {
-    return 0;
-  }
-
-  wordexp_t full_path;
-
-  if (wordexp((char *)fname, &full_path, 0) != 0) {
-    fprintf(stderr, "ERROR: invalid file name: %s\n", fname);
-    return -1;
-  }
-
-  FILE* fp = fopen(full_path.we_wordv[0], "w");
-  if (fp == NULL) {
-    fprintf(stderr, "ERROR: failed to open file: %s\n", full_path.we_wordv[0]);
-    wordfree(&full_path);
-    return -1;
-  }
-
-  wordfree(&full_path);
-
-  int num_fields = taos_num_fields(tres);
-  TAOS_FIELD *fields = taos_fetch_fields(tres);
-  int precision = taos_result_precision(tres);
-
-  for (int col = 0; col < num_fields; col++) {
-    if (col > 0) {
-      fprintf(fp, ",");
-    }
-    fprintf(fp, "%s", fields[col].name);
-  }
-  fputc('\n', fp);
-
-  int numOfRows = 0;
-  do {
-    int32_t* length = taos_fetch_lengths(tres);
-    for (int i = 0; i < num_fields; i++) {
-      if (i > 0) {
-        fputc(',', fp);
-      }
-      dumpFieldToFile(fp, (const char*)row[i], fields +i, length[i], precision);
-    }
-    fputc('\n', fp);
-
-    numOfRows++;
-    row = taos_fetch_row(tres);
-  } while( row != NULL);
-
-  result = 0;
-  fclose(fp);
-
-  return numOfRows;
+ TAOS_ROW row = taos_fetch_row(tres);
+ if (row == NULL) {
+   return 0;
+ }
+
+ wordexp_t full_path;
+
+ if (wordexp((char *)fname, &full_path, 0) != 0) {
+   fprintf(stderr, "ERROR: invalid file name: %s\n", fname);
+   return -1;
+ }
+
+ FILE* fp = fopen(full_path.we_wordv[0], "w");
+ if (fp == NULL) {
+   fprintf(stderr, "ERROR: failed to open file: %s\n", full_path.we_wordv[0]);
+   wordfree(&full_path);
+   return -1;
+ }
+
+ wordfree(&full_path);
+
+ int num_fields = taos_num_fields(tres);
+ TAOS_FIELD *fields = taos_fetch_fields(tres);
+ int precision = taos_result_precision(tres);
+
+ for (int col = 0; col < num_fields; col++) {
+   if (col > 0) {
+     fprintf(fp, ",");
+   }
+   fprintf(fp, "%s", fields[col].name);
+ }
+ fputc('\n', fp);
+
+ int numOfRows = 0;
+ do {
+   int32_t* length = taos_fetch_lengths(tres);
+   for (int i = 0; i < num_fields; i++) {
+     if (i > 0) {
+       fputc(',', fp);
+     }
+     dumpFieldToFile(fp, (const char*)row[i], fields +i, length[i], precision);
+   }
+   fputc('\n', fp);
+
+   numOfRows++;
+   row = taos_fetch_row(tres);
+ } while( row != NULL);
+
+ result = 0;
+ fclose(fp);
+
+ return numOfRows;
 }
 
 
 static void shellPrintNChar(const char *str, int length, int width) {
-  wchar_t tail[3];
-  int pos = 0, cols = 0, totalCols = 0, tailLen = 0;
-
-  while (pos < length) {
-    wchar_t wc;
-    int bytes = mbtowc(&wc, str + pos, MB_CUR_MAX);
-    if (bytes <= 0) {
-      break;
-    }
-    if (pos + bytes > length) {
-      break;
-    }
-    int w = 0;
+ wchar_t tail[3];
+ int pos = 0, cols = 0, totalCols = 0, tailLen = 0;
+
+ while (pos < length) {
+   wchar_t wc;
+   int bytes = mbtowc(&wc, str + pos, MB_CUR_MAX);
+   if (bytes <= 0) {
+     break;
+   }
+   if (pos + bytes > length) {
+     break;
+   }
+   int w = 0;
 #ifdef WINDOWS
-    w = bytes;
+   w = bytes;
 #else
-    if(*(str + pos) == '\t' || *(str + pos) == '\n' || *(str + pos) == '\r'){
-      w = bytes;
-    }else{
-      w = wcwidth(wc);
-    }
+   if(*(str + pos) == '\t' || *(str + pos) == '\n' || *(str + pos) == '\r'){
+     w = bytes;
+   }else{
+     w = wcwidth(wc);
+   }
 #endif
-    pos += bytes;
-    if (w <= 0) {
-      continue;
-    }
-
-    if (width <= 0) {
-      printf("%lc", wc);
-      continue;
-    }
-
-    totalCols += w;
-    if (totalCols > width) {
-      break;
-    }
-    if (totalCols <= (width - 3)) {
-      printf("%lc", wc);
-      cols += w;
-    } else {
-      tail[tailLen] = wc;
-      tailLen++;
-    }
-  }
-
-  if (totalCols > width) {
-    // width could be 1 or 2, so printf("...") cannot be used
-    for (int i = 0; i < 3; i++) {
-      if (cols >= width) {
-        break;
-      }
-      putchar('.');
-      ++cols;
-    }
-  } else {
-    for (int i = 0; i < tailLen; i++) {
-      printf("%lc", tail[i]);
-    }
-    cols = totalCols;
-  }
-
-  for (; cols < width; cols++) {
-    putchar(' ');
-  }
+   pos += bytes;
+   if (w <= 0) {
+     continue;
+   }
+
+   if (width <= 0) {
+     printf("%lc", wc);
+     continue;
+   }
+
+   totalCols += w;
+   if (totalCols > width) {
+     break;
+   }
+   if (totalCols <= (width - 3)) {
+     printf("%lc", wc);
+     cols += w;
+   } else {
+     tail[tailLen] = wc;
+     tailLen++;
+   }
+ }
+
+ if (totalCols > width) {
+   // width could be 1 or 2, so printf("...") cannot be used
+   for (int i = 0; i < 3; i++) {
+     if (cols >= width) {
+       break;
+     }
+     putchar('.');
+     ++cols;
+   }
+ } else {
+   for (int i = 0; i < tailLen; i++) {
+     printf("%lc", tail[i]);
+   }
+   cols = totalCols;
+ }
+
+ for (; cols < width; cols++) {
+   putchar(' ');
+ }
 }
 
 
 static void printField(const char* val, TAOS_FIELD* field, int width, int32_t length, int precision) {
-  if (val == NULL) {
-    int w = width;
-    if (field->type == TSDB_DATA_TYPE_BINARY || field->type == TSDB_DATA_TYPE_NCHAR || field->type == TSDB_DATA_TYPE_TIMESTAMP) {
-      w = 0;
-    }
-    w = printf("%*s", w, TSDB_DATA_NULL_STR);
-    for (; w < width; w++) {
-      putchar(' ');
-    }
-    return;
-  }
-
-  int  n;
-  char buf[TSDB_MAX_BYTES_PER_ROW];
-  switch (field->type) {
-    case TSDB_DATA_TYPE_BOOL:
-      printf("%*s", width, ((((int32_t)(*((char *)val))) == 1) ? "true" : "false"));
-      break;
-    case TSDB_DATA_TYPE_TINYINT:
-      printf("%*d", width, *((int8_t *)val));
-      break;
-    case TSDB_DATA_TYPE_UTINYINT:
-      printf("%*u", width, *((uint8_t *)val));
-      break;
-    case TSDB_DATA_TYPE_SMALLINT:
-      printf("%*d", width, *((int16_t *)val));
-      break;
-    case TSDB_DATA_TYPE_USMALLINT:
-      printf("%*u", width, *((uint16_t *)val));
-      break;
-    case TSDB_DATA_TYPE_INT:
-      printf("%*d", width, *((int32_t *)val));
-      break;
-    case TSDB_DATA_TYPE_UINT:
-      printf("%*u", width, *((uint32_t *)val));
-      break;
-    case TSDB_DATA_TYPE_BIGINT:
-      printf("%*" PRId64, width, *((int64_t *)val));
-      break;
-    case TSDB_DATA_TYPE_UBIGINT:
-      printf("%*" PRIu64, width, *((uint64_t *)val));
-      break;
-    case TSDB_DATA_TYPE_FLOAT:
-      printf("%*.5f", width, GET_FLOAT_VAL(val));
-      break;
-    case TSDB_DATA_TYPE_DOUBLE:
-      n = snprintf(buf, TSDB_MAX_BYTES_PER_ROW, "%*.9f", width, GET_DOUBLE_VAL(val));
-      if (n > MAX(25, width)) {
-        printf("%*.15e", width, GET_DOUBLE_VAL(val));
-      } else {
-        printf("%s", buf);
-      }
-      break;
-    case TSDB_DATA_TYPE_BINARY:
-    case TSDB_DATA_TYPE_NCHAR:
-    case TSDB_DATA_TYPE_JSON:
-      shellPrintNChar(val, length, width);
-      break;
-    case TSDB_DATA_TYPE_TIMESTAMP:
-      formatTimestamp(buf, *(int64_t*)val, precision);
-      printf("%s", buf);
-      break;
-    default:
-      break;
-  }
+ if (val == NULL) {
+   int w = width;
+   if (field->type == TSDB_DATA_TYPE_BINARY || field->type == TSDB_DATA_TYPE_NCHAR || field->type == TSDB_DATA_TYPE_TIMESTAMP) {
+     w = 0;
+   }
+   w = printf("%*s", w, TSDB_DATA_NULL_STR);
+   for (; w < width; w++) {
+     putchar(' ');
+   }
+   return;
+ }
+
+ int  n;
+ char buf[TSDB_MAX_BYTES_PER_ROW];
+ switch (field->type) {
+   case TSDB_DATA_TYPE_BOOL:
+     printf("%*s", width, ((((int32_t)(*((char *)val))) == 1) ? "true" : "false"));
+     break;
+   case TSDB_DATA_TYPE_TINYINT:
+     printf("%*d", width, *((int8_t *)val));
+     break;
+   case TSDB_DATA_TYPE_UTINYINT:
+     printf("%*u", width, *((uint8_t *)val));
+     break;
+   case TSDB_DATA_TYPE_SMALLINT:
+     printf("%*d", width, *((int16_t *)val));
+     break;
+   case TSDB_DATA_TYPE_USMALLINT:
+     printf("%*u", width, *((uint16_t *)val));
+     break;
+   case TSDB_DATA_TYPE_INT:
+     printf("%*d", width, *((int32_t *)val));
+     break;
+   case TSDB_DATA_TYPE_UINT:
+     printf("%*u", width, *((uint32_t *)val));
+     break;
+   case TSDB_DATA_TYPE_BIGINT:
+     printf("%*" PRId64, width, *((int64_t *)val));
+     break;
+   case TSDB_DATA_TYPE_UBIGINT:
+     printf("%*" PRIu64, width, *((uint64_t *)val));
+     break;
+   case TSDB_DATA_TYPE_FLOAT:
+     printf("%*.5f", width, GET_FLOAT_VAL(val));
+     break;
+   case TSDB_DATA_TYPE_DOUBLE:
+     n = snprintf(buf, TSDB_MAX_BYTES_PER_ROW, "%*.9f", width, GET_DOUBLE_VAL(val));
+     if (n > MAX(25, width)) {
+       printf("%*.15e", width, GET_DOUBLE_VAL(val));
+     } else {
+       printf("%s", buf);
+     }
+     break;
+   case TSDB_DATA_TYPE_BINARY:
+   case TSDB_DATA_TYPE_NCHAR:
+   case TSDB_DATA_TYPE_JSON:
+     shellPrintNChar(val, length, width);
+     break;
+   case TSDB_DATA_TYPE_TIMESTAMP:
+     formatTimestamp(buf, *(int64_t*)val, precision);
+     printf("%s", buf);
+     break;
+   default:
+     break;
+ }
 }
 
 
 bool isSelectQuery(TAOS_RES* tres) {
-  char *sql = tscGetSqlStr(tres);
-
-  if (regex_match(sql, "^[\t ]*select[ \t]*", REG_EXTENDED | REG_ICASE)) {
-    return true;
-  }
-
-  return false;
+ char *sql = tscGetSqlStr(tres);
+
+ if (regex_match(sql, "^[\t ]*select[ \t]*", REG_EXTENDED | REG_ICASE)) {
+   return true;
+ }
+
+ return false;
 }
 
 
 static int verticalPrintResult(TAOS_RES* tres) {
-  TAOS_ROW row = taos_fetch_row(tres);
-  if (row == NULL) {
-    return 0;
-  }
-
-  int num_fields = taos_num_fields(tres);
-  TAOS_FIELD *fields = taos_fetch_fields(tres);
-  int precision = taos_result_precision(tres);
-
-  int maxColNameLen = 0;
-  for (int col = 0; col < num_fields; col++) {
-    int len = (int)strlen(fields[col].name);
-    if (len > maxColNameLen) {
-      maxColNameLen = len;
-    }
-  }
-
-  uint64_t resShowMaxNum = UINT64_MAX;
-
-  if (args.commands == NULL && args.file[0] == 0 && isSelectQuery(tres) && !tscIsQueryWithLimit(tres)) {
-    resShowMaxNum = DEFAULT_RES_SHOW_NUM;
-  }
-
-  int numOfRows = 0;
-  int showMore = 1;
-  do {
-    if (numOfRows < resShowMaxNum) {
-      printf("*************************** %d.row ***************************\n", numOfRows + 1);
-
-      int32_t* length = taos_fetch_lengths(tres);
-
-      for (int i = 0; i < num_fields; i++) {
-        TAOS_FIELD* field = fields + i;
-
-        int padding = (int)(maxColNameLen - strlen(field->name));
-        printf("%*.s%s: ", padding, " ", field->name);
-
-        printField((const char*)row[i], field, 0, length[i], precision);
-        putchar('\n');
-      }
-    } else if (showMore) {
-        printf("\n");
-        printf(" Notice: The result shows only the first %d rows.\n", DEFAULT_RES_SHOW_NUM);
-        printf("         You can use the `LIMIT` clause to get fewer result to show.\n");
-        printf("           Or use '>>' to redirect the whole set of the result to a specified file.\n");
-        printf("\n");
-        printf("         You can use Ctrl+C to stop the underway fetching.\n");
-        printf("\n");
-        showMore = 0;
-    }
-
-    numOfRows++;
-    row = taos_fetch_row(tres);
-  } while(row != NULL);
-
-  return numOfRows;
+ TAOS_ROW row = taos_fetch_row(tres);
+ if (row == NULL) {
+   return 0;
+ }
+
+ int num_fields = taos_num_fields(tres);
+ TAOS_FIELD *fields = taos_fetch_fields(tres);
+ int precision = taos_result_precision(tres);
+
+ int maxColNameLen = 0;
+ for (int col = 0; col < num_fields; col++) {
+   int len = (int)strlen(fields[col].name);
+   if (len > maxColNameLen) {
+     maxColNameLen = len;
+   }
+ }
+
+ uint64_t resShowMaxNum = UINT64_MAX;
+
+ if (args.commands == NULL && args.file[0] == 0 && isSelectQuery(tres) && !tscIsQueryWithLimit(tres)) {
+   resShowMaxNum = DEFAULT_RES_SHOW_NUM;
+ }
+
+ int numOfRows = 0;
+ int showMore = 1;
+ do {
+   if (numOfRows < resShowMaxNum) {
+     printf("*************************** %d.row ***************************\n", numOfRows + 1);
+
+     int32_t* length = taos_fetch_lengths(tres);
+
+     for (int i = 0; i < num_fields; i++) {
+       TAOS_FIELD* field = fields + i;
+
+       int padding = (int)(maxColNameLen - strlen(field->name));
+       printf("%*.s%s: ", padding, " ", field->name);
+
+       printField((const char*)row[i], field, 0, length[i], precision);
+       putchar('\n');
+     }
+   } else if (showMore) {
+     printf("\n");
+     printf(" Notice: The result shows only the first %d rows.\n", DEFAULT_RES_SHOW_NUM);
+     printf("         You can use the `LIMIT` clause to get fewer result to show.\n");
+     printf("           Or use '>>' to redirect the whole set of the result to a specified file.\n");
+     printf("\n");
+     printf("         You can use Ctrl+C to stop the underway fetching.\n");
+     printf("\n");
+     showMore = 0;
+   }
+
+   numOfRows++;
+   row = taos_fetch_row(tres);
+ } while(row != NULL);
+
+ return numOfRows;
 }
 
 static int calcColWidth(TAOS_FIELD* field, int precision) {
-  int width = (int)strlen(field->name);
-
-  switch (field->type) {
-    case TSDB_DATA_TYPE_BOOL:
-      return MAX(5, width); // 'false'
-
-    case TSDB_DATA_TYPE_TINYINT:
-    case TSDB_DATA_TYPE_UTINYINT:
-      return MAX(4, width); // '-127'
-
-    case TSDB_DATA_TYPE_SMALLINT:
-    case TSDB_DATA_TYPE_USMALLINT:
-      return MAX(6, width); // '-32767'
-
-    case TSDB_DATA_TYPE_INT:
-    case TSDB_DATA_TYPE_UINT:
-      return MAX(11, width); // '-2147483648'
-
-    case TSDB_DATA_TYPE_BIGINT:
-    case TSDB_DATA_TYPE_UBIGINT:
-      return MAX(21, width); // '-9223372036854775807'
-
-    case TSDB_DATA_TYPE_FLOAT:
-      return MAX(20, width);
-
-    case TSDB_DATA_TYPE_DOUBLE:
-      return MAX(25, width);
-
-    case TSDB_DATA_TYPE_BINARY:
-      if (field->bytes > tsMaxBinaryDisplayWidth) {
-        return MAX(tsMaxBinaryDisplayWidth, width);
-      } else {
-        return MAX(field->bytes, width);
-      }
-
-    case TSDB_DATA_TYPE_NCHAR:
-    case TSDB_DATA_TYPE_JSON:{
-      int16_t bytes = field->bytes * TSDB_NCHAR_SIZE;
-      if (bytes > tsMaxBinaryDisplayWidth) {
-        return MAX(tsMaxBinaryDisplayWidth, width);
-      } else {
-        return MAX(bytes, width);
-      }
-    }
-
-    case TSDB_DATA_TYPE_TIMESTAMP:
-      if (args.is_raw_time) {
-        return MAX(14, width);
-      } if (precision == TSDB_TIME_PRECISION_NANO) {
-        return MAX(29, width);
-      } else if (precision == TSDB_TIME_PRECISION_MICRO) {
-        return MAX(26, width); // '2020-01-01 00:00:00.000000'
-      } else {
-        return MAX(23, width); // '2020-01-01 00:00:00.000'
-      }
-
-    default:
-      assert(false);
-  }
-
-  return 0;
+ int width = (int)strlen(field->name);
+
+ switch (field->type) {
+   case TSDB_DATA_TYPE_BOOL:
+     return MAX(5, width); // 'false'
+
+   case TSDB_DATA_TYPE_TINYINT:
+   case TSDB_DATA_TYPE_UTINYINT:
+     return MAX(4, width); // '-127'
+
+   case TSDB_DATA_TYPE_SMALLINT:
+   case TSDB_DATA_TYPE_USMALLINT:
+     return MAX(6, width); // '-32767'
+
+   case TSDB_DATA_TYPE_INT:
+   case TSDB_DATA_TYPE_UINT:
+     return MAX(11, width); // '-2147483648'
+
+   case TSDB_DATA_TYPE_BIGINT:
+   case TSDB_DATA_TYPE_UBIGINT:
+     return MAX(21, width); // '-9223372036854775807'
+
+   case TSDB_DATA_TYPE_FLOAT:
+     return MAX(20, width);
+
+   case TSDB_DATA_TYPE_DOUBLE:
+     return MAX(25, width);
+
+   case TSDB_DATA_TYPE_BINARY:
+     if (field->bytes > tsMaxBinaryDisplayWidth) {
+       return MAX(tsMaxBinaryDisplayWidth, width);
+     } else {
+       return MAX(field->bytes, width);
+     }
+
+   case TSDB_DATA_TYPE_NCHAR:
+   case TSDB_DATA_TYPE_JSON:{
+     int16_t bytes = field->bytes * TSDB_NCHAR_SIZE;
+     if (bytes > tsMaxBinaryDisplayWidth) {
+       return MAX(tsMaxBinaryDisplayWidth, width);
+     } else {
+       return MAX(bytes, width);
+     }
+   }
+
+   case TSDB_DATA_TYPE_TIMESTAMP:
+     if (args.is_raw_time) {
+       return MAX(14, width);
+     } if (precision == TSDB_TIME_PRECISION_NANO) {
+       return MAX(29, width);
+     } else if (precision == TSDB_TIME_PRECISION_MICRO) {
+       return MAX(26, width); // '2020-01-01 00:00:00.000000'
+     } else {
+       return MAX(23, width); // '2020-01-01 00:00:00.000'
+     }
+
+   default:
+     assert(false);
+ }
+
+ return 0;
 }
 
 
 static void printHeader(TAOS_FIELD* fields, int* width, int num_fields) {
-  int rowWidth = 0;
-  for (int col = 0; col < num_fields; col++) {
-    TAOS_FIELD* field = fields + col;
-    int padding = (int)(width[col] - strlen(field->name));
-    int left = padding / 2;
-    printf(" %*.s%s%*.s |", left, " ", field->name, padding - left, " ");
-    rowWidth += width[col] + 3;
-  }
-
-  putchar('\n');
-  for (int i = 0; i < rowWidth; i++) {
-    putchar('=');
-  }
-  putchar('\n');
+ int rowWidth = 0;
+ for (int col = 0; col < num_fields; col++) {
+   TAOS_FIELD* field = fields + col;
+   int padding = (int)(width[col] - strlen(field->name));
+   int left = padding / 2;
+   printf(" %*.s%s%*.s |", left, " ", field->name, padding - left, " ");
+   rowWidth += width[col] + 3;
+ }
+
+ putchar('\n');
+ for (int i = 0; i < rowWidth; i++) {
+   putchar('=');
+ }
+ putchar('\n');
 }
 
 
 static int horizontalPrintResult(TAOS_RES* tres) {
-  TAOS_ROW row = taos_fetch_row(tres);
-  if (row == NULL) {
-    return 0;
-  }
-
-  int num_fields = taos_num_fields(tres);
-  TAOS_FIELD *fields = taos_fetch_fields(tres);
-  int precision = taos_result_precision(tres);
-
-  int width[TSDB_MAX_COLUMNS];
-  for (int col = 0; col < num_fields; col++) {
-    width[col] = calcColWidth(fields + col, precision);
-  }
-
-  printHeader(fields, width, num_fields);
-
-  uint64_t resShowMaxNum = UINT64_MAX;
-
-  if (args.commands == NULL && args.file[0] == 0 && isSelectQuery(tres) && !tscIsQueryWithLimit(tres)) {
-    resShowMaxNum = DEFAULT_RES_SHOW_NUM;
-  }
-
-  int numOfRows = 0;
-  int showMore = 1;
-
-  do {
-    int32_t* length = taos_fetch_lengths(tres);
-    if (numOfRows < resShowMaxNum) {
-      for (int i = 0; i < num_fields; i++) {
-        putchar(' ');
-        printField((const char*)row[i], fields + i, width[i], length[i], precision);
-        putchar(' ');
-        putchar('|');
-      }
-      putchar('\n');
-    } else if (showMore) {
-        printf("\n");
-        printf(" Notice: The result shows only the first %d rows.\n", DEFAULT_RES_SHOW_NUM);
-        printf("         You can use the `LIMIT` clause to get fewer result to show.\n");
-        printf("           Or use '>>' to redirect the whole set of the result to a specified file.\n");
-        printf("\n");
-        printf("         You can use Ctrl+C to stop the underway fetching.\n");
-        printf("\n");
-        showMore = 0;
-    }
-
-    numOfRows++;
-    row = taos_fetch_row(tres);
-  } while(row != NULL);
-
-  return numOfRows;
-}
-
+ TAOS_ROW row = taos_fetch_row(tres);
+ if (row == NULL) {
+   return 0;
+ }
+
+ int num_fields = taos_num_fields(tres);
+ TAOS_FIELD *fields = taos_fetch_fields(tres);
+ int precision = taos_result_precision(tres);
+
+ int width[TSDB_MAX_COLUMNS];
+ for (int col = 0; col < num_fields; col++) {
+   width[col] = calcColWidth(fields + col, precision);
+ }
+
+ printHeader(fields, width, num_fields);
+
+ uint64_t resShowMaxNum = UINT64_MAX;
+
+ if (args.commands == NULL && args.file[0] == 0 && isSelectQuery(tres) && !tscIsQueryWithLimit(tres)) {
+   resShowMaxNum = DEFAULT_RES_SHOW_NUM;
+ }
+
+ int numOfRows = 0;
+ int showMore = 1;
+
+ do {
+   int32_t* length = taos_fetch_lengths(tres);
+   if (numOfRows < resShowMaxNum) {
+     for (int i = 0; i < num_fields; i++) {
+       putchar(' ');
+       printField((const char*)row[i], fields + i, width[i], length[i], precision);
+       putchar(' ');
+       putchar('|');
+     }
+     putchar('\n');
+   } else if (showMore) {
+     printf("\n");
+     printf(" Notice: The result shows only the first %d rows.\n", DEFAULT_RES_SHOW_NUM);
+     printf("         You can use the `LIMIT` clause to get fewer result to show.\n");
+     printf("           Or use '>>' to redirect the whole set of the result to a specified file.\n");
+     printf("\n");
+     printf("         You can use Ctrl+C to stop the underway fetching.\n");
+     printf("\n");
+     showMore = 0;
+   }
+
+   numOfRows++;
+   row = taos_fetch_row(tres);
+ } while(row != NULL);
+
+ return numOfRows;
+}
+
+cJSON* wsclient_fetch(bool fetch_block) {
+ if (wsclient_send_sql(NULL, WS_FETCH)) {
+   return NULL;
+ }
+ pthread_create(&rpid, NULL, recvHandler, NULL);
+ pthread_join(rpid, NULL);
+ if (wsclient.status != TCP_CONNECTED && wsclient.status != WS_CONNECTED) {
+   fprintf(stderr, "websocket receive failed, reason: %s\n", wsclient_strerror(wsclient.status));
+   return NULL;
+ }
+ cJSON *fetch = cJSON_Parse(args.response_buffer);
+ if (fetch == NULL) {
+   fprintf(stderr, "failed to parse response into json: %s\n", args.response_buffer);
+   return NULL;
+ }
+ tfree(args.response_buffer);
+ if (wsclient_check(fetch)) {
+   cJSON_Delete(fetch);
+   return NULL;
+ }
+ cJSON* rowsObj = cJSON_GetObjectItem(fetch, "rows");
+ cJSON *completedObj = cJSON_GetObjectItem(fetch, "completed");
+ if (!cJSON_IsBool(completedObj) || !cJSON_IsNumber(rowsObj)) {
+   fprintf(stderr, "Invalid or miss 'completed'/'rows' in fetch response\n");
+   cJSON_Delete(fetch);
+   return NULL;
+ }
+ if (completedObj->valueint || !fetch_block) {
+   return fetch;
+ } else {
+   cJSON* lengths = cJSON_GetObjectItem(fetch, "lengths");
+   if (!cJSON_IsArray(lengths)) {
+     fprintf(stderr, "Invalid or miss 'lengths' key in fetch response\n");
+     cJSON_Delete(fetch);
+     return NULL;
+   }
+   cJSON* current_child = lengths->child;
+   int index = 0;
+   while (current_child != NULL) {
+     args.fields[index].bytes = (int16_t)current_child->valueint;
+     current_child = current_child->next;
+     index++;
+   }
+
+   if (wsclient_send_sql(NULL, WS_FETCH_BLOCK)) {
+     cJSON_Delete(fetch);
+     return NULL;
+   }
+   pthread_create(&rpid, NULL, recvHandler, NULL);
+   pthread_join(rpid, NULL);
+   if (wsclient.status != TCP_CONNECTED && wsclient.status != WS_CONNECTED) {
+     fprintf(stderr, "websocket receive failed, reason: %s\n", wsclient_strerror(wsclient.status));
+     return NULL;
+   }
+
+   if (*(int64_t *)args.response_buffer != args.id) {
+     fprintf(stderr, "Mismatch id with %"PRId64" expect %"PRId64"\n", *(int64_t *)args.response_buffer, args.id);
+     cJSON_Delete(fetch);
+     return NULL;
+   }
+   return fetch;
+ }
+}
+
+int wsclient_fetch_fields(cJSON *query, TAOS_FIELD * fields, int cols) {
+ cJSON *fields_names = cJSON_GetObjectItem(query, "fields_names");
+ cJSON *fields_types = cJSON_GetObjectItem(query, "fields_types");
+ cJSON *fields_lengths = cJSON_GetObjectItem(query, "fields_lengths");
+ if (!cJSON_IsArray(fields_names) || !cJSON_IsArray(fields_types) || !cJSON_IsArray(fields_lengths)) {
+   fprintf(stderr, "Invalid or miss 'fields_names'/'fields_types'/'fields_lengths' key in response\n");
+   return -1;
+ }
+ for (int i = 0; i < cols; i++) {
+   cJSON* field_name = cJSON_GetArrayItem(fields_names, i);
+   cJSON* field_type = cJSON_GetArrayItem(fields_types, i);
+   cJSON* field_length = cJSON_GetArrayItem(fields_lengths, i);
+   if (!cJSON_IsString(field_name) || !cJSON_IsNumber(field_type) || !cJSON_IsNumber(field_length)) {
+     fprintf(stderr, "Invalid or miss 'field_name'/'field_type'/'field_length' in query response");
+     return -1;
+   }
+   strncpy(fields[i].name, field_name->valuestring, TSDB_COL_NAME_LEN);
+   fields[i].type = (uint8_t)field_type->valueint;
+   fields[i].bytes = (int16_t)field_length->valueint;
+ }
+ return 0;
+}
+
+int wsHorizontalPrintRes(cJSON* query, uint64_t limit) {
+ bool fetch_block = true;
+
+ int num_fields = (int)cJSON_GetObjectItem(query, "fields_count")->valueint;
+ args.fields = calloc(num_fields, sizeof(TAOS_FIELD));
+ if (wsclient_fetch_fields(query, args.fields, num_fields)) {
+   return 0;
+ }
+ cJSON* precisionObj = cJSON_GetObjectItem(query, "precision");
+ if (!cJSON_IsNumber(precisionObj)) {
+   fprintf(stderr, "Invalid or miss precision key in query response\n");
+   return 0;
+ }
+ int precision = (int)precisionObj->valueint;
+
+ cJSON * fetch = wsclient_fetch(fetch_block);
+ if (fetch == NULL) {
+   return 0;
+ }
+
+ int width[TSDB_MAX_COLUMNS];
+ for (int col = 0; col < num_fields; col++) {
+   width[col] = calcColWidth(args.fields + col, precision);
+ }
+
+ printHeader(args.fields, width, num_fields);
+
+ int numOfRows = 0;
+ int showMore = 1;
+ int64_t rows;
+ int64_t pos;
+
+ do {
+   cJSON* rowsObj = cJSON_GetObjectItem(fetch, "rows");
+   cJSON *completedObj = cJSON_GetObjectItem(fetch, "completed");
+   rows = rowsObj->valueint;
+   if (completedObj->valueint) {
+     break;
+   }
+
+   if (numOfRows < limit) {
+     for (int64_t i = 0; i < rows; i++) {
+       if (numOfRows >= limit) {
+         numOfRows = numOfRows - limit + rows;
+         fetch_block = false;
+         break;
+       }
+       for (int j = 0; j < num_fields; ++j) {
+         pos = 8;
+         pos += i * args.fields[j].bytes;
+         for (int k = 0; k < j; ++k) {
+           pos += args.fields[k].bytes * rows;
+         }
+         putchar(' ');
+         int16_t length = 0;
+         if (args.fields[j].type == TSDB_DATA_TYPE_NCHAR || args.fields[j].type == TSDB_DATA_TYPE_BINARY ||
+             args.fields[j].type == TSDB_DATA_TYPE_JSON) {
+           length = *(int16_t *)(args.response_buffer + pos);
+           pos += 2;
+         }
+         printField((const char *)(args.response_buffer + pos), args.fields + j, width[j], (int32_t)length, precision);
+         putchar(' ');
+         putchar('|');
+       }
+       putchar('\n');
+       numOfRows += 1;
+     }
+   } else if (showMore) {
+     printf("\n");
+     printf(" Notice: The result shows only the first %d rows.\n", DEFAULT_RES_SHOW_NUM);
+     printf("         You can use the `LIMIT` clause to get fewer result to show.\n");
+     printf("           Or use '>>' to redirect the whole set of the result to a specified file.\n");
+     printf("\n");
+     printf("         You can use Ctrl+C to stop the underway fetching.\n");
+     printf("\n");
+     showMore = 0;
+   } else {
+     numOfRows += rows;
+   }
+   cJSON_Delete(fetch);
+   fetch = wsclient_fetch(fetch_block);
+ } while (fetch != NULL);
+
+ cJSON_Delete(fetch);
+ return numOfRows;
+}
+
+int wsVericalPrintRes(cJSON* query, uint64_t limit) {
+ bool fetch_block = true;
+
+ int num_fields = (int)cJSON_GetObjectItem(query, "fields_count")->valueint;
+ args.fields = calloc(num_fields, sizeof(TAOS_FIELD));
+ if (wsclient_fetch_fields(query, args.fields, num_fields)) {
+   return 0;
+ }
+ cJSON* precisionObj = cJSON_GetObjectItem(query, "precision");
+ if (!cJSON_IsNumber(precisionObj)) {
+   fprintf(stderr, "Invalid or miss precision key in query response\n");
+   return 0;
+ }
+ int precision = (int)precisionObj->valueint;
+
+ cJSON* fetch = wsclient_fetch(fetch_block);
+ if (fetch == NULL) {
+   return 0;
+ }
+
+ int maxColNameLen = 0;
+ for (int col = 0; col < num_fields; col++) {
+   int len = (int)strlen(args.fields[col].name);
+   if (len > maxColNameLen) {
+     maxColNameLen = len;
+   }
+ }
+
+ int numOfRows = 0;
+ int showMore = 1;
+ int64_t rows;
+ int64_t pos;
+
+ do {
+   rows = cJSON_GetObjectItem(fetch, "rows")->valueint;
+   cJSON *completedObj = cJSON_GetObjectItem(fetch, "completed");
+   if (completedObj->valueint) {
+     break;
+   }
+   if (numOfRows < limit) {
+     for (int i = 0; i < rows; ++i) {
+       if (numOfRows > limit) {
+         fetch_block = false;
+         break;
+       }
+       printf("*************************** %d.row ***************************\n", numOfRows + 1);
+       for (int j = 0; j < num_fields; ++j) {
+         pos = 8;
+         pos += i * args.fields[j].bytes;
+         for (int k = 0; k < j; ++k) {
+           pos += args.fields[k].bytes * rows;
+         }
+         int16_t length = 0;
+         if (args.fields[j].type == TSDB_DATA_TYPE_NCHAR || args.fields[j].type == TSDB_DATA_TYPE_BINARY ||
+             args.fields[j].type == TSDB_DATA_TYPE_JSON) {
+           length = *(int16_t *)(args.response_buffer + pos);
+           pos += 2;
+         }
+         int padding = (int)(maxColNameLen - strlen(args.fields[j].name));
+         printf("%*.s%s: ", padding, " ", args.fields[j].name);
+         printField((const char *)(args.response_buffer + pos), args.fields + j, 0, (int32_t)length, precision);
+         putchar('\n');
+       }
+       putchar('\n');
+       numOfRows ++;
+     }
+   } else if (showMore) {
+     printf("\n");
+     printf(" Notice: The result shows only the first %d rows.\n", DEFAULT_RES_SHOW_NUM);
+     printf("         You can use the `LIMIT` clause to get fewer result to show.\n");
+     printf("           Or use '>>' to redirect the whole set of the result to a specified file.\n");
+     printf("\n");
+     printf("         You can use Ctrl+C to stop the underway fetching.\n");
+     printf("\n");
+     showMore = 0;
+   } else {
+     numOfRows += rows;
+   }
+   cJSON_Delete(fetch);
+   fetch = wsclient_fetch(fetch_block);
+ } while (fetch != NULL);
+ cJSON_Delete(fetch);
+ return numOfRows;
+}
+
+int wsDumpResultToFile(char* fname, cJSON* query, uint64_t limit) {
+ wordexp_t full_path;
+
+ if (wordexp((char *)fname, &full_path, 0) != 0) {
+   fprintf(stderr, "ERROR: invalid file name: %s\n", fname);
+   return -1;
+ }
+
+ FILE* fp = fopen(full_path.we_wordv[0], "w");
+ if (fp == NULL) {
+   fprintf(stderr, "ERROR: failed to open file: %s\n", full_path.we_wordv[0]);
+   wordfree(&full_path);
+   return -1;
+ }
+
+ wordfree(&full_path);
+
+ int num_fields = (int)cJSON_GetObjectItem(query, "fields_count")->valueint;
+ args.fields = calloc(num_fields, sizeof(TAOS_FIELD));
+ if (wsclient_fetch_fields(query, args.fields, num_fields)) {
+   return 0;
+ }
+ cJSON* precisionObj = cJSON_GetObjectItem(query, "precision");
+ if (!cJSON_IsNumber(precisionObj)) {
+   fprintf(stderr, "Invalid or miss precision key in query response\n");
+   return 0;
+ }
+ int precision = (int)precisionObj->valueint;
+
+ cJSON* fetch = wsclient_fetch(true);
+ if (fetch == NULL) {
+   return 0;
+ }
+
+ for (int i = 0; i < num_fields; ++i) {
+   if (i > 0) {
+     fprintf(fp, ",");
+   }
+   fprintf(fp, "%s", args.fields[i].name);
+ }
+ fputc('\n', fp);
+
+ int numOfRows = 0;
+ int64_t rows;
+ int64_t pos;
+
+ do {
+   rows = cJSON_GetObjectItem(fetch, "rows")->valueint;
+   cJSON *completedObj = cJSON_GetObjectItem(fetch, "completed");
+   if (completedObj->valueint) {
+     break;
+   }
+   for (int i = 0; i < rows; ++i) {
+     for (int j = 0; j < num_fields; ++j) {
+       pos = 8;
+       pos += i * args.fields[j].bytes;
+       for (int k = 0; k < j; ++k) {
+         pos += args.fields[k].bytes * rows;
+       }
+       int16_t length = 0;
+       if (args.fields[j].type == TSDB_DATA_TYPE_NCHAR || args.fields[j].type == TSDB_DATA_TYPE_BINARY ||
+           args.fields[j].type == TSDB_DATA_TYPE_JSON) {
+         length = *(int16_t *)(args.response_buffer + pos);
+         pos += 2;
+       }
+       if (j > 0) {
+         fputc(',', fp);
+       }
+       dumpFieldToFile(fp, (const char *)(args.response_buffer + pos), args.fields + j, (int32_t)length, precision);
+     }
+     fputc('\n', fp);
+   }
+   fetch = wsclient_fetch(fetch);
+ } while (fetch != NULL);
+
+ fclose(fp);
+ cJSON_Delete(fetch);
+ return numOfRows;
+}
+
+int wsclientDumpResult(cJSON* query, char *fname, int *error_no, bool vertical, uint64_t limit) {
+ int numOfRows = 0;
+ if (fname != NULL) {
+   numOfRows = wsDumpResultToFile(fname, query, limit);
+ } else if (vertical) {
+   numOfRows = wsVericalPrintRes(query, limit);
+ } else {
+   numOfRows = wsHorizontalPrintRes(query, limit);
+ }
+ tfree(args.fields);
+ return numOfRows;
+}
 
 int shellDumpResult(TAOS_RES *tres, char *fname, int *error_no, bool vertical) {
-  int numOfRows = 0;
-  if (fname != NULL) {
-    numOfRows = dumpResultToFile(fname, tres);
-  } else if(vertical) {
-    numOfRows = verticalPrintResult(tres);
-  } else {
-    numOfRows = horizontalPrintResult(tres);
-  }
-
-  *error_no = taos_errno(tres);
-  return numOfRows;
+ int numOfRows = 0;
+ if (fname != NULL) {
+   numOfRows = dumpResultToFile(fname, tres);
+ } else if(vertical) {
+   numOfRows = verticalPrintResult(tres);
+ } else {
+   numOfRows = horizontalPrintResult(tres);
+ }
+
+ *error_no = taos_errno(tres);
+ return numOfRows;
 }
 
 
 void read_history() {
-  // Initialize history
-  memset(history.hist, 0, sizeof(char *) * MAX_HISTORY_SIZE);
-  history.hstart = 0;
-  history.hend = 0;
-  char * line = NULL;
-  size_t line_size = 0;
-  int    read_size = 0;
-
-  char f_history[TSDB_FILENAME_LEN];
-  get_history_path(f_history);
-
-  FILE *f = fopen(f_history, "r");
-  if (f == NULL) {
+ // Initialize history
+ memset(history.hist, 0, sizeof(char *) * MAX_HISTORY_SIZE);
+ history.hstart = 0;
+ history.hend = 0;
+ char * line = NULL;
+ size_t line_size = 0;
+ int    read_size = 0;
+
+ char f_history[TSDB_FILENAME_LEN];
+ get_history_path(f_history);
+
+ FILE *f = fopen(f_history, "r");
+ if (f == NULL) {
 #ifndef WINDOWS
-    if (errno != ENOENT) {
-      fprintf(stderr, "Failed to open file %s, reason:%s\n", f_history, strerror(errno));
-    }
+   if (errno != ENOENT) {
+     fprintf(stderr, "Failed to open file %s, reason:%s\n", f_history, strerror(errno));
+   }
 #endif
-    return;
-  }
-
-  while ((read_size = tgetline(&line, &line_size, f)) != -1) {
-    line[read_size - 1] = '\0';
-    history.hist[history.hend] = strdup(line);
-
-    history.hend = (history.hend + 1) % MAX_HISTORY_SIZE;
-
-    if (history.hend == history.hstart) {
-      history.hstart = (history.hstart + 1) % MAX_HISTORY_SIZE;
-    }
-  }
-
-  free(line);
-  fclose(f);
+   return;
+ }
+
+ while ((read_size = tgetline(&line, &line_size, f)) != -1) {
+   line[read_size - 1] = '\0';
+   history.hist[history.hend] = strdup(line);
+
+   history.hend = (history.hend + 1) % MAX_HISTORY_SIZE;
+
+   if (history.hend == history.hstart) {
+     history.hstart = (history.hstart + 1) % MAX_HISTORY_SIZE;
+   }
+ }
+
+ free(line);
+ fclose(f);
 }
 
 void write_history() {
-  char f_history[TSDB_FILENAME_LEN];
-  get_history_path(f_history);
-
-  FILE *f = fopen(f_history, "w");
-  if (f == NULL) {
+ char f_history[TSDB_FILENAME_LEN];
+ get_history_path(f_history);
+
+ FILE *f = fopen(f_history, "w");
+ if (f == NULL) {
 #ifndef WINDOWS
-    fprintf(stderr, "Failed to open file %s for write, reason:%s\n", f_history, strerror(errno));
+   fprintf(stderr, "Failed to open file %s for write, reason:%s\n", f_history, strerror(errno));
 #endif
-    return;
-  }
-
-  for (int i = history.hstart; i != history.hend;) {
-    if (history.hist[i] != NULL) {
-      fprintf(f, "%s\n", history.hist[i]);
-      tfree(history.hist[i]);
-    }
-    i = (i + 1) % MAX_HISTORY_SIZE;
-  }
-  fclose(f);
+   return;
+ }
+
+ for (int i = history.hstart; i != history.hend;) {
+   if (history.hist[i] != NULL) {
+     fprintf(f, "%s\n", history.hist[i]);
+     tfree(history.hist[i]);
+   }
+   i = (i + 1) % MAX_HISTORY_SIZE;
+ }
+ fclose(f);
 }
 
 void taos_error(TAOS_RES *tres, int64_t st) {
-  int64_t et = taosGetTimestampUs();
-  atomic_store_ptr(&result, 0);
-  fprintf(stderr, "\nDB error: %s (%.6fs)\n", taos_errstr(tres), (et - st) / 1E6);
-  taos_free_result(tres);
+ int64_t et = taosGetTimestampUs();
+ atomic_store_ptr(&result, 0);
+ fprintf(stderr, "\nDB error: %s (%.6fs)\n", taos_errstr(tres), (et - st) / 1E6);
+ taos_free_result(tres);
 }
 
 int isCommentLine(char *line) {
-  if (line == NULL) return 1;
-
-  return regex_match(line, "^\\s*#.*", REG_EXTENDED);
+ if (line == NULL) return 1;
+
+ return regex_match(line, "^\\s*#.*", REG_EXTENDED);
 }
 
 void source_file(TAOS *con, char *fptr) {
-  wordexp_t full_path;
-  int       read_len = 0;
-  char *    cmd = calloc(1, tsMaxSQLStringLen+1);
-  size_t    cmd_len = 0;
-  char *    line = NULL;
-  size_t    line_len = 0;
-
-  if (wordexp(fptr, &full_path, 0) != 0) {
-    fprintf(stderr, "ERROR: illegal file name\n");
-    free(cmd);
-    return;
-  }
-
-  char *fname = full_path.we_wordv[0];
-
-  /*
-  if (access(fname, F_OK) != 0) {
-    fprintf(stderr, "ERROR: file %s is not exist\n", fptr);
-
-    wordfree(&full_path);
-    free(cmd);
-    return;
-  }
-  */
-
-  FILE *f = fopen(fname, "r");
-  if (f == NULL) {
-    fprintf(stderr, "ERROR: failed to open file %s\n", fname);
-    wordfree(&full_path);
-    free(cmd);
-    return;
-  }
-
-  while ((read_len = tgetline(&line, &line_len, f)) != -1) {
-    if (read_len >= tsMaxSQLStringLen) continue;
-    line[--read_len] = '\0';
-
-    if (read_len == 0 || isCommentLine(line)) {  // line starts with #
-      continue;
-    }
-
-    if (line[read_len - 1] == '\\') {
-      line[read_len - 1] = ' ';
-      memcpy(cmd + cmd_len, line, read_len);
-      cmd_len += read_len;
-      continue;
-    }
-
-    memcpy(cmd + cmd_len, line, read_len);
-    printf("%s%s\n", PROMPT_HEADER, cmd);
-    shellRunCommand(con, cmd);
-    memset(cmd, 0, tsMaxSQLStringLen);
-    cmd_len = 0;
-  }
-
-  free(cmd);
-  if (line) free(line);
-  wordfree(&full_path);
-  fclose(f);
+ wordexp_t full_path;
+ int       read_len = 0;
+ char *    cmd = calloc(1, tsMaxSQLStringLen+1);
+ size_t    cmd_len = 0;
+ char *    line = NULL;
+ size_t    line_len = 0;
+
+ if (wordexp(fptr, &full_path, 0) != 0) {
+   fprintf(stderr, "ERROR: illegal file name\n");
+   free(cmd);
+   return;
+ }
+
+ char *fname = full_path.we_wordv[0];
+
+ /*
+ if (access(fname, F_OK) != 0) {
+   fprintf(stderr, "ERROR: file %s is not exist\n", fptr);
+
+   wordfree(&full_path);
+   free(cmd);
+   return;
+ }
+ */
+
+ FILE *f = fopen(fname, "r");
+ if (f == NULL) {
+   fprintf(stderr, "ERROR: failed to open file %s\n", fname);
+   wordfree(&full_path);
+   free(cmd);
+   return;
+ }
+
+ while ((read_len = tgetline(&line, &line_len, f)) != -1) {
+   if (read_len >= tsMaxSQLStringLen) continue;
+   line[--read_len] = '\0';
+
+   if (read_len == 0 || isCommentLine(line)) {  // line starts with #
+     continue;
+   }
+
+   if (line[read_len - 1] == '\\') {
+     line[read_len - 1] = ' ';
+     memcpy(cmd + cmd_len, line, read_len);
+     cmd_len += read_len;
+     continue;
+   }
+
+   memcpy(cmd + cmd_len, line, read_len);
+   printf("%s%s\n", PROMPT_HEADER, cmd);
+   shellRunCommand(con, cmd);
+   memset(cmd, 0, tsMaxSQLStringLen);
+   cmd_len = 0;
+ }
+
+ free(cmd);
+ if (line) free(line);
+ wordfree(&full_path);
+ fclose(f);
 }
 
 void shellGetGrantInfo(void *con) {
-  return;
+ return;
 }
 
 void _base64_encode_triple(unsigned char triple[3], char res[4]) {
-  int tripleValue, i;
-
-  tripleValue = triple[0];
-  tripleValue *= 256;
-  tripleValue += triple[1];
-  tripleValue *= 256;
-  tripleValue += triple[2];
-
-  for (i = 0; i < 4; i++) {
-    res[3 - i] = BASE64_CHARS[tripleValue % 64];
-    tripleValue /= 64;
-  }
+ int tripleValue, i;
+
+ tripleValue = triple[0];
+ tripleValue *= 256;
+ tripleValue += triple[1];
+ tripleValue *= 256;
+ tripleValue += triple[2];
+
+ for (i = 0; i < 4; i++) {
+   res[3 - i] = BASE64_CHARS[tripleValue % 64];
+   tripleValue /= 64;
+ }
 }
 
 int taos_base64_encode(unsigned char *source, size_t sourcelen, char *target, size_t targetlen) {
-  /* check if the result will fit in the target buffer */
-  if ((sourcelen + 2) / 3 * 4 > targetlen - 1) return 0;
-
-  /* encode all full triples */
-  while (sourcelen >= 3) {
-    _base64_encode_triple(source, target);
-    sourcelen -= 3;
-    source += 3;
-    target += 4;
-  }
-
-  /* encode the last one or two characters */
-  if (sourcelen > 0) {
-    unsigned char temp[3];
-    memset(temp, 0, sizeof(temp));
-    memcpy(temp, source, sourcelen);
-    _base64_encode_triple(temp, target);
-    target[3] = '=';
-    if (sourcelen == 1) target[2] = '=';
-
-    target += 4;
-  }
-
-  /* terminate the string */
-  target[0] = 0;
-
-  return 1;
+ /* check if the result will fit in the target buffer */
+ if ((sourcelen + 2) / 3 * 4 > targetlen - 1) return 0;
+
+ /* encode all full triples */
+ while (sourcelen >= 3) {
+   _base64_encode_triple(source, target);
+   sourcelen -= 3;
+   source += 3;
+   target += 4;
+ }
+
+ /* encode the last one or two characters */
+ if (sourcelen > 0) {
+   unsigned char temp[3];
+   memset(temp, 0, sizeof(temp));
+   memcpy(temp, source, sourcelen);
+   _base64_encode_triple(temp, target);
+   target[3] = '=';
+   if (sourcelen == 1) target[2] = '=';
+
+   target += 4;
+ }
+
+ /* terminate the string */
+ target[0] = 0;
+
+ return 1;
 }
 
 int parse_cloud_dsn() {
-    if (args.cloudDsn == NULL) {
-        fprintf(stderr, "Cannot read cloud service info\n");
-        return -1;
-    } else {
-        char *start = strstr(args.cloudDsn, "http://");
-        if (start != NULL) {
-            args.cloudHost = start + strlen("http://");
-        } else {
-            start = strstr(args.cloudDsn, "https://");
-            if (start != NULL) {
-                args.cloudHost = start + strlen("https://");
-            } else {
-                args.cloudHost = args.cloudDsn;
-            }
-        }
-        char *port = strstr(args.cloudHost, ":");
-        if ((port == NULL) || (port + strlen(":")) == NULL) {
-            fprintf(stderr, "Invalid format in TDengine cloud dsn: %s\n", args.cloudDsn);
-            return -1;
-        }
-        char *token = strstr(port + strlen(":"), "?token=");
-        if ((token == NULL) || (token + strlen("?token=")) == NULL ||
-            (strlen(token + strlen("?token=")) == 0)) {
-            fprintf(stderr, "Invalid format in TDengine cloud dsn: %s\n", args.cloudDsn);
-            return -1;
-        }
-        port[0] = '\0';
-        args.cloudPort = port + strlen(":");
-        token[0] = '\0';
-        args.cloudToken = token + strlen("?token=");
-    }
-    return 0;
+ if (args.cloudDsn == NULL) {
+   fprintf(stderr, "Cannot read cloud service info\n");
+   return -1;
+ } else {
+   char *start = strstr(args.cloudDsn, "http://");
+   if (start != NULL) {
+     args.cloudHost = start + strlen("http://");
+   } else {
+     start = strstr(args.cloudDsn, "https://");
+     if (start != NULL) {
+       args.cloudHost = start + strlen("https://");
+     } else {
+       args.cloudHost = args.cloudDsn;
+     }
+   }
+   char *port = strstr(args.cloudHost, ":");
+   if ((port == NULL) || (port + strlen(":")) == NULL) {
+     fprintf(stderr, "Invalid format in TDengine cloud dsn: %s\n", args.cloudDsn);
+     return -1;
+   }
+   char *token = strstr(port + strlen(":"), "?token=");
+   if ((token == NULL) || (token + strlen("?token=")) == NULL ||
+       (strlen(token + strlen("?token=")) == 0)) {
+     fprintf(stderr, "Invalid format in TDengine cloud dsn: %s\n", args.cloudDsn);
+     return -1;
+   }
+   port[0] = '\0';
+   args.cloudPort = port + strlen(":");
+   token[0] = '\0';
+   args.cloudToken = token + strlen("?token=");
+ }
+ return 0;
 }
 
 void releaseHttpResponse(HttpResponse *httpResponse) {
-  if (httpResponse == NULL) {
-    return;
-  }
-  tfree(httpResponse->version);
-  tfree(httpResponse->code);
-  tfree(httpResponse->desc);
-  tfree(httpResponse->body);
-  free(httpResponse);
-  httpResponse = NULL;
+ if (httpResponse == NULL) {
+   return;
+ }
+ tfree(httpResponse->version);
+ tfree(httpResponse->code);
+ tfree(httpResponse->desc);
+ tfree(httpResponse->body);
+ free(httpResponse);
+ httpResponse = NULL;
 }
 
 HttpResponse *parseHttpResponse(char *response) {
-  HttpResponse *_httpResponseTemp = (HttpResponse *) malloc(sizeof(HttpResponse));
-  memset(_httpResponseTemp, 0, sizeof(HttpResponse));
-  HttpResponse *_httpResponse = (HttpResponse *) malloc(sizeof(HttpResponse));
-  memset(_httpResponse, 0, sizeof(HttpResponse));
-
-  char *_start = response;
-  for (; *_start && *_start != '\r'; _start++) {
-    if (_httpResponseTemp->version == NULL) {
-      _httpResponseTemp->version = _start;
-    }
-
-    if (*_start == ' ') {
-      if (_httpResponseTemp->code == NULL) {
-        _httpResponseTemp->code = _start + 1;
-        *_start = '\0';
-      } else if (_httpResponseTemp->desc == NULL) {
-        _httpResponseTemp->desc = _start + 1;
-        *_start = '\0';
-      }
-    }
-  }
-  *_start = '\0';
-  _start++;
-
-  _start++;
-  char *_line = _start;
-  while (*_line != '\r' && *_line != '\0') {
-    char *_key;
-    char *_value;
-    while (*(_start++) != ':');
-    *(_start - 1) = '\0';
-    _key = _line;
-    _value = _start + 1;
-    while(_start++, *_start != '\0' && *_start != '\r');
-    *_start = '\0';
-    _start++;
-
-    _start++;
-    _line = _start;
-
-    if (!strcasecmp(_key, "Content-Length")) {
-      _httpResponseTemp->bodySize = atoi(_value);
-    }
-  }
-
-  if (*_line == '\r') {
-    _line += 2;
-    _httpResponseTemp->body = _line;
-  }
-
-  if (_httpResponseTemp->version != NULL) {
-    _httpResponse->version = strdup(_httpResponseTemp->version);
-  }
-  if (_httpResponseTemp->code != NULL) {
-    _httpResponse->code = strdup(_httpResponseTemp->code);
-  }
-  if (_httpResponseTemp->desc != NULL) {
-    _httpResponse->desc = strdup(_httpResponseTemp->desc);
-  }
-  if (_httpResponseTemp->body != NULL) {
-    _httpResponse->body = strdup(_httpResponseTemp->body);
-  }
-  _httpResponse->bodySize = _httpResponseTemp->bodySize;
-
-  free(_httpResponseTemp);
-  _httpResponseTemp = NULL;
-
-  return _httpResponse;
-}
-
-int wsclient_handshake() {
-  int code = -1;
-  char          request_header[TEMP_RECV_BUF];
-  char          recv_buf[TEMP_RECV_BUF];
-  unsigned char key_nonce[16];
-  char          websocket_key[256];
-  srand(time(NULL));
-  int i;
-  for (i = 0; i < 16; i++) {
-    key_nonce[i] = rand() & 0xff;
-  }
-  taos_base64_encode(key_nonce, 16, websocket_key, 256);
-  if (args.cloud) {
-        snprintf(request_header, TEMP_RECV_BUF,
-                 "GET /rest/ws?token=%s HTTP/1.1\r\nUpgrade: websocket\r\nConnection: Upgrade\r\nHost: "
-                 "%s:%s\r\nSec-WebSocket-Key: "
-                 "%s\r\nSec-WebSocket-Version: 13\r\n\r\n",
-                args.cloudToken, args.cloudHost, args.cloudPort, websocket_key);
-  } else {
-    snprintf(request_header, TEMP_RECV_BUF,
-             "GET /rest/ws HTTP/1.1\r\nUpgrade: websocket\r\nConnection: Upgrade\r\nHost: %s:%d\r\nSec-WebSocket-Key: "
-             "%s\r\nSec-WebSocket-Version: 13\r\n\r\n",
-             args.host, args.port, websocket_key);
-  }
-
-  int n = send(args.socket, request_header, strlen(request_header), 0);
-  if (n <= 0) {
+ HttpResponse *_httpResponseTemp = (HttpResponse *) malloc(sizeof(HttpResponse));
+ memset(_httpResponseTemp, 0, sizeof(HttpResponse));
+ HttpResponse *_httpResponse = (HttpResponse *) malloc(sizeof(HttpResponse));
+ memset(_httpResponse, 0, sizeof(HttpResponse));
+
+ char *_start = response;
+ for (; *_start && *_start != '\r'; _start++) {
+   if (_httpResponseTemp->version == NULL) {
+     _httpResponseTemp->version = _start;
+   }
+
+   if (*_start == ' ') {
+     if (_httpResponseTemp->code == NULL) {
+       _httpResponseTemp->code = _start + 1;
+       *_start = '\0';
+     } else if (_httpResponseTemp->desc == NULL) {
+       _httpResponseTemp->desc = _start + 1;
+       *_start = '\0';
+     }
+   }
+ }
+ *_start = '\0';
+ _start++;
+
+ _start++;
+ char *_line = _start;
+ while (*_line != '\r' && *_line != '\0') {
+   char *_key;
+   char *_value;
+   while (*(_start++) != ':');
+   *(_start - 1) = '\0';
+   _key = _line;
+   _value = _start + 1;
+   while(_start++, *_start != '\0' && *_start != '\r');
+   *_start = '\0';
+   _start++;
+
+   _start++;
+   _line = _start;
+
+   if (!strcasecmp(_key, "Content-Length")) {
+     _httpResponseTemp->bodySize = atoi(_value);
+   }
+ }
+
+ if (*_line == '\r') {
+   _line += 2;
+   _httpResponseTemp->body = _line;
+ }
+
+ if (_httpResponseTemp->version != NULL) {
+   _httpResponse->version = strdup(_httpResponseTemp->version);
+ }
+ if (_httpResponseTemp->code != NULL) {
+   _httpResponse->code = strdup(_httpResponseTemp->code);
+ }
+ if (_httpResponseTemp->desc != NULL) {
+   _httpResponse->desc = strdup(_httpResponseTemp->desc);
+ }
+ if (_httpResponseTemp->body != NULL) {
+   _httpResponse->body = strdup(_httpResponseTemp->body);
+ }
+ _httpResponse->bodySize = _httpResponseTemp->bodySize;
+
+ free(_httpResponseTemp);
+ _httpResponseTemp = NULL;
+
+ return _httpResponse;
+}
+
+int wsclient_handshake(bool printMsg) {
+ int code = -1;
+ char          request_header[TEMP_RECV_BUF];
+ char          recv_buf[TEMP_RECV_BUF];
+ unsigned char key_nonce[16];
+ char          websocket_key[256];
+ srand(time(NULL));
+ int i;
+ for (i = 0; i < 16; i++) {
+   key_nonce[i] = rand() & 0xff;
+ }
+ taos_base64_encode(key_nonce, 16, websocket_key, 256);
+ if (args.cloud) {
+   snprintf(request_header, TEMP_RECV_BUF,
+            "GET /rest/ws?token=%s HTTP/1.1\r\nUpgrade: websocket\r\nConnection: Upgrade\r\nHost: "
+            "%s:%s\r\nSec-WebSocket-Key: "
+            "%s\r\nSec-WebSocket-Version: 13\r\n\r\n",
+            args.cloudToken, args.cloudHost, args.cloudPort, websocket_key);
+ } else {
+   snprintf(request_header, TEMP_RECV_BUF,
+            "GET /rest/ws HTTP/1.1\r\nUpgrade: websocket\r\nConnection: Upgrade\r\nHost: %s:%d\r\nSec-WebSocket-Key: "
+            "%s\r\nSec-WebSocket-Version: 13\r\n\r\n",
+            args.host, args.port, websocket_key);
+ }
+
+ int n = send(args.socket, request_header, strlen(request_header), 0);
+ if (n <= 0) {
 #ifdef WINDOWS
-      fprintf(stderr, "send failed with error: %d\n", WSAGetLastError());
+   fprintf(stderr, "send failed with error: %d\n", WSAGetLastError());
 #else
-      fprintf(stderr, "websocket handshake error\n");
+   fprintf(stderr, "websocket handshake error\n");
 #endif
-    return code;
-  }
-  n = recv(args.socket, recv_buf, TEMP_RECV_BUF - 1, 0);
-  if (n <= 0) {
-    fprintf(stderr, "websocket handshake socket error\n");
-    return code;
-  }
-  HttpResponse * response = parseHttpResponse(recv_buf);
-  if (atoi(response->code) != 101) {
-    fprintf(stderr, "websocket handshake failed, reason: %s, code: %s\n", response->desc, response->code);
-    int received_body = strlen(response->body);
-    while (received_body < response->bodySize) {
-      memset(recv_buf, 0, TEMP_RECV_BUF);
-      received_body += recv(args.socket, recv_buf, TEMP_RECV_BUF - 1, 0);
-    }
-    goto OVER;
-  }
-  code = 0;
+   return code;
+ }
+ n = recv(args.socket, recv_buf, TEMP_RECV_BUF - 1, 0);
+ if (n <= 0) {
+   fprintf(stderr, "websocket handshake socket error\n");
+   return code;
+ }
+ HttpResponse * response = parseHttpResponse(recv_buf);
+ if (atoi(response->code) != 101) {
+   fprintf(stderr, "websocket handshake failed, reason: %s, code: %s\n", response->desc, response->code);
+   int received_body = strlen(response->body);
+   while (received_body < response->bodySize) {
+     memset(recv_buf, 0, TEMP_RECV_BUF);
+     received_body += recv(args.socket, recv_buf, TEMP_RECV_BUF - 1, 0);
+   }
+   goto OVER;
+ }
+ code = 0;
+ if (printMsg) {
+   if (args.cloud) {
+     fprintf(stdout, "Successfully connect to %s:%s in restful mode\n\n", args.cloudHost, args.cloudPort);
+   } else {
+     fprintf(stdout, "Successfully connect to %s:%d in restful mode\n\n", args.host, args.port);
+   }
+ }
 OVER:
-  releaseHttpResponse(response);
-  return code;
+ releaseHttpResponse(response);
+ return code;
+}
+
+int wsclient_reconnect() {
+ if (args.restful && tcpConnect(args.host, args.port)) {
+   return -1;
+ }
+ if (args.cloud && tcpConnect(args.cloudHost, atoi(args.cloudPort))) {
+   return -1;
+ }
+ if (wsclient_handshake(0)) {
+   close(args.socket);
+   return -1;
+ }
+ wsclient.status = TCP_CONNECTED;
+ return 0;
 }
 
 int wsclient_send(char *strdata, WebSocketFrameType frame) {
-  struct timeval     tv;
-  unsigned char      mask[4];
-  unsigned int       mask_int;
-  unsigned long long payload_len;
-  unsigned int       payload_len_small;
-  unsigned int       payload_offset = 6;
-  unsigned int       len_size;
-  // unsigned long long be_payload_len;
-  unsigned int sent = 0;
-  int          i;
-  unsigned int frame_size;
-  char        *data;
-  gettimeofday(&tv, NULL);
-  srand(tv.tv_usec * tv.tv_sec);
-  mask_int = rand();
-  memcpy(mask, &mask_int, 4);
-  payload_len = strlen(strdata);
-  if (payload_len <= 125) {
-    frame_size = 6 + payload_len;
-    payload_len_small = payload_len;
-  } else if (payload_len > 125 && payload_len <= 0xffff) {
-    frame_size = 8 + payload_len;
-    payload_len_small = 126;
-    payload_offset += 2;
-  } else if (payload_len > 0xffff && payload_len <= 0xffffffffffffffffLL) {
-    frame_size = 14 + payload_len;
-    payload_len_small = 127;
-    payload_offset += 8;
-  } else {
-    fprintf(stderr, "websocket send too large data\n");
-    return -1;
-  }
-  data = (char *)malloc(frame_size);
-  memset(data, 0, frame_size);
-  *data = frame;
-  *(data + 1) = payload_len_small | 0x80;
-  if (payload_len_small == 126) {
-    payload_len &= 0xffff;
-    len_size = 2;
-    for (i = 0; i < len_size; i++) {
-      *(data + 2 + i) = *((char *)&payload_len + (len_size - i - 1));
-    }
-  }
-  if (payload_len_small == 127) {
-    payload_len &= 0xffffffffffffffffLL;
-    len_size = 8;
-    for (i = 0; i < len_size; i++) {
-      *(data + 2 + i) = *((char *)&payload_len + (len_size - i - 1));
-    }
-  }
-  for (i = 0; i < 4; i++) *(data + (payload_offset - 4) + i) = mask[i];
-
-  memcpy(data + payload_offset, strdata, strlen(strdata));
-  for (i = 0; i < strlen(strdata); i++) *(data + payload_offset + i) ^= mask[i % 4] & 0xff;
-  sent = 0;
-  i = 0;
-  while (sent < frame_size && i >= 0) {
-    i = send(args.socket, data + sent, frame_size - sent, 0);
-    sent += i;
-  }
-  if (i < 0) {
-    fprintf(stderr, "websocket send data error, please check the server\n");
-    free(data);
-    fprintf(stderr, "try to reconnect in 5 seconds ...\n");
-    for (int j = 5; j >0; --j) {
-      taosMsleep(1000);
-    }
-    wsclient_retry(3);
-    return -1;
-  }
-  free(data);
-  return 0;
+ struct timeval     tv;
+ unsigned char      mask[4];
+ unsigned int       mask_int;
+ unsigned long long payload_len;
+ unsigned int       payload_len_small;
+ unsigned int       payload_offset = 6;
+ unsigned int       len_size;
+ // unsigned long long be_payload_len;
+ unsigned int sent = 0;
+ int          i;
+ unsigned int frame_size;
+ char        *data;
+ gettimeofday(&tv, NULL);
+ srand(tv.tv_usec * tv.tv_sec);
+ mask_int = rand();
+ memcpy(mask, &mask_int, 4);
+ payload_len = strlen(strdata);
+ if (payload_len <= 125) {
+   frame_size = 6 + payload_len;
+   payload_len_small = payload_len;
+ } else if (payload_len > 125 && payload_len <= 0xffff) {
+   frame_size = 8 + payload_len;
+   payload_len_small = 126;
+   payload_offset += 2;
+ } else if (payload_len > 0xffff && payload_len <= 0xffffffffffffffffLL) {
+   frame_size = 14 + payload_len;
+   payload_len_small = 127;
+   payload_offset += 8;
+ } else {
+   fprintf(stderr, "websocket send too large data\n");
+   return -1;
+ }
+ data = (char *)malloc(frame_size);
+ memset(data, 0, frame_size);
+ *data = frame;
+ *(data + 1) = payload_len_small | 0x80;
+ if (payload_len_small == 126) {
+   payload_len &= 0xffff;
+   len_size = 2;
+   for (i = 0; i < len_size; i++) {
+     *(data + 2 + i) = *((char *)&payload_len + (len_size - i - 1));
+   }
+ }
+ if (payload_len_small == 127) {
+   payload_len &= 0xffffffffffffffffLL;
+   len_size = 8;
+   for (i = 0; i < len_size; i++) {
+     *(data + 2 + i) = *((char *)&payload_len + (len_size - i - 1));
+   }
+ }
+ for (i = 0; i < 4; i++) *(data + (payload_offset - 4) + i) = mask[i];
+
+ memcpy(data + payload_offset, strdata, strlen(strdata));
+ for (i = 0; i < strlen(strdata); i++) *(data + payload_offset + i) ^= mask[i % 4] & 0xff;
+ sent = 0;
+ i = 0;
+ while (sent < frame_size && i >= 0) {
+   i = send(args.socket, data + sent, frame_size - sent, 0);
+   sent += i;
+ }
+ if (i < 0) {
+   wsclient.status = SEND_ERROR;
+   free(data);
+   return -1;
+ }
+ free(data);
+ return 0;
 }
 
 int wsclient_send_sql(char *command, WS_ACTION_TYPE type) {
-  int code = 1;
-  cJSON *json = cJSON_CreateObject();
-  cJSON *_args = cJSON_CreateObject();
-  cJSON_AddNumberToObject(_args, "req_id", 1);
-  switch (type) {
-    case WS_CONN:
-      cJSON_AddStringToObject(json, "action", "conn");
-      cJSON_AddStringToObject(_args, "user", args.user);
-      cJSON_AddStringToObject(_args, "password", args.password);
-      cJSON_AddStringToObject(_args, "db", args.database);
-
-      break;
-    case WS_QUERY:
-      cJSON_AddStringToObject(json, "action", "query");
-      cJSON_AddStringToObject(_args, "sql", command);
-      break;
-    case WS_FETCH:
-      cJSON_AddStringToObject(json, "action", "fetch");
-      cJSON_AddNumberToObject(_args, "id", args.id);
-      break;
-    case WS_FETCH_BLOCK:
-      cJSON_AddStringToObject(json, "action", "fetch_block");
-      cJSON_AddNumberToObject(_args, "id", args.id);
-      break;
-    case WS_CLOSE:
-      cJSON_AddStringToObject(json, "action", "close");
-      cJSON_AddNumberToObject(_args, "id", args.id);
-      break;
-  }
-  cJSON_AddItemToObject(json, "args", _args);
-  char *strdata = NULL;
-  strdata = cJSON_Print(json);
-  if (wsclient_send(strdata, TEXT_FRAME)) {
-    if (type == WS_CLOSE) {
-      return 0;
-    }
-    goto OVER;
-  }
-  code = 0;
+ int code = 1;
+ cJSON *json = cJSON_CreateObject();
+ cJSON *_args = cJSON_CreateObject();
+ cJSON_AddNumberToObject(_args, "req_id", 1);
+ switch (type) {
+   case WS_CONN:
+     cJSON_AddStringToObject(json, "action", "conn");
+     cJSON_AddStringToObject(_args, "user", args.user);
+     cJSON_AddStringToObject(_args, "password", args.password);
+     cJSON_AddStringToObject(_args, "db", args.database);
+
+     break;
+   case WS_QUERY:
+     cJSON_AddStringToObject(json, "action", "query");
+     cJSON_AddStringToObject(_args, "sql", command);
+     break;
+   case WS_FETCH:
+     cJSON_AddStringToObject(json, "action", "fetch");
+     cJSON_AddNumberToObject(_args, "id", args.id);
+     break;
+   case WS_FETCH_BLOCK:
+     cJSON_AddStringToObject(json, "action", "fetch_block");
+     cJSON_AddNumberToObject(_args, "id", args.id);
+     break;
+   case WS_CLOSE:
+     cJSON_AddStringToObject(json, "action", "close");
+     cJSON_AddNumberToObject(_args, "id", args.id);
+     break;
+ }
+ cJSON_AddItemToObject(json, "args", _args);
+ char *strdata = NULL;
+ strdata = cJSON_Print(json);
+ if (wsclient_send(strdata, TEXT_FRAME)) {
+   if (type == WS_CLOSE) {
+     return 0;
+   }
+   goto OVER;
+ }
+ code = 0;
 OVER:
-  free(strdata);
-  cJSON_Delete(json);
-  return code;
-}
-
-int wsclient_conn(bool printMsg) {
-  if (wsclient_send_sql(NULL, WS_CONN)) {
-    return -1;
-  }
-
-  wsclient_get_response();
-
-  cJSON *conn = cJSON_Parse(args.response_buffer);
-  if (conn == NULL) {
-    fprintf(stderr, "fail to parse response into json: %s\n", args.response_buffer);
-    tfree(args.response_buffer);
-    return -1;
-  }
-  tfree(args.response_buffer);
-  cJSON *code = cJSON_GetObjectItem(conn, "code");
-  if (!cJSON_IsNumber(code)) {
-    fprintf(stderr, "Invalid or miss 'code' key in conn response\n");
-    cJSON_Delete(conn);
-    return -1;
-  }
-  if (code->valueint != 0) {
-    cJSON *message = cJSON_GetObjectItem(conn, "message");
-    if (!cJSON_IsString(message)) {
-      fprintf(stderr, "Invalid or miss 'message' in conn response\n");
-      cJSON_Delete(conn);
-      return -1;
-    }
-    fprintf(stderr, "failed to connection, reason: %s, code: %"PRId64"\n", message->valuestring, code->valueint);
-    cJSON_Delete(conn);
-    return -1;
-  }
-  if (printMsg) {
-    if (args.cloud) {
-      fprintf(stdout, "Successfully connect to %s:%s in restful mode\n\n", args.cloudHost, args.cloudPort);
-    } else {
-      fprintf(stdout, "Successfully connect to %s:%d in restful mode\n\n", args.host, args.port);
-    }
-  }
-  cJSON_Delete(conn);
-  args.ws_connected = true;
-  return 0;
-}
-
-void wsclient_retry() {
-  args.ws_connected = false;
-#ifdef  WINDOWS
-  closesocket(args.socket);
-#else
-  close(args.socket);
-#endif
-
-  if (args.cloud) {
-    if (tcpConnect(args.cloudHost, atoi(args.cloudPort))) {
-      return wsclient_retry();
-    }
-  } else {
-    if (tcpConnect(args.host, args.port)) {
-      return wsclient_retry();
-    }
-  }
-  if (wsclient_handshake()) {
-    return wsclient_retry();
-  }
-  if (wsclient_conn(0)) {
-    return wsclient_retry();
-  }
-  pthread_exit(NULL);
+ free(strdata);
+ cJSON_Delete(json);
+ return code;
+}
+
+int wsclient_conn() {
+ if (wsclient_send_sql(NULL, WS_CONN)) {
+   return -1;
+ }
+ pthread_create(&rpid, NULL, recvHandler, NULL);
+ pthread_join(rpid, NULL);
+ if (wsclient.status != TCP_CONNECTED && wsclient.status != WS_CONNECTED) {
+   fprintf(stderr, "websocket receive failed, reason: %s\n", wsclient_strerror(wsclient.status));
+   return -1;
+ }
+
+ cJSON *conn = cJSON_Parse(args.response_buffer);
+ if (conn == NULL) {
+   fprintf(stderr, "fail to parse response into json: %s\n", args.response_buffer);
+   tfree(args.response_buffer);
+   return -1;
+ }
+ tfree(args.response_buffer);
+ if (wsclient_check(conn)) {
+   cJSON_Delete(conn);
+   return -1;
+ }
+ cJSON_Delete(conn);
+ wsclient.status = WS_CONNECTED;
+ return 0;
 }
 
 void wsclient_parse_frame(SWSParser * parser, uint8_t * recv_buffer) {
-  unsigned char msg_opcode = recv_buffer[0] & 0x0F;
-  unsigned char msg_masked = (recv_buffer[1] >> 7) & 0x01;
-  int payload_length = 0;
-  int pos = 2;
-  int length_field = recv_buffer[1] &(~0x80);
-  unsigned int mask = 0;
-  if (length_field <= 125) {
-    payload_length = length_field;
-  } else if (length_field == 126) {
-    payload_length = recv_buffer[2];
-    for (int i = 0; i < 1; i++) {
-      payload_length = (payload_length << 8) + recv_buffer[3 + i];
-    }
-    pos += 2;
-  } else if (length_field == 127) {
-    payload_length = recv_buffer[2];
-    for (int i = 0; i < 7; i++) {
-      payload_length = (payload_length << 8) + recv_buffer[3 + i];
-    }
-    pos += 8;
-  }
-  if (msg_masked) {
-    mask = *((unsigned int *) (recv_buffer + pos));
-    pos += 4;
-    const uint8_t *c = recv_buffer + pos;
-    for (int i = 0; i < payload_length; i++) {
-      recv_buffer[i] = c[i] ^ ((unsigned char *) (&mask))[i % 4];
-    }
-  }
-  if (msg_opcode == 0x9) {
-    parser->frame = PING_FRAME;
-  }
-  parser->offset = pos;
-  parser->payload_length = payload_length;
-}
-
-void* wsclient_get_response() {
-  uint8_t recv_buffer[TEMP_RECV_BUF]= {0};
-  int   received = 0;
-  SWSParser parser;
-  int bytes = recv(args.socket, recv_buffer + received, TEMP_RECV_BUF - 1, 0);
-  if (bytes <= 0) {
-    if (bytes == 0) {
-      fprintf(stderr, "tcp connection closed\n");
-    } else {
-      fprintf(stderr, "socket receive error, reason: %s\n", strerror(errno));
-    }
-    fprintf(stderr, "try to reconnect in 5 seconds ...\n");
-    for (int i = 5; i >0; --i) {
-      taosMsleep(1000);
-    }
-    wsclient_retry();
-    return NULL;
-  }
-  wsclient_parse_frame(&parser, recv_buffer);
-  if (parser.frame == PING_FRAME) {
-    if (wsclient_send("pong", PONG_FRAME)) {
-      return NULL;
-    }
-    if (bytes > 2) {
-      int i;
-      for (i = 0; i < bytes - 2; ++i) {
-        recv_buffer[i] = recv_buffer[i + 2];
-      }
-      recv_buffer[i] = '\0';
-      wsclient_parse_frame(&parser, recv_buffer);
-    } else {
-      return wsclient_get_response();
-    }
-  }
-  args.response_buffer = calloc(1, parser.payload_length + 1);
-  int pos = bytes - parser.offset;
-  memcpy(args.response_buffer, recv_buffer + parser.offset, pos);
-  while (pos < parser.payload_length) {
-    bytes = recv(args.socket, args.response_buffer + pos, parser.payload_length - pos, 0);
-    if (bytes <= 0) {
-      if (bytes == 0) {
-        fprintf(stderr, "tcp connection closed\n");
-      } else {
-        fprintf(stderr, "socket receive error, reason: %s\n", strerror(errno));
-      }
-      fprintf(stderr, "try to reconnect in 5 seconds ...\n");
-      for (int i = 5; i >0; --i) {
-        taosMsleep(1000);
-      }
-      wsclient_retry();
-      return NULL;
-    }
-    pos += bytes;
-  }
-  args.response_buffer[pos] = '\0';
-  return NULL;
-}
-
-int wsclient_fetch_fields(cJSON *query, TAOS_FIELD * fields, int cols) {
-  cJSON *fields_names = cJSON_GetObjectItem(query, "fields_names");
-  cJSON *fields_types = cJSON_GetObjectItem(query, "fields_types");
-  cJSON *fields_lengths = cJSON_GetObjectItem(query, "fields_lengths");
-  if (!cJSON_IsArray(fields_names) || !cJSON_IsArray(fields_types) || !cJSON_IsArray(fields_lengths)) {
-    fprintf(stderr, "Invalid or miss 'fields_names'/'fields_types'/'fields_lengths' key in response\n");
-    return -1;
-  }
-  for (int i = 0; i < cols; i++) {
-    cJSON* field_name = cJSON_GetArrayItem(fields_names, i);
-    cJSON* field_type = cJSON_GetArrayItem(fields_types, i);
-    cJSON* field_length = cJSON_GetArrayItem(fields_lengths, i);
-    if (!cJSON_IsString(field_name) || !cJSON_IsNumber(field_type) || !cJSON_IsNumber(field_length)) {
-      fprintf(stderr, "Invalid or miss 'field_name'/'field_type'/'field_length' in query response");
-      return -1;
-    }
-    strncpy(fields[i].name, field_name->valuestring, 65);
-    fields[i].type = (uint8_t)field_type->valueint;
-    fields[i].bytes = (int16_t)field_length->valueint;
-  }
-  return 0;
-}
-
-int wsclient_check(cJSON *root, int64_t et) {
-  cJSON *code = cJSON_GetObjectItem(root, "code");
-  cJSON *message = cJSON_GetObjectItem(root, "message");
-  if (!cJSON_IsNumber(code) || !cJSON_IsString(message)) {
-    fprintf(stderr, "Invalid or miss 'code'/'message' in response\n");
-    return -1;
-  }
-  if (code->valueint != 0) {
-    fprintf(stderr, "\nDB error: %s, code: %"PRId64" (%.6fs)\n", message->valuestring, code->valueint, (et - args.st) / 1E6);
-    return -1;
-  }
-  return 0;
-}
-
-int wsclient_dump_data(FILE * fp, int rows, int cols, int precision) {
-  wsclient_get_response();
-  if (*(int64_t *)args.response_buffer != args.id) {
-    fprintf(stderr, "Mismatch id with %"PRId64" expect %"PRId64"\n", *(int64_t *)args.response_buffer, args.id);
-    tfree(args.response_buffer);
-    return -1;
-  }
-
-  int64_t pos;
-  for (int64_t i = 0; i < rows; i++) {
-    for (int c = 0; c < cols; c++) {
-      pos = 8;
-      pos += i * args.fields[c].bytes;
-      for (int j = 0; j < c; j++) {
-        pos += args.fields[j].bytes * rows;
-      }
-      int16_t length = 0;
-      if (args.fields[c].type == TSDB_DATA_TYPE_NCHAR || args.fields[c].type == TSDB_DATA_TYPE_BINARY ||
-          args.fields[c].type == TSDB_DATA_TYPE_JSON) {
-        length = *(int16_t *)(args.response_buffer + pos);
-        pos += 2;
-      }
-      if (c > 0) {
-        fputc(',', fp);
-      }
-      dumpFieldToFile(fp, (const char *)(args.response_buffer + pos), args.fields + c, (int32_t)length, precision);
-    }
-    fputc('\n', fp);
-  }
-  tfree(args.response_buffer);
-  return 0;
-}
-
-int wsclient_vertical_print_data(int64_t rows, int cols, int precision, int* pshowed_rows, uint64_t limit) {
-  wsclient_get_response();
-
-  if (*(int64_t *)args.response_buffer != args.id) {
-    fprintf(stderr, "Mismatch id with %"PRId64" expect %"PRId64"\n", *(int64_t *)args.response_buffer, args.id);
-    tfree(args.response_buffer);
-    return -1;
-  }
-
-  int maxColNameLen = 0;
-  for (int col = 0; col < cols; col++) {
-    int len = (int)strlen(args.fields[col].name);
-    if (len > maxColNameLen) {
-      maxColNameLen = len;
-    }
-  }
-  int64_t pos;
-
-  for (int64_t i = 0; i < rows; i++) {
-    if (*pshowed_rows == limit) {
-      printf("\n");
-      printf(" Notice: The result shows only the first %d rows.\n", DEFAULT_RES_SHOW_NUM);
-      printf("         You can use the `LIMIT` clause to get fewer result to show.\n");
-      printf("           Or use '>>' to redirect the whole set of the result to a specified file.\n");
-      printf("\n");
-      printf("         You can use Ctrl+C to stop the underway fetching.\n");
-      printf("\n");
-      tfree(args.response_buffer);
-      return 0;
-    }
-    printf("*************************** %"PRId64".row ***************************\n", i + 1);
-    for (int c = 0; c < cols; c++) {
-      pos = 8;
-      pos += i * args.fields[c].bytes;
-      for (int j = 0; j < c; j++) {
-        pos += args.fields[j].bytes * rows;
-      }
-      int16_t length = 0;
-      if (args.fields[c].type == TSDB_DATA_TYPE_NCHAR || args.fields[c].type == TSDB_DATA_TYPE_BINARY ||
-          args.fields[c].type == TSDB_DATA_TYPE_JSON) {
-        length = *(int16_t *)(args.response_buffer + pos);
-        pos += 2;
-      }
-      int padding = (int)(maxColNameLen - strlen(args.fields[c].name));
-      printf("%*.s%s: ", padding, " ", args.fields[c].name);
-      printField((const char *)(args.response_buffer + pos), args.fields + c, 0, (int32_t)length, precision);
-      putchar('\n');
-    }
-    putchar('\n');
-    *pshowed_rows += 1;
-  }
-
-  tfree(args.response_buffer);
-  return 0;
-}
-
-
-int wsclient_horizontal_print_data(int64_t rows, int* width, int cols, int precision, int* pshowed_rows, uint64_t limit) {
-  wsclient_get_response();
-
-  if (*(int64_t *)args.response_buffer != args.id) {
-    fprintf(stderr, "Mismatch id with %"PRId64" expect %"PRId64"\n", *(int64_t *)args.response_buffer, args.id);
-    tfree(args.response_buffer);
-    return -1;
-  }
-  int64_t pos;
-
-  for (int64_t i = 0; i < rows; i++) {
-    if (*pshowed_rows == limit) {
-      printf("\n");
-      printf(" Notice: The result shows only the first %d rows.\n", DEFAULT_RES_SHOW_NUM);
-      printf("         You can use the `LIMIT` clause to get fewer result to show.\n");
-      printf("           Or use '>>' to redirect the whole set of the result to a specified file.\n");
-      printf("\n");
-      printf("         You can use Ctrl+C to stop the underway fetching.\n");
-      printf("\n");
-      tfree(args.response_buffer);
-      return 0;
-    }
-    for (int c = 0; c < cols; c++) {
-      pos = 8;
-      pos += i * args.fields[c].bytes;
-      for (int j = 0; j < c; j++) {
-        pos += args.fields[j].bytes * rows;
-      }
-      putchar(' ');
-      int16_t length = 0;
-      if (args.fields[c].type == TSDB_DATA_TYPE_NCHAR || args.fields[c].type == TSDB_DATA_TYPE_BINARY ||
-          args.fields[c].type == TSDB_DATA_TYPE_JSON) {
-        length = *(int16_t *)(args.response_buffer + pos);
-        pos += 2;
-      }
-      printField((const char *)(args.response_buffer + pos), args.fields + c, width[c], (int32_t)length, precision);
-      putchar(' ');
-      putchar('|');
-    }
-    putchar('\n');
-    *pshowed_rows += 1;
-  }
-  tfree(args.response_buffer);
-  return 0;
-}
-
-void wsclient_query(char *command, uint64_t limit, bool isVertical, char* fname) {
-  if (!args.ws_connected) {
-    if (wsclient_conn(0)) {
-      return;
-    }
-  }
-  int64_t et;
-  args.st = taosGetTimestampUs();
-  if (wsclient_send_sql(command, WS_QUERY)) {
-    return;
-  }
-  wsclient_get_response();
-  cJSON* query = cJSON_Parse(args.response_buffer);
-  if (query == NULL) {
-    fprintf(stderr, "Failed to parse response into json: %s\n", args.response_buffer);
-    tfree(args.response_buffer);
-    return;
-  }
-  tfree(args.response_buffer);
-  et = taosGetTimestampUs();
-  if (wsclient_check(query, et)) {
-    cJSON_Delete(query);
-    return;
-  }
-
-  cJSON *is_update = cJSON_GetObjectItem(query, "is_update");
-  cJSON *fields_count = cJSON_GetObjectItem(query, "fields_count");
-  cJSON *precisionObj = cJSON_GetObjectItem(query, "precision");
-  cJSON *id = cJSON_GetObjectItem(query, "id");
-  if (!cJSON_IsBool(is_update) ||
-      !cJSON_IsNumber(fields_count) ||
-      !cJSON_IsNumber(precisionObj) ||
-      !cJSON_IsNumber(id)) {
-    fprintf(stderr, "Invalid or miss 'is_update'/'fields_count'/'precision'/'id' in query response.\n");
-    cJSON_Delete(query);
-    return;
-  }
-  if (is_update->valueint) {
-    cJSON *affected_rows = cJSON_GetObjectItem(query, "affected_rows");
-    if (cJSON_IsNumber(affected_rows)) {
-      et = taosGetTimestampUs();
-      printf("Update OK, %d row(s) in set (%.6fs)\n\n", (int)affected_rows->valueint, (et - args.st) / 1E6);
-    } else {
-      fprintf(stderr, "Invalid or miss 'affected_rows' key in response\n");
-    }
-    cJSON_Delete(query);
-    return;
-  }
-  args.id = id->valueint;
-  int         cols = (int)fields_count->valueint;
-  int         precision = (int)precisionObj->valueint;
-  int         showed_rows = 0;
-  bool completed = false;
-<<<<<<< HEAD
-  args.fields = calloc(cols, sizeof(TAOS_FIELD));
-  if (args.fields == NULL) {
-    fprintf(stderr, "memory allocation failed\n");
-    return;
-  }
-  if (wsclient_fetch_fields(query, args.fields, cols)) {
-    tfree(args.fields);
-=======
-  TAOS_FIELD fields[TSDB_MAX_COLUMNS];
-  if (wsclient_fetch_fields(query, fields, cols)) {
->>>>>>> f22c69cd
-    cJSON_Delete(query);
-    return;
-  }
-  int width[TSDB_MAX_COLUMNS];
-<<<<<<< HEAD
-  if (!isVertical && fname == NULL) {
-    for (int i = 0; i < cols; ++i) {
-      width[i] = calcColWidth(args.fields + i, precision);
-    }
-    printHeader(args.fields, width, cols);
-=======
-  for (int i = 0; i < cols; ++i) {
-    width[i] = calcColWidth(fields + i, precision);
->>>>>>> f22c69cd
-  }
-  cJSON_Delete(query);
-  FILE* fp;
-  if (fname != NULL) {
-    wordexp_t full_path;
-
-    if (wordexp((char *)fname, &full_path, 0) != 0) {
-      tfree(args.fields);
-      fprintf(stderr, "ERROR: invalid file name: %s\n", fname);
-      return;
-    }
-
-    fp = fopen(full_path.we_wordv[0], "w");
-    if (fp == NULL) {
-      tfree(args.fields);
-      fprintf(stderr, "ERROR: failed to open file: %s\n", full_path.we_wordv[0]);
-      wordfree(&full_path);
-      return;
-    }
-    wordfree(&full_path);
-    for (int col = 0; col < cols; col++) {
-      if (col > 0) {
-        fprintf(fp, ",");
-      }
-      fprintf(fp, "%s", args.fields[col].name);
-    }
-    fputc('\n', fp);
-  }
-
-  while (!completed) {
-    if (wsclient_send_sql(NULL, WS_FETCH)) {
-      tfree(args.fields);
-      return;
-    }
-    wsclient_get_response();
-    cJSON *fetch = cJSON_Parse(args.response_buffer);
-    if (fetch == NULL) {
-      fprintf(stderr, "failed to parse response into json: %s\n", args.response_buffer);
-      tfree(args.response_buffer);
-      tfree(args.fields);
-      return;
-    }
-    tfree(args.response_buffer);
-    et = taosGetTimestampUs();
-    if (wsclient_check(fetch, et)) {
-      cJSON_Delete(fetch);
-      tfree(args.fields);
-      return;
-    }
-    cJSON *completedObj = cJSON_GetObjectItem(fetch, "completed");
-    cJSON *rows = cJSON_GetObjectItem(fetch, "rows");
-    cJSON *lengths = cJSON_GetObjectItem(fetch, "lengths");
-    if (!cJSON_IsBool(completedObj) || !cJSON_IsNumber(rows)) {
-      fprintf(stderr, "Invalid or miss 'completed'/'rows' in fetch response\n");
-      cJSON_Delete(fetch);
-      tfree(args.fields);
-      return;
-    }
-    if (completedObj->valueint) {
-      cJSON_Delete(fetch);
-      completed = true;
-      continue;
-    }
-    if (showed_rows < limit) {
-      if (!cJSON_IsArray(lengths)) {
-        fprintf(stderr, "Invalid or miss 'lengths' in fetch response\n");
-        cJSON_Delete(fetch);
-        tfree(args.fields);
-        return;
-      }
-      for (int i = 0; i < cols; i++) {
-        cJSON* length = cJSON_GetArrayItem(lengths, i);
-        if (!cJSON_IsNumber(length)) {
-          fprintf(stderr, "Invalid or miss 'lengths' key in fetch response\n");
-          cJSON_Delete(fetch);
-          tfree(args.fields);
-          return;
-        }
-        args.fields[i].bytes = (int16_t)(length->valueint);
-      }
-      if (wsclient_send_sql(NULL, WS_FETCH_BLOCK)) {
-        cJSON_Delete(fetch);
-        tfree(args.fields);
-        return;
-      }
-      if (fname != NULL) {
-        if (wsclient_dump_data(fp, rows->valueint, cols, precision)) {
-          cJSON_Delete(fetch);
-          tfree(args.fields);
-          return;
-        }
-      } else if (isVertical) {
-        if (wsclient_vertical_print_data(rows->valueint, cols, precision, &showed_rows, limit)) {
-          cJSON_Delete(fetch);
-          tfree(args.fields);
-          return;
-        }
-      } else {
-        if (wsclient_horizontal_print_data(rows->valueint, width, cols, precision, &showed_rows, limit)) {
-          cJSON_Delete(fetch);
-          tfree(args.fields);
-          return;
-        }
-      }
-    }
-    args.fetched_rows += rows->valueint;
-    cJSON_Delete(fetch);
-  }
-  if (fname != NULL) {
-    fclose(fp);
-  }
-  et = taosGetTimestampUs();
-  printf("Query OK, %" PRId64 " row(s) in set (%.6fs)\n\n", args.fetched_rows, (et - args.st) / 1E6);
-  args.fetched_rows = 0;
-  tfree(args.fields);
+ unsigned char msg_opcode = recv_buffer[0] & 0x0F;
+ unsigned char msg_masked = (recv_buffer[1] >> 7) & 0x01;
+ int payload_length = 0;
+ int pos = 2;
+ int length_field = recv_buffer[1] &(~0x80);
+ unsigned int mask = 0;
+ if (length_field <= 125) {
+   payload_length = length_field;
+ } else if (length_field == 126) {
+   payload_length = recv_buffer[2];
+   for (int i = 0; i < 1; i++) {
+     payload_length = (payload_length << 8) + recv_buffer[3 + i];
+   }
+   pos += 2;
+ } else if (length_field == 127) {
+   payload_length = recv_buffer[2];
+   for (int i = 0; i < 7; i++) {
+     payload_length = (payload_length << 8) + recv_buffer[3 + i];
+   }
+   pos += 8;
+ }
+ if (msg_masked) {
+   mask = *((unsigned int *) (recv_buffer + pos));
+   pos += 4;
+   const uint8_t *c = recv_buffer + pos;
+   for (int i = 0; i < payload_length; i++) {
+     recv_buffer[i] = c[i] ^ ((unsigned char *) (&mask))[i % 4];
+   }
+ }
+ if (msg_opcode == 0x9) {
+   parser->frame = PING_FRAME;
+ }
+ parser->offset = pos;
+ parser->payload_length = payload_length;
+}
+
+int wsclient_check(cJSON *root) {
+ int64_t et = taosGetTimestampUs();
+ cJSON *code = cJSON_GetObjectItem(root, "code");
+ cJSON *message = cJSON_GetObjectItem(root, "message");
+ if (!cJSON_IsNumber(code) || !cJSON_IsString(message)) {
+   fprintf(stderr, "Invalid or miss 'code'/'message' in response\n");
+   return -1;
+ }
+ if (code->valueint != 0) {
+   fprintf(stderr, "\nDB error: %s, code: %"PRId64" (%.6fs)\n", message->valuestring, code->valueint, (et - args.st) / 1E6);
+   return -1;
+ }
+ return 0;
+}
+
+cJSON* wsclient_query(char *command) {
+ if (wsclient.status != WS_CONNECTED) {
+   if (wsclient.status != TCP_CONNECTED) {
+     if (wsclient_reconnect()) {
+       return NULL;
+     }
+   }
+   if (wsclient_conn()) {
+     return NULL;
+   }
+ }
+
+ if (wsclient_send_sql(command, WS_QUERY)) {
+   return NULL;
+ }
+ pthread_create(&rpid, NULL, recvHandler, NULL);
+ pthread_join(rpid, NULL);
+ if (wsclient.status != TCP_CONNECTED && wsclient.status != WS_CONNECTED) {
+   fprintf(stderr, "websocket receive failed, reason: %s\n", wsclient_strerror(wsclient.status));
+   return NULL;
+ }
+ return cJSON_Parse(args.response_buffer);
 }