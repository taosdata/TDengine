/*******************************************************************
*           Copyright (c) 2022 by TAOS Technologies, Inc.
*                     All rights reserved.
*
*  This file is proprietary and confidential to TAOS Technologies.
*  No part of this file may be reproduced, stored, transmitted,
*  disclosed or used in any form or by any means other than as
*  expressly provided by the written permission from Jianhui Tao
*
* ****************************************************************/

#include <assert.h>
#include <regex.h>
#include <stdio.h>
#include "os.h"
#include "shell.h"
#include "taos.h"
#include "shellCommand.h"

#define SHELL_INPUT_MAX_COMMAND_SIZE 10000

extern char configDir[];

char      WINCLIENT_VERSION[] = "Welcome to the TDengine Command Line Interface from %s, Client Version:%s\n"
                             "Copyright (c) 2022 by TAOS Data, Inc. All rights reserved.\n\n";

void printVersion() {
  printf("version: %s\n", version);
}

void printHelp() {
  char indent[10] = "        ";
  printf("TDengine Command Line is used to test the TDengine database\n");

  printf("%s%s\n", indent, "-h");
  printf("%s%s%s\n", indent, indent, "TDengine server FQDN to connect. The default host is localhost.");
  printf("%s%s\n", indent, "-p");
  printf("%s%s%s\n", indent, indent, "The password to use when connecting to the server.");
  printf("%s%s\n", indent, "-P");
  printf("%s%s%s\n", indent, indent, "The TCP/IP port number to use for the connection");
  printf("%s%s\n", indent, "-u");
  printf("%s%s%s\n", indent, indent, "The user name to use when connecting to the server.");
  printf("%s%s\n", indent, "-A");
  printf("%s%s%s\n", indent, indent, "The user auth to use when connecting to the server.");
  printf("%s%s\n", indent, "-c");
  printf("%s%s%s\n", indent, indent, "Configuration directory.");
  printf("%s%s\n", indent, "-C");
  printf("%s%s%s\n", indent, indent, "Dump configuration.");
  printf("%s%s\n", indent, "-s");
  printf("%s%s%s\n", indent, indent, "Commands to run without enter the shell.");
  printf("%s%s\n", indent, "-r");
  printf("%s%s%s\n", indent, indent, "Output time as unsigned long..");
  printf("%s%s\n", indent, "-f");
  printf("%s%s%s\n", indent, indent, "Script to run without enter the shell.");
  printf("%s%s\n", indent, "-d");
  printf("%s%s%s\n", indent, indent, "Database to use when connecting to the server.");
  printf("%s%s\n", indent, "-z");
  printf("%s%s%s\n", indent, indent, "Time zone of the shell, default is local.");
  printf("%s%s\n", indent, "-n");
  printf("%s%s%s\n", indent, indent, "Net role when network connectivity test, default is startup, options: client|server|rpc|startup|sync|speed|fqdn.");
  printf("%s%s\n", indent, "-l");
  printf("%s%s%s\n", indent, indent, "Packet length used for net test, default is 1000 bytes.");
  printf("%s%s\n", indent, "-N");
  printf("%s%s%s\n", indent, indent, "Packet numbers used for net test, default is 100.");
<<<<<<< HEAD
#ifdef WEBSOCKET
=======
>>>>>>> 904c2251
  printf("%s%s\n", indent, "-R");
  printf("%s%s%s\n", indent, indent, "Connect and interact with TDengine use restful.");
  printf("%s%s\n", indent, "-E");
  printf("%s%s%s\n", indent, indent, "The DSN to use when connecting TDengine's cloud services.");
<<<<<<< HEAD
  printf("%s%s\n", indent, "-t");
  printf("%s%s%s\n", indent, indent, "The timeout seconds for websocekt to interact.");
#endif
=======
>>>>>>> 904c2251
  printf("%s%s\n", indent, "-S");
  printf("%s%s%s\n", indent, indent, "Packet type used for net test, default is TCP.");
  printf("%s%s\n", indent, "-V");
  printf("%s%s%s\n", indent, indent, "Print program version.");
  exit(EXIT_SUCCESS);
}

char g_password[SHELL_MAX_PASSWORD_LEN];

void shellParseArgument(int argc, char *argv[], SShellArguments *arguments) {
  for (int i = 1; i < argc; i++) {
    // for host
    if (strcmp(argv[i], "-h") == 0) {
      if (i < argc - 1) {
<<<<<<< HEAD
#ifdef WEBSOCKET
          arguments->cloud = false;
#endif
=======
          arguments->cloud = false;
>>>>>>> 904c2251
          arguments->host = argv[++i];
      } else {
        fprintf(stderr, "option -h requires an argument\n");
        exit(EXIT_FAILURE);
      }
    }
    // for password
    else if ((strncmp(argv[i], "-p", 2) == 0)
            || (strncmp(argv[i], "--password", 10) == 0)) {
        arguments->is_use_passwd = true;
        strcpy(tsOsName, "Windows");
        printf(WINCLIENT_VERSION, tsOsName, taos_get_client_info());
        if ((strlen(argv[i]) == 2)
                  || (strncmp(argv[i], "--password", 10) == 0)) {
            printf("Enter password: ");
            taosSetConsoleEcho(false);
            if (scanf("%s", g_password) > 1) {
                fprintf(stderr, "password read error!\n");
            }
            taosSetConsoleEcho(true);
            getchar();
        } else {
            tstrncpy(g_password, (char *)(argv[i] + 2), SHELL_MAX_PASSWORD_LEN);
        }
        arguments->password = g_password;
        strcpy(argv[i], "");
        argc -= 1;
    }
    // for management port
    else if (strcmp(argv[i], "-P") == 0) {
      if (i < argc - 1) {
<<<<<<< HEAD
#ifdef WEBSOCKET
        arguments->cloud = false;
#endif
=======
        arguments->cloud = false;
>>>>>>> 904c2251
        arguments->port = atoi(argv[++i]);
      } else {
        fprintf(stderr, "option -P requires an argument\n");
        exit(EXIT_FAILURE);
      }
    }
    // for user
    else if (strcmp(argv[i], "-u") == 0) {
      if (i < argc - 1) {
        arguments->user = argv[++i];
      } else {
        fprintf(stderr, "option -u requires an argument\n");
        exit(EXIT_FAILURE);
      }
    } else if (strcmp(argv[i], "-A") == 0) {
      if (i < argc - 1) {
        arguments->auth = argv[++i];
      } else {
        fprintf(stderr, "option -A requires an argument\n");
        exit(EXIT_FAILURE);
      }
    } else if (strcmp(argv[i], "-c") == 0) {
      if (i < argc - 1) {
<<<<<<< HEAD
#ifdef WEBSOCKET
        arguments->cloud = false;
#endif
=======
        arguments->cloud = false;
>>>>>>> 904c2251
        char *tmp = argv[++i];
        if (strlen(tmp) >= TSDB_FILENAME_LEN) {
          fprintf(stderr, "config file path: %s overflow max len %d\n", tmp, TSDB_FILENAME_LEN - 1);
          exit(EXIT_FAILURE);
        }
        strcpy(configDir, tmp);
      } else {
        fprintf(stderr, "Option -c requires an argument\n");
        exit(EXIT_FAILURE);
      }
    } else if (strcmp(argv[i], "-C") == 0) {
      arguments->dump_config = true;
    } else if (strcmp(argv[i], "-s") == 0) {
      if (i < argc - 1) {
        arguments->commands = argv[++i];
      } else {
        fprintf(stderr, "option -s requires an argument\n");
        exit(EXIT_FAILURE);
      }
    } else if (strcmp(argv[i], "-r") == 0) {
      arguments->is_raw_time = true;
    }
    // For temperory batch commands to run TODO
    else if (strcmp(argv[i], "-f") == 0) {
      if (i < argc - 1) {
        strcpy(arguments->file, argv[++i]);
      } else {
        fprintf(stderr, "option -f requires an argument\n");
        exit(EXIT_FAILURE);
      }
    }
    // for default database
    else if (strcmp(argv[i], "-d") == 0) {
      if (i < argc - 1) {
        arguments->database = argv[++i];
      } else {
        fprintf(stderr, "option -d requires an argument\n");
        exit(EXIT_FAILURE);
      }
    }
    // For time zone
    else if (strcmp(argv[i], "-z") == 0) {
      if (i < argc - 1) {
        arguments->timezone = argv[++i];
      } else {
        fprintf(stderr, "option -z requires an argument\n");
        exit(EXIT_FAILURE);
      }
    }
    else if (strcmp(argv[i], "-n") == 0) {
      if (i < argc - 1) {
        arguments->netTestRole = argv[++i];
      } else {
        fprintf(stderr, "option -n requires an argument\n");
        exit(EXIT_FAILURE);
      }
    }
    else if (strcmp(argv[i], "-l") == 0) {
      if (i < argc - 1) {
        arguments->pktLen = atoi(argv[++i]);
      } else {
        fprintf(stderr, "option -l requires an argument\n");
        exit(EXIT_FAILURE);
      }
    }
    else if (strcmp(argv[i], "-N") == 0) {
      if (i < argc - 1) {
        arguments->pktNum = atoi(argv[++i]);
      } else {
        fprintf(stderr, "option -N requires an argument\n");
        exit(EXIT_FAILURE);
      }
    }
    else if (strcmp(argv[i], "-S") == 0) {
      if (i < argc - 1) {
        arguments->pktType = argv[++i];
      } else {
        fprintf(stderr, "option -S requires an argument\n");
        exit(EXIT_FAILURE);
      }
    }
<<<<<<< HEAD
#ifdef WEBSOCKET
=======
>>>>>>> 904c2251

    else if (strcmp(argv[i], "-R") == 0) {
        arguments->cloud = false;
        arguments->restful = true;
    }

    else if (strcmp(argv[i], "-E") == 0) {
        if (i < argc - 1) {
<<<<<<< HEAD
            arguments->dsn = argv[++i];
=======
            arguments->cloudDsn = argv[++i];
>>>>>>> 904c2251
        } else {
            fprintf(stderr, "options -E requires an argument\n");
            exit(EXIT_FAILURE);
        }
    }

<<<<<<< HEAD
    else if (strcmp(argv[i], "-t") == 0) {
      if (i < argc - 1) {
        arguments->timeout = atoi(argv[++i]);
      } else {
        fprintf(stderr, "option -t requires an argument\n");
        exit(EXIT_FAILURE);
      }
    }
#endif

=======
>>>>>>> 904c2251
    else if (strcmp(argv[i], "-V") == 0) {
      printVersion();
      exit(EXIT_SUCCESS);
    }
    // For temperory command TODO
    else if (strcmp(argv[i], "--help") == 0) {
      printHelp();
      exit(EXIT_SUCCESS);
    } else {
      fprintf(stderr, "wrong options\n");
      printHelp();
      exit(EXIT_FAILURE);
    }
  }
<<<<<<< HEAD
#ifdef WEBSOCKET
  if (args.dsn == NULL) {
      if (args.cloud) {
          args.dsn = getenv("TDENGINE_CLOUD_DSN");
          if (args.dsn[strlen(args.dsn) - 1] == '\"') {
              args.dsn[strlen(args.dsn) - 1] = '\0';
          }
          if (args.dsn[0] == '\"') {
              args.dsn += 1;
          }
          if (args.dsn == NULL) {
              args.cloud = false;
=======
  if (args.cloudDsn == NULL) {
      if (args.cloud) {
          args.cloudDsn = getenv("TDENGINE_CLOUD_DSN");
          if (args.cloudDsn == NULL) {
              args.cloud = false;
          } else {
              if (args.cloudDsn[strlen(args.cloudDsn) - 1] == '\"') {
                  args.cloudDsn[strlen(args.cloudDsn) - 1] = '\0';
              }
              if (args.cloudDsn[0] == '\"') {
                  args.cloudDsn += 1;
              }
>>>>>>> 904c2251
          }
      }
  } else {
      args.cloud = true;
  }
<<<<<<< HEAD
#endif
=======
>>>>>>> 904c2251
}

void shellPrintContinuePrompt() { printf("%s", CONTINUE_PROMPT); }

void shellPrintPrompt() { printf("%s", PROMPT_HEADER); }

void updateBuffer(Command *cmd) {
  if (regex_match(cmd->buffer, "(\\s+$)|(^$)", REG_EXTENDED)) strcat(cmd->command, " ");
  strcat(cmd->buffer, cmd->command);

  memset(cmd->command, 0, MAX_COMMAND_SIZE);
  cmd->cursorOffset = 0;
}

int isReadyGo(Command *cmd) {
  char *total = malloc(MAX_COMMAND_SIZE);
  memset(total, 0, MAX_COMMAND_SIZE);
  sprintf(total, "%s%s", cmd->buffer, cmd->command);

  char *reg_str =
      "(^.*;\\s*$)|(^\\s*$)|(^\\s*exit\\s*$)|(^\\s*q\\s*$)|(^\\s*quit\\s*$)|(^"
      "\\s*clear\\s*$)";
  if (regex_match(total, reg_str, REG_EXTENDED | REG_ICASE)) {
    free(total);
    return 1;
  }

  free(total);
  return 0;
}

void insertChar(Command *cmd, char c) {
  // TODO: Check if the length enough.
  if (cmd->cursorOffset >= MAX_COMMAND_SIZE) {
    fprintf(stdout, "sql is larger than %d bytes", MAX_COMMAND_SIZE);
    return;
  }

  cmd->command[cmd->cursorOffset++] = c;
}

int32_t shellReadCommand(TAOS *con, char command[]) {
  Command cmd;
  memset(&cmd, 0, sizeof(cmd));
  cmd.buffer = (char *)calloc(1, MAX_COMMAND_SIZE);
  cmd.command = (char *)calloc(1, MAX_COMMAND_SIZE);

  // Read input.
  void *console = GetStdHandle(STD_INPUT_HANDLE);
  unsigned long read;
  wchar_t *c= (wchar_t *)calloc(SHELL_INPUT_MAX_COMMAND_SIZE, sizeof(wchar_t));
  char mbStr[16];
  while (1) {
    int ret = ReadConsole(console, c, SHELL_INPUT_MAX_COMMAND_SIZE, &read, NULL);
    for (int input_index = 0; input_index < read; input_index++) {
      int size = WideCharToMultiByte(CP_UTF8, 0, &c[input_index], 1, mbStr, sizeof(mbStr), NULL, NULL);
      mbStr[size] = 0;
      switch (c[input_index]) {
        case '\n':
          if (isReadyGo(&cmd)) {
            sprintf(command, "%s%s", cmd.buffer, cmd.command);
            free(cmd.buffer);
            cmd.buffer = NULL;
            free(cmd.command);
            cmd.command = NULL;
            free(c);
            return 0;
          } else {
            shellPrintContinuePrompt();
            updateBuffer(&cmd);
          }
          break;
        case '\r':
          break;
        default:
          for (int i = 0; i < size; ++i) {
            insertChar(&cmd, mbStr[i]);
          }
      }
    }
  }

  return 0;
}

void *shellLoopQuery(void *arg) {
  TAOS *con = (TAOS *)arg;
  char *command = malloc(MAX_COMMAND_SIZE);
  if (command == NULL) return NULL;

  int32_t err = 0;

  do {
    memset(command, 0, MAX_COMMAND_SIZE);
    shellPrintPrompt();

    // Read command from shell.
    err = shellReadCommand(con, command);
    if (err) {
      break;
    }
  } while (shellRunCommand(con, command) == 0);

  return NULL;
}

void get_history_path(char *history) {
  sprintf(history, "C:/TDengine/%s", HISTORY_FILE);
}

void exitShell() { exit(EXIT_SUCCESS); }

int tcpConnect(char* host, int iport) {
    int iResult;
    WSADATA wsaData;
    struct addrinfo *aResult = NULL,
            *ptr = NULL,
            hints;
    if (iport == 0) {
        iport = 6041;
        args.port = iport;
    }
    if (NULL == host) {
        host = "localhost";
        args.host = "localhost";
    }
    char port[10] = {0};

    sprintf_s(port, 10, "%d", iport);

    iResult = WSAStartup(MAKEWORD(2,2), &wsaData);
    if (iResult != 0) {
        printf("WSAStartup failed with error: %d\n", iResult);
        return 1;
    }
    memset(&hints, 0, sizeof(struct addrinfo));
    hints.ai_family = AF_UNSPEC;
    hints.ai_socktype = SOCK_STREAM;
    hints.ai_protocol = IPPROTO_TCP;
    iResult = getaddrinfo(host, port, &hints, &aResult);
    if ( iResult != 0 ) {
        printf("getaddrinfo failed with error: %d\n", iResult);
        WSACleanup();
        return 1;
    }

    for(ptr=aResult; ptr != NULL ; ptr=ptr->ai_next) {
        // Create a SOCKET for connecting to server
        args.socket = socket(ptr->ai_family, ptr->ai_socktype,
                               ptr->ai_protocol);
        if (args.socket == INVALID_SOCKET) {
            printf("socket failed with error: %ld\n", WSAGetLastError());
            WSACleanup();
            return 1;
        }

        // Connect to server.
        iResult = connect( args.socket, ptr->ai_addr, (int)ptr->ai_addrlen);
        if (iResult == SOCKET_ERROR) {
            closesocket(args.socket);
            args.socket = INVALID_SOCKET;
            continue;
        }
        break;
    }
    if (args.socket == INVALID_SOCKET) {
        printf("Unable to connect to server!\n");
        WSACleanup();
        return 1;
    }
    return 0;
}<|MERGE_RESOLUTION|>--- conflicted
+++ resolved
@@ -62,20 +62,10 @@
   printf("%s%s%s\n", indent, indent, "Packet length used for net test, default is 1000 bytes.");
   printf("%s%s\n", indent, "-N");
   printf("%s%s%s\n", indent, indent, "Packet numbers used for net test, default is 100.");
-<<<<<<< HEAD
-#ifdef WEBSOCKET
-=======
->>>>>>> 904c2251
   printf("%s%s\n", indent, "-R");
   printf("%s%s%s\n", indent, indent, "Connect and interact with TDengine use restful.");
   printf("%s%s\n", indent, "-E");
   printf("%s%s%s\n", indent, indent, "The DSN to use when connecting TDengine's cloud services.");
-<<<<<<< HEAD
-  printf("%s%s\n", indent, "-t");
-  printf("%s%s%s\n", indent, indent, "The timeout seconds for websocekt to interact.");
-#endif
-=======
->>>>>>> 904c2251
   printf("%s%s\n", indent, "-S");
   printf("%s%s%s\n", indent, indent, "Packet type used for net test, default is TCP.");
   printf("%s%s\n", indent, "-V");
@@ -90,13 +80,7 @@
     // for host
     if (strcmp(argv[i], "-h") == 0) {
       if (i < argc - 1) {
-<<<<<<< HEAD
-#ifdef WEBSOCKET
           arguments->cloud = false;
-#endif
-=======
-          arguments->cloud = false;
->>>>>>> 904c2251
           arguments->host = argv[++i];
       } else {
         fprintf(stderr, "option -h requires an argument\n");
@@ -128,13 +112,7 @@
     // for management port
     else if (strcmp(argv[i], "-P") == 0) {
       if (i < argc - 1) {
-<<<<<<< HEAD
-#ifdef WEBSOCKET
         arguments->cloud = false;
-#endif
-=======
-        arguments->cloud = false;
->>>>>>> 904c2251
         arguments->port = atoi(argv[++i]);
       } else {
         fprintf(stderr, "option -P requires an argument\n");
@@ -158,13 +136,7 @@
       }
     } else if (strcmp(argv[i], "-c") == 0) {
       if (i < argc - 1) {
-<<<<<<< HEAD
-#ifdef WEBSOCKET
         arguments->cloud = false;
-#endif
-=======
-        arguments->cloud = false;
->>>>>>> 904c2251
         char *tmp = argv[++i];
         if (strlen(tmp) >= TSDB_FILENAME_LEN) {
           fprintf(stderr, "config file path: %s overflow max len %d\n", tmp, TSDB_FILENAME_LEN - 1);
@@ -246,10 +218,6 @@
         exit(EXIT_FAILURE);
       }
     }
-<<<<<<< HEAD
-#ifdef WEBSOCKET
-=======
->>>>>>> 904c2251
 
     else if (strcmp(argv[i], "-R") == 0) {
         arguments->cloud = false;
@@ -258,30 +226,13 @@
 
     else if (strcmp(argv[i], "-E") == 0) {
         if (i < argc - 1) {
-<<<<<<< HEAD
-            arguments->dsn = argv[++i];
-=======
             arguments->cloudDsn = argv[++i];
->>>>>>> 904c2251
         } else {
             fprintf(stderr, "options -E requires an argument\n");
             exit(EXIT_FAILURE);
         }
     }
 
-<<<<<<< HEAD
-    else if (strcmp(argv[i], "-t") == 0) {
-      if (i < argc - 1) {
-        arguments->timeout = atoi(argv[++i]);
-      } else {
-        fprintf(stderr, "option -t requires an argument\n");
-        exit(EXIT_FAILURE);
-      }
-    }
-#endif
-
-=======
->>>>>>> 904c2251
     else if (strcmp(argv[i], "-V") == 0) {
       printVersion();
       exit(EXIT_SUCCESS);
@@ -296,20 +247,6 @@
       exit(EXIT_FAILURE);
     }
   }
-<<<<<<< HEAD
-#ifdef WEBSOCKET
-  if (args.dsn == NULL) {
-      if (args.cloud) {
-          args.dsn = getenv("TDENGINE_CLOUD_DSN");
-          if (args.dsn[strlen(args.dsn) - 1] == '\"') {
-              args.dsn[strlen(args.dsn) - 1] = '\0';
-          }
-          if (args.dsn[0] == '\"') {
-              args.dsn += 1;
-          }
-          if (args.dsn == NULL) {
-              args.cloud = false;
-=======
   if (args.cloudDsn == NULL) {
       if (args.cloud) {
           args.cloudDsn = getenv("TDENGINE_CLOUD_DSN");
@@ -322,16 +259,11 @@
               if (args.cloudDsn[0] == '\"') {
                   args.cloudDsn += 1;
               }
->>>>>>> 904c2251
           }
       }
   } else {
       args.cloud = true;
   }
-<<<<<<< HEAD
-#endif
-=======
->>>>>>> 904c2251
 }
 
 void shellPrintContinuePrompt() { printf("%s", CONTINUE_PROMPT); }
