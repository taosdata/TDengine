--- conflicted
+++ resolved
@@ -36,7 +36,9 @@
   printf("taos shell is used to test the TDengine database\n");
 
   printf("%s%s\n", indent, "-h");
-  printf("%s%s%s\n", indent, indent, "TDengine server IP address to connect. The default host is localhost.");
+  printf("%s%s%s\n", indent, indent,
+         "TDengine server IP address to connect. The default host is "
+         "localhost.");
   printf("%s%s\n", indent, "-p");
   printf("%s%s%s\n", indent, indent, "The password to use when connecting to the server.");
   printf("%s%s\n", indent, "-P");
@@ -56,21 +58,18 @@
   printf("%s%s\n", indent, "-t");
   printf("%s%s%s\n", indent, indent, "Time zone of the shell, default is local.");
   printf("%s%s\n", indent, "-D");
-  printf("%s%s%s\n", indent, indent, "Use multi-thread to import all SQL files in the directory separately.");
+  printf("%s%s%s\n", indent, indent,
+         "Use multi-thread to import all SQL files in the directory "
+         "separately.");
   printf("%s%s\n", indent, "-T");
   printf("%s%s%s\n", indent, indent, "Number of threads when using multi-thread to import data.");
 
   exit(EXIT_SUCCESS);
 }
 
-<<<<<<< HEAD
 char DARWINCLIENT_VERSION[] =
     "Welcome to the TDengine shell from %s, Client Version:%s\n"
     "Copyright (c) 2020 by TAOS Data, Inc. All rights reserved.\n\n";
-=======
-char      DARWINCLIENT_VERSION[] = "Welcome to the TDengine shell from %s, Client Version:%s\n"
-                             "Copyright (c) 2022 by TAOS Data, Inc. All rights reserved.\n\n";
->>>>>>> 2ab429ee
 char g_password[SHELL_MAX_PASSWORD_LEN];
 
 void shellParseArgument(int argc, char *argv[], SShellArguments *arguments) {
@@ -453,7 +452,8 @@
 void clearScreen(int ecmd_pos, int cursor_pos) {
   struct winsize w;
   if (ioctl(0, TIOCGWINSZ, &w) < 0 || w.ws_col == 0 || w.ws_row == 0) {
-    // fprintf(stderr, "No stream device, and use default value(col 120, row 30)\n");
+    // fprintf(stderr, "No stream device, and use default value(col 120, row
+    // 30)\n");
     w.ws_col = 120;
     w.ws_row = 30;
   }
