/*
 * Copyright (c) 2019 TAOS Data, Inc. <jhtao@taosdata.com>
 *
 * This program is free software: you can use, redistribute, and/or modify
 * it under the terms of the GNU Affero General Public License, version 3
 * or later ("AGPL"), as published by the Free Software Foundation.
 *
 * This program is distributed in the hope that it will be useful, but WITHOUT
 * ANY WARRANTY; without even the implied warranty of MERCHANTABILITY or
 * FITNESS FOR A PARTICULAR PURPOSE.
 *
 * You should have received a copy of the GNU Affero General Public License
 * along with this program. If not, see <http://www.gnu.org/licenses/>.
 */

#include "os.h"
#include "shell.h"
#include "tconfig.h"
#include "tnettest.h"
#include "shellCommand.h"
#include "shellAuto.h"

pthread_t pid;
static tsem_t cancelSem;
bool stop_fetch = false;
int64_t ws_id = 0;

void shellQueryInterruptHandler(int32_t signum, void *sigInfo, void *context) {
  tsem_post(&cancelSem);
}

void shellRestfulSendInterruptHandler(int32_t signum, void *sigInfo, void *context) {}

void *cancelHandler(void *arg) {
  setThreadName("cancelHandler");

  while(1) {
    if (tsem_wait(&cancelSem) != 0) {
      taosMsleep(10);
      continue;
    }
#ifdef WEBSOCKET
    if (args.restful || args.cloud) {
      stop_fetch = true;
    }
#endif
#ifdef LINUX
    int64_t rid = atomic_val_compare_exchange_64(&result, result, 0);
    SSqlObj* pSql = taosAcquireRef(tscObjRef, rid);
    taos_stop_query(pSql);
    taosReleaseRef(tscObjRef, rid);
#else
    printf("\nReceive ctrl+c or other signal, quit shell.\n");
    exit(0);
#endif
  }
  return NULL;
}

int checkVersion() {
  if (sizeof(int8_t) != 1) {
    printf("taos int8 size is %d(!= 1)", (int)sizeof(int8_t));
    return 0;
  }
  if (sizeof(int16_t) != 2) {
    printf("taos int16 size is %d(!= 2)", (int)sizeof(int16_t));
    return 0;
  }
  if (sizeof(int32_t) != 4) {
    printf("taos int32 size is %d(!= 4)", (int)sizeof(int32_t));
    return 0;
  }
  if (sizeof(int64_t) != 8) {
    printf("taos int64 size is %d(!= 8)", (int)sizeof(int64_t));
    return 0;
  }
  return 1;
}

// Global configurations
SShellArguments args = {.host = NULL,
#ifndef TD_WINDOWS
  .password = NULL,
#endif
  .user = NULL,
  .database = NULL,
  .timezone = NULL,
<<<<<<< HEAD
=======
  .restful = false,
>>>>>>> 904c2251
  .is_raw_time = false,
  .is_use_passwd = false,
  .dump_config = false,
  .file = "\0",
  .dir = "\0",
  .threadNum = 5,
  .commands = NULL,
  .pktLen = 1000,
  .pktNum = 100,
  .pktType = "TCP",
  .netTestRole = NULL,
<<<<<<< HEAD
#ifdef WEBSOCKET
  .restful = false,
  .cloud = true,
  .dsn = NULL,
  .timeout = 10,
#endif
=======
  .cloud = true,
  .cloudHost = NULL,
  .cloudPort = NULL,
  .cloudToken = NULL,
>>>>>>> 904c2251
  };

/*
 * Main function.
 */
int main(int argc, char* argv[]) {
  /*setlocale(LC_ALL, "en_US.UTF-8"); */
#ifdef WINDOWS
  SetConsoleOutputCP(CP_UTF8);
#endif

  if (!checkVersion()) {
    exit(EXIT_FAILURE);
  }

  shellParseArgument(argc, argv, &args);

  if (args.dump_config) {
    taosInitGlobalCfg();
    taosReadGlobalLogCfg();

    if (!taosReadGlobalCfg()) {
      printf("TDengine read global config failed");
      exit(EXIT_FAILURE);
    }

    taosDumpGlobalCfg();
    exit(0);
  }

  if (args.netTestRole && args.netTestRole[0] != 0) {
    if (taos_init()) {
      printf("Failed to init taos");
      exit(EXIT_FAILURE);
    }
    taosNetTest(args.netTestRole, args.host, args.port, args.pktLen, args.pktNum, args.pktType);
    exit(0);
  }

<<<<<<< HEAD
#ifdef WEBSOCKET
  if (args.restful) {
    args.dsn = calloc(1, 1024);

    if (args.host == NULL) {
      args.host = "localhost";
    }

    if (args.port == 0) {
      args.port = 6041;
    }

    snprintf(args.dsn, 1024, "ws://%s:%d/rest/ws",args.host, args.port);
=======
  if (args.cloud) {
      if (parse_cloud_dsn()) {
          exit(EXIT_FAILURE);
      }
      if (tcpConnect(args.cloudHost, atoi(args.cloudPort))) {
          exit(EXIT_FAILURE);
      }
  } else if (args.restful) {
      if (tcpConnect(args.host, args.port)) {
          exit(EXIT_FAILURE);
      }
>>>>>>> 904c2251
  }
#endif

  /* Initialize the shell */
  shellInit(&args);

  if (tsem_init(&cancelSem, 0, 0) != 0) {
    printf("failed to create cancel semphore\n");
    exit(EXIT_FAILURE);
  }

  pthread_t spid;
  pthread_create(&spid, NULL, cancelHandler, NULL);

  /* Interrupt handler. */
  taosSetSignal(SIGTERM, shellQueryInterruptHandler);
  taosSetSignal(SIGINT, shellQueryInterruptHandler);
  taosSetSignal(SIGHUP, shellQueryInterruptHandler);
  taosSetSignal(SIGABRT, shellQueryInterruptHandler);

  /* Get grant information */
  shellGetGrantInfo(args.con);
#ifndef WINDOWS
  shellAutoInit();
#endif

  /* Loop to query the input. */
  while (1) {
    pthread_create(&pid, NULL, shellLoopQuery, args.con);
    pthread_join(pid, NULL);
  }
#ifndef WINDOWS
  shellAutoExit();
#endif
}<|MERGE_RESOLUTION|>--- conflicted
+++ resolved
@@ -22,14 +22,10 @@
 
 pthread_t pid;
 static tsem_t cancelSem;
-bool stop_fetch = false;
-int64_t ws_id = 0;
 
 void shellQueryInterruptHandler(int32_t signum, void *sigInfo, void *context) {
   tsem_post(&cancelSem);
 }
-
-void shellRestfulSendInterruptHandler(int32_t signum, void *sigInfo, void *context) {}
 
 void *cancelHandler(void *arg) {
   setThreadName("cancelHandler");
@@ -39,11 +35,7 @@
       taosMsleep(10);
       continue;
     }
-#ifdef WEBSOCKET
-    if (args.restful || args.cloud) {
-      stop_fetch = true;
-    }
-#endif
+
 #ifdef LINUX
     int64_t rid = atomic_val_compare_exchange_64(&result, result, 0);
     SSqlObj* pSql = taosAcquireRef(tscObjRef, rid);
@@ -85,10 +77,7 @@
   .user = NULL,
   .database = NULL,
   .timezone = NULL,
-<<<<<<< HEAD
-=======
   .restful = false,
->>>>>>> 904c2251
   .is_raw_time = false,
   .is_use_passwd = false,
   .dump_config = false,
@@ -100,19 +89,10 @@
   .pktNum = 100,
   .pktType = "TCP",
   .netTestRole = NULL,
-<<<<<<< HEAD
-#ifdef WEBSOCKET
-  .restful = false,
-  .cloud = true,
-  .dsn = NULL,
-  .timeout = 10,
-#endif
-=======
   .cloud = true,
   .cloudHost = NULL,
   .cloudPort = NULL,
   .cloudToken = NULL,
->>>>>>> 904c2251
   };
 
 /*
@@ -152,21 +132,6 @@
     exit(0);
   }
 
-<<<<<<< HEAD
-#ifdef WEBSOCKET
-  if (args.restful) {
-    args.dsn = calloc(1, 1024);
-
-    if (args.host == NULL) {
-      args.host = "localhost";
-    }
-
-    if (args.port == 0) {
-      args.port = 6041;
-    }
-
-    snprintf(args.dsn, 1024, "ws://%s:%d/rest/ws",args.host, args.port);
-=======
   if (args.cloud) {
       if (parse_cloud_dsn()) {
           exit(EXIT_FAILURE);
@@ -178,9 +143,7 @@
       if (tcpConnect(args.host, args.port)) {
           exit(EXIT_FAILURE);
       }
->>>>>>> 904c2251
   }
-#endif
 
   /* Initialize the shell */
   shellInit(&args);
