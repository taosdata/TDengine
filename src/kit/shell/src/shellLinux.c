--- conflicted
+++ resolved
@@ -53,16 +53,8 @@
   {"pktlen",     'l', "PKTLEN",     0,                   "Packet length used for net test, default is 1000 bytes."},
   {"pktnum",     'N', "PKTNUM",     0,                   "Packet numbers used for net test, default is 100."},
   {"pkttype",    'S', "PKTTYPE",    0,                   "Choose packet type used for net test, default is TCP. Only speed test could be either TCP or UDP."},
-<<<<<<< HEAD
-#ifdef WEBSOCKET
-  {"restful", 'R', 0, 0, "Connect and interact with TDengine use restful."},
-  {"cloudDsn", 'E', "DSN", 0, "The DSN to use when connecting TDengine's cloud services."},
-  {"timeout", 't', "SECONDS", 0, "The timeout seconds for websocket to interact."},
-#endif
-=======
   {"restful", 'R', 0, 0, "Connect and interact with TDengine use restful."},
   {0, 'E', "DSN", 0, "The DSN to use when connecting TDengine's cloud services."},
->>>>>>> 904c2251
   {0}};
 
 static error_t parse_opt(int key, char *arg, struct argp_state *state) {
@@ -74,13 +66,7 @@
   switch (key) {
     case 'h':
         if (arg) {
-<<<<<<< HEAD
-#ifdef WEBSOCKET
           args.cloud = false;
-#endif
-=======
-          args.cloud = false;
->>>>>>> 904c2251
           args.host = arg;
         } else {
           fprintf(stderr, "Invalid host\n");
@@ -91,13 +77,7 @@
       break;
     case 'P':
       if (arg) {
-<<<<<<< HEAD
-#ifdef WEBSOCKET
         args.cloud = false;
-#endif
-=======
-        args.cloud = false;
->>>>>>> 904c2251
         tsDnodeShellPort = atoi(arg);
         args.port = atoi(arg);
       } else {
@@ -125,13 +105,7 @@
         wordfree(&full_path);
         return -1;
       }
-<<<<<<< HEAD
-#ifdef WEBSOCKET
       args.cloud = false;
-#endif
-=======
-      args.cloud = false;
->>>>>>> 904c2251
       tstrncpy(configDir, full_path.we_wordv[0], TSDB_FILENAME_LEN);
       wordfree(&full_path);
       break;
@@ -199,12 +173,6 @@
     case OPT_ABORT:
       arguments->abort = 1;
       break;
-<<<<<<< HEAD
-#ifdef WEBSOCKET
-    case 'R':
-      arguments->restful = true;
-      arguments->cloud = false;
-=======
     case 'R':
       arguments->restful = true;
       arguments->cloud = false;
@@ -216,24 +184,7 @@
          fprintf(stderr, "Invalid -E option\n");
          return -1;
        }
->>>>>>> 904c2251
-      break;
-    case 'E':
-      if (arg) {
-         arguments->dsn = arg;
-       } else {
-         fprintf(stderr, "Invalid -E option\n");
-         return -1;
-       }
-      break;
-    case 't':
-      if (arg) {
-        arguments->timeout = atoi(arg);
-      } else {
-        fprintf(stderr, "Invalid -t option\n");
-      }
-      break;
-#endif
+      break;
     default:
       return ARGP_ERR_UNKNOWN;
   }
@@ -287,28 +238,16 @@
 
   argp_parse(&argp, argc, argv, 0, 0, arguments);
 
-<<<<<<< HEAD
-#ifdef WEBSOCKET
-  if (args.dsn == NULL) {
-    if (args.cloud) {
-      args.dsn = getenv("TDENGINE_CLOUD_DSN");
-        if (args.dsn == NULL) {
-=======
   if (args.cloudDsn == NULL) {
     if (args.cloud) {
       args.cloudDsn = getenv("TDENGINE_CLOUD_DSN");
         if (args.cloudDsn == NULL) {
->>>>>>> 904c2251
           args.cloud = false;
         }
     }
   } else {
     args.cloud = true;
   }
-<<<<<<< HEAD
-#endif
-=======
->>>>>>> 904c2251
 
   if (arguments->abort) {
     #ifndef _ALPINE
