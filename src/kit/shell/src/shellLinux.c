--- conflicted
+++ resolved
@@ -236,20 +236,17 @@
 
   argp_parse(&argp, argc, argv, 0, 0, arguments);
 
-<<<<<<< HEAD
-=======
   if (args.cloudDsn == NULL) {
-      if (args.cloud) {
-          args.cloudDsn = getenv("TDENGINE_CLOUD_DSN");
-          if (args.cloudDsn == NULL) {
-              args.cloud = false;
-          }
-      }
+    if (args.cloud) {
+      args.cloudDsn = getenv("TDENGINE_CLOUD_DSN");
+        if (args.cloudDsn == NULL) {
+          args.cloud = false;
+        }
+    }
   } else {
-      args.cloud = true;
-  }
-  
->>>>>>> 7057b596
+    args.cloud = true;
+  }
+
   if (arguments->abort) {
     #ifndef _ALPINE
       error(10, 0, "ABORTED");
