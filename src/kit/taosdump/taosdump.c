/*
 * Copyright (c) 2019 TAOS Data, Inc. <jhtao@taosdata.com>
 *
 * This program is free software: you can use, redistribute, and/or modify
 * it under the terms of the GNU Affero General Public License, version 3
 * or later ("AGPL"), as published by the Free Software Foundation.
 *
 * This program is distributed in the hope that it will be useful, but WITHOUT
 * ANY WARRANTY; without even the implied warranty of MERCHANTABILITY or
 * FITNESS FOR A PARTICULAR PURPOSE.
 *
 * You should have received a copy of the GNU Affero General Public License
 * along with this program. If not, see <http://www.gnu.org/licenses/>.
 */

#include <stdio.h>
#include <pthread.h>
#include <iconv.h>
#include <sys/stat.h>
#include <sys/syscall.h>

#include "os.h"
#include "taos.h"
#include "taosdef.h"
#include "taosmsg.h"
#include "tglobal.h"
#include "tsclient.h"
#include "tsdb.h"
#include "tutil.h"
#include <avro.h>

#define TSDB_SUPPORT_NANOSECOND 1

#define MAX_FILE_NAME_LEN       256             // max file name length on linux is 255
#define COMMAND_SIZE            65536
#define MAX_RECORDS_PER_REQ     32766
//#define DEFAULT_DUMP_FILE "taosdump.sql"

// for strncpy buffer overflow
#define min(a, b) (((a) < (b)) ? (a) : (b))

static int  converStringToReadable(char *str, int size, char *buf, int bufsize);
static int  convertNCharToReadable(char *str, int size, char *buf, int bufsize);
static void dumpCharset(FILE *fp);
static void loadFileCharset(FILE *fp, char *fcharset);

typedef struct {
  short bytes;
  int8_t type;
} SOColInfo;

#define debugPrint(fmt, ...) \
    do { if (g_args.debug_print || g_args.verbose_print) \
      fprintf(stderr, "DEBG: "fmt, __VA_ARGS__); } while(0)

#define verbosePrint(fmt, ...) \
    do { if (g_args.verbose_print) \
        fprintf(stderr, "VERB: "fmt, __VA_ARGS__); } while(0)

#define performancePrint(fmt, ...) \
    do { if (g_args.performance_print) \
        fprintf(stderr, "VERB: "fmt, __VA_ARGS__); } while(0)

#define errorPrint(fmt, ...) \
    do { fprintf(stderr, "\033[31m"); \
        fprintf(stderr, "ERROR: "fmt, __VA_ARGS__); \
        fprintf(stderr, "\033[0m"); } while(0)

#define okPrint(fmt, ...) \
    do { fprintf(stderr, "\033[32m"); \
        fprintf(stderr, "OK: "fmt, __VA_ARGS__); \
        fprintf(stderr, "\033[0m"); } while(0)

static bool isStringNumber(char *input)
{
    int len = strlen(input);
    if (0 == len) {
        return false;
    }

    for (int i = 0; i < len; i++) {
        if (!isdigit(input[i]))
            return false;
    }

    return true;
}

// -------------------------- SHOW DATABASE INTERFACE-----------------------
enum _show_db_index {
    TSDB_SHOW_DB_NAME_INDEX,
    TSDB_SHOW_DB_CREATED_TIME_INDEX,
    TSDB_SHOW_DB_NTABLES_INDEX,
    TSDB_SHOW_DB_VGROUPS_INDEX,
    TSDB_SHOW_DB_REPLICA_INDEX,
    TSDB_SHOW_DB_QUORUM_INDEX,
    TSDB_SHOW_DB_DAYS_INDEX,
    TSDB_SHOW_DB_KEEP_INDEX,
    TSDB_SHOW_DB_CACHE_INDEX,
    TSDB_SHOW_DB_BLOCKS_INDEX,
    TSDB_SHOW_DB_MINROWS_INDEX,
    TSDB_SHOW_DB_MAXROWS_INDEX,
    TSDB_SHOW_DB_WALLEVEL_INDEX,
    TSDB_SHOW_DB_FSYNC_INDEX,
    TSDB_SHOW_DB_COMP_INDEX,
    TSDB_SHOW_DB_CACHELAST_INDEX,
    TSDB_SHOW_DB_PRECISION_INDEX,
    TSDB_SHOW_DB_UPDATE_INDEX,
    TSDB_SHOW_DB_STATUS_INDEX,
    TSDB_MAX_SHOW_DB
};

// -----------------------------------------SHOW TABLES CONFIGURE -------------------------------------
enum _show_tables_index {
    TSDB_SHOW_TABLES_NAME_INDEX,
    TSDB_SHOW_TABLES_CREATED_TIME_INDEX,
    TSDB_SHOW_TABLES_COLUMNS_INDEX,
    TSDB_SHOW_TABLES_METRIC_INDEX,
    TSDB_SHOW_TABLES_UID_INDEX,
    TSDB_SHOW_TABLES_TID_INDEX,
    TSDB_SHOW_TABLES_VGID_INDEX,
    TSDB_MAX_SHOW_TABLES
};

// ---------------------------------- DESCRIBE STABLE CONFIGURE ------------------------------
enum _describe_table_index {
    TSDB_DESCRIBE_METRIC_FIELD_INDEX,
    TSDB_DESCRIBE_METRIC_TYPE_INDEX,
    TSDB_DESCRIBE_METRIC_LENGTH_INDEX,
    TSDB_DESCRIBE_METRIC_NOTE_INDEX,
    TSDB_MAX_DESCRIBE_METRIC
};

#define COL_NOTE_LEN        4
#define COL_TYPEBUF_LEN     16
#define COL_VALUEBUF_LEN    32

typedef struct {
    char field[TSDB_COL_NAME_LEN];
    char type[COL_TYPEBUF_LEN];
    int length;
    char note[COL_NOTE_LEN];
    char value[COL_VALUEBUF_LEN];
    char *var_value;
} ColDes;

typedef struct {
    char name[TSDB_TABLE_NAME_LEN];
    ColDes cols[];
} TableDef;

extern char version[];

#define DB_PRECISION_LEN   8
#define DB_STATUS_LEN      16

typedef struct {
    char name[TSDB_TABLE_NAME_LEN];
    bool belongStb;
    char stable[TSDB_TABLE_NAME_LEN];
} TableInfo;

typedef struct {
    char name[TSDB_TABLE_NAME_LEN];
    char stable[TSDB_TABLE_NAME_LEN];
} TableRecord;

typedef struct {
    bool isStb;
    bool belongStb;
    int64_t dumpNtbCount;
    TableRecord **dumpNtbInfos;
    TableRecord tableRecord;
} TableRecordInfo;

typedef struct {
    char     name[TSDB_DB_NAME_LEN];
    char     create_time[32];
    int64_t  ntables;
    int32_t  vgroups;
    int16_t  replica;
    int16_t  quorum;
    int16_t  days;
    char     keeplist[32];
    //int16_t  daysToKeep;
    //int16_t  daysToKeep1;
    //int16_t  daysToKeep2;
    int32_t  cache; //MB
    int32_t  blocks;
    int32_t  minrows;
    int32_t  maxrows;
    int8_t   wallevel;
    int32_t  fsync;
    int8_t   comp;
    int8_t   cachelast;
    char     precision[DB_PRECISION_LEN];   // time resolution
    int8_t   update;
    char     status[DB_STATUS_LEN];
    int64_t  dumpTbCount;
    TableRecordInfo **dumpTbInfos;
} SDbInfo;

typedef struct {
    pthread_t threadID;
    int32_t   threadIndex;
    int32_t   totalThreads;
    char      dbName[TSDB_DB_NAME_LEN];
    char      stbName[TSDB_TABLE_NAME_LEN];
    int       precision;
    TAOS      *taos;
    int64_t   rowsOfDumpOut;
    int64_t   tablesOfDumpOut;
    int64_t   tableFrom;
} threadInfo;

typedef struct {
    int64_t   totalRowsOfDumpOut;
    int64_t   totalChildTblsOfDumpOut;
    int32_t   totalSuperTblsOfDumpOut;
    int32_t   totalDatabasesOfDumpOut;
} resultStatistics;

static int64_t g_totalDumpOutRows = 0;

SDbInfo **g_dbInfos = NULL;
TableInfo *g_tablesList = NULL;

const char *argp_program_version = version;
const char *argp_program_bug_address = "<support@taosdata.com>";

/* Program documentation. */
static char doc[] = "";
/* "Argp example #4 -- a program with somewhat more complicated\ */
/*         options\ */
/*         \vThis part of the documentation comes *after* the options;\ */
/*         note that the text is automatically filled, but it's possible\ */
/*         to force a line-break, e.g.\n<-- here."; */

/* A description of the arguments we accept. */
static char args_doc[] = "dbname [tbname ...]\n--databases db1,db2,... \n--all-databases\n-i inpath\n-o outpath";

/* Keys for options without short-options. */
#define OPT_ABORT 1 /* –abort */

/* The options we understand. */
static struct argp_option options[] = {
    // connection option
    {"host", 'h', "HOST",    0,  "Server host dumping data from. Default is localhost.", 0},
    {"user", 'u', "USER",    0,  "User name used to connect to server. Default is root.", 0},
#ifdef _TD_POWER_
    {"password", 'p', 0,    0,  "User password to connect to server. Default is powerdb.", 0},
#else
    {"password", 'p', 0,    0,  "User password to connect to server. Default is taosdata.", 0},
#endif
    {"port", 'P', "PORT",        0,  "Port to connect", 0},
    {"mysqlFlag",     'q', "MYSQLFLAG",   0,  "mysqlFlag, Default is 0", 0},
    // input/output file
    {"outpath", 'o', "OUTPATH",     0,  "Output file path.", 1},
    {"inpath", 'i', "INPATH",      0,  "Input file path.", 1},
    {"resultFile", 'r', "RESULTFILE",  0,  "DumpOut/In Result file path and name.", 1},
#ifdef _TD_POWER_
    {"config-dir", 'c', "CONFIG_DIR",  0,  "Configure directory. Default is /etc/power/taos.cfg.", 1},
#else
    {"config-dir", 'c', "CONFIG_DIR",  0,  "Configure directory. Default is /etc/taos/taos.cfg.", 1},
#endif
    {"encode", 'e', "ENCODE", 0,  "Input file encoding.", 1},
    // dump unit options
    {"all-databases", 'A', 0, 0,  "Dump all databases.", 2},
    {"databases", 'D', "DATABASES", 0,  "Dump inputed databases. Use comma to seprate databases\' name.", 2},
    {"allow-sys",   'a', 0, 0,  "Allow to dump sys database", 2},
    // dump format options
    {"schemaonly", 's', 0, 0,  "Only dump schema.", 2},
    {"without-property", 'N', 0, 0,  "Dump schema without properties.", 2},
    {"avro", 'v', 0, 0,  "Dump apache avro format data file. By default, dump sql command sequence.", 2},
    {"start-time",    'S', "START_TIME",  0,  "Start time to dump. Either epoch or ISO8601/RFC3339 format is acceptable. ISO8601 format example: 2017-10-01T00:00:00.000+0800 or 2017-10-0100:00:00:000+0800 or '2017-10-01 00:00:00.000+0800'",  4},
    {"end-time",      'E', "END_TIME",    0,  "End time to dump. Either epoch or ISO8601/RFC3339 format is acceptable. ISO8601 format example: 2017-10-01T00:00:00.000+0800 or 2017-10-0100:00:00.000+0800 or '2017-10-01 00:00:00.000+0800'",  5},
    {"data-batch",  'B', "DATA_BATCH",  0,  "Number of data point per insert statement. Max value is 32766. Default is 1.", 3},
    {"max-sql-len", 'L', "SQL_LEN",     0,  "Max length of one sql. Default is 65480.",   3},
    {"table-batch", 't', "TABLE_BATCH", 0,  "Number of table dumpout into one output file. Default is 1.",  3},
    {"thread_num",  'T', "THREAD_NUM",  0,  "Number of thread for dump in file. Default is 5.", 3},
    {"debug",   'g', 0, 0,  "Print debug info.",    8},
    {0}
};

#define HUMAN_TIME_LEN      28

/* Used by main to communicate with parse_opt. */
typedef struct arguments {
    // connection option
    char    *host;
    char    *user;
    char    password[SHELL_MAX_PASSWORD_LEN];
    uint16_t port;
    uint16_t mysqlFlag;
    // output file
    char     outpath[MAX_FILE_NAME_LEN];
    char     inpath[MAX_FILE_NAME_LEN];
    // result file
    char    *resultFile;
    char    *encode;
    // dump unit option
    bool     all_databases;
    bool     databases;
    char    *databasesSeq;
    // dump format option
    bool     schemaonly;
    bool     with_property;
    bool     avro;
    int64_t  start_time;
    char     humanStartTime[HUMAN_TIME_LEN];
    int64_t  end_time;
    char     humanEndTime[HUMAN_TIME_LEN];
    char     precision[8];

    int32_t  data_batch;
    int32_t  max_sql_len;
    int32_t  table_batch; // num of table which will be dump into one output file.
    bool     allow_sys;
    // other options
    int32_t  thread_num;
    int      abort;
    char   **arg_list;
    int      arg_list_len;
    bool     isDumpIn;
    bool     debug_print;
    bool     verbose_print;
    bool     performance_print;

    int      dumpDbCount;
} SArguments;

/* Our argp parser. */
static error_t parse_opt(int key, char *arg, struct argp_state *state);

static struct argp argp = {options, parse_opt, args_doc, doc};
static resultStatistics g_resultStatistics = {0};
static FILE *g_fpOfResult = NULL;
static int g_numOfCores = 1;

static int dumpOut();
static int dumpIn();
static void dumpCreateDbClause(SDbInfo *dbInfo, bool isDumpProperty,
        FILE *fp);
<<<<<<< HEAD
//static int taosDumpDb(SDbInfo *dbInfo, FILE *fp, TAOS *taos);
static int dumpStable(char *table, FILE *fp, SDbInfo *dbInfo);
static int dumpCreateTableClause(TableDef *tableDes, int numOfCols,
        FILE *fp, char* dbName);
static void taosDumpCreateMTableClause(TableDef *tableDes, char *stable,
=======
//static int dumpDb(SDbInfo *dbInfo, FILE *fp, TAOS *taos);
static int dumpStableClasuse(SDbInfo *dbInfo, char *table, FILE *fp);
static int dumpCreateTableClause(STableDef *tableDes, int numOfCols,
        FILE *fp, char* dbName);
static void dumpCreateMTableClause(STableDef *tableDes, char *stable,
>>>>>>> c976aeb2
        int numOfCols, FILE *fp, char* dbName);
static int getTableDes(
        char* dbName, char *table,
        STableDef *stableDes, bool isSuperTable);
static int64_t dumpTableData(FILE *fp, char *tbName,
        char* dbName,
        int precision,
        char *jsonAvroSchema);
static int checkParam();
static void taosFreeDbInfos();

struct arguments g_args = {
    // connection option
    NULL,
    "root",
#ifdef _TD_POWER_
    "powerdb",
#else
    "taosdata",
#endif
    0,
    0,
    // outpath and inpath
    "",
    "",
    "./dump_result.txt",
    NULL,
    // dump unit option
    false,      // all_databases
    false,      // databases
    NULL,       // databasesSeq
    // dump format option
    false,      // schemaonly
    true,       // with_property
    false,      // avro format
    -INT64_MAX + 1, // start_time
    {0},        // humanStartTime
    INT64_MAX,  // end_time
    {0},        // humanEndTime
    "ms",       // precision
    1,          // data_batch
    TSDB_MAX_SQL_LEN,   // max_sql_len
    1,          // table_batch
    false,      // allow_sys
    // other options
    5,          // thread_num
    0,          // abort
    NULL,       // arg_list
    0,          // arg_list_len
    false,      // isDumpIn
    false,      // debug_print
    false,      // verbose_print
    false,      // performance_print
        0,      // dumpDbCount
};

// get taosdump commit number version
#ifndef TAOSDUMP_COMMIT_SHA1
#define TAOSDUMP_COMMIT_SHA1 "unknown"
#endif

#ifndef TD_VERNUMBER
#define TD_VERNUMBER "unknown"
#endif

#ifndef TAOSDUMP_STATUS
#define TAOSDUMP_STATUS "unknown"
#endif

static void printVersion() {
    char tdengine_ver[] = TD_VERNUMBER;
    char taosdump_ver[] = TAOSDUMP_COMMIT_SHA1;
    char taosdump_status[] = TAOSDUMP_STATUS;

    if (strlen(taosdump_status) == 0) {
        printf("taosdump version %s-%s\n",
                tdengine_ver, taosdump_ver);
    } else {
        printf("taosdump version %s-%s, status:%s\n",
                tdengine_ver, taosdump_ver, taosdump_status);
    }
}

void errorWrongValue(char *program, char *wrong_arg, char *wrong_value)
{
    fprintf(stderr, "%s %s: %s is an invalid value\n", program, wrong_arg, wrong_value);
    fprintf(stderr, "Try `taosdump --help' or `taosdump --usage' for more information.\n");
}

static void errorUnrecognized(char *program, char *wrong_arg)
{
    fprintf(stderr, "%s: unrecognized options '%s'\n", program, wrong_arg);
    fprintf(stderr, "Try `taosdump --help' or `taosdump --usage' for more information.\n");
}

static void errorPrintReqArg(char *program, char *wrong_arg)
{
    fprintf(stderr,
            "%s: option requires an argument -- '%s'\n",
            program, wrong_arg);
    fprintf(stderr,
            "Try `taosdump --help' or `taosdump --usage' for more information.\n");
}

static void errorPrintReqArg2(char *program, char *wrong_arg)
{
    fprintf(stderr,
            "%s: option requires a number argument '-%s'\n",
            program, wrong_arg);
    fprintf(stderr,
            "Try `taosdump --help' or `taosdump --usage' for more information.\n");
}

static void errorPrintReqArg3(char *program, char *wrong_arg)
{
    fprintf(stderr,
            "%s: option '%s' requires an argument\n",
            program, wrong_arg);
    fprintf(stderr,
            "Try `taosdump --help' or `taosdump --usage' for more information.\n");
}

/* Parse a single option. */
static error_t parse_opt(int key, char *arg, struct argp_state *state) {
    /* Get the input argument from argp_parse, which we
       know is a pointer to our arguments structure. */
    wordexp_t full_path;

    switch (key) {
        // connection option
        case 'a':
            g_args.allow_sys = true;
            break;
        case 'h':
            g_args.host = arg;
            break;
        case 'u':
            g_args.user = arg;
            break;
        case 'p':
            break;
        case 'P':
            if (!isStringNumber(arg)) {
                errorPrintReqArg2("taosdump", "P");
                exit(EXIT_FAILURE);
            }

            uint64_t port = atoi(arg);
            if (port > 65535) {
                errorWrongValue("taosdump", "-P or --port", arg);
                exit(EXIT_FAILURE);
            }
            g_args.port = (uint16_t)port;

            break;
        case 'q':
            g_args.mysqlFlag = atoi(arg);
            break;
        case 'o':
            if (wordexp(arg, &full_path, 0) != 0) {
                errorPrint("Invalid path %s\n", arg);
                return -1;
            }

            if (full_path.we_wordv[0]) {
                tstrncpy(g_args.outpath, full_path.we_wordv[0],
                        MAX_FILE_NAME_LEN);
                wordfree(&full_path);
            } else {
                errorPrintReqArg3("taosdump", "-o or --outpath");
                exit(EXIT_FAILURE);
            }
            break;

        case 'g':
            g_args.debug_print = true;
            break;

        case 'i':
            g_args.isDumpIn = true;
            if (wordexp(arg, &full_path, 0) != 0) {
                errorPrint("Invalid path %s\n", arg);
                return -1;
            }

            if (full_path.we_wordv[0]) {
                tstrncpy(g_args.inpath, full_path.we_wordv[0],
                        MAX_FILE_NAME_LEN);
                wordfree(&full_path);
            } else {
                errorPrintReqArg3("taosdump", "-i or --inpath");
                exit(EXIT_FAILURE);
            }
            break;

        case 'r':
            g_args.resultFile = arg;
            break;
        case 'c':
            if (0 == strlen(arg)) {
                errorPrintReqArg3("taosdump", "-c or --config-dir");
                exit(EXIT_FAILURE);
            }
            if (wordexp(arg, &full_path, 0) != 0) {
                errorPrint("Invalid path %s\n", arg);
                exit(EXIT_FAILURE);
            }
            tstrncpy(configDir, full_path.we_wordv[0], MAX_FILE_NAME_LEN);
            wordfree(&full_path);
            break;
        case 'e':
            g_args.encode = arg;
            break;
            // dump unit option
        case 'A':
            break;
        case 'D':
            g_args.databases = true;
            break;
            // dump format option
        case 's':
            g_args.schemaonly = true;
            break;
        case 'N':
            g_args.with_property = false;
            break;
        case 'v':
            g_args.avro = true;
            break;
        case 'S':
            // parse time here.
            break;
        case 'E':
            break;
        case 'B':
            g_args.data_batch = atoi(arg);
            if (g_args.data_batch > MAX_RECORDS_PER_REQ) {
                g_args.data_batch = MAX_RECORDS_PER_REQ;
            }
            break;
        case 'L':
            {
                int32_t len = atoi(arg);
                if (len > TSDB_MAX_ALLOWED_SQL_LEN) {
                    len = TSDB_MAX_ALLOWED_SQL_LEN;
                } else if (len < TSDB_MAX_SQL_LEN) {
                    len = TSDB_MAX_SQL_LEN;
                }
                g_args.max_sql_len = len;
                break;
            }
        case 't':
            g_args.table_batch = atoi(arg);
            break;
        case 'T':
            if (!isStringNumber(arg)) {
                errorPrint("%s", "\n\t-T need a number following!\n");
                exit(EXIT_FAILURE);
            }
            g_args.thread_num = atoi(arg);
            break;
        case OPT_ABORT:
            g_args.abort = 1;
            break;
        case ARGP_KEY_ARG:
            g_args.arg_list     = &state->argv[state->next - 1];
            g_args.arg_list_len = state->argc - state->next + 1;
            state->next             = state->argc;
            break;

        default:
            return ARGP_ERR_UNKNOWN;
    }
    return 0;
}

static void freeTbDes(TableDef *tableDes)
{
    for (int i = 0; i < TSDB_MAX_COLUMNS; i ++) {
        if (tableDes->cols[i].var_value) {
            free(tableDes->cols[i].var_value);
        }
    }

    free(tableDes);
}

static int queryDbImpl(TAOS *taos, char *command) {
    TAOS_RES *res = NULL;
    int32_t   code = -1;

    if (NULL != res) {
        taos_free_result(res);
        res = NULL;
    }

    res = taos_query(taos, command);
    code = taos_errno(res);

    if (code != 0) {
        errorPrint("Failed to run <%s>, reason: %s\n",
                command, taos_errstr(res));
        taos_free_result(res);
        //taos_close(taos);
        return code;
    }

    taos_free_result(res);
    return 0;
}

static void parse_args(
        int argc, char *argv[], SArguments *arguments) {

    for (int i = 1; i < argc; i++) {
        if ((strncmp(argv[i], "-p", 2) == 0)
              || (strncmp(argv[i], "--password", 10) == 0)) {
            if ((strlen(argv[i]) == 2)
                  || (strncmp(argv[i], "--password", 10) == 0)) {
                printf("Enter password: ");
                taosSetConsoleEcho(false);
                if(scanf("%20s", arguments->password) > 1) {
                    errorPrint("%s() LN%d, password read error!\n", __func__, __LINE__);
                }
                taosSetConsoleEcho(true);
            } else {
                tstrncpy(arguments->password, (char *)(argv[i] + 2),
                        SHELL_MAX_PASSWORD_LEN);
                strcpy(argv[i], "-p");
            }
        } else if (strcmp(argv[i], "-gg") == 0) {
            arguments->verbose_print = true;
            strcpy(argv[i], "");
        } else if (strcmp(argv[i], "-PP") == 0) {
            arguments->performance_print = true;
            strcpy(argv[i], "");
        } else if ((strcmp(argv[i], "-A") == 0)
                || (0 == strncmp(
                            argv[i], "--all-database",
                            strlen("--all-database")))) {
            g_args.all_databases = true;
        } else if ((strncmp(argv[i], "-D", strlen("-D")) == 0)
                || (0 == strncmp(
                        argv[i], "--database",
                        strlen("--database")))) {
            if (2 == strlen(argv[i])) {
                if (argc == i+1) {
                    errorPrintReqArg(argv[0], "D");
                    exit(EXIT_FAILURE);
                }
                arguments->databasesSeq = argv[++i];
            } else if (0 == strncmp(argv[i], "--databases=", strlen("--databases="))) {
                arguments->databasesSeq = (char *)(argv[i] + strlen("--databases="));
            } else if (0 == strncmp(argv[i], "-D", strlen("-D"))) {
                arguments->databasesSeq = (char *)(argv[i] + strlen("-D"));
            } else if (strlen("--databases") == strlen(argv[i])) {
                if (argc == i+1) {
                    errorPrintReqArg3(argv[0], "--databases");
                    exit(EXIT_FAILURE);
                }
                arguments->databasesSeq = argv[++i];
            } else {
                errorUnrecognized(argv[0], argv[i]);
                exit(EXIT_FAILURE);
            }
            g_args.databases = true;
        } else if (0 == strncmp(argv[i], "--version", strlen("--version")) || 
            0 == strncmp(argv[i], "-V", strlen("-V"))) {
                printVersion();
                exit(EXIT_SUCCESS);
        } else {
            continue;
        }

    }
}

static void copyHumanTimeToArg(char *timeStr, bool isStartTime)
{
    if (isStartTime)
        tstrncpy(g_args.humanStartTime, timeStr, HUMAN_TIME_LEN);
    else
        tstrncpy(g_args.humanEndTime, timeStr, HUMAN_TIME_LEN);
}

static void copyTimestampToArg(char *timeStr, bool isStartTime)
{
    if (isStartTime)
        g_args.start_time = atol(timeStr);
    else
        g_args.end_time = atol(timeStr);
}

static void parse_timestamp(
        int argc, char *argv[], SArguments *arguments) {
    for (int i = 1; i < argc; i++) {
        char *tmp;
        bool isStartTime = false;
        bool isEndTime = false;

        if (strcmp(argv[i], "-S") == 0) {
            isStartTime = true;
        } else if (strcmp(argv[i], "-E") == 0) {
            isEndTime = true;
        }

        if (isStartTime || isEndTime) {
            if (NULL == argv[i+1]) {
                errorPrint("%s need a valid value following!\n", argv[i]);
                exit(-1);
            }
            tmp = strdup(argv[i+1]);

            if (strchr(tmp, ':') && strchr(tmp, '-')) {
                copyHumanTimeToArg(tmp, isStartTime);
            } else {
                copyTimestampToArg(tmp, isStartTime);
            }

            free(tmp);
        }
    }
}

static int getPrecisionByString(char *precision)
{
    if (0 == strncasecmp(precision,
                "ms", 2)) {
        return TSDB_TIME_PRECISION_MILLI;
    } else if (0 == strncasecmp(precision,
                "us", 2)) {
        return TSDB_TIME_PRECISION_MICRO;
#if TSDB_SUPPORT_NANOSECOND == 1
    } else if (0 == strncasecmp(precision,
                "ns", 2)) {
        return TSDB_TIME_PRECISION_NANO;
#endif
    } else {
        errorPrint("Invalid time precision: %s",
                precision);
    }

    return -1;
}

static void taosFreeDbInfos() {
    if (g_dbInfos == NULL) return;
    for (int i = 0; i < g_args.dumpDbCount; i++)
        tfree(g_dbInfos[i]);
    tfree(g_dbInfos);
}

// check table is normal table or super table
static int getTableRecordInfo(
        char *dbName,
        char *table, TableRecordInfo *pTableRecordInfo) {
    TAOS *taos = taos_connect(g_args.host, g_args.user, g_args.password,
            dbName, g_args.port);
    if (taos == NULL) {
        errorPrint("Failed to connect to TDengine server %s\n", g_args.host);
        return -1;
    }

    TAOS_ROW row = NULL;
    bool isSet = false;
    TAOS_RES *result     = NULL;

    memset(pTableRecordInfo, 0, sizeof(TableRecordInfo));

    char command[COMMAND_SIZE];

    sprintf(command, "USE %s", dbName);
    result = taos_query(taos, command);
    int32_t code = taos_errno(result);
    if (code != 0) {
        errorPrint("invalid database %s, reason: %s\n",
                dbName, taos_errstr(result));
        return 0;
    }

    sprintf(command, "SHOW TABLES LIKE \'%s\'", table);

    result = taos_query(taos, command);
    code = taos_errno(result);

    if (code != 0) {
        errorPrint("%s() LN%d, failed to run command <%s>. reason: %s\n",
                __func__, __LINE__, command, taos_errstr(result));
        taos_free_result(result);
        return -1;
    }

    TAOS_FIELD *fields = taos_fetch_fields(result);

    while ((row = taos_fetch_row(result)) != NULL) {
        isSet = true;
        pTableRecordInfo->isStb = false;
        tstrncpy(pTableRecordInfo->tableRecord.name,
                (char *)row[TSDB_SHOW_TABLES_NAME_INDEX],
                min(TSDB_TABLE_NAME_LEN,
                    fields[TSDB_SHOW_TABLES_NAME_INDEX].bytes + 1));
        if (strlen((char *)row[TSDB_SHOW_TABLES_METRIC_INDEX]) > 0) {
            pTableRecordInfo->belongStb = true;
            tstrncpy(pTableRecordInfo->tableRecord.stable,
                    (char *)row[TSDB_SHOW_TABLES_METRIC_INDEX],
                    min(TSDB_TABLE_NAME_LEN,
                        fields[TSDB_SHOW_TABLES_METRIC_INDEX].bytes + 1));
        } else {
            pTableRecordInfo->belongStb = false;
        }
        break;
    }

    taos_free_result(result);
    result = NULL;

    if (isSet) {
        return 0;
    }

    sprintf(command, "SHOW STABLES LIKE \'%s\'", table);

    result = taos_query(taos, command);
    code = taos_errno(result);

    if (code != 0) {
        errorPrint("%s() LN%d, failed to run command <%s>. reason: %s\n",
                __func__, __LINE__, command, taos_errstr(result));
        taos_free_result(result);
        return -1;
    }

    while ((row = taos_fetch_row(result)) != NULL) {
        isSet = true;
        pTableRecordInfo->isStb = true;
        tstrncpy(pTableRecordInfo->tableRecord.stable, table,
                TSDB_TABLE_NAME_LEN);
        break;
    }

    taos_free_result(result);
    result = NULL;

    if (isSet) {
        return 0;
    }
    errorPrint("%s() LN%d, invalid table/stable %s\n",
            __func__, __LINE__, table);
    return -1;
}

static int inDatabasesSeq(
        char *name,
        int len)
{
    if (strstr(g_args.databasesSeq, ",") == NULL) {
        if (0 == strncmp(g_args.databasesSeq, name, len)) {
            return 0;
        }
    } else {
        char *dupSeq = strdup(g_args.databasesSeq);
        char *running = dupSeq;
        char *dbname = strsep(&running, ",");
        while (dbname) {
            if (0 == strncmp(dbname, name, len)) {
                tfree(dupSeq);
                return 0;
            }

            dbname = strsep(&running, ",");
        }
    }

    return -1;
}

static int getDumpDbCount()
{
    int count = 0;

    TAOS     *taos = NULL;
    TAOS_RES *result     = NULL;
    char     *command    = "show databases";
    TAOS_ROW row;

    /* Connect to server */
    taos = taos_connect(g_args.host, g_args.user, g_args.password,
            NULL, g_args.port);
    if (NULL == taos) {
        errorPrint("Failed to connect to TDengine server %s\n", g_args.host);
        return 0;
    }

    result = taos_query(taos, command);
    int32_t code = taos_errno(result);

    if (0 != code) {
        errorPrint("%s() LN%d, failed to run command <%s>, reason: %s\n",
                __func__, __LINE__, command, taos_errstr(result));
        taos_close(taos);
        return 0;
    }

    TAOS_FIELD *fields = taos_fetch_fields(result);

    while ((row = taos_fetch_row(result)) != NULL) {
        // sys database name : 'log', but subsequent version changed to 'log'
        if ((strncasecmp(row[TSDB_SHOW_DB_NAME_INDEX], "log",
                        fields[TSDB_SHOW_DB_NAME_INDEX].bytes) == 0)
                && (!g_args.allow_sys)) {
            continue;
        }

        if (g_args.databases) {  // input multi dbs
            if (inDatabasesSeq(
                        (char *)row[TSDB_SHOW_DB_NAME_INDEX],
                        fields[TSDB_SHOW_DB_NAME_INDEX].bytes) != 0)
                continue;
        } else if (!g_args.all_databases) {  // only input one db
            if (strncasecmp(g_args.arg_list[0],
                        (char *)row[TSDB_SHOW_DB_NAME_INDEX],
                        fields[TSDB_SHOW_DB_NAME_INDEX].bytes) != 0)
                continue;
        }

        count++;
    }

    if (count == 0) {
        errorPrint("%d databases valid to dump\n", count);
    }

    taos_close(taos);
    return count;
}

static int convertSchemaToAvroSchema(STableDef *stableDes, char **avroSchema)
{
    errorPrint("%s() LN%d TODO: covert table schema to avro schema\n",
            __func__, __LINE__);
    return 0;
}

static int64_t dumpNormalTable(
        char *dbName,
        char *stable,
        char *tbName,
        int precision,
        FILE *fp
        ) {
    int colCount = 0;

    STableDef *tableDes = (STableDef *)calloc(1, sizeof(STableDef)
            + sizeof(SColDes) * TSDB_MAX_COLUMNS);

    if (stable != NULL && stable[0] != '\0') {  // dump table schema which is created by using super table
        colCount = getTableDes(dbName, tbName, tableDes, false);

        if (colCount < 0) {
            errorPrint("%s", "getTableDes() failed\n");
            free(tableDes);
            return -1;
        }

        // create child-table using super-table
        dumpCreateMTableClause(tableDes, stable, colCount, fp, dbName);
    } else {  // dump table definition
        colCount = getTableDes(dbName, tbName, tableDes, false);

        if (colCount < 0) {
            free(tableDes);
            return -1;
        }

        // create normal-table or super-table
        dumpCreateTableClause(tableDes, colCount, fp, dbName);
    }

    char *jsonAvroSchema = NULL;
    if (g_args.avro) {
        convertSchemaToAvroSchema(tableDes, &jsonAvroSchema);
    }

    free(tableDes);

    int64_t ret = 0;
    if (!g_args.schemaonly) {
        ret = dumpTableData(fp, tbName, dbName, precision,
            jsonAvroSchema);
    }

    return ret;
}

static int64_t dumpNormalTableBelongStb(
        SDbInfo *dbInfo, char *stbName, char *ntbName)
{
    int64_t count = 0;

    char tmpBuf[4096] = {0};
    FILE *fp = NULL;

    if (g_args.outpath[0] != 0) {
        sprintf(tmpBuf, "%s/%s.%s.sql",
                g_args.outpath, dbInfo->name, ntbName);
    } else {
        sprintf(tmpBuf, "%s.%s.sql",
                dbInfo->name, ntbName);
    }

    fp = fopen(tmpBuf, "w");
    if (fp == NULL) {
        errorPrint("%s() LN%d, failed to open file %s\n",
                __func__, __LINE__, tmpBuf);
        return -1;
    }

    count = dumpNormalTable(
            dbInfo->name,
            stbName,
            ntbName,
            getPrecisionByString(dbInfo->precision),
            fp);

    fclose(fp);
    return count;
}

static int64_t dumpNormalTableWithoutStb(SDbInfo *dbInfo, char *ntbName)
{
    int64_t count = 0;

    char tmpBuf[4096] = {0};
    FILE *fp = NULL;

    if (g_args.outpath[0] != 0) {
        sprintf(tmpBuf, "%s/%s.%s.sql",
                g_args.outpath, dbInfo->name, ntbName);
    } else {
        sprintf(tmpBuf, "%s.%s.sql",
                dbInfo->name, ntbName);
    }

    fp = fopen(tmpBuf, "w");
    if (fp == NULL) {
        errorPrint("%s() LN%d, failed to open file %s\n",
                __func__, __LINE__, tmpBuf);
        return -1;
    }

    count = dumpNormalTable(
            dbInfo->name,
            NULL,
            ntbName,
            getPrecisionByString(dbInfo->precision),
            fp);

    fclose(fp);
    return count;
}

static void *dumpNtbOfDb(void *arg) {
    threadInfo *pThreadInfo = (threadInfo *)arg;

    debugPrint("dump table from = \t%"PRId64"\n", pThreadInfo->tableFrom);
    debugPrint("dump table count = \t%"PRId64"\n",
            pThreadInfo->tablesOfDumpOut);

    FILE *fp = NULL;
    char tmpBuf[4096] = {0};

    if (g_args.outpath[0] != 0) {
        sprintf(tmpBuf, "%s/%s.%d.sql",
                g_args.outpath, pThreadInfo->dbName, pThreadInfo->threadIndex);
    } else {
        sprintf(tmpBuf, "%s.%d.sql",
                pThreadInfo->dbName, pThreadInfo->threadIndex);
    }

    fp = fopen(tmpBuf, "w");

    if (fp == NULL) {
        errorPrint("%s() LN%d, failed to open file %s\n",
                __func__, __LINE__, tmpBuf);
        return NULL;
    }

    for (int64_t i = 0; i < pThreadInfo->tablesOfDumpOut; i++) {
        debugPrint("[%d] No.\t%"PRId64" table name: %s\n",
                pThreadInfo->threadIndex, i,
                ((TableInfo *)(g_tablesList + pThreadInfo->tableFrom+i))->name);
        dumpNormalTable(
                pThreadInfo->dbName,
                ((TableInfo *)(g_tablesList + pThreadInfo->tableFrom+i))->stable,
                ((TableInfo *)(g_tablesList + pThreadInfo->tableFrom+i))->name,
                pThreadInfo->precision,
                fp);
    }

    fclose(fp);

    return NULL;
}

static void *dumpNormalTablesOfStb(void *arg) {
    threadInfo *pThreadInfo = (threadInfo *)arg;

    debugPrint("dump table from = \t%"PRId64"\n", pThreadInfo->tableFrom);
    debugPrint("dump table count = \t%"PRId64"\n", pThreadInfo->tablesOfDumpOut);

    char command[COMMAND_SIZE];

    sprintf(command, "SELECT TBNAME FROM %s.%s LIMIT %"PRId64" OFFSET %"PRId64"",
            pThreadInfo->dbName, pThreadInfo->stbName,
            pThreadInfo->tablesOfDumpOut, pThreadInfo->tableFrom);

    TAOS_RES *res = taos_query(pThreadInfo->taos, command);
    int32_t code = taos_errno(res);
    if (code) {
        errorPrint("%s() LN%d, failed to run command <%s>. reason: %s\n",
                __func__, __LINE__, command, taos_errstr(res));
        taos_free_result(res);
        return NULL;
    }

    FILE *fp = NULL;
    char tmpBuf[4096] = {0};

    if (g_args.outpath[0] != 0) {
        sprintf(tmpBuf, "%s/%s.%d.sql",
                g_args.outpath, pThreadInfo->dbName, pThreadInfo->threadIndex);
    } else {
        sprintf(tmpBuf, "%s.%d.sql",
                pThreadInfo->dbName, pThreadInfo->threadIndex);
    }

    fp = fopen(tmpBuf, "w");

    if (fp == NULL) {
        errorPrint("%s() LN%d, failed to open file %s\n",
                __func__, __LINE__, tmpBuf);
        return NULL;
    }

    TAOS_ROW row = NULL;
    int64_t i = 0;
    while((row = taos_fetch_row(res)) != NULL) {
        debugPrint("[%d] sub table %"PRId64": name: %s\n",
                pThreadInfo->threadIndex, i++, (char *)row[TSDB_SHOW_TABLES_NAME_INDEX]);

        dumpNormalTable(
                pThreadInfo->dbName,
                pThreadInfo->stbName,
                (char *)row[TSDB_SHOW_TABLES_NAME_INDEX],
                pThreadInfo->precision,
                fp);
    }

    fclose(fp);
    return NULL;
}

static int64_t dumpNtbOfDbByThreads(
        SDbInfo *dbInfo,
        int64_t ntbCount)
{
    if (ntbCount <= 0) {
        return 0;
    }

    int threads = g_args.thread_num;

    int64_t a = ntbCount / threads;
    if (a < 1) {
        threads = ntbCount;
        a = 1;
    }

    assert(threads);
    int64_t b = ntbCount % threads;

    threadInfo *infos = calloc(1, threads * sizeof(threadInfo));
    pthread_t *pids = calloc(1, threads * sizeof(pthread_t));
    assert(pids);
    assert(infos);

    for (int64_t i = 0; i < threads; i++) {
        threadInfo *pThreadInfo = infos + i;
        pThreadInfo->taos = taos_connect(
                g_args.host,
                g_args.user,
                g_args.password,
                dbInfo->name,
                g_args.port
                );
        if (NULL == pThreadInfo->taos) {
            errorPrint("%s() LN%d, Failed to connect to TDengine, reason: %s\n",
                    __func__,
                    __LINE__,
                    taos_errstr(NULL));
            free(pids);
            free(infos);

            return -1;
        }

        pThreadInfo->threadIndex = i;
        pThreadInfo->tablesOfDumpOut = (i<b)?a+1:a;
        pThreadInfo->tableFrom = (i==0)?0:
            ((threadInfo *)(infos + i - 1))->tableFrom +
            ((threadInfo *)(infos + i - 1))->tablesOfDumpOut;
        strcpy(pThreadInfo->dbName, dbInfo->name);
        pThreadInfo->precision = getPrecisionByString(dbInfo->precision);

        pthread_create(pids + i, NULL, dumpNtbOfDb, pThreadInfo);
    }

    for (int64_t i = 0; i < threads; i++) {
        pthread_join(pids[i], NULL);
    }

    for (int64_t i = 0; i < threads; i++) {
        threadInfo *pThreadInfo = infos + i;
        taos_close(pThreadInfo->taos);
    }

    free(pids);
    free(infos);

    return 0;
}

static int64_t getNtbCountOfStb(char *dbName, char *stbName)
{
    TAOS *taos = taos_connect(g_args.host, g_args.user, g_args.password,
            dbName, g_args.port);
    if (taos == NULL) {
        errorPrint("Failed to connect to TDengine server %s\n", g_args.host);
        return -1;
    }

    int64_t count = 0;

    char command[COMMAND_SIZE];

    sprintf(command, "SELECT COUNT(TBNAME) FROM %s.%s", dbName, stbName);

    TAOS_RES *res = taos_query(taos, command);
    int32_t code = taos_errno(res);
    if (code != 0) {
        errorPrint("%s() LN%d, failed to run command <%s>. reason: %s\n",
                __func__, __LINE__, command, taos_errstr(res));
        taos_free_result(res);
        taos_close(taos);
        return -1;
    }

    TAOS_ROW row = NULL;

    if ((row = taos_fetch_row(res)) != NULL) {
        count = *(int64_t*)row[TSDB_SHOW_TABLES_NAME_INDEX];
    }

    taos_close(taos);
    return count;
}

static int64_t dumpNtbOfStbByThreads(
        SDbInfo *dbInfo, char *stbName)
{
    int64_t ntbCount = getNtbCountOfStb(dbInfo->name, stbName);

    if (ntbCount <= 0) {
        return 0;
    }

    int threads = g_args.thread_num;

    int64_t a = ntbCount / threads;
    if (a < 1) {
        threads = ntbCount;
        a = 1;
    }

    assert(threads);
    int64_t b = ntbCount % threads;

    pthread_t *pids = calloc(1, threads * sizeof(pthread_t));
    threadInfo *infos = calloc(1, threads * sizeof(threadInfo));
    assert(pids);
    assert(infos);

    for (int64_t i = 0; i < threads; i++) {
        threadInfo *pThreadInfo = infos + i;
        pThreadInfo->taos = taos_connect(
                g_args.host,
                g_args.user,
                g_args.password,
                dbInfo->name,
                g_args.port
                );
        if (NULL == pThreadInfo->taos) {
            errorPrint("%s() LN%d, Failed to connect to TDengine, reason: %s\n",
                    __func__,
                    __LINE__,
                    taos_errstr(NULL));
            free(pids);
            free(infos);

            return -1;
        }

        pThreadInfo->threadIndex = i;
        pThreadInfo->tablesOfDumpOut = (i<b)?a+1:a;
        pThreadInfo->tableFrom = (i==0)?0:
            ((threadInfo *)(infos + i - 1))->tableFrom +
            ((threadInfo *)(infos + i - 1))->tablesOfDumpOut;
        strcpy(pThreadInfo->dbName, dbInfo->name);
        pThreadInfo->precision = getPrecisionByString(dbInfo->precision);

        strcpy(pThreadInfo->stbName, stbName);
        pthread_create(pids + i, NULL, dumpNormalTablesOfStb, pThreadInfo);
    }

    for (int64_t i = 0; i < threads; i++) {
        pthread_join(pids[i], NULL);
    }

    int64_t records = 0;
    for (int64_t i = 0; i < threads; i++) {
        threadInfo *pThreadInfo = infos + i;
        records += pThreadInfo->rowsOfDumpOut;
        taos_close(pThreadInfo->taos);
    }

    free(pids);
    free(infos);

    return records;
}

static int64_t dumpCreateSTableClauseOfDb(
        SDbInfo *dbInfo, FILE *fp)
{
    TAOS *taos = taos_connect(g_args.host,
            g_args.user, g_args.password, dbInfo->name, g_args.port);
    if (NULL == taos) {
        errorPrint(
                "Failed to connect to TDengine server %s by specified database %s\n",
                g_args.host, dbInfo->name);
        return 0;
    }

    TAOS_ROW row;
    char command[COMMAND_SIZE] = {0};

    sprintf(command, "SHOW %s.STABLES", dbInfo->name);

    TAOS_RES* res = taos_query(taos, command);
    int32_t  code = taos_errno(res);
    if (code != 0) {
        errorPrint("%s() LN%d, failed to run command <%s>, reason: %s\n",
                __func__, __LINE__, command, taos_errstr(res));
        taos_free_result(res);
        taos_close(taos);
        exit(-1);
    }

    int64_t superTblCnt = 0;
    while ((row = taos_fetch_row(res)) != NULL) {
        if (0 == dumpStableClasuse(dbInfo, row[TSDB_SHOW_TABLES_NAME_INDEX], fp)) {
            superTblCnt ++;
        }
    }

    taos_free_result(res);

    fprintf(g_fpOfResult,
            "# super table counter:               %"PRId64"\n",
            superTblCnt);
    g_resultStatistics.totalSuperTblsOfDumpOut += superTblCnt;

    taos_close(taos);

    return superTblCnt;
}

static int64_t dumpNTablesOfDb(SDbInfo *dbInfo)
{
    TAOS *taos = taos_connect(g_args.host,
            g_args.user, g_args.password, dbInfo->name, g_args.port);
    if (NULL == taos) {
        errorPrint(
                "Failed to connect to TDengine server %s by specified database %s\n",
                g_args.host, dbInfo->name);
        return 0;
    }

    char command[COMMAND_SIZE];
    TAOS_RES *result;
    int32_t code;

    sprintf(command, "USE %s", dbInfo->name);
    result = taos_query(taos, command);
    code = taos_errno(result);
    if (code != 0) {
        errorPrint("invalid database %s, reason: %s\n",
                dbInfo->name, taos_errstr(result));
        taos_close(taos);
        return 0;
    }

    sprintf(command, "SHOW TABLES");
    result = taos_query(taos, command);
    code = taos_errno(result);
    if (code != 0) {
        errorPrint("Failed to show %s\'s tables, reason: %s\n",
                dbInfo->name, taos_errstr(result));
        taos_close(taos);
        return 0;
    }

    g_tablesList = calloc(1, dbInfo->ntables * sizeof(TableInfo));

    TAOS_ROW row;
    int64_t count = 0;
    while(NULL != (row = taos_fetch_row(result))) {
        debugPrint("%s() LN%d, No.\t%"PRId64" table name: %s\n",
                __func__, __LINE__,
                count, (char *)row[TSDB_SHOW_TABLES_NAME_INDEX]);
        tstrncpy(((TableInfo *)(g_tablesList + count))->name,
                (char *)row[TSDB_SHOW_TABLES_NAME_INDEX], TSDB_TABLE_NAME_LEN);
        char *stbName = (char *) row[TSDB_SHOW_TABLES_METRIC_INDEX];
        if (stbName) {
            tstrncpy(((TableInfo *)(g_tablesList + count))->stable,
                (char *)row[TSDB_SHOW_TABLES_METRIC_INDEX], TSDB_TABLE_NAME_LEN);
            ((TableInfo *)(g_tablesList + count))->belongStb = true;
        }
        count ++;
    }
    taos_close(taos);

    int64_t records = dumpNtbOfDbByThreads(dbInfo, count);

    free(g_tablesList);
    g_tablesList = NULL;

    return records;
}

static int64_t dumpWholeDatabase(SDbInfo *dbInfo, FILE *fp)
{
    dumpCreateDbClause(dbInfo, g_args.with_property, fp);

    fprintf(g_fpOfResult, "\n#### database:                       %s\n",
            dbInfo->name);
    g_resultStatistics.totalDatabasesOfDumpOut++;

    dumpCreateSTableClauseOfDb(dbInfo, fp);

    return dumpNTablesOfDb(dbInfo);
}

static int dumpOut() {
    TAOS     *taos       = NULL;
    TAOS_RES *result     = NULL;

    TAOS_ROW row;
    FILE *fp = NULL;
    int32_t count = 0;

    char tmpBuf[4096] = {0};
    if (g_args.outpath[0] != 0) {
        sprintf(tmpBuf, "%s/dbs.sql", g_args.outpath);
    } else {
        sprintf(tmpBuf, "dbs.sql");
    }

    fp = fopen(tmpBuf, "w");
    if (fp == NULL) {
        errorPrint("%s() LN%d, failed to open file %s\n",
                __func__, __LINE__, tmpBuf);
        return -1;
    }

    g_args.dumpDbCount = getDumpDbCount();
    debugPrint("%s() LN%d, dump db count: %d\n",
            __func__, __LINE__, g_args.dumpDbCount);

    if (0 == g_args.dumpDbCount) {
        errorPrint("%d databases valid to dump\n", g_args.dumpDbCount);
        fclose(fp);
        return -1;
    }

    g_dbInfos = (SDbInfo **)calloc(g_args.dumpDbCount, sizeof(SDbInfo *));
    if (g_dbInfos == NULL) {
        errorPrint("%s() LN%d, failed to allocate memory\n",
                __func__, __LINE__);
        goto _exit_failure;
    }

    char command[COMMAND_SIZE];

    /* Connect to server */
    taos = taos_connect(g_args.host, g_args.user, g_args.password,
            NULL, g_args.port);
    if (taos == NULL) {
        errorPrint("Failed to connect to TDengine server %s\n", g_args.host);
        goto _exit_failure;
    }

    /* --------------------------------- Main Code -------------------------------- */
    /* if (g_args.databases || g_args.all_databases) { // dump part of databases or all databases */
    /*  */
    dumpCharset(fp);

    sprintf(command, "show databases");
    result = taos_query(taos, command);
    int32_t code = taos_errno(result);

    if (code != 0) {
        errorPrint("%s() LN%d, failed to run command <%s>, reason: %s\n",
                __func__, __LINE__, command, taos_errstr(result));
        goto _exit_failure;
    }

    TAOS_FIELD *fields = taos_fetch_fields(result);

    while ((row = taos_fetch_row(result)) != NULL) {
        // sys database name : 'log', but subsequent version changed to 'log'
        if ((strncasecmp(row[TSDB_SHOW_DB_NAME_INDEX], "log",
                        fields[TSDB_SHOW_DB_NAME_INDEX].bytes) == 0)
                && (!g_args.allow_sys)) {
            continue;
        }

        if (g_args.databases) {  // input multi dbs
            if (inDatabasesSeq(
                        (char *)row[TSDB_SHOW_DB_NAME_INDEX],
                        fields[TSDB_SHOW_DB_NAME_INDEX].bytes) != 0) {
                continue;
            }
        } else if (!g_args.all_databases) {  // only input one db
            if (strncasecmp(g_args.arg_list[0],
                        (char *)row[TSDB_SHOW_DB_NAME_INDEX],
                        fields[TSDB_SHOW_DB_NAME_INDEX].bytes) != 0)
                continue;
        }

        g_dbInfos[count] = (SDbInfo *)calloc(1, sizeof(SDbInfo));
        if (g_dbInfos[count] == NULL) {
            errorPrint("%s() LN%d, failed to allocate %"PRIu64" memory\n",
                    __func__, __LINE__, (uint64_t)sizeof(SDbInfo));
            goto _exit_failure;
        }

        okPrint("%s exists\n", (char *)row[TSDB_SHOW_DB_NAME_INDEX]);
        tstrncpy(g_dbInfos[count]->name, (char *)row[TSDB_SHOW_DB_NAME_INDEX],
                min(TSDB_DB_NAME_LEN,
                    fields[TSDB_SHOW_DB_NAME_INDEX].bytes + 1));
        if (g_args.with_property) {
            g_dbInfos[count]->ntables =
                *((int32_t *)row[TSDB_SHOW_DB_NTABLES_INDEX]);
            g_dbInfos[count]->vgroups =
                *((int32_t *)row[TSDB_SHOW_DB_VGROUPS_INDEX]);
            g_dbInfos[count]->replica =
                *((int16_t *)row[TSDB_SHOW_DB_REPLICA_INDEX]);
            g_dbInfos[count]->quorum =
                *((int16_t *)row[TSDB_SHOW_DB_QUORUM_INDEX]);
            g_dbInfos[count]->days =
                *((int16_t *)row[TSDB_SHOW_DB_DAYS_INDEX]);

            tstrncpy(g_dbInfos[count]->keeplist,
                    (char *)row[TSDB_SHOW_DB_KEEP_INDEX],
                    min(32, fields[TSDB_SHOW_DB_KEEP_INDEX].bytes + 1));
            //g_dbInfos[count]->daysToKeep = *((int16_t *)row[TSDB_SHOW_DB_KEEP_INDEX]);
            //g_dbInfos[count]->daysToKeep1;
            //g_dbInfos[count]->daysToKeep2;
            g_dbInfos[count]->cache =
                *((int32_t *)row[TSDB_SHOW_DB_CACHE_INDEX]);
            g_dbInfos[count]->blocks =
                *((int32_t *)row[TSDB_SHOW_DB_BLOCKS_INDEX]);
            g_dbInfos[count]->minrows =
                *((int32_t *)row[TSDB_SHOW_DB_MINROWS_INDEX]);
            g_dbInfos[count]->maxrows =
                *((int32_t *)row[TSDB_SHOW_DB_MAXROWS_INDEX]);
            g_dbInfos[count]->wallevel =
                *((int8_t *)row[TSDB_SHOW_DB_WALLEVEL_INDEX]);
            g_dbInfos[count]->fsync =
                *((int32_t *)row[TSDB_SHOW_DB_FSYNC_INDEX]);
            g_dbInfos[count]->comp =
                (int8_t)(*((int8_t *)row[TSDB_SHOW_DB_COMP_INDEX]));
            g_dbInfos[count]->cachelast =
                (int8_t)(*((int8_t *)row[TSDB_SHOW_DB_CACHELAST_INDEX]));

            tstrncpy(g_dbInfos[count]->precision,
                    (char *)row[TSDB_SHOW_DB_PRECISION_INDEX],
                    DB_PRECISION_LEN);
            g_dbInfos[count]->update =
                *((int8_t *)row[TSDB_SHOW_DB_UPDATE_INDEX]);
        }
        count++;

        if (g_args.databases) {
            if (count > g_args.dumpDbCount)
                break;
        } else if (!g_args.all_databases) {
            if (count >= 1)
                break;
        }
    }

    if (count == 0) {
        errorPrint("%d databases valid to dump\n", count);
        goto _exit_failure;
    }

    taos_close(taos);

    if (g_args.databases || g_args.all_databases) { // case: taosdump --databases dbx,dby ...   OR  taosdump --all-databases
        for (int i = 0; i < count; i++) {
            int64_t records = 0;
            records = dumpWholeDatabase(g_dbInfos[i], fp);
            if (records >= 0) {
                okPrint("Database %s dumped\n", g_dbInfos[i]->name);
                g_totalDumpOutRows += records;
            }
        }
    } else {
        if (1 == g_args.arg_list_len) {
            int64_t records = dumpWholeDatabase(g_dbInfos[0], fp);
            if (records >= 0) {
                okPrint("Database %s dumped\n", g_dbInfos[0]->name);
                g_totalDumpOutRows += records;
            }
        } else {
            dumpCreateDbClause(g_dbInfos[0], g_args.with_property, fp);
        }

        int superTblCnt = 0 ;
        for (int i = 1; g_args.arg_list[i]; i++) {
            TableRecordInfo tableRecordInfo;

            if (getTableRecordInfo(g_dbInfos[0]->name,
                        g_args.arg_list[i],
                        &tableRecordInfo) < 0) {
                errorPrint("input the invalid table %s\n",
                        g_args.arg_list[i]);
                continue;
            }

            int64_t records = 0;
            if (tableRecordInfo.isStb) {  // dump all table of this stable
                int ret = dumpStableClasuse(
                        g_dbInfos[0],
                        tableRecordInfo.tableRecord.stable,
                        fp);
                if (ret >= 0) {
                    superTblCnt++;
                    records = dumpNtbOfStbByThreads(g_dbInfos[0], g_args.arg_list[i]);
                }
            } else if (tableRecordInfo.belongStb){
                dumpStableClasuse(
                        g_dbInfos[0],
                        tableRecordInfo.tableRecord.stable,
                        fp);
                records = dumpNormalTableBelongStb(
                        g_dbInfos[0],
                        tableRecordInfo.tableRecord.stable,
                        g_args.arg_list[i]);
            } else {
                records = dumpNormalTableWithoutStb(g_dbInfos[0], g_args.arg_list[i]);
            }

            if (records >= 0) {
                okPrint("table: %s dumped\n", g_args.arg_list[i]);
                g_totalDumpOutRows += records;
            }
        }
    }

    /* Close the handle and return */
    fclose(fp);
    taos_free_result(result);
    taosFreeDbInfos();
    fprintf(stderr, "dump out rows: %" PRId64 "\n", g_totalDumpOutRows);
    return 0;

_exit_failure:
    fclose(fp);
    taos_close(taos);
    taos_free_result(result);
    taosFreeDbInfos();
    errorPrint("dump out rows: %" PRId64 "\n", g_totalDumpOutRows);
    return -1;
}

static int convertTbDesToAvroSchema(
        char *dbName, char *tbName, TableDef *tableDes, int colCount,
        char **avroSchema)
{
    errorPrint("%s() LN%d TODO: covert table schema to avro schema\n",
            __func__, __LINE__);
    // {
    // "namesapce": "database name",
    // "type": "record",
    // "name": "table name",
    // "fields": [
    //      {
    //      "name": "col0 name",
    //      "type": "long"
    //      },
    //      {
    //      "name": "col1 name",
    //      "type": ["int", "null"]
    //      },
    //      {
    //      "name": "col2 name",
    //      "type": ["float", "null"]
    //      },
    //      ...
    //      {
    //      "name": "coln name",
    //      "type": ["string", "null"]
    //      }
    // ]
    // }
    *avroSchema = (char *)calloc(1,
            17 + TSDB_DB_NAME_LEN               /* dbname section */
            + 17                                /* type: record */
            + 11 + TSDB_TABLE_NAME_LEN          /* tbname section */
            + 10                                /* fields section */
            + (TSDB_COL_NAME_LEN + 11 + 16) * colCount + 4);    /* fields section */
    if (*avroSchema == NULL) {
        errorPrint("%s() LN%d, memory allocation failed!\n", __func__, __LINE__);
        return -1;
    }

    char *pstr = *avroSchema;
    pstr += sprintf(pstr,
            "{\"namespace\": \"%s\", \"type\": \"record\", \"name\": \"%s\", \"fields\": [",
            dbName, tbName);
    for (int i = 0; i < colCount; i ++) {
        if (0 == i) {
            pstr += sprintf(pstr,
                    "{\"name\": \"%s\", \"type\": \"%s\"",
                    tableDes->cols[i].field, "long");
        } else {
            if (strcasecmp(tableDes->cols[i].type, "binary") == 0 ||
                    strcasecmp(tableDes->cols[i].type, "nchar") == 0) {
                pstr += sprintf(pstr,
                    "{\"name\": \"%s\", \"type\": [\"%s\", \"null\"]",
                    tableDes->cols[i].field, "string");
            } else {
                pstr += sprintf(pstr,
                    "{\"name\": \"%s\", \"type\": [\"%s\", \"null\"]",
                    tableDes->cols[i].field, tableDes->cols[i].type);
            }
        }
        if ((i != (colCount -1))
                && (strcmp(tableDes->cols[i + 1].note, "TAG") != 0)) {
            pstr += sprintf(pstr, "},");
        } else {
            pstr += sprintf(pstr, "}");
            break;
        }
    }

    pstr += sprintf(pstr, "]}");

    debugPrint("%s() LN%d, avroSchema: %s\n", __func__, __LINE__, *avroSchema);

    return 0;
}

static int getTableDes(
        char* dbName, char *table,
        TableDef *tableDes, bool isSuperTable) {
    TAOS_ROW row = NULL;
    TAOS_RES* res = NULL;
    int colCount = 0;

    TAOS *taos = taos_connect(g_args.host,
            g_args.user, g_args.password, dbName, g_args.port);
    if (NULL == taos) {
        errorPrint(
                "Failed to connect to TDengine server %s by specified database %s\n",
                g_args.host, dbName);
        return -1;
    }

    char sqlstr[COMMAND_SIZE];
    sprintf(sqlstr, "describe %s.%s;", dbName, table);

    res = taos_query(taos, sqlstr);
    int32_t code = taos_errno(res);
    if (code != 0) {
        errorPrint("%s() LN%d, failed to run command <%s>, reason: %s\n",
                __func__, __LINE__, sqlstr, taos_errstr(res));
        taos_free_result(res);
        taos_close(taos);
        return -1;
    }

    TAOS_FIELD *fields = taos_fetch_fields(res);

    tstrncpy(tableDes->name, table, TSDB_TABLE_NAME_LEN);
    while ((row = taos_fetch_row(res)) != NULL) {
        tstrncpy(tableDes->cols[colCount].field,
                (char *)row[TSDB_DESCRIBE_METRIC_FIELD_INDEX],
                min(TSDB_COL_NAME_LEN + 1,
                    fields[TSDB_DESCRIBE_METRIC_FIELD_INDEX].bytes + 1));
        tstrncpy(tableDes->cols[colCount].type,
                (char *)row[TSDB_DESCRIBE_METRIC_TYPE_INDEX],
                min(16, fields[TSDB_DESCRIBE_METRIC_TYPE_INDEX].bytes + 1));
        tableDes->cols[colCount].length =
            *((int *)row[TSDB_DESCRIBE_METRIC_LENGTH_INDEX]);
        tstrncpy(tableDes->cols[colCount].note,
                (char *)row[TSDB_DESCRIBE_METRIC_NOTE_INDEX],
                min(COL_NOTE_LEN,
                    fields[TSDB_DESCRIBE_METRIC_NOTE_INDEX].bytes + 1));
        colCount++;
    }

    taos_free_result(res);
    res = NULL;

    if (isSuperTable) {
        return colCount;
    }

    // if child-table have tag, using  select tagName from table to get tagValue
    for (int i = 0 ; i < colCount; i++) {
        if (strcmp(tableDes->cols[i].note, "TAG") != 0) continue;

        sprintf(sqlstr, "select %s from %s.%s",
                tableDes->cols[i].field, dbName, table);

        res = taos_query(taos, sqlstr);
        code = taos_errno(res);
        if (code != 0) {
            errorPrint("%s() LN%d, failed to run command <%s>, reason: %s\n",
                    __func__, __LINE__, sqlstr, taos_errstr(res));
            taos_free_result(res);
            taos_close(taos);
            return -1;
        }

        fields = taos_fetch_fields(res);

        row = taos_fetch_row(res);
        if (NULL == row) {
            errorPrint("%s() LN%d, fetch failed to run command <%s>, reason:%s\n",
                    __func__, __LINE__, sqlstr, taos_errstr(res));
            taos_free_result(res);
            taos_close(taos);
            return -1;
        }

        if (row[TSDB_SHOW_TABLES_NAME_INDEX] == NULL) {
            sprintf(tableDes->cols[i].note, "%s", "NULL");
            taos_free_result(res);
            res = NULL;
            taos_close(taos);
            continue;
        }

        int32_t* length = taos_fetch_lengths(res);

        //int32_t* length = taos_fetch_lengths(tmpResult);
        switch (fields[0].type) {
            case TSDB_DATA_TYPE_BOOL:
                sprintf(tableDes->cols[i].value, "%d",
                        ((((int32_t)(*((char *)row[TSDB_SHOW_TABLES_NAME_INDEX]))) == 1) ? 1 : 0));
                break;
            case TSDB_DATA_TYPE_TINYINT:
                sprintf(tableDes->cols[i].value, "%d",
                        *((int8_t *)row[TSDB_SHOW_TABLES_NAME_INDEX]));
                break;
            case TSDB_DATA_TYPE_SMALLINT:
                sprintf(tableDes->cols[i].value, "%d",
                        *((int16_t *)row[TSDB_SHOW_TABLES_NAME_INDEX]));
                break;
            case TSDB_DATA_TYPE_INT:
                sprintf(tableDes->cols[i].value, "%d",
                        *((int32_t *)row[TSDB_SHOW_TABLES_NAME_INDEX]));
                break;
            case TSDB_DATA_TYPE_BIGINT:
                sprintf(tableDes->cols[i].value, "%" PRId64 "",
                        *((int64_t *)row[TSDB_SHOW_TABLES_NAME_INDEX]));
                break;
            case TSDB_DATA_TYPE_FLOAT:
                sprintf(tableDes->cols[i].value, "%f",
                        GET_FLOAT_VAL(row[TSDB_SHOW_TABLES_NAME_INDEX]));
                break;
            case TSDB_DATA_TYPE_DOUBLE:
                sprintf(tableDes->cols[i].value, "%f",
                        GET_DOUBLE_VAL(row[TSDB_SHOW_TABLES_NAME_INDEX]));
                break;
            case TSDB_DATA_TYPE_BINARY:
                memset(tableDes->cols[i].value, 0,
                        sizeof(tableDes->cols[i].value));
                int len = strlen((char *)row[0]);
                // FIXME for long value
                if (len < (COL_VALUEBUF_LEN - 2)) {
                    tableDes->cols[i].value[0] = '\'';
                    converStringToReadable(
                            (char *)row[0],
                            length[0],
                            tableDes->cols[i].value + 1,
                            len);
                    tableDes->cols[i].value[len+1] = '\'';
                } else {
                    tableDes->cols[i].var_value = calloc(1, len + 2);
                    if (tableDes->cols[i].var_value == NULL) {
                        errorPrint("%s() LN%d, memory alalocation failed!\n",
                                __func__, __LINE__);
                        taos_free_result(res);
                        return -1;
                    }
                    tableDes->cols[i].var_value[0] = '\'';
                    converStringToReadable((char *)row[0],
                            length[0],
                            (char *)(tableDes->cols[i].var_value + 1), len);
                    tableDes->cols[i].var_value[len+1] = '\'';
                }
                break;

            case TSDB_DATA_TYPE_NCHAR:
                {
                    memset(tableDes->cols[i].value, 0, sizeof(tableDes->cols[i].note));
                    char tbuf[COL_NOTE_LEN-2];    // need reserve 2 bytes for ' '
                    convertNCharToReadable((char *)row[TSDB_SHOW_TABLES_NAME_INDEX], length[0], tbuf, COL_NOTE_LEN);
                    sprintf(tableDes->cols[i].value, "\'%s\'", tbuf);
                    break;
                }
            case TSDB_DATA_TYPE_TIMESTAMP:
                sprintf(tableDes->cols[i].value, "%" PRId64 "", *(int64_t *)row[TSDB_SHOW_TABLES_NAME_INDEX]);
#if 0
                if (!g_args.mysqlFlag) {
                    sprintf(tableDes->cols[i].value, "%" PRId64 "", *(int64_t *)row[TSDB_SHOW_TABLES_NAME_INDEX]);
                } else {
                    char buf[64] = "\0";
                    int64_t ts = *((int64_t *)row[TSDB_SHOW_TABLES_NAME_INDEX]);
                    time_t tt = (time_t)(ts / 1000);
                    struct tm *ptm = localtime(&tt);
                    strftime(buf, 64, "%y-%m-%d %H:%M:%S", ptm);
                    sprintf(tableDes->cols[i].value, "\'%s.%03d\'", buf, (int)(ts % 1000));
                }
#endif
                break;
            default:
                break;
        }

        taos_free_result(res);
    }

    taos_close(taos);
    return colCount;
}

<<<<<<< HEAD
static int64_t taosDumpTable(
        char *tbName, char *stable,
        FILE *fp, char* dbName, int precision) {
    int colCount = 0;

    TableDef *tableDes = (TableDef *)calloc(1, sizeof(TableDef)
            + sizeof(ColDes) * TSDB_MAX_COLUMNS);

    if (stable != NULL && stable[0] != '\0') {  // dump table schema which is created by using super table
        /*
           colCount = getTableDes(stable, tableDes, taos);

           if (count < 0) {
           free(tableDes);
           return -1;
           }

           dumpCreateTableClause(tableDes, count, fp);

           memset(tableDes, 0, sizeof(TableDef) + sizeof(ColDes) * TSDB_MAX_COLUMNS);
           */

        colCount = getTableDes(dbName, tbName, tableDes, false);

        if (colCount < 0) {
            free(tableDes);
            return -1;
        }

        // create child-table using super-table
        taosDumpCreateMTableClause(tableDes, stable, colCount, fp, dbName);

    } else {  // dump table definition
        colCount = getTableDes(dbName, tbName, tableDes, false);

        if (colCount < 0) {
            free(tableDes);
            return -1;
        }

        // create normal-table or super-table
        dumpCreateTableClause(tableDes, colCount, fp, dbName);
    }

    char *jsonAvroSchema = NULL;
    if (g_args.avro) {
        if (0 != convertTbDesToAvroSchema(
                    dbName, tbName, tableDes, colCount, &jsonAvroSchema)) {
            freeTbDes(tableDes);
            return -1;
        }
    }

    free(tableDes);

    int64_t ret = 0;
    if (!g_args.schemaonly) {
        ret = dumpTableData(fp, tbName, dbName, precision,
            jsonAvroSchema);
    }

    return ret;
}

static void taosDumpCreateDbClause(
=======
static void dumpCreateDbClause(
>>>>>>> c976aeb2
        SDbInfo *dbInfo, bool isDumpProperty, FILE *fp) {
    char sqlstr[TSDB_MAX_SQL_LEN] = {0};

    char *pstr = sqlstr;
    pstr += sprintf(pstr, "CREATE DATABASE IF NOT EXISTS %s ", dbInfo->name);
    if (isDumpProperty) {
        pstr += sprintf(pstr,
                "REPLICA %d QUORUM %d DAYS %d KEEP %s CACHE %d BLOCKS %d MINROWS %d MAXROWS %d FSYNC %d CACHELAST %d COMP %d PRECISION '%s' UPDATE %d",
                dbInfo->replica, dbInfo->quorum, dbInfo->days,
                dbInfo->keeplist,
                dbInfo->cache,
                dbInfo->blocks, dbInfo->minrows, dbInfo->maxrows,
                dbInfo->fsync,
                dbInfo->cachelast,
                dbInfo->comp, dbInfo->precision, dbInfo->update);
    }

    pstr += sprintf(pstr, ";");
    fprintf(fp, "%s\n\n", sqlstr);
}

static int dumpStableClasuse(SDbInfo *dbInfo, char *stbName, FILE *fp)
{
    uint64_t sizeOfTableDes =
        (uint64_t)(sizeof(TableDef) + sizeof(ColDes) * TSDB_MAX_COLUMNS);

    TableDef *tableDes = (TableDef *)calloc(1, sizeOfTableDes);
    if (NULL == tableDes) {
        errorPrint("%s() LN%d, failed to allocate %"PRIu64" memory\n",
                __func__, __LINE__, sizeOfTableDes);
        exit(-1);
    }

    int colCount = getTableDes(dbInfo->name,
            stbName, tableDes, true);

    if (colCount < 0) {
        free(tableDes);
        errorPrint("%s() LN%d, failed to get stable[%s] schema\n",
               __func__, __LINE__, stbName);
        exit(-1);
    }

    dumpCreateTableClause(tableDes, colCount, fp, dbInfo->name);
    free(tableDes);

    return 0;
}

static int dumpCreateTableClause(TableDef *tableDes, int numOfCols,
        FILE *fp, char* dbName) {
    int counter = 0;
    int count_temp = 0;
    char sqlstr[COMMAND_SIZE];

    char* pstr = sqlstr;

    pstr += sprintf(sqlstr, "CREATE TABLE IF NOT EXISTS %s.%s",
            dbName, tableDes->name);

    for (; counter < numOfCols; counter++) {
        if (tableDes->cols[counter].note[0] != '\0') break;

        if (counter == 0) {
            pstr += sprintf(pstr, " (%s %s",
                    tableDes->cols[counter].field, tableDes->cols[counter].type);
        } else {
            pstr += sprintf(pstr, ", %s %s",
                    tableDes->cols[counter].field, tableDes->cols[counter].type);
        }

        if (strcasecmp(tableDes->cols[counter].type, "binary") == 0 ||
                strcasecmp(tableDes->cols[counter].type, "nchar") == 0) {
            pstr += sprintf(pstr, "(%d)", tableDes->cols[counter].length);
        }
    }

    count_temp = counter;

    for (; counter < numOfCols; counter++) {
        if (counter == count_temp) {
            pstr += sprintf(pstr, ") TAGS (%s %s",
                    tableDes->cols[counter].field, tableDes->cols[counter].type);
        } else {
            pstr += sprintf(pstr, ", %s %s",
                    tableDes->cols[counter].field, tableDes->cols[counter].type);
        }

        if (strcasecmp(tableDes->cols[counter].type, "binary") == 0 ||
                strcasecmp(tableDes->cols[counter].type, "nchar") == 0) {
            pstr += sprintf(pstr, "(%d)", tableDes->cols[counter].length);
        }
    }

    pstr += sprintf(pstr, ");");

    debugPrint("%s() LN%d, write string: %s\n", __func__, __LINE__, sqlstr);
    return fprintf(fp, "%s\n\n", sqlstr);
}

<<<<<<< HEAD
static void taosDumpCreateMTableClause(TableDef *tableDes, char *stable,
=======
static void dumpCreateMTableClause(STableDef *tableDes, char *stable,
>>>>>>> c976aeb2
        int numOfCols, FILE *fp, char* dbName) {
    int counter = 0;
    int count_temp = 0;

    char* tmpBuf = (char *)malloc(COMMAND_SIZE);
    if (tmpBuf == NULL) {
        errorPrint("%s() LN%d, failed to allocate %d memory\n",
               __func__, __LINE__, COMMAND_SIZE);
        return;
    }

    char *pstr = NULL;
    pstr = tmpBuf;

    pstr += sprintf(tmpBuf,
            "CREATE TABLE IF NOT EXISTS %s.%s USING %s.%s TAGS (",
            dbName, tableDes->name, dbName, stable);

    for (; counter < numOfCols; counter++) {
        if (tableDes->cols[counter].note[0] != '\0') break;
    }

    assert(counter < numOfCols);
    count_temp = counter;

    for (; counter < numOfCols; counter++) {
        if (counter != count_temp) {
            if (strcasecmp(tableDes->cols[counter].type, "binary") == 0 ||
                    strcasecmp(tableDes->cols[counter].type, "nchar") == 0) {
                //pstr += sprintf(pstr, ", \'%s\'", tableDes->cols[counter].note);
                if (tableDes->cols[counter].var_value) {
                    pstr += sprintf(pstr, ", %s",
                            tableDes->cols[counter].var_value);
                } else {
                    pstr += sprintf(pstr, ", %s", tableDes->cols[counter].value);
                }
            } else {
                pstr += sprintf(pstr, ", %s", tableDes->cols[counter].value);
            }
        } else {
            if (strcasecmp(tableDes->cols[counter].type, "binary") == 0 ||
                    strcasecmp(tableDes->cols[counter].type, "nchar") == 0) {
                //pstr += sprintf(pstr, "\'%s\'", tableDes->cols[counter].note);
                if (tableDes->cols[counter].var_value) {
                    pstr += sprintf(pstr, "%s", tableDes->cols[counter].var_value);
                } else {
                    pstr += sprintf(pstr, "%s", tableDes->cols[counter].value);
                }
            } else {
                pstr += sprintf(pstr, "%s", tableDes->cols[counter].value);
            }
            /* pstr += sprintf(pstr, "%s", tableDes->cols[counter].note); */
        }

        /* if (strcasecmp(tableDes->cols[counter].type, "binary") == 0 || strcasecmp(tableDes->cols[counter].type, "nchar")
         * == 0) { */
        /*     pstr += sprintf(pstr, "(%d)", tableDes->cols[counter].length); */
        /* } */
    }

    pstr += sprintf(pstr, ");");

    fprintf(fp, "%s\n", tmpBuf);
    free(tmpBuf);
}

static int writeSchemaToAvro(char *jsonAvroSchema)
{
    errorPrint("%s() LN%d, TODO: implement write schema to avro",
            __func__, __LINE__);
    return 0;
}

static int64_t writeResultToAvro(TAOS_RES *res)
{
    errorPrint("%s() LN%d, TODO: implementation need\n", __func__, __LINE__);
    return 0;
}

static int64_t writeResultToSql(TAOS_RES *res, FILE *fp, char *dbName, char *tbName)
{
    int64_t    totalRows     = 0;

    int32_t  sql_buf_len = g_args.max_sql_len;
    char* tmpBuffer = (char *)calloc(1, sql_buf_len + 128);
    if (tmpBuffer == NULL) {
        errorPrint("failed to allocate %d memory\n", sql_buf_len + 128);
        return -1;
    }

    char *pstr = tmpBuffer;

    TAOS_ROW row = NULL;
    int numFields = 0;
    int rowFlag = 0;
    int64_t    lastRowsPrint = 5000000;
    int count = 0;

    numFields = taos_field_count(res);
    assert(numFields > 0);
    TAOS_FIELD *fields = taos_fetch_fields(res);

    int32_t  curr_sqlstr_len = 0;
    int32_t  total_sqlstr_len = 0;

    while ((row = taos_fetch_row(res)) != NULL) {
        curr_sqlstr_len = 0;

        int32_t* length = taos_fetch_lengths(res);   // act len

        if (count == 0) {
            total_sqlstr_len = 0;
            curr_sqlstr_len += sprintf(pstr + curr_sqlstr_len,
                    "INSERT INTO %s.%s VALUES (", dbName, tbName);
        } else {
            if (g_args.mysqlFlag) {
                if (0 == rowFlag) {
                    curr_sqlstr_len += sprintf(pstr + curr_sqlstr_len, "(");
                    rowFlag++;
                } else {
                    curr_sqlstr_len += sprintf(pstr + curr_sqlstr_len, ", (");
                }
            } else {
                curr_sqlstr_len += sprintf(pstr + curr_sqlstr_len, "(");
            }
        }

        for (int col = 0; col < numFields; col++) {
            if (col != 0) curr_sqlstr_len += sprintf(pstr + curr_sqlstr_len, ", ");

            if (row[col] == NULL) {
                curr_sqlstr_len += sprintf(pstr + curr_sqlstr_len, "NULL");
                continue;
            }

            switch (fields[col].type) {
                case TSDB_DATA_TYPE_BOOL:
                    curr_sqlstr_len += sprintf(pstr + curr_sqlstr_len, "%d",
                            ((((int32_t)(*((char *)row[col]))) == 1) ? 1 : 0));
                    break;
                case TSDB_DATA_TYPE_TINYINT:
                    curr_sqlstr_len += sprintf(pstr + curr_sqlstr_len, "%d", *((int8_t *)row[col]));
                    break;
                case TSDB_DATA_TYPE_SMALLINT:
                    curr_sqlstr_len += sprintf(pstr + curr_sqlstr_len, "%d", *((int16_t *)row[col]));
                    break;
                case TSDB_DATA_TYPE_INT:
                    curr_sqlstr_len += sprintf(pstr + curr_sqlstr_len, "%d", *((int32_t *)row[col]));
                    break;
                case TSDB_DATA_TYPE_BIGINT:
                    curr_sqlstr_len += sprintf(pstr + curr_sqlstr_len, "%" PRId64 "",
                            *((int64_t *)row[col]));
                    break;
                case TSDB_DATA_TYPE_FLOAT:
                    curr_sqlstr_len += sprintf(pstr + curr_sqlstr_len, "%f", GET_FLOAT_VAL(row[col]));
                    break;
                case TSDB_DATA_TYPE_DOUBLE:
                    curr_sqlstr_len += sprintf(pstr + curr_sqlstr_len, "%f", GET_DOUBLE_VAL(row[col]));
                    break;
                case TSDB_DATA_TYPE_BINARY:
                    {
                        char tbuf[COMMAND_SIZE] = {0};
                        converStringToReadable((char *)row[col], length[col], tbuf, COMMAND_SIZE);
                        curr_sqlstr_len += sprintf(pstr + curr_sqlstr_len, "\'%s\'", tbuf);
                        break;
                    }
                case TSDB_DATA_TYPE_NCHAR:
                    {
                        char tbuf[COMMAND_SIZE] = {0};
                        convertNCharToReadable((char *)row[col], length[col], tbuf, COMMAND_SIZE);
                        curr_sqlstr_len += sprintf(pstr + curr_sqlstr_len, "\'%s\'", tbuf);
                        break;
                    }
                case TSDB_DATA_TYPE_TIMESTAMP:
                    if (!g_args.mysqlFlag) {
                        curr_sqlstr_len += sprintf(pstr + curr_sqlstr_len, "%" PRId64 "",
                                *(int64_t *)row[col]);
                    } else {
                        char buf[64] = "\0";
                        int64_t ts = *((int64_t *)row[col]);
                        time_t tt = (time_t)(ts / 1000);
                        struct tm *ptm = localtime(&tt);
                        strftime(buf, 64, "%y-%m-%d %H:%M:%S", ptm);
                        curr_sqlstr_len += sprintf(pstr + curr_sqlstr_len, "\'%s.%03d\'",
                                buf, (int)(ts % 1000));
                    }
                    break;
                default:
                    break;
            }
        }

        curr_sqlstr_len += sprintf(pstr + curr_sqlstr_len, ")");

        totalRows++;
        count++;
        fprintf(fp, "%s", tmpBuffer);

        if (totalRows >= lastRowsPrint) {
            printf(" %"PRId64 " rows already be dumpout from %s.%s\n",
                    totalRows, dbName, tbName);
            lastRowsPrint += 5000000;
        }

        total_sqlstr_len += curr_sqlstr_len;

        if ((count >= g_args.data_batch)
                || (sql_buf_len - total_sqlstr_len < TSDB_MAX_BYTES_PER_ROW)) {
            fprintf(fp, ";\n");
            count = 0;
        }
    }

    debugPrint("total_sqlstr_len: %d\n", total_sqlstr_len);

    fprintf(fp, "\n");
    atomic_add_fetch_64(&g_totalDumpOutRows, totalRows);
    free(tmpBuffer);

    return 0;
}

static int64_t dumpTableData(FILE *fp, char *tbName,
        char* dbName, int precision,
        char *jsonAvroSchema) {
    int64_t    totalRows     = 0;

    char sqlstr[1024] = {0};

    int64_t start_time, end_time;
    if (strlen(g_args.humanStartTime)) {
        if (TSDB_CODE_SUCCESS != taosParseTime(
                g_args.humanStartTime, &start_time, strlen(g_args.humanStartTime),
                precision, 0)) {
            errorPrint("Input %s, time format error!\n", g_args.humanStartTime);
            return -1;
        }
    } else {
        start_time = g_args.start_time;
    }

    if (strlen(g_args.humanEndTime)) {
        if (TSDB_CODE_SUCCESS != taosParseTime(
                g_args.humanEndTime, &end_time, strlen(g_args.humanEndTime),
                precision, 0)) {
            errorPrint("Input %s, time format error!\n", g_args.humanEndTime);
            return -1;
        }
    } else {
        end_time = g_args.end_time;
    }

    sprintf(sqlstr,
            "select * from %s.%s where _c0 >= %" PRId64 " and _c0 <= %" PRId64 " order by _c0 asc;",
            dbName, tbName, start_time, end_time);

    TAOS *taos = taos_connect(g_args.host,
            g_args.user, g_args.password, dbName, g_args.port);
    if (NULL == taos) {
        errorPrint(
                "Failed to connect to TDengine server %s by specified database %s\n",
                g_args.host, dbName);
        return -1;
    }

    TAOS_RES* res = taos_query(taos, sqlstr);
    int32_t code = taos_errno(res);
    if (code != 0) {
        errorPrint("failed to run command %s, reason: %s\n",
                sqlstr, taos_errstr(res));
        taos_free_result(res);
        taos_close(taos);
        return -1;
    }

    if (g_args.avro) {
        writeSchemaToAvro(jsonAvroSchema);
        totalRows = writeResultToAvro(res);
    } else {
        totalRows = writeResultToSql(res, fp, dbName, tbName);
    }

    taos_free_result(res);
    taos_close(taos);
    return totalRows;
}

static int checkParam() {
    if (g_args.all_databases && g_args.databases) {
        errorPrint("%s", "conflict option --all-databases and --databases\n");
        return -1;
    }

    if (g_args.start_time > g_args.end_time) {
        errorPrint("%s", "start time is larger than end time\n");
        return -1;
    }

    if (g_args.arg_list_len == 0) {
        if ((!g_args.all_databases) && (!g_args.databases) && (!g_args.isDumpIn)) {
            errorPrint("%s", "taosdump requires parameters\n");
            return -1;
        }
    }
    /*
       if (g_args.isDumpIn && (strcmp(g_args.outpath, DEFAULT_DUMP_FILE) != 0)) {
       fprintf(stderr, "duplicate parameter input and output file path\n");
       return -1;
       }
       */
    if (!g_args.isDumpIn && g_args.encode != NULL) {
        fprintf(stderr, "invalid option in dump out\n");
        return -1;
    }

    if (g_args.table_batch <= 0) {
        fprintf(stderr, "invalid option in dump out\n");
        return -1;
    }

    return 0;
}

/*
static bool isEmptyCommand(char *cmd) {
  char *pchar = cmd;

  while (*pchar != '\0') {
    if (*pchar != ' ') return false;
    pchar++;
  }

  return true;
}

static void taosReplaceCtrlChar(char *str) {
  bool ctrlOn = false;
  char *pstr = NULL;

  for (pstr = str; *str != '\0'; ++str) {
    if (ctrlOn) {
      switch (*str) {
        case 'n':
          *pstr = '\n';
          pstr++;
          break;
        case 'r':
          *pstr = '\r';
          pstr++;
          break;
        case 't':
          *pstr = '\t';
          pstr++;
          break;
        case '\\':
          *pstr = '\\';
          pstr++;
          break;
        case '\'':
          *pstr = '\'';
          pstr++;
          break;
        default:
          break;
      }
      ctrlOn = false;
    } else {
      if (*str == '\\') {
        ctrlOn = true;
      } else {
        *pstr = *str;
        pstr++;
      }
    }
  }

  *pstr = '\0';
}
*/

char *ascii_literal_list[] = {
    "\\x00", "\\x01", "\\x02", "\\x03", "\\x04", "\\x05", "\\x06", "\\x07", "\\x08", "\\t",   "\\n",   "\\x0b", "\\x0c",
    "\\r",   "\\x0e", "\\x0f", "\\x10", "\\x11", "\\x12", "\\x13", "\\x14", "\\x15", "\\x16", "\\x17", "\\x18", "\\x19",
    "\\x1a", "\\x1b", "\\x1c", "\\x1d", "\\x1e", "\\x1f", " ",     "!",     "\\\"",  "#",     "$",     "%",     "&",
    "\\'",   "(",     ")",     "*",     "+",     ",",     "-",     ".",     "/",     "0",     "1",     "2",     "3",
    "4",     "5",     "6",     "7",     "8",     "9",     ":",     ";",     "<",     "=",     ">",     "?",     "@",
    "A",     "B",     "C",     "D",     "E",     "F",     "G",     "H",     "I",     "J",     "K",     "L",     "M",
    "N",     "O",     "P",     "Q",     "R",     "S",     "T",     "U",     "V",     "W",     "X",     "Y",     "Z",
    "[",     "\\\\",  "]",     "^",     "_",     "`",     "a",     "b",     "c",     "d",     "e",     "f",     "g",
    "h",     "i",     "j",     "k",     "l",     "m",     "n",     "o",     "p",     "q",     "r",     "s",     "t",
    "u",     "v",     "w",     "x",     "y",     "z",     "{",     "|",     "}",     "~",     "\\x7f", "\\x80", "\\x81",
    "\\x82", "\\x83", "\\x84", "\\x85", "\\x86", "\\x87", "\\x88", "\\x89", "\\x8a", "\\x8b", "\\x8c", "\\x8d", "\\x8e",
    "\\x8f", "\\x90", "\\x91", "\\x92", "\\x93", "\\x94", "\\x95", "\\x96", "\\x97", "\\x98", "\\x99", "\\x9a", "\\x9b",
    "\\x9c", "\\x9d", "\\x9e", "\\x9f", "\\xa0", "\\xa1", "\\xa2", "\\xa3", "\\xa4", "\\xa5", "\\xa6", "\\xa7", "\\xa8",
    "\\xa9", "\\xaa", "\\xab", "\\xac", "\\xad", "\\xae", "\\xaf", "\\xb0", "\\xb1", "\\xb2", "\\xb3", "\\xb4", "\\xb5",
    "\\xb6", "\\xb7", "\\xb8", "\\xb9", "\\xba", "\\xbb", "\\xbc", "\\xbd", "\\xbe", "\\xbf", "\\xc0", "\\xc1", "\\xc2",
    "\\xc3", "\\xc4", "\\xc5", "\\xc6", "\\xc7", "\\xc8", "\\xc9", "\\xca", "\\xcb", "\\xcc", "\\xcd", "\\xce", "\\xcf",
    "\\xd0", "\\xd1", "\\xd2", "\\xd3", "\\xd4", "\\xd5", "\\xd6", "\\xd7", "\\xd8", "\\xd9", "\\xda", "\\xdb", "\\xdc",
    "\\xdd", "\\xde", "\\xdf", "\\xe0", "\\xe1", "\\xe2", "\\xe3", "\\xe4", "\\xe5", "\\xe6", "\\xe7", "\\xe8", "\\xe9",
    "\\xea", "\\xeb", "\\xec", "\\xed", "\\xee", "\\xef", "\\xf0", "\\xf1", "\\xf2", "\\xf3", "\\xf4", "\\xf5", "\\xf6",
    "\\xf7", "\\xf8", "\\xf9", "\\xfa", "\\xfb", "\\xfc", "\\xfd", "\\xfe", "\\xff"};

static int converStringToReadable(char *str, int size, char *buf, int bufsize) {
    char *pstr = str;
    char *pbuf = buf;
    while (size > 0) {
        if (*pstr == '\0') break;
        pbuf = stpcpy(pbuf, ascii_literal_list[((uint8_t)(*pstr))]);
        pstr++;
        size--;
    }
    *pbuf = '\0';
    return 0;
}

static int convertNCharToReadable(char *str, int size, char *buf, int bufsize) {
    char *pstr = str;
    char *pbuf = buf;
    wchar_t wc;
    while (size > 0) {
        if (*pstr == '\0') break;
        int byte_width = mbtowc(&wc, pstr, MB_CUR_MAX);
        if (byte_width < 0) {
            errorPrint("%s() LN%d, mbtowc() return fail.\n", __func__, __LINE__);
            exit(-1);
        }

        if ((int)wc < 256) {
            pbuf = stpcpy(pbuf, ascii_literal_list[(int)wc]);
        } else {
            memcpy(pbuf, pstr, byte_width);
            pbuf += byte_width;
        }
        pstr += byte_width;
    }

    *pbuf = '\0';

    return 0;
}

static void dumpCharset(FILE *fp) {
    char charsetline[256];

    (void)fseek(fp, 0, SEEK_SET);
    sprintf(charsetline, "#!%s\n", tsCharset);
    (void)fwrite(charsetline, strlen(charsetline), 1, fp);
}

static void loadFileCharset(FILE *fp, char *fcharset) {
    char * line = NULL;
    size_t line_size = 0;

    (void)fseek(fp, 0, SEEK_SET);
    ssize_t size = getline(&line, &line_size, fp);
    if (size <= 2) {
        goto _exit_no_charset;
    }

    if (strncmp(line, "#!", 2) != 0) {
        goto _exit_no_charset;
    }
    if (line[size - 1] == '\n') {
        line[size - 1] = '\0';
        size--;
    }
    strcpy(fcharset, line + 2);

    tfree(line);
    return;

_exit_no_charset:
    (void)fseek(fp, 0, SEEK_SET);
    *fcharset = '\0';
    tfree(line);
    return;
}

// ========  dumpIn support multi threads functions ================================//

static char    **g_tsDumpInSqlFiles   = NULL;
static int32_t   g_tsSqlFileNum = 0;
static char      g_tsDbSqlFile[MAX_FILE_NAME_LEN] = {0};
static char      g_tsCharset[64] = {0};

static int taosGetFilesNum(const char *directoryName,
        const char *prefix, const char *prefix2)
{
    char cmd[1024] = { 0 };

    if (prefix2)
        sprintf(cmd, "ls %s/*.%s %s/*.%s | wc -l ",
                directoryName, prefix, directoryName, prefix2);
    else
        sprintf(cmd, "ls %s/*.%s | wc -l ", directoryName, prefix);

    FILE *fp = popen(cmd, "r");
    if (fp == NULL) {
        errorPrint("failed to execute:%s, error:%s\n", cmd, strerror(errno));
        exit(-1);
    }

    int fileNum = 0;
    if (fscanf(fp, "%d", &fileNum) != 1) {
        errorPrint("failed to execute:%s, parse result error\n", cmd);
        exit(-1);
    }

    if (fileNum <= 0) {
        errorPrint("directory:%s is empty\n", directoryName);
        exit(-1);
    }

    pclose(fp);
    return fileNum;
}

static void taosParseDirectory(const char *directoryName,
        const char *prefix, const char *prefix2,
        char **fileArray, int totalFiles)
{
    char cmd[1024] = { 0 };

    if (prefix2) {
        sprintf(cmd, "ls %s/*.%s %s/*.%s | sort",
                directoryName, prefix, directoryName, prefix2);
    } else {
        sprintf(cmd, "ls %s/*.%s | sort", directoryName, prefix);
    }

    FILE *fp = popen(cmd, "r");
    if (fp == NULL) {
        errorPrint("failed to execute:%s, error:%s\n", cmd, strerror(errno));
        exit(-1);
    }

    int fileNum = 0;
    while (fscanf(fp, "%128s", fileArray[fileNum++])) {
        if (strcmp(fileArray[fileNum-1], g_tsDbSqlFile) == 0) {
            fileNum--;
        }
        if (fileNum >= totalFiles) {
            break;
        }
    }

    if (fileNum != totalFiles) {
        errorPrint("directory:%s changed while read\n", directoryName);
        pclose(fp);
        exit(-1);
    }

    pclose(fp);
}

static void taosCheckDatabasesSQLFile(const char *directoryName)
{
    char cmd[1024] = { 0 };
    sprintf(cmd, "ls %s/dbs.sql", directoryName);

    FILE *fp = popen(cmd, "r");
    if (fp == NULL) {
        errorPrint("failed to execute:%s, error:%s\n", cmd, strerror(errno));
        exit(-1);
    }

    while (fscanf(fp, "%128s", g_tsDbSqlFile)) {
        break;
    }

    pclose(fp);
}

static void taosMallocDumpFiles()
{
    g_tsDumpInSqlFiles = (char**)calloc(g_tsSqlFileNum, sizeof(char*));
    for (int i = 0; i < g_tsSqlFileNum; i++) {
        g_tsDumpInSqlFiles[i] = calloc(1, MAX_FILE_NAME_LEN);
    }
}

static void freeDumpFiles()
{
    for (int i = 0; i < g_tsSqlFileNum; i++) {
        tfree(g_tsDumpInSqlFiles[i]);
    }
    tfree(g_tsDumpInSqlFiles);
}

static void taosGetDirectoryFileList(char *inputDir)
{
    struct stat fileStat;
    if (stat(inputDir, &fileStat) < 0) {
        errorPrint("%s not exist\n", inputDir);
        exit(-1);
    }

    if (fileStat.st_mode & S_IFDIR) {
        taosCheckDatabasesSQLFile(inputDir);
        if (g_args.avro)
            g_tsSqlFileNum = taosGetFilesNum(inputDir, "sql", "avro");
        else
            g_tsSqlFileNum += taosGetFilesNum(inputDir, "sql", NULL);

        int tsSqlFileNumOfTbls = g_tsSqlFileNum;
        if (g_tsDbSqlFile[0] != 0) {
            tsSqlFileNumOfTbls--;
        }
        taosMallocDumpFiles();
        if (0 != tsSqlFileNumOfTbls) {
            if (g_args.avro) {
                taosParseDirectory(inputDir, "sql", "avro",
                        g_tsDumpInSqlFiles, tsSqlFileNumOfTbls);
            } else {
                taosParseDirectory(inputDir, "sql", NULL,
                        g_tsDumpInSqlFiles, tsSqlFileNumOfTbls);
            }
        }
        fprintf(stdout, "\nstart to dispose %d files in %s\n",
                g_tsSqlFileNum, inputDir);
    } else {
        errorPrint("%s is not a directory\n", inputDir);
        exit(-1);
    }
}

static FILE* taosOpenDumpInFile(char *fptr) {
    wordexp_t full_path;

    if (wordexp(fptr, &full_path, 0) != 0) {
        errorPrint("illegal file name: %s\n", fptr);
        return NULL;
    }

    char *fname = full_path.we_wordv[0];

    FILE *f = NULL;
    if ((fname) && (strlen(fname) > 0)) {
        f = fopen(fname, "r");
        if (f == NULL) {
            errorPrint("%s() LN%d, failed to open file %s\n",
                    __func__, __LINE__, fname);
        }
    }

    wordfree(&full_path);
    return f;
}

static int dumpInOneFile(TAOS* taos, FILE* fp, char* fcharset,
        char* encode, char* fileName) {
    int       read_len = 0;
    char *    cmd      = NULL;
    size_t    cmd_len  = 0;
    char *    line     = NULL;
    size_t    line_len = 0;

    cmd  = (char *)malloc(TSDB_MAX_ALLOWED_SQL_LEN);
    if (cmd == NULL) {
        errorPrint("%s() LN%d, failed to allocate memory\n",
                __func__, __LINE__);
        return -1;
    }

    int lastRowsPrint = 5000000;
    int lineNo = 0;
    while ((read_len = getline(&line, &line_len, fp)) != -1) {
        ++lineNo;
        if (read_len >= TSDB_MAX_ALLOWED_SQL_LEN) continue;
        line[--read_len] = '\0';

        //if (read_len == 0 || isCommentLine(line)) {  // line starts with #
        if (read_len == 0 ) {
            continue;
        }

        if (line[read_len - 1] == '\\') {
            line[read_len - 1] = ' ';
            memcpy(cmd + cmd_len, line, read_len);
            cmd_len += read_len;
            continue;
        }

        memcpy(cmd + cmd_len, line, read_len);
        cmd[read_len + cmd_len]= '\0';
        if (queryDbImpl(taos, cmd)) {
            errorPrint("%s() LN%d, error sql: lineno:%d, file:%s\n",
                    __func__, __LINE__, lineNo, fileName);
            fprintf(g_fpOfResult, "error sql: lineno:%d, file:%s\n", lineNo, fileName);
        }

        memset(cmd, 0, TSDB_MAX_ALLOWED_SQL_LEN);
        cmd_len = 0;

        if (lineNo >= lastRowsPrint) {
            printf(" %d lines already be executed from file %s\n", lineNo, fileName);
            lastRowsPrint += 5000000;
        }
    }

    tfree(cmd);
    tfree(line);
    fclose(fp);
    return 0;
}

static void* dumpInWorkThreadFp(void *arg)
{
    threadInfo *pThread = (threadInfo*)arg;
    setThreadName("dumpInWorkThrd");

    for (int32_t f = 0; f < g_tsSqlFileNum; ++f) {
        if (f % pThread->totalThreads == pThread->threadIndex) {
            char *SQLFileName = g_tsDumpInSqlFiles[f];
            FILE* fp = taosOpenDumpInFile(SQLFileName);
            if (NULL == fp) {
                continue;
            }
            fprintf(stderr, ", Success Open input file: %s\n",
                    SQLFileName);
            dumpInOneFile(pThread->taos, fp, g_tsCharset, g_args.encode, SQLFileName);
        }
    }

    return NULL;
}

static void startDumpInWorkThreads()
{
    pthread_attr_t  thattr;
    threadInfo *pThread;
    int32_t         totalThreads = g_args.thread_num;

    if (totalThreads > g_tsSqlFileNum) {
        totalThreads = g_tsSqlFileNum;
    }

    threadInfo *threadObj = (threadInfo *)calloc(
            totalThreads, sizeof(threadInfo));

    if (NULL == threadObj) {
        errorPrint("%s() LN%d, memory allocation failed\n", __func__, __LINE__);
    }

    for (int32_t t = 0; t < totalThreads; ++t) {
        pThread = threadObj + t;
        pThread->threadIndex = t;
        pThread->totalThreads = totalThreads;
        pThread->taos = taos_connect(g_args.host, g_args.user, g_args.password,
            NULL, g_args.port);
        if (pThread->taos == NULL) {
            errorPrint("Failed to connect to TDengine server %s\n", g_args.host);
            free(threadObj);
            return;
        }
        pthread_attr_init(&thattr);
        pthread_attr_setdetachstate(&thattr, PTHREAD_CREATE_JOINABLE);

        if (pthread_create(&(pThread->threadID), &thattr,
                    dumpInWorkThreadFp, (void*)pThread) != 0) {
            errorPrint("%s() LN%d, thread:%d failed to start\n",
                    __func__, __LINE__, pThread->threadIndex);
            exit(0);
        }
    }

    for (int t = 0; t < totalThreads; ++t) {
        pthread_join(threadObj[t].threadID, NULL);
    }

    for (int t = 0; t < totalThreads; ++t) {
        taos_close(threadObj[t].taos);
    }
    free(threadObj);
}

static int dumpIn() {
    assert(g_args.isDumpIn);

    TAOS     *taos    = NULL;
    FILE     *fp      = NULL;

    taos = taos_connect(
            g_args.host, g_args.user, g_args.password,
            NULL, g_args.port);
    if (taos == NULL) {
        errorPrint("%s() LN%d, failed to connect to TDengine server\n",
                __func__, __LINE__);
        return -1;
    }

    taosGetDirectoryFileList(g_args.inpath);

    int32_t  tsSqlFileNumOfTbls = g_tsSqlFileNum;
    if (g_tsDbSqlFile[0] != 0) {
        tsSqlFileNumOfTbls--;

        fp = taosOpenDumpInFile(g_tsDbSqlFile);
        if (NULL == fp) {
            errorPrint("%s() LN%d, failed to open input file %s\n",
                    __func__, __LINE__, g_tsDbSqlFile);
            return -1;
        }
        fprintf(stderr, "Success Open input file: %s\n", g_tsDbSqlFile);

        loadFileCharset(fp, g_tsCharset);

        dumpInOneFile(taos, fp, g_tsCharset, g_args.encode,
                g_tsDbSqlFile);
    }

    taos_close(taos);

    if (0 != tsSqlFileNumOfTbls) {
        startDumpInWorkThreads();
    }

    freeDumpFiles();
    return 0;
}

int main(int argc, char *argv[]) {
    static char verType[32] = {0};
    sprintf(verType, "version: %s\n", version);
    argp_program_version = verType;

    int ret = 0;
    /* Parse our arguments; every option seen by parse_opt will be
       reflected in arguments. */
    if (argc > 1) {
//        parse_precision_first(argc, argv, &g_args);
        parse_timestamp(argc, argv, &g_args);
        parse_args(argc, argv, &g_args);
    }

    argp_parse(&argp, argc, argv, 0, 0, &g_args);

    if (g_args.abort) {
#ifndef _ALPINE
        error(10, 0, "ABORTED");
#else
        abort();
#endif
    }

    printf("====== arguments config ======\n");

    printf("host: %s\n", g_args.host);
    printf("user: %s\n", g_args.user);
    printf("password: %s\n", g_args.password);
    printf("port: %u\n", g_args.port);
    printf("mysqlFlag: %d\n", g_args.mysqlFlag);
    printf("outpath: %s\n", g_args.outpath);
    printf("inpath: %s\n", g_args.inpath);
    printf("resultFile: %s\n", g_args.resultFile);
    printf("encode: %s\n", g_args.encode);
    printf("all_databases: %s\n", g_args.all_databases?"true":"false");
    printf("databases: %d\n", g_args.databases);
    printf("databasesSeq: %s\n", g_args.databasesSeq);
    printf("schemaonly: %s\n", g_args.schemaonly?"true":"false");
    printf("with_property: %s\n", g_args.with_property?"true":"false");
    printf("avro format: %s\n", g_args.avro?"true":"false");
    printf("start_time: %" PRId64 "\n", g_args.start_time);
    printf("human readable start time: %s \n", g_args.humanStartTime);
    printf("end_time: %" PRId64 "\n", g_args.end_time);
    printf("human readable end time: %s \n", g_args.humanEndTime);
    printf("precision: %s\n", g_args.precision);
    printf("data_batch: %d\n", g_args.data_batch);
    printf("max_sql_len: %d\n", g_args.max_sql_len);
    printf("table_batch: %d\n", g_args.table_batch);
    printf("thread_num: %d\n", g_args.thread_num);
    printf("allow_sys: %d\n", g_args.allow_sys);
    printf("abort: %d\n", g_args.abort);
    printf("isDumpIn: %d\n", g_args.isDumpIn);
    printf("arg_list_len: %d\n", g_args.arg_list_len);
    printf("debug_print: %d\n", g_args.debug_print);

    for (int32_t i = 0; i < g_args.arg_list_len; i++) {
        printf("arg_list[%d]: %s\n", i, g_args.arg_list[i]);
    }

    printf("==============================\n");
    if (checkParam(&g_args) < 0) {
        exit(EXIT_FAILURE);
    }

    g_fpOfResult = fopen(g_args.resultFile, "a");
    if (NULL == g_fpOfResult) {
        errorPrint("Failed to open %s for save result\n", g_args.resultFile);
        exit(-1);
    };

    fprintf(g_fpOfResult, "#############################################################################\n");
    fprintf(g_fpOfResult, "============================== arguments config =============================\n");

    fprintf(g_fpOfResult, "host: %s\n", g_args.host);
    fprintf(g_fpOfResult, "user: %s\n", g_args.user);
    fprintf(g_fpOfResult, "password: %s\n", g_args.password);
    fprintf(g_fpOfResult, "port: %u\n", g_args.port);
    fprintf(g_fpOfResult, "mysqlFlag: %d\n", g_args.mysqlFlag);
    fprintf(g_fpOfResult, "outpath: %s\n", g_args.outpath);
    fprintf(g_fpOfResult, "inpath: %s\n", g_args.inpath);
    fprintf(g_fpOfResult, "resultFile: %s\n", g_args.resultFile);
    fprintf(g_fpOfResult, "encode: %s\n", g_args.encode);
    fprintf(g_fpOfResult, "all_databases: %s\n", g_args.all_databases?"true":"false");
    fprintf(g_fpOfResult, "databases: %d\n", g_args.databases);
    fprintf(g_fpOfResult, "databasesSeq: %s\n", g_args.databasesSeq);
    fprintf(g_fpOfResult, "schemaonly: %s\n", g_args.schemaonly?"true":"false");
    fprintf(g_fpOfResult, "with_property: %s\n", g_args.with_property?"true":"false");
    fprintf(g_fpOfResult, "avro format: %s\n", g_args.avro?"true":"false");
    fprintf(g_fpOfResult, "start_time: %" PRId64 "\n", g_args.start_time);
    fprintf(g_fpOfResult, "human readable start time: %s \n", g_args.humanStartTime);
    fprintf(g_fpOfResult, "end_time: %" PRId64 "\n", g_args.end_time);
    fprintf(g_fpOfResult, "human readable end time: %s \n", g_args.humanEndTime);
    fprintf(g_fpOfResult, "precision: %s\n", g_args.precision);
    fprintf(g_fpOfResult, "data_batch: %d\n", g_args.data_batch);
    fprintf(g_fpOfResult, "max_sql_len: %d\n", g_args.max_sql_len);
    fprintf(g_fpOfResult, "table_batch: %d\n", g_args.table_batch);
    fprintf(g_fpOfResult, "thread_num: %d\n", g_args.thread_num);
    fprintf(g_fpOfResult, "allow_sys: %d\n", g_args.allow_sys);
    fprintf(g_fpOfResult, "abort: %d\n", g_args.abort);
    fprintf(g_fpOfResult, "isDumpIn: %d\n", g_args.isDumpIn);
    fprintf(g_fpOfResult, "arg_list_len: %d\n", g_args.arg_list_len);

    for (int32_t i = 0; i < g_args.arg_list_len; i++) {
        fprintf(g_fpOfResult, "arg_list[%d]: %s\n", i, g_args.arg_list[i]);
    }

    g_numOfCores = (int32_t)sysconf(_SC_NPROCESSORS_ONLN);

    time_t tTime = time(NULL);
    struct tm tm = *localtime(&tTime);

    if (g_args.isDumpIn) {
        fprintf(g_fpOfResult, "============================== DUMP IN ============================== \n");
        fprintf(g_fpOfResult, "# DumpIn start time:                   %d-%02d-%02d %02d:%02d:%02d\n",
                tm.tm_year + 1900, tm.tm_mon + 1,
                tm.tm_mday, tm.tm_hour, tm.tm_min, tm.tm_sec);
        if (dumpIn() < 0) {
            ret = -1;
        }
    } else {
        fprintf(g_fpOfResult, "============================== DUMP OUT ============================== \n");
        fprintf(g_fpOfResult, "# DumpOut start time:                   %d-%02d-%02d %02d:%02d:%02d\n",
                tm.tm_year + 1900, tm.tm_mon + 1,
                tm.tm_mday, tm.tm_hour, tm.tm_min, tm.tm_sec);
        if (dumpOut() < 0) {
            ret = -1;
        } else {
            fprintf(g_fpOfResult, "\n============================== TOTAL STATISTICS ============================== \n");
            fprintf(g_fpOfResult, "# total database count:     %d\n",
                    g_resultStatistics.totalDatabasesOfDumpOut);
            fprintf(g_fpOfResult, "# total super table count:  %d\n",
                    g_resultStatistics.totalSuperTblsOfDumpOut);
            fprintf(g_fpOfResult, "# total child table count:  %"PRId64"\n",
                    g_resultStatistics.totalChildTblsOfDumpOut);
            fprintf(g_fpOfResult, "# total row count:          %"PRId64"\n",
                    g_resultStatistics.totalRowsOfDumpOut);
        }
    }

    fprintf(g_fpOfResult, "\n");
    fclose(g_fpOfResult);

    if (g_tablesList) {
        free(g_tablesList);
    }

    return ret;
}
<|MERGE_RESOLUTION|>--- conflicted
+++ resolved
@@ -341,29 +341,17 @@
 static int dumpIn();
 static void dumpCreateDbClause(SDbInfo *dbInfo, bool isDumpProperty,
         FILE *fp);
-<<<<<<< HEAD
-//static int taosDumpDb(SDbInfo *dbInfo, FILE *fp, TAOS *taos);
-static int dumpStable(char *table, FILE *fp, SDbInfo *dbInfo);
 static int dumpCreateTableClause(TableDef *tableDes, int numOfCols,
         FILE *fp, char* dbName);
-static void taosDumpCreateMTableClause(TableDef *tableDes, char *stable,
-=======
-//static int dumpDb(SDbInfo *dbInfo, FILE *fp, TAOS *taos);
-static int dumpStableClasuse(SDbInfo *dbInfo, char *table, FILE *fp);
-static int dumpCreateTableClause(STableDef *tableDes, int numOfCols,
-        FILE *fp, char* dbName);
-static void dumpCreateMTableClause(STableDef *tableDes, char *stable,
->>>>>>> c976aeb2
-        int numOfCols, FILE *fp, char* dbName);
 static int getTableDes(
         char* dbName, char *table,
-        STableDef *stableDes, bool isSuperTable);
+        TableDef *stableDes, bool isSuperTable);
 static int64_t dumpTableData(FILE *fp, char *tbName,
         char* dbName,
         int precision,
         char *jsonAvroSchema);
 static int checkParam();
-static void taosFreeDbInfos();
+static void freeDbInfos();
 
 struct arguments g_args = {
     // connection option
@@ -799,7 +787,7 @@
     return -1;
 }
 
-static void taosFreeDbInfos() {
+static void freeDbInfos() {
     if (g_dbInfos == NULL) return;
     for (int i = 0; i < g_args.dumpDbCount; i++)
         tfree(g_dbInfos[i]);
@@ -990,766 +978,76 @@
     return count;
 }
 
-static int convertSchemaToAvroSchema(STableDef *stableDes, char **avroSchema)
-{
-    errorPrint("%s() LN%d TODO: covert table schema to avro schema\n",
-            __func__, __LINE__);
-    return 0;
-}
-
-static int64_t dumpNormalTable(
-        char *dbName,
+static void dumpCreateMTableClause(
+        char* dbName,
         char *stable,
-        char *tbName,
-        int precision,
+        TableDef *tableDes,
+        int numOfCols,
         FILE *fp
         ) {
-    int colCount = 0;
-
-    STableDef *tableDes = (STableDef *)calloc(1, sizeof(STableDef)
-            + sizeof(SColDes) * TSDB_MAX_COLUMNS);
-
-    if (stable != NULL && stable[0] != '\0') {  // dump table schema which is created by using super table
-        colCount = getTableDes(dbName, tbName, tableDes, false);
-
-        if (colCount < 0) {
-            errorPrint("%s", "getTableDes() failed\n");
-            free(tableDes);
-            return -1;
-        }
-
-        // create child-table using super-table
-        dumpCreateMTableClause(tableDes, stable, colCount, fp, dbName);
-    } else {  // dump table definition
-        colCount = getTableDes(dbName, tbName, tableDes, false);
-
-        if (colCount < 0) {
-            free(tableDes);
-            return -1;
-        }
-
-        // create normal-table or super-table
-        dumpCreateTableClause(tableDes, colCount, fp, dbName);
-    }
-
-    char *jsonAvroSchema = NULL;
-    if (g_args.avro) {
-        convertSchemaToAvroSchema(tableDes, &jsonAvroSchema);
-    }
-
-    free(tableDes);
-
-    int64_t ret = 0;
-    if (!g_args.schemaonly) {
-        ret = dumpTableData(fp, tbName, dbName, precision,
-            jsonAvroSchema);
-    }
-
-    return ret;
-}
-
-static int64_t dumpNormalTableBelongStb(
-        SDbInfo *dbInfo, char *stbName, char *ntbName)
-{
-    int64_t count = 0;
-
-    char tmpBuf[4096] = {0};
-    FILE *fp = NULL;
-
-    if (g_args.outpath[0] != 0) {
-        sprintf(tmpBuf, "%s/%s.%s.sql",
-                g_args.outpath, dbInfo->name, ntbName);
-    } else {
-        sprintf(tmpBuf, "%s.%s.sql",
-                dbInfo->name, ntbName);
-    }
-
-    fp = fopen(tmpBuf, "w");
-    if (fp == NULL) {
-        errorPrint("%s() LN%d, failed to open file %s\n",
-                __func__, __LINE__, tmpBuf);
-        return -1;
-    }
-
-    count = dumpNormalTable(
-            dbInfo->name,
-            stbName,
-            ntbName,
-            getPrecisionByString(dbInfo->precision),
-            fp);
-
-    fclose(fp);
-    return count;
-}
-
-static int64_t dumpNormalTableWithoutStb(SDbInfo *dbInfo, char *ntbName)
-{
-    int64_t count = 0;
-
-    char tmpBuf[4096] = {0};
-    FILE *fp = NULL;
-
-    if (g_args.outpath[0] != 0) {
-        sprintf(tmpBuf, "%s/%s.%s.sql",
-                g_args.outpath, dbInfo->name, ntbName);
-    } else {
-        sprintf(tmpBuf, "%s.%s.sql",
-                dbInfo->name, ntbName);
-    }
-
-    fp = fopen(tmpBuf, "w");
-    if (fp == NULL) {
-        errorPrint("%s() LN%d, failed to open file %s\n",
-                __func__, __LINE__, tmpBuf);
-        return -1;
-    }
-
-    count = dumpNormalTable(
-            dbInfo->name,
-            NULL,
-            ntbName,
-            getPrecisionByString(dbInfo->precision),
-            fp);
-
-    fclose(fp);
-    return count;
-}
-
-static void *dumpNtbOfDb(void *arg) {
-    threadInfo *pThreadInfo = (threadInfo *)arg;
-
-    debugPrint("dump table from = \t%"PRId64"\n", pThreadInfo->tableFrom);
-    debugPrint("dump table count = \t%"PRId64"\n",
-            pThreadInfo->tablesOfDumpOut);
-
-    FILE *fp = NULL;
-    char tmpBuf[4096] = {0};
-
-    if (g_args.outpath[0] != 0) {
-        sprintf(tmpBuf, "%s/%s.%d.sql",
-                g_args.outpath, pThreadInfo->dbName, pThreadInfo->threadIndex);
-    } else {
-        sprintf(tmpBuf, "%s.%d.sql",
-                pThreadInfo->dbName, pThreadInfo->threadIndex);
-    }
-
-    fp = fopen(tmpBuf, "w");
-
-    if (fp == NULL) {
-        errorPrint("%s() LN%d, failed to open file %s\n",
-                __func__, __LINE__, tmpBuf);
-        return NULL;
-    }
-
-    for (int64_t i = 0; i < pThreadInfo->tablesOfDumpOut; i++) {
-        debugPrint("[%d] No.\t%"PRId64" table name: %s\n",
-                pThreadInfo->threadIndex, i,
-                ((TableInfo *)(g_tablesList + pThreadInfo->tableFrom+i))->name);
-        dumpNormalTable(
-                pThreadInfo->dbName,
-                ((TableInfo *)(g_tablesList + pThreadInfo->tableFrom+i))->stable,
-                ((TableInfo *)(g_tablesList + pThreadInfo->tableFrom+i))->name,
-                pThreadInfo->precision,
-                fp);
-    }
-
-    fclose(fp);
-
-    return NULL;
-}
-
-static void *dumpNormalTablesOfStb(void *arg) {
-    threadInfo *pThreadInfo = (threadInfo *)arg;
-
-    debugPrint("dump table from = \t%"PRId64"\n", pThreadInfo->tableFrom);
-    debugPrint("dump table count = \t%"PRId64"\n", pThreadInfo->tablesOfDumpOut);
-
-    char command[COMMAND_SIZE];
-
-    sprintf(command, "SELECT TBNAME FROM %s.%s LIMIT %"PRId64" OFFSET %"PRId64"",
-            pThreadInfo->dbName, pThreadInfo->stbName,
-            pThreadInfo->tablesOfDumpOut, pThreadInfo->tableFrom);
-
-    TAOS_RES *res = taos_query(pThreadInfo->taos, command);
-    int32_t code = taos_errno(res);
-    if (code) {
-        errorPrint("%s() LN%d, failed to run command <%s>. reason: %s\n",
-                __func__, __LINE__, command, taos_errstr(res));
-        taos_free_result(res);
-        return NULL;
-    }
-
-    FILE *fp = NULL;
-    char tmpBuf[4096] = {0};
-
-    if (g_args.outpath[0] != 0) {
-        sprintf(tmpBuf, "%s/%s.%d.sql",
-                g_args.outpath, pThreadInfo->dbName, pThreadInfo->threadIndex);
-    } else {
-        sprintf(tmpBuf, "%s.%d.sql",
-                pThreadInfo->dbName, pThreadInfo->threadIndex);
-    }
-
-    fp = fopen(tmpBuf, "w");
-
-    if (fp == NULL) {
-        errorPrint("%s() LN%d, failed to open file %s\n",
-                __func__, __LINE__, tmpBuf);
-        return NULL;
-    }
-
-    TAOS_ROW row = NULL;
-    int64_t i = 0;
-    while((row = taos_fetch_row(res)) != NULL) {
-        debugPrint("[%d] sub table %"PRId64": name: %s\n",
-                pThreadInfo->threadIndex, i++, (char *)row[TSDB_SHOW_TABLES_NAME_INDEX]);
-
-        dumpNormalTable(
-                pThreadInfo->dbName,
-                pThreadInfo->stbName,
-                (char *)row[TSDB_SHOW_TABLES_NAME_INDEX],
-                pThreadInfo->precision,
-                fp);
-    }
-
-    fclose(fp);
-    return NULL;
-}
-
-static int64_t dumpNtbOfDbByThreads(
-        SDbInfo *dbInfo,
-        int64_t ntbCount)
-{
-    if (ntbCount <= 0) {
-        return 0;
-    }
-
-    int threads = g_args.thread_num;
-
-    int64_t a = ntbCount / threads;
-    if (a < 1) {
-        threads = ntbCount;
-        a = 1;
-    }
-
-    assert(threads);
-    int64_t b = ntbCount % threads;
-
-    threadInfo *infos = calloc(1, threads * sizeof(threadInfo));
-    pthread_t *pids = calloc(1, threads * sizeof(pthread_t));
-    assert(pids);
-    assert(infos);
-
-    for (int64_t i = 0; i < threads; i++) {
-        threadInfo *pThreadInfo = infos + i;
-        pThreadInfo->taos = taos_connect(
-                g_args.host,
-                g_args.user,
-                g_args.password,
-                dbInfo->name,
-                g_args.port
-                );
-        if (NULL == pThreadInfo->taos) {
-            errorPrint("%s() LN%d, Failed to connect to TDengine, reason: %s\n",
-                    __func__,
-                    __LINE__,
-                    taos_errstr(NULL));
-            free(pids);
-            free(infos);
-
-            return -1;
-        }
-
-        pThreadInfo->threadIndex = i;
-        pThreadInfo->tablesOfDumpOut = (i<b)?a+1:a;
-        pThreadInfo->tableFrom = (i==0)?0:
-            ((threadInfo *)(infos + i - 1))->tableFrom +
-            ((threadInfo *)(infos + i - 1))->tablesOfDumpOut;
-        strcpy(pThreadInfo->dbName, dbInfo->name);
-        pThreadInfo->precision = getPrecisionByString(dbInfo->precision);
-
-        pthread_create(pids + i, NULL, dumpNtbOfDb, pThreadInfo);
-    }
-
-    for (int64_t i = 0; i < threads; i++) {
-        pthread_join(pids[i], NULL);
-    }
-
-    for (int64_t i = 0; i < threads; i++) {
-        threadInfo *pThreadInfo = infos + i;
-        taos_close(pThreadInfo->taos);
-    }
-
-    free(pids);
-    free(infos);
-
-    return 0;
-}
-
-static int64_t getNtbCountOfStb(char *dbName, char *stbName)
-{
-    TAOS *taos = taos_connect(g_args.host, g_args.user, g_args.password,
-            dbName, g_args.port);
-    if (taos == NULL) {
-        errorPrint("Failed to connect to TDengine server %s\n", g_args.host);
-        return -1;
-    }
-
-    int64_t count = 0;
-
-    char command[COMMAND_SIZE];
-
-    sprintf(command, "SELECT COUNT(TBNAME) FROM %s.%s", dbName, stbName);
-
-    TAOS_RES *res = taos_query(taos, command);
-    int32_t code = taos_errno(res);
-    if (code != 0) {
-        errorPrint("%s() LN%d, failed to run command <%s>. reason: %s\n",
-                __func__, __LINE__, command, taos_errstr(res));
-        taos_free_result(res);
-        taos_close(taos);
-        return -1;
-    }
-
-    TAOS_ROW row = NULL;
-
-    if ((row = taos_fetch_row(res)) != NULL) {
-        count = *(int64_t*)row[TSDB_SHOW_TABLES_NAME_INDEX];
-    }
-
-    taos_close(taos);
-    return count;
-}
-
-static int64_t dumpNtbOfStbByThreads(
-        SDbInfo *dbInfo, char *stbName)
-{
-    int64_t ntbCount = getNtbCountOfStb(dbInfo->name, stbName);
-
-    if (ntbCount <= 0) {
-        return 0;
-    }
-
-    int threads = g_args.thread_num;
-
-    int64_t a = ntbCount / threads;
-    if (a < 1) {
-        threads = ntbCount;
-        a = 1;
-    }
-
-    assert(threads);
-    int64_t b = ntbCount % threads;
-
-    pthread_t *pids = calloc(1, threads * sizeof(pthread_t));
-    threadInfo *infos = calloc(1, threads * sizeof(threadInfo));
-    assert(pids);
-    assert(infos);
-
-    for (int64_t i = 0; i < threads; i++) {
-        threadInfo *pThreadInfo = infos + i;
-        pThreadInfo->taos = taos_connect(
-                g_args.host,
-                g_args.user,
-                g_args.password,
-                dbInfo->name,
-                g_args.port
-                );
-        if (NULL == pThreadInfo->taos) {
-            errorPrint("%s() LN%d, Failed to connect to TDengine, reason: %s\n",
-                    __func__,
-                    __LINE__,
-                    taos_errstr(NULL));
-            free(pids);
-            free(infos);
-
-            return -1;
-        }
-
-        pThreadInfo->threadIndex = i;
-        pThreadInfo->tablesOfDumpOut = (i<b)?a+1:a;
-        pThreadInfo->tableFrom = (i==0)?0:
-            ((threadInfo *)(infos + i - 1))->tableFrom +
-            ((threadInfo *)(infos + i - 1))->tablesOfDumpOut;
-        strcpy(pThreadInfo->dbName, dbInfo->name);
-        pThreadInfo->precision = getPrecisionByString(dbInfo->precision);
-
-        strcpy(pThreadInfo->stbName, stbName);
-        pthread_create(pids + i, NULL, dumpNormalTablesOfStb, pThreadInfo);
-    }
-
-    for (int64_t i = 0; i < threads; i++) {
-        pthread_join(pids[i], NULL);
-    }
-
-    int64_t records = 0;
-    for (int64_t i = 0; i < threads; i++) {
-        threadInfo *pThreadInfo = infos + i;
-        records += pThreadInfo->rowsOfDumpOut;
-        taos_close(pThreadInfo->taos);
-    }
-
-    free(pids);
-    free(infos);
-
-    return records;
-}
-
-static int64_t dumpCreateSTableClauseOfDb(
-        SDbInfo *dbInfo, FILE *fp)
-{
-    TAOS *taos = taos_connect(g_args.host,
-            g_args.user, g_args.password, dbInfo->name, g_args.port);
-    if (NULL == taos) {
-        errorPrint(
-                "Failed to connect to TDengine server %s by specified database %s\n",
-                g_args.host, dbInfo->name);
-        return 0;
-    }
-
-    TAOS_ROW row;
-    char command[COMMAND_SIZE] = {0};
-
-    sprintf(command, "SHOW %s.STABLES", dbInfo->name);
-
-    TAOS_RES* res = taos_query(taos, command);
-    int32_t  code = taos_errno(res);
-    if (code != 0) {
-        errorPrint("%s() LN%d, failed to run command <%s>, reason: %s\n",
-                __func__, __LINE__, command, taos_errstr(res));
-        taos_free_result(res);
-        taos_close(taos);
-        exit(-1);
-    }
-
-    int64_t superTblCnt = 0;
-    while ((row = taos_fetch_row(res)) != NULL) {
-        if (0 == dumpStableClasuse(dbInfo, row[TSDB_SHOW_TABLES_NAME_INDEX], fp)) {
-            superTblCnt ++;
-        }
-    }
-
-    taos_free_result(res);
-
-    fprintf(g_fpOfResult,
-            "# super table counter:               %"PRId64"\n",
-            superTblCnt);
-    g_resultStatistics.totalSuperTblsOfDumpOut += superTblCnt;
-
-    taos_close(taos);
-
-    return superTblCnt;
-}
-
-static int64_t dumpNTablesOfDb(SDbInfo *dbInfo)
-{
-    TAOS *taos = taos_connect(g_args.host,
-            g_args.user, g_args.password, dbInfo->name, g_args.port);
-    if (NULL == taos) {
-        errorPrint(
-                "Failed to connect to TDengine server %s by specified database %s\n",
-                g_args.host, dbInfo->name);
-        return 0;
-    }
-
-    char command[COMMAND_SIZE];
-    TAOS_RES *result;
-    int32_t code;
-
-    sprintf(command, "USE %s", dbInfo->name);
-    result = taos_query(taos, command);
-    code = taos_errno(result);
-    if (code != 0) {
-        errorPrint("invalid database %s, reason: %s\n",
-                dbInfo->name, taos_errstr(result));
-        taos_close(taos);
-        return 0;
-    }
-
-    sprintf(command, "SHOW TABLES");
-    result = taos_query(taos, command);
-    code = taos_errno(result);
-    if (code != 0) {
-        errorPrint("Failed to show %s\'s tables, reason: %s\n",
-                dbInfo->name, taos_errstr(result));
-        taos_close(taos);
-        return 0;
-    }
-
-    g_tablesList = calloc(1, dbInfo->ntables * sizeof(TableInfo));
-
-    TAOS_ROW row;
-    int64_t count = 0;
-    while(NULL != (row = taos_fetch_row(result))) {
-        debugPrint("%s() LN%d, No.\t%"PRId64" table name: %s\n",
-                __func__, __LINE__,
-                count, (char *)row[TSDB_SHOW_TABLES_NAME_INDEX]);
-        tstrncpy(((TableInfo *)(g_tablesList + count))->name,
-                (char *)row[TSDB_SHOW_TABLES_NAME_INDEX], TSDB_TABLE_NAME_LEN);
-        char *stbName = (char *) row[TSDB_SHOW_TABLES_METRIC_INDEX];
-        if (stbName) {
-            tstrncpy(((TableInfo *)(g_tablesList + count))->stable,
-                (char *)row[TSDB_SHOW_TABLES_METRIC_INDEX], TSDB_TABLE_NAME_LEN);
-            ((TableInfo *)(g_tablesList + count))->belongStb = true;
-        }
-        count ++;
-    }
-    taos_close(taos);
-
-    int64_t records = dumpNtbOfDbByThreads(dbInfo, count);
-
-    free(g_tablesList);
-    g_tablesList = NULL;
-
-    return records;
-}
-
-static int64_t dumpWholeDatabase(SDbInfo *dbInfo, FILE *fp)
-{
-    dumpCreateDbClause(dbInfo, g_args.with_property, fp);
-
-    fprintf(g_fpOfResult, "\n#### database:                       %s\n",
-            dbInfo->name);
-    g_resultStatistics.totalDatabasesOfDumpOut++;
-
-    dumpCreateSTableClauseOfDb(dbInfo, fp);
-
-    return dumpNTablesOfDb(dbInfo);
-}
-
-static int dumpOut() {
-    TAOS     *taos       = NULL;
-    TAOS_RES *result     = NULL;
-
-    TAOS_ROW row;
-    FILE *fp = NULL;
-    int32_t count = 0;
-
-    char tmpBuf[4096] = {0};
-    if (g_args.outpath[0] != 0) {
-        sprintf(tmpBuf, "%s/dbs.sql", g_args.outpath);
-    } else {
-        sprintf(tmpBuf, "dbs.sql");
-    }
-
-    fp = fopen(tmpBuf, "w");
-    if (fp == NULL) {
-        errorPrint("%s() LN%d, failed to open file %s\n",
-                __func__, __LINE__, tmpBuf);
-        return -1;
-    }
-
-    g_args.dumpDbCount = getDumpDbCount();
-    debugPrint("%s() LN%d, dump db count: %d\n",
-            __func__, __LINE__, g_args.dumpDbCount);
-
-    if (0 == g_args.dumpDbCount) {
-        errorPrint("%d databases valid to dump\n", g_args.dumpDbCount);
-        fclose(fp);
-        return -1;
-    }
-
-    g_dbInfos = (SDbInfo **)calloc(g_args.dumpDbCount, sizeof(SDbInfo *));
-    if (g_dbInfos == NULL) {
-        errorPrint("%s() LN%d, failed to allocate memory\n",
-                __func__, __LINE__);
-        goto _exit_failure;
-    }
-
-    char command[COMMAND_SIZE];
-
-    /* Connect to server */
-    taos = taos_connect(g_args.host, g_args.user, g_args.password,
-            NULL, g_args.port);
-    if (taos == NULL) {
-        errorPrint("Failed to connect to TDengine server %s\n", g_args.host);
-        goto _exit_failure;
-    }
-
-    /* --------------------------------- Main Code -------------------------------- */
-    /* if (g_args.databases || g_args.all_databases) { // dump part of databases or all databases */
-    /*  */
-    dumpCharset(fp);
-
-    sprintf(command, "show databases");
-    result = taos_query(taos, command);
-    int32_t code = taos_errno(result);
-
-    if (code != 0) {
-        errorPrint("%s() LN%d, failed to run command <%s>, reason: %s\n",
-                __func__, __LINE__, command, taos_errstr(result));
-        goto _exit_failure;
-    }
-
-    TAOS_FIELD *fields = taos_fetch_fields(result);
-
-    while ((row = taos_fetch_row(result)) != NULL) {
-        // sys database name : 'log', but subsequent version changed to 'log'
-        if ((strncasecmp(row[TSDB_SHOW_DB_NAME_INDEX], "log",
-                        fields[TSDB_SHOW_DB_NAME_INDEX].bytes) == 0)
-                && (!g_args.allow_sys)) {
-            continue;
-        }
-
-        if (g_args.databases) {  // input multi dbs
-            if (inDatabasesSeq(
-                        (char *)row[TSDB_SHOW_DB_NAME_INDEX],
-                        fields[TSDB_SHOW_DB_NAME_INDEX].bytes) != 0) {
-                continue;
-            }
-        } else if (!g_args.all_databases) {  // only input one db
-            if (strncasecmp(g_args.arg_list[0],
-                        (char *)row[TSDB_SHOW_DB_NAME_INDEX],
-                        fields[TSDB_SHOW_DB_NAME_INDEX].bytes) != 0)
-                continue;
-        }
-
-        g_dbInfos[count] = (SDbInfo *)calloc(1, sizeof(SDbInfo));
-        if (g_dbInfos[count] == NULL) {
-            errorPrint("%s() LN%d, failed to allocate %"PRIu64" memory\n",
-                    __func__, __LINE__, (uint64_t)sizeof(SDbInfo));
-            goto _exit_failure;
-        }
-
-        okPrint("%s exists\n", (char *)row[TSDB_SHOW_DB_NAME_INDEX]);
-        tstrncpy(g_dbInfos[count]->name, (char *)row[TSDB_SHOW_DB_NAME_INDEX],
-                min(TSDB_DB_NAME_LEN,
-                    fields[TSDB_SHOW_DB_NAME_INDEX].bytes + 1));
-        if (g_args.with_property) {
-            g_dbInfos[count]->ntables =
-                *((int32_t *)row[TSDB_SHOW_DB_NTABLES_INDEX]);
-            g_dbInfos[count]->vgroups =
-                *((int32_t *)row[TSDB_SHOW_DB_VGROUPS_INDEX]);
-            g_dbInfos[count]->replica =
-                *((int16_t *)row[TSDB_SHOW_DB_REPLICA_INDEX]);
-            g_dbInfos[count]->quorum =
-                *((int16_t *)row[TSDB_SHOW_DB_QUORUM_INDEX]);
-            g_dbInfos[count]->days =
-                *((int16_t *)row[TSDB_SHOW_DB_DAYS_INDEX]);
-
-            tstrncpy(g_dbInfos[count]->keeplist,
-                    (char *)row[TSDB_SHOW_DB_KEEP_INDEX],
-                    min(32, fields[TSDB_SHOW_DB_KEEP_INDEX].bytes + 1));
-            //g_dbInfos[count]->daysToKeep = *((int16_t *)row[TSDB_SHOW_DB_KEEP_INDEX]);
-            //g_dbInfos[count]->daysToKeep1;
-            //g_dbInfos[count]->daysToKeep2;
-            g_dbInfos[count]->cache =
-                *((int32_t *)row[TSDB_SHOW_DB_CACHE_INDEX]);
-            g_dbInfos[count]->blocks =
-                *((int32_t *)row[TSDB_SHOW_DB_BLOCKS_INDEX]);
-            g_dbInfos[count]->minrows =
-                *((int32_t *)row[TSDB_SHOW_DB_MINROWS_INDEX]);
-            g_dbInfos[count]->maxrows =
-                *((int32_t *)row[TSDB_SHOW_DB_MAXROWS_INDEX]);
-            g_dbInfos[count]->wallevel =
-                *((int8_t *)row[TSDB_SHOW_DB_WALLEVEL_INDEX]);
-            g_dbInfos[count]->fsync =
-                *((int32_t *)row[TSDB_SHOW_DB_FSYNC_INDEX]);
-            g_dbInfos[count]->comp =
-                (int8_t)(*((int8_t *)row[TSDB_SHOW_DB_COMP_INDEX]));
-            g_dbInfos[count]->cachelast =
-                (int8_t)(*((int8_t *)row[TSDB_SHOW_DB_CACHELAST_INDEX]));
-
-            tstrncpy(g_dbInfos[count]->precision,
-                    (char *)row[TSDB_SHOW_DB_PRECISION_INDEX],
-                    DB_PRECISION_LEN);
-            g_dbInfos[count]->update =
-                *((int8_t *)row[TSDB_SHOW_DB_UPDATE_INDEX]);
-        }
-        count++;
-
-        if (g_args.databases) {
-            if (count > g_args.dumpDbCount)
-                break;
-        } else if (!g_args.all_databases) {
-            if (count >= 1)
-                break;
-        }
-    }
-
-    if (count == 0) {
-        errorPrint("%d databases valid to dump\n", count);
-        goto _exit_failure;
-    }
-
-    taos_close(taos);
-
-    if (g_args.databases || g_args.all_databases) { // case: taosdump --databases dbx,dby ...   OR  taosdump --all-databases
-        for (int i = 0; i < count; i++) {
-            int64_t records = 0;
-            records = dumpWholeDatabase(g_dbInfos[i], fp);
-            if (records >= 0) {
-                okPrint("Database %s dumped\n", g_dbInfos[i]->name);
-                g_totalDumpOutRows += records;
-            }
-        }
-    } else {
-        if (1 == g_args.arg_list_len) {
-            int64_t records = dumpWholeDatabase(g_dbInfos[0], fp);
-            if (records >= 0) {
-                okPrint("Database %s dumped\n", g_dbInfos[0]->name);
-                g_totalDumpOutRows += records;
+    int counter = 0;
+    int count_temp = 0;
+
+    char* tmpBuf = (char *)malloc(COMMAND_SIZE);
+    if (tmpBuf == NULL) {
+        errorPrint("%s() LN%d, failed to allocate %d memory\n",
+               __func__, __LINE__, COMMAND_SIZE);
+        return;
+    }
+
+    char *pstr = NULL;
+    pstr = tmpBuf;
+
+    pstr += sprintf(tmpBuf,
+            "CREATE TABLE IF NOT EXISTS %s.%s USING %s.%s TAGS (",
+            dbName, tableDes->name, dbName, stable);
+
+    for (; counter < numOfCols; counter++) {
+        if (tableDes->cols[counter].note[0] != '\0') break;
+    }
+
+    assert(counter < numOfCols);
+    count_temp = counter;
+
+    for (; counter < numOfCols; counter++) {
+        if (counter != count_temp) {
+            if (strcasecmp(tableDes->cols[counter].type, "binary") == 0 ||
+                    strcasecmp(tableDes->cols[counter].type, "nchar") == 0) {
+                //pstr += sprintf(pstr, ", \'%s\'", tableDes->cols[counter].note);
+                if (tableDes->cols[counter].var_value) {
+                    pstr += sprintf(pstr, ", %s",
+                            tableDes->cols[counter].var_value);
+                } else {
+                    pstr += sprintf(pstr, ", %s", tableDes->cols[counter].value);
+                }
+            } else {
+                pstr += sprintf(pstr, ", %s", tableDes->cols[counter].value);
             }
         } else {
-            dumpCreateDbClause(g_dbInfos[0], g_args.with_property, fp);
-        }
-
-        int superTblCnt = 0 ;
-        for (int i = 1; g_args.arg_list[i]; i++) {
-            TableRecordInfo tableRecordInfo;
-
-            if (getTableRecordInfo(g_dbInfos[0]->name,
-                        g_args.arg_list[i],
-                        &tableRecordInfo) < 0) {
-                errorPrint("input the invalid table %s\n",
-                        g_args.arg_list[i]);
-                continue;
+            if (strcasecmp(tableDes->cols[counter].type, "binary") == 0 ||
+                    strcasecmp(tableDes->cols[counter].type, "nchar") == 0) {
+                //pstr += sprintf(pstr, "\'%s\'", tableDes->cols[counter].note);
+                if (tableDes->cols[counter].var_value) {
+                    pstr += sprintf(pstr, "%s", tableDes->cols[counter].var_value);
+                } else {
+                    pstr += sprintf(pstr, "%s", tableDes->cols[counter].value);
+                }
+            } else {
+                pstr += sprintf(pstr, "%s", tableDes->cols[counter].value);
             }
-
-            int64_t records = 0;
-            if (tableRecordInfo.isStb) {  // dump all table of this stable
-                int ret = dumpStableClasuse(
-                        g_dbInfos[0],
-                        tableRecordInfo.tableRecord.stable,
-                        fp);
-                if (ret >= 0) {
-                    superTblCnt++;
-                    records = dumpNtbOfStbByThreads(g_dbInfos[0], g_args.arg_list[i]);
-                }
-            } else if (tableRecordInfo.belongStb){
-                dumpStableClasuse(
-                        g_dbInfos[0],
-                        tableRecordInfo.tableRecord.stable,
-                        fp);
-                records = dumpNormalTableBelongStb(
-                        g_dbInfos[0],
-                        tableRecordInfo.tableRecord.stable,
-                        g_args.arg_list[i]);
-            } else {
-                records = dumpNormalTableWithoutStb(g_dbInfos[0], g_args.arg_list[i]);
-            }
-
-            if (records >= 0) {
-                okPrint("table: %s dumped\n", g_args.arg_list[i]);
-                g_totalDumpOutRows += records;
-            }
-        }
-    }
-
-    /* Close the handle and return */
-    fclose(fp);
-    taos_free_result(result);
-    taosFreeDbInfos();
-    fprintf(stderr, "dump out rows: %" PRId64 "\n", g_totalDumpOutRows);
-    return 0;
-
-_exit_failure:
-    fclose(fp);
-    taos_close(taos);
-    taos_free_result(result);
-    taosFreeDbInfos();
-    errorPrint("dump out rows: %" PRId64 "\n", g_totalDumpOutRows);
-    return -1;
+            /* pstr += sprintf(pstr, "%s", tableDes->cols[counter].note); */
+        }
+
+        /* if (strcasecmp(tableDes->cols[counter].type, "binary") == 0 || strcasecmp(tableDes->cols[counter].type, "nchar")
+         * == 0) { */
+        /*     pstr += sprintf(pstr, "(%d)", tableDes->cols[counter].length); */
+        /* } */
+    }
+
+    pstr += sprintf(pstr, ");");
+
+    fprintf(fp, "%s\n", tmpBuf);
+    free(tmpBuf);
 }
 
 static int convertTbDesToAvroSchema(
@@ -1828,6 +1126,793 @@
     debugPrint("%s() LN%d, avroSchema: %s\n", __func__, __LINE__, *avroSchema);
 
     return 0;
+}
+
+static int64_t dumpNormalTable(
+        char *dbName,
+        char *stable,
+        char *tbName,
+        int precision,
+        FILE *fp
+        ) {
+    int colCount = 0;
+
+    TableDef *tableDes = (TableDef *)calloc(1, sizeof(TableDef)
+            + sizeof(ColDes) * TSDB_MAX_COLUMNS);
+
+    if (stable != NULL && stable[0] != '\0') {  // dump table schema which is created by using super table
+        colCount = getTableDes(dbName, tbName, tableDes, false);
+
+        if (colCount < 0) {
+            free(tableDes);
+            return -1;
+        }
+
+        // create child-table using super-table
+        dumpCreateMTableClause(dbName, stable, tableDes, colCount, fp);
+
+    } else {  // dump table definition
+        colCount = getTableDes(dbName, tbName, tableDes, false);
+
+        if (colCount < 0) {
+            free(tableDes);
+            return -1;
+        }
+
+        // create normal-table or super-table
+        dumpCreateTableClause(tableDes, colCount, fp, dbName);
+    }
+
+    char *jsonAvroSchema = NULL;
+    if (g_args.avro) {
+        if (0 != convertTbDesToAvroSchema(
+                    dbName, tbName, tableDes, colCount, &jsonAvroSchema)) {
+            freeTbDes(tableDes);
+            return -1;
+        }
+    }
+
+    free(tableDes);
+
+    int64_t ret = 0;
+    if (!g_args.schemaonly) {
+        ret = dumpTableData(fp, tbName, dbName, precision,
+            jsonAvroSchema);
+    }
+
+    return ret;
+}
+
+static int64_t dumpNormalTableBelongStb(
+        SDbInfo *dbInfo, char *stbName, char *ntbName)
+{
+    int64_t count = 0;
+
+    char tmpBuf[4096] = {0};
+    FILE *fp = NULL;
+
+    if (g_args.outpath[0] != 0) {
+        sprintf(tmpBuf, "%s/%s.%s.sql",
+                g_args.outpath, dbInfo->name, ntbName);
+    } else {
+        sprintf(tmpBuf, "%s.%s.sql",
+                dbInfo->name, ntbName);
+    }
+
+    fp = fopen(tmpBuf, "w");
+    if (fp == NULL) {
+        errorPrint("%s() LN%d, failed to open file %s\n",
+                __func__, __LINE__, tmpBuf);
+        return -1;
+    }
+
+    count = dumpNormalTable(
+            dbInfo->name,
+            stbName,
+            ntbName,
+            getPrecisionByString(dbInfo->precision),
+            fp);
+
+    fclose(fp);
+    return count;
+}
+
+static int64_t dumpNormalTableWithoutStb(SDbInfo *dbInfo, char *ntbName)
+{
+    int64_t count = 0;
+
+    char tmpBuf[4096] = {0};
+    FILE *fp = NULL;
+
+    if (g_args.outpath[0] != 0) {
+        sprintf(tmpBuf, "%s/%s.%s.sql",
+                g_args.outpath, dbInfo->name, ntbName);
+    } else {
+        sprintf(tmpBuf, "%s.%s.sql",
+                dbInfo->name, ntbName);
+    }
+
+    fp = fopen(tmpBuf, "w");
+    if (fp == NULL) {
+        errorPrint("%s() LN%d, failed to open file %s\n",
+                __func__, __LINE__, tmpBuf);
+        return -1;
+    }
+
+    count = dumpNormalTable(
+            dbInfo->name,
+            NULL,
+            ntbName,
+            getPrecisionByString(dbInfo->precision),
+            fp);
+
+    fclose(fp);
+    return count;
+}
+
+static void *dumpNtbOfDb(void *arg) {
+    threadInfo *pThreadInfo = (threadInfo *)arg;
+
+    debugPrint("dump table from = \t%"PRId64"\n", pThreadInfo->tableFrom);
+    debugPrint("dump table count = \t%"PRId64"\n",
+            pThreadInfo->tablesOfDumpOut);
+
+    FILE *fp = NULL;
+    char tmpBuf[4096] = {0};
+
+    if (g_args.outpath[0] != 0) {
+        sprintf(tmpBuf, "%s/%s.%d.sql",
+                g_args.outpath, pThreadInfo->dbName, pThreadInfo->threadIndex);
+    } else {
+        sprintf(tmpBuf, "%s.%d.sql",
+                pThreadInfo->dbName, pThreadInfo->threadIndex);
+    }
+
+    fp = fopen(tmpBuf, "w");
+
+    if (fp == NULL) {
+        errorPrint("%s() LN%d, failed to open file %s\n",
+                __func__, __LINE__, tmpBuf);
+        return NULL;
+    }
+
+    for (int64_t i = 0; i < pThreadInfo->tablesOfDumpOut; i++) {
+        debugPrint("[%d] No.\t%"PRId64" table name: %s\n",
+                pThreadInfo->threadIndex, i,
+                ((TableInfo *)(g_tablesList + pThreadInfo->tableFrom+i))->name);
+        dumpNormalTable(
+                pThreadInfo->dbName,
+                ((TableInfo *)(g_tablesList + pThreadInfo->tableFrom+i))->stable,
+                ((TableInfo *)(g_tablesList + pThreadInfo->tableFrom+i))->name,
+                pThreadInfo->precision,
+                fp);
+    }
+
+    fclose(fp);
+
+    return NULL;
+}
+
+static void *dumpNormalTablesOfStb(void *arg) {
+    threadInfo *pThreadInfo = (threadInfo *)arg;
+
+    debugPrint("dump table from = \t%"PRId64"\n", pThreadInfo->tableFrom);
+    debugPrint("dump table count = \t%"PRId64"\n", pThreadInfo->tablesOfDumpOut);
+
+    char command[COMMAND_SIZE];
+
+    sprintf(command, "SELECT TBNAME FROM %s.%s LIMIT %"PRId64" OFFSET %"PRId64"",
+            pThreadInfo->dbName, pThreadInfo->stbName,
+            pThreadInfo->tablesOfDumpOut, pThreadInfo->tableFrom);
+
+    TAOS_RES *res = taos_query(pThreadInfo->taos, command);
+    int32_t code = taos_errno(res);
+    if (code) {
+        errorPrint("%s() LN%d, failed to run command <%s>. reason: %s\n",
+                __func__, __LINE__, command, taos_errstr(res));
+        taos_free_result(res);
+        return NULL;
+    }
+
+    FILE *fp = NULL;
+    char tmpBuf[4096] = {0};
+
+    if (g_args.outpath[0] != 0) {
+        sprintf(tmpBuf, "%s/%s.%d.sql",
+                g_args.outpath, pThreadInfo->dbName, pThreadInfo->threadIndex);
+    } else {
+        sprintf(tmpBuf, "%s.%d.sql",
+                pThreadInfo->dbName, pThreadInfo->threadIndex);
+    }
+
+    fp = fopen(tmpBuf, "w");
+
+    if (fp == NULL) {
+        errorPrint("%s() LN%d, failed to open file %s\n",
+                __func__, __LINE__, tmpBuf);
+        return NULL;
+    }
+
+    TAOS_ROW row = NULL;
+    int64_t i = 0;
+    while((row = taos_fetch_row(res)) != NULL) {
+        debugPrint("[%d] sub table %"PRId64": name: %s\n",
+                pThreadInfo->threadIndex, i++, (char *)row[TSDB_SHOW_TABLES_NAME_INDEX]);
+
+        dumpNormalTable(
+                pThreadInfo->dbName,
+                pThreadInfo->stbName,
+                (char *)row[TSDB_SHOW_TABLES_NAME_INDEX],
+                pThreadInfo->precision,
+                fp);
+    }
+
+    fclose(fp);
+    return NULL;
+}
+
+static int64_t dumpNtbOfDbByThreads(
+        SDbInfo *dbInfo,
+        int64_t ntbCount)
+{
+    if (ntbCount <= 0) {
+        return 0;
+    }
+
+    int threads = g_args.thread_num;
+
+    int64_t a = ntbCount / threads;
+    if (a < 1) {
+        threads = ntbCount;
+        a = 1;
+    }
+
+    assert(threads);
+    int64_t b = ntbCount % threads;
+
+    threadInfo *infos = calloc(1, threads * sizeof(threadInfo));
+    pthread_t *pids = calloc(1, threads * sizeof(pthread_t));
+    assert(pids);
+    assert(infos);
+
+    for (int64_t i = 0; i < threads; i++) {
+        threadInfo *pThreadInfo = infos + i;
+        pThreadInfo->taos = taos_connect(
+                g_args.host,
+                g_args.user,
+                g_args.password,
+                dbInfo->name,
+                g_args.port
+                );
+        if (NULL == pThreadInfo->taos) {
+            errorPrint("%s() LN%d, Failed to connect to TDengine, reason: %s\n",
+                    __func__,
+                    __LINE__,
+                    taos_errstr(NULL));
+            free(pids);
+            free(infos);
+
+            return -1;
+        }
+
+        pThreadInfo->threadIndex = i;
+        pThreadInfo->tablesOfDumpOut = (i<b)?a+1:a;
+        pThreadInfo->tableFrom = (i==0)?0:
+            ((threadInfo *)(infos + i - 1))->tableFrom +
+            ((threadInfo *)(infos + i - 1))->tablesOfDumpOut;
+        strcpy(pThreadInfo->dbName, dbInfo->name);
+        pThreadInfo->precision = getPrecisionByString(dbInfo->precision);
+
+        pthread_create(pids + i, NULL, dumpNtbOfDb, pThreadInfo);
+    }
+
+    for (int64_t i = 0; i < threads; i++) {
+        pthread_join(pids[i], NULL);
+    }
+
+    for (int64_t i = 0; i < threads; i++) {
+        threadInfo *pThreadInfo = infos + i;
+        taos_close(pThreadInfo->taos);
+    }
+
+    free(pids);
+    free(infos);
+
+    return 0;
+}
+
+static int64_t getNtbCountOfStb(char *dbName, char *stbName)
+{
+    TAOS *taos = taos_connect(g_args.host, g_args.user, g_args.password,
+            dbName, g_args.port);
+    if (taos == NULL) {
+        errorPrint("Failed to connect to TDengine server %s\n", g_args.host);
+        return -1;
+    }
+
+    int64_t count = 0;
+
+    char command[COMMAND_SIZE];
+
+    sprintf(command, "SELECT COUNT(TBNAME) FROM %s.%s", dbName, stbName);
+
+    TAOS_RES *res = taos_query(taos, command);
+    int32_t code = taos_errno(res);
+    if (code != 0) {
+        errorPrint("%s() LN%d, failed to run command <%s>. reason: %s\n",
+                __func__, __LINE__, command, taos_errstr(res));
+        taos_free_result(res);
+        taos_close(taos);
+        return -1;
+    }
+
+    TAOS_ROW row = NULL;
+
+    if ((row = taos_fetch_row(res)) != NULL) {
+        count = *(int64_t*)row[TSDB_SHOW_TABLES_NAME_INDEX];
+    }
+
+    taos_close(taos);
+    return count;
+}
+
+static int64_t dumpNtbOfStbByThreads(
+        SDbInfo *dbInfo, char *stbName)
+{
+    int64_t ntbCount = getNtbCountOfStb(dbInfo->name, stbName);
+
+    if (ntbCount <= 0) {
+        return 0;
+    }
+
+    int threads = g_args.thread_num;
+
+    int64_t a = ntbCount / threads;
+    if (a < 1) {
+        threads = ntbCount;
+        a = 1;
+    }
+
+    assert(threads);
+    int64_t b = ntbCount % threads;
+
+    pthread_t *pids = calloc(1, threads * sizeof(pthread_t));
+    threadInfo *infos = calloc(1, threads * sizeof(threadInfo));
+    assert(pids);
+    assert(infos);
+
+    for (int64_t i = 0; i < threads; i++) {
+        threadInfo *pThreadInfo = infos + i;
+        pThreadInfo->taos = taos_connect(
+                g_args.host,
+                g_args.user,
+                g_args.password,
+                dbInfo->name,
+                g_args.port
+                );
+        if (NULL == pThreadInfo->taos) {
+            errorPrint("%s() LN%d, Failed to connect to TDengine, reason: %s\n",
+                    __func__,
+                    __LINE__,
+                    taos_errstr(NULL));
+            free(pids);
+            free(infos);
+
+            return -1;
+        }
+
+        pThreadInfo->threadIndex = i;
+        pThreadInfo->tablesOfDumpOut = (i<b)?a+1:a;
+        pThreadInfo->tableFrom = (i==0)?0:
+            ((threadInfo *)(infos + i - 1))->tableFrom +
+            ((threadInfo *)(infos + i - 1))->tablesOfDumpOut;
+        strcpy(pThreadInfo->dbName, dbInfo->name);
+        pThreadInfo->precision = getPrecisionByString(dbInfo->precision);
+
+        strcpy(pThreadInfo->stbName, stbName);
+        pthread_create(pids + i, NULL, dumpNormalTablesOfStb, pThreadInfo);
+    }
+
+    for (int64_t i = 0; i < threads; i++) {
+        pthread_join(pids[i], NULL);
+    }
+
+    int64_t records = 0;
+    for (int64_t i = 0; i < threads; i++) {
+        threadInfo *pThreadInfo = infos + i;
+        records += pThreadInfo->rowsOfDumpOut;
+        taos_close(pThreadInfo->taos);
+    }
+
+    free(pids);
+    free(infos);
+
+    return records;
+}
+
+static int dumpStableClasuse(SDbInfo *dbInfo, char *stbName, FILE *fp)
+{
+    uint64_t sizeOfTableDes =
+        (uint64_t)(sizeof(TableDef) + sizeof(ColDes) * TSDB_MAX_COLUMNS);
+
+    TableDef *tableDes = (TableDef *)calloc(1, sizeOfTableDes);
+    if (NULL == tableDes) {
+        errorPrint("%s() LN%d, failed to allocate %"PRIu64" memory\n",
+                __func__, __LINE__, sizeOfTableDes);
+        exit(-1);
+    }
+
+    int colCount = getTableDes(dbInfo->name,
+            stbName, tableDes, true);
+
+    if (colCount < 0) {
+        free(tableDes);
+        errorPrint("%s() LN%d, failed to get stable[%s] schema\n",
+               __func__, __LINE__, stbName);
+        exit(-1);
+    }
+
+    dumpCreateTableClause(tableDes, colCount, fp, dbInfo->name);
+    free(tableDes);
+
+    return 0;
+}
+
+static int64_t dumpCreateSTableClauseOfDb(
+        SDbInfo *dbInfo, FILE *fp)
+{
+    TAOS *taos = taos_connect(g_args.host,
+            g_args.user, g_args.password, dbInfo->name, g_args.port);
+    if (NULL == taos) {
+        errorPrint(
+                "Failed to connect to TDengine server %s by specified database %s\n",
+                g_args.host, dbInfo->name);
+        return 0;
+    }
+
+    TAOS_ROW row;
+    char command[COMMAND_SIZE] = {0};
+
+    sprintf(command, "SHOW %s.STABLES", dbInfo->name);
+
+    TAOS_RES* res = taos_query(taos, command);
+    int32_t  code = taos_errno(res);
+    if (code != 0) {
+        errorPrint("%s() LN%d, failed to run command <%s>, reason: %s\n",
+                __func__, __LINE__, command, taos_errstr(res));
+        taos_free_result(res);
+        taos_close(taos);
+        exit(-1);
+    }
+
+    int64_t superTblCnt = 0;
+    while ((row = taos_fetch_row(res)) != NULL) {
+        if (0 == dumpStableClasuse(dbInfo, row[TSDB_SHOW_TABLES_NAME_INDEX], fp)) {
+            superTblCnt ++;
+        }
+    }
+
+    taos_free_result(res);
+
+    fprintf(g_fpOfResult,
+            "# super table counter:               %"PRId64"\n",
+            superTblCnt);
+    g_resultStatistics.totalSuperTblsOfDumpOut += superTblCnt;
+
+    taos_close(taos);
+
+    return superTblCnt;
+}
+
+static int64_t dumpNTablesOfDb(SDbInfo *dbInfo)
+{
+    TAOS *taos = taos_connect(g_args.host,
+            g_args.user, g_args.password, dbInfo->name, g_args.port);
+    if (NULL == taos) {
+        errorPrint(
+                "Failed to connect to TDengine server %s by specified database %s\n",
+                g_args.host, dbInfo->name);
+        return 0;
+    }
+
+    char command[COMMAND_SIZE];
+    TAOS_RES *result;
+    int32_t code;
+
+    sprintf(command, "USE %s", dbInfo->name);
+    result = taos_query(taos, command);
+    code = taos_errno(result);
+    if (code != 0) {
+        errorPrint("invalid database %s, reason: %s\n",
+                dbInfo->name, taos_errstr(result));
+        taos_close(taos);
+        return 0;
+    }
+
+    sprintf(command, "SHOW TABLES");
+    result = taos_query(taos, command);
+    code = taos_errno(result);
+    if (code != 0) {
+        errorPrint("Failed to show %s\'s tables, reason: %s\n",
+                dbInfo->name, taos_errstr(result));
+        taos_close(taos);
+        return 0;
+    }
+
+    g_tablesList = calloc(1, dbInfo->ntables * sizeof(TableInfo));
+
+    TAOS_ROW row;
+    int64_t count = 0;
+    while(NULL != (row = taos_fetch_row(result))) {
+        debugPrint("%s() LN%d, No.\t%"PRId64" table name: %s\n",
+                __func__, __LINE__,
+                count, (char *)row[TSDB_SHOW_TABLES_NAME_INDEX]);
+        tstrncpy(((TableInfo *)(g_tablesList + count))->name,
+                (char *)row[TSDB_SHOW_TABLES_NAME_INDEX], TSDB_TABLE_NAME_LEN);
+        char *stbName = (char *) row[TSDB_SHOW_TABLES_METRIC_INDEX];
+        if (stbName) {
+            tstrncpy(((TableInfo *)(g_tablesList + count))->stable,
+                (char *)row[TSDB_SHOW_TABLES_METRIC_INDEX], TSDB_TABLE_NAME_LEN);
+            ((TableInfo *)(g_tablesList + count))->belongStb = true;
+        }
+        count ++;
+    }
+    taos_close(taos);
+
+    int64_t records = dumpNtbOfDbByThreads(dbInfo, count);
+
+    free(g_tablesList);
+    g_tablesList = NULL;
+
+    return records;
+}
+
+static int64_t dumpWholeDatabase(SDbInfo *dbInfo, FILE *fp)
+{
+    dumpCreateDbClause(dbInfo, g_args.with_property, fp);
+
+    fprintf(g_fpOfResult, "\n#### database:                       %s\n",
+            dbInfo->name);
+    g_resultStatistics.totalDatabasesOfDumpOut++;
+
+    dumpCreateSTableClauseOfDb(dbInfo, fp);
+
+    return dumpNTablesOfDb(dbInfo);
+}
+
+static int dumpOut() {
+    TAOS     *taos       = NULL;
+    TAOS_RES *result     = NULL;
+
+    TAOS_ROW row;
+    FILE *fp = NULL;
+    int32_t count = 0;
+
+    char tmpBuf[4096] = {0};
+    if (g_args.outpath[0] != 0) {
+        sprintf(tmpBuf, "%s/dbs.sql", g_args.outpath);
+    } else {
+        sprintf(tmpBuf, "dbs.sql");
+    }
+
+    fp = fopen(tmpBuf, "w");
+    if (fp == NULL) {
+        errorPrint("%s() LN%d, failed to open file %s\n",
+                __func__, __LINE__, tmpBuf);
+        return -1;
+    }
+
+    g_args.dumpDbCount = getDumpDbCount();
+    debugPrint("%s() LN%d, dump db count: %d\n",
+            __func__, __LINE__, g_args.dumpDbCount);
+
+    if (0 == g_args.dumpDbCount) {
+        errorPrint("%d databases valid to dump\n", g_args.dumpDbCount);
+        fclose(fp);
+        return -1;
+    }
+
+    g_dbInfos = (SDbInfo **)calloc(g_args.dumpDbCount, sizeof(SDbInfo *));
+    if (g_dbInfos == NULL) {
+        errorPrint("%s() LN%d, failed to allocate memory\n",
+                __func__, __LINE__);
+        goto _exit_failure;
+    }
+
+    char command[COMMAND_SIZE];
+
+    /* Connect to server */
+    taos = taos_connect(g_args.host, g_args.user, g_args.password,
+            NULL, g_args.port);
+    if (taos == NULL) {
+        errorPrint("Failed to connect to TDengine server %s\n", g_args.host);
+        goto _exit_failure;
+    }
+
+    /* --------------------------------- Main Code -------------------------------- */
+    /* if (g_args.databases || g_args.all_databases) { // dump part of databases or all databases */
+    /*  */
+    dumpCharset(fp);
+
+    sprintf(command, "show databases");
+    result = taos_query(taos, command);
+    int32_t code = taos_errno(result);
+
+    if (code != 0) {
+        errorPrint("%s() LN%d, failed to run command <%s>, reason: %s\n",
+                __func__, __LINE__, command, taos_errstr(result));
+        goto _exit_failure;
+    }
+
+    TAOS_FIELD *fields = taos_fetch_fields(result);
+
+    while ((row = taos_fetch_row(result)) != NULL) {
+        // sys database name : 'log', but subsequent version changed to 'log'
+        if ((strncasecmp(row[TSDB_SHOW_DB_NAME_INDEX], "log",
+                        fields[TSDB_SHOW_DB_NAME_INDEX].bytes) == 0)
+                && (!g_args.allow_sys)) {
+            continue;
+        }
+
+        if (g_args.databases) {  // input multi dbs
+            if (inDatabasesSeq(
+                        (char *)row[TSDB_SHOW_DB_NAME_INDEX],
+                        fields[TSDB_SHOW_DB_NAME_INDEX].bytes) != 0) {
+                continue;
+            }
+        } else if (!g_args.all_databases) {  // only input one db
+            if (strncasecmp(g_args.arg_list[0],
+                        (char *)row[TSDB_SHOW_DB_NAME_INDEX],
+                        fields[TSDB_SHOW_DB_NAME_INDEX].bytes) != 0)
+                continue;
+        }
+
+        g_dbInfos[count] = (SDbInfo *)calloc(1, sizeof(SDbInfo));
+        if (g_dbInfos[count] == NULL) {
+            errorPrint("%s() LN%d, failed to allocate %"PRIu64" memory\n",
+                    __func__, __LINE__, (uint64_t)sizeof(SDbInfo));
+            goto _exit_failure;
+        }
+
+        okPrint("%s exists\n", (char *)row[TSDB_SHOW_DB_NAME_INDEX]);
+        tstrncpy(g_dbInfos[count]->name, (char *)row[TSDB_SHOW_DB_NAME_INDEX],
+                min(TSDB_DB_NAME_LEN,
+                    fields[TSDB_SHOW_DB_NAME_INDEX].bytes + 1));
+        if (g_args.with_property) {
+            g_dbInfos[count]->ntables =
+                *((int32_t *)row[TSDB_SHOW_DB_NTABLES_INDEX]);
+            g_dbInfos[count]->vgroups =
+                *((int32_t *)row[TSDB_SHOW_DB_VGROUPS_INDEX]);
+            g_dbInfos[count]->replica =
+                *((int16_t *)row[TSDB_SHOW_DB_REPLICA_INDEX]);
+            g_dbInfos[count]->quorum =
+                *((int16_t *)row[TSDB_SHOW_DB_QUORUM_INDEX]);
+            g_dbInfos[count]->days =
+                *((int16_t *)row[TSDB_SHOW_DB_DAYS_INDEX]);
+
+            tstrncpy(g_dbInfos[count]->keeplist,
+                    (char *)row[TSDB_SHOW_DB_KEEP_INDEX],
+                    min(32, fields[TSDB_SHOW_DB_KEEP_INDEX].bytes + 1));
+            //g_dbInfos[count]->daysToKeep = *((int16_t *)row[TSDB_SHOW_DB_KEEP_INDEX]);
+            //g_dbInfos[count]->daysToKeep1;
+            //g_dbInfos[count]->daysToKeep2;
+            g_dbInfos[count]->cache =
+                *((int32_t *)row[TSDB_SHOW_DB_CACHE_INDEX]);
+            g_dbInfos[count]->blocks =
+                *((int32_t *)row[TSDB_SHOW_DB_BLOCKS_INDEX]);
+            g_dbInfos[count]->minrows =
+                *((int32_t *)row[TSDB_SHOW_DB_MINROWS_INDEX]);
+            g_dbInfos[count]->maxrows =
+                *((int32_t *)row[TSDB_SHOW_DB_MAXROWS_INDEX]);
+            g_dbInfos[count]->wallevel =
+                *((int8_t *)row[TSDB_SHOW_DB_WALLEVEL_INDEX]);
+            g_dbInfos[count]->fsync =
+                *((int32_t *)row[TSDB_SHOW_DB_FSYNC_INDEX]);
+            g_dbInfos[count]->comp =
+                (int8_t)(*((int8_t *)row[TSDB_SHOW_DB_COMP_INDEX]));
+            g_dbInfos[count]->cachelast =
+                (int8_t)(*((int8_t *)row[TSDB_SHOW_DB_CACHELAST_INDEX]));
+
+            tstrncpy(g_dbInfos[count]->precision,
+                    (char *)row[TSDB_SHOW_DB_PRECISION_INDEX],
+                    DB_PRECISION_LEN);
+            g_dbInfos[count]->update =
+                *((int8_t *)row[TSDB_SHOW_DB_UPDATE_INDEX]);
+        }
+        count++;
+
+        if (g_args.databases) {
+            if (count > g_args.dumpDbCount)
+                break;
+        } else if (!g_args.all_databases) {
+            if (count >= 1)
+                break;
+        }
+    }
+
+    if (count == 0) {
+        errorPrint("%d databases valid to dump\n", count);
+        goto _exit_failure;
+    }
+
+    taos_close(taos);
+
+    if (g_args.databases || g_args.all_databases) { // case: taosdump --databases dbx,dby ...   OR  taosdump --all-databases
+        for (int i = 0; i < count; i++) {
+            int64_t records = 0;
+            records = dumpWholeDatabase(g_dbInfos[i], fp);
+            if (records >= 0) {
+                okPrint("Database %s dumped\n", g_dbInfos[i]->name);
+                g_totalDumpOutRows += records;
+            }
+        }
+    } else {
+        if (1 == g_args.arg_list_len) {
+            int64_t records = dumpWholeDatabase(g_dbInfos[0], fp);
+            if (records >= 0) {
+                okPrint("Database %s dumped\n", g_dbInfos[0]->name);
+                g_totalDumpOutRows += records;
+            }
+        } else {
+            dumpCreateDbClause(g_dbInfos[0], g_args.with_property, fp);
+        }
+
+        int superTblCnt = 0 ;
+        for (int i = 1; g_args.arg_list[i]; i++) {
+            TableRecordInfo tableRecordInfo;
+
+            if (getTableRecordInfo(g_dbInfos[0]->name,
+                        g_args.arg_list[i],
+                        &tableRecordInfo) < 0) {
+                errorPrint("input the invalid table %s\n",
+                        g_args.arg_list[i]);
+                continue;
+            }
+
+            int64_t records = 0;
+            if (tableRecordInfo.isStb) {  // dump all table of this stable
+                int ret = dumpStableClasuse(
+                        g_dbInfos[0],
+                        tableRecordInfo.tableRecord.stable,
+                        fp);
+                if (ret >= 0) {
+                    superTblCnt++;
+                    records = dumpNtbOfStbByThreads(g_dbInfos[0], g_args.arg_list[i]);
+                }
+            } else if (tableRecordInfo.belongStb){
+                dumpStableClasuse(
+                        g_dbInfos[0],
+                        tableRecordInfo.tableRecord.stable,
+                        fp);
+                records = dumpNormalTableBelongStb(
+                        g_dbInfos[0],
+                        tableRecordInfo.tableRecord.stable,
+                        g_args.arg_list[i]);
+            } else {
+                records = dumpNormalTableWithoutStb(g_dbInfos[0], g_args.arg_list[i]);
+            }
+
+            if (records >= 0) {
+                okPrint("table: %s dumped\n", g_args.arg_list[i]);
+                g_totalDumpOutRows += records;
+            }
+        }
+    }
+
+    /* Close the handle and return */
+    fclose(fp);
+    taos_free_result(result);
+    freeDbInfos();
+    fprintf(stderr, "dump out rows: %" PRId64 "\n", g_totalDumpOutRows);
+    return 0;
+
+_exit_failure:
+    fclose(fp);
+    taos_close(taos);
+    taos_free_result(result);
+    freeDbInfos();
+    errorPrint("dump out rows: %" PRId64 "\n", g_totalDumpOutRows);
+    return -1;
 }
 
 static int getTableDes(
@@ -2017,75 +2102,7 @@
     return colCount;
 }
 
-<<<<<<< HEAD
-static int64_t taosDumpTable(
-        char *tbName, char *stable,
-        FILE *fp, char* dbName, int precision) {
-    int colCount = 0;
-
-    TableDef *tableDes = (TableDef *)calloc(1, sizeof(TableDef)
-            + sizeof(ColDes) * TSDB_MAX_COLUMNS);
-
-    if (stable != NULL && stable[0] != '\0') {  // dump table schema which is created by using super table
-        /*
-           colCount = getTableDes(stable, tableDes, taos);
-
-           if (count < 0) {
-           free(tableDes);
-           return -1;
-           }
-
-           dumpCreateTableClause(tableDes, count, fp);
-
-           memset(tableDes, 0, sizeof(TableDef) + sizeof(ColDes) * TSDB_MAX_COLUMNS);
-           */
-
-        colCount = getTableDes(dbName, tbName, tableDes, false);
-
-        if (colCount < 0) {
-            free(tableDes);
-            return -1;
-        }
-
-        // create child-table using super-table
-        taosDumpCreateMTableClause(tableDes, stable, colCount, fp, dbName);
-
-    } else {  // dump table definition
-        colCount = getTableDes(dbName, tbName, tableDes, false);
-
-        if (colCount < 0) {
-            free(tableDes);
-            return -1;
-        }
-
-        // create normal-table or super-table
-        dumpCreateTableClause(tableDes, colCount, fp, dbName);
-    }
-
-    char *jsonAvroSchema = NULL;
-    if (g_args.avro) {
-        if (0 != convertTbDesToAvroSchema(
-                    dbName, tbName, tableDes, colCount, &jsonAvroSchema)) {
-            freeTbDes(tableDes);
-            return -1;
-        }
-    }
-
-    free(tableDes);
-
-    int64_t ret = 0;
-    if (!g_args.schemaonly) {
-        ret = dumpTableData(fp, tbName, dbName, precision,
-            jsonAvroSchema);
-    }
-
-    return ret;
-}
-
-static void taosDumpCreateDbClause(
-=======
 static void dumpCreateDbClause(
->>>>>>> c976aeb2
         SDbInfo *dbInfo, bool isDumpProperty, FILE *fp) {
     char sqlstr[TSDB_MAX_SQL_LEN] = {0};
 
@@ -2107,34 +2124,6 @@
     fprintf(fp, "%s\n\n", sqlstr);
 }
 
-static int dumpStableClasuse(SDbInfo *dbInfo, char *stbName, FILE *fp)
-{
-    uint64_t sizeOfTableDes =
-        (uint64_t)(sizeof(TableDef) + sizeof(ColDes) * TSDB_MAX_COLUMNS);
-
-    TableDef *tableDes = (TableDef *)calloc(1, sizeOfTableDes);
-    if (NULL == tableDes) {
-        errorPrint("%s() LN%d, failed to allocate %"PRIu64" memory\n",
-                __func__, __LINE__, sizeOfTableDes);
-        exit(-1);
-    }
-
-    int colCount = getTableDes(dbInfo->name,
-            stbName, tableDes, true);
-
-    if (colCount < 0) {
-        free(tableDes);
-        errorPrint("%s() LN%d, failed to get stable[%s] schema\n",
-               __func__, __LINE__, stbName);
-        exit(-1);
-    }
-
-    dumpCreateTableClause(tableDes, colCount, fp, dbInfo->name);
-    free(tableDes);
-
-    return 0;
-}
-
 static int dumpCreateTableClause(TableDef *tableDes, int numOfCols,
         FILE *fp, char* dbName) {
     int counter = 0;
@@ -2184,77 +2173,6 @@
 
     debugPrint("%s() LN%d, write string: %s\n", __func__, __LINE__, sqlstr);
     return fprintf(fp, "%s\n\n", sqlstr);
-}
-
-<<<<<<< HEAD
-static void taosDumpCreateMTableClause(TableDef *tableDes, char *stable,
-=======
-static void dumpCreateMTableClause(STableDef *tableDes, char *stable,
->>>>>>> c976aeb2
-        int numOfCols, FILE *fp, char* dbName) {
-    int counter = 0;
-    int count_temp = 0;
-
-    char* tmpBuf = (char *)malloc(COMMAND_SIZE);
-    if (tmpBuf == NULL) {
-        errorPrint("%s() LN%d, failed to allocate %d memory\n",
-               __func__, __LINE__, COMMAND_SIZE);
-        return;
-    }
-
-    char *pstr = NULL;
-    pstr = tmpBuf;
-
-    pstr += sprintf(tmpBuf,
-            "CREATE TABLE IF NOT EXISTS %s.%s USING %s.%s TAGS (",
-            dbName, tableDes->name, dbName, stable);
-
-    for (; counter < numOfCols; counter++) {
-        if (tableDes->cols[counter].note[0] != '\0') break;
-    }
-
-    assert(counter < numOfCols);
-    count_temp = counter;
-
-    for (; counter < numOfCols; counter++) {
-        if (counter != count_temp) {
-            if (strcasecmp(tableDes->cols[counter].type, "binary") == 0 ||
-                    strcasecmp(tableDes->cols[counter].type, "nchar") == 0) {
-                //pstr += sprintf(pstr, ", \'%s\'", tableDes->cols[counter].note);
-                if (tableDes->cols[counter].var_value) {
-                    pstr += sprintf(pstr, ", %s",
-                            tableDes->cols[counter].var_value);
-                } else {
-                    pstr += sprintf(pstr, ", %s", tableDes->cols[counter].value);
-                }
-            } else {
-                pstr += sprintf(pstr, ", %s", tableDes->cols[counter].value);
-            }
-        } else {
-            if (strcasecmp(tableDes->cols[counter].type, "binary") == 0 ||
-                    strcasecmp(tableDes->cols[counter].type, "nchar") == 0) {
-                //pstr += sprintf(pstr, "\'%s\'", tableDes->cols[counter].note);
-                if (tableDes->cols[counter].var_value) {
-                    pstr += sprintf(pstr, "%s", tableDes->cols[counter].var_value);
-                } else {
-                    pstr += sprintf(pstr, "%s", tableDes->cols[counter].value);
-                }
-            } else {
-                pstr += sprintf(pstr, "%s", tableDes->cols[counter].value);
-            }
-            /* pstr += sprintf(pstr, "%s", tableDes->cols[counter].note); */
-        }
-
-        /* if (strcasecmp(tableDes->cols[counter].type, "binary") == 0 || strcasecmp(tableDes->cols[counter].type, "nchar")
-         * == 0) { */
-        /*     pstr += sprintf(pstr, "(%d)", tableDes->cols[counter].length); */
-        /* } */
-    }
-
-    pstr += sprintf(pstr, ");");
-
-    fprintf(fp, "%s\n", tmpBuf);
-    free(tmpBuf);
 }
 
 static int writeSchemaToAvro(char *jsonAvroSchema)
