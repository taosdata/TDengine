--- conflicted
+++ resolved
@@ -393,8 +393,6 @@
         0,      // dumpDbCount
 };
 
-<<<<<<< HEAD
-=======
 // get taosdump commit number version
 #ifndef TAOSDUMP_COMMIT_SHA1
 #define TAOSDUMP_COMMIT_SHA1 "unknown"
@@ -422,16 +420,16 @@
     }
 }
 
-UNUSED_FUNC void errorWrongValue(char *program, char *wrong_arg, char *wrong_value)
+void errorWrongValue(char *program, char *wrong_arg, char *wrong_value)
 {
     fprintf(stderr, "%s %s: %s is an invalid value\n", program, wrong_arg, wrong_value);
-    fprintf(stderr, "Try `taosdemo --help' or `taosdemo --usage' for more information.\n");
+    fprintf(stderr, "Try `taosdump --help' or `taosdump --usage' for more information.\n");
 }
 
 static void errorUnrecognized(char *program, char *wrong_arg)
 {
     fprintf(stderr, "%s: unrecognized options '%s'\n", program, wrong_arg);
-    fprintf(stderr, "Try `taosdemo --help' or `taosdemo --usage' for more information.\n");
+    fprintf(stderr, "Try `taosdump --help' or `taosdump --usage' for more information.\n");
 }
 
 static void errorPrintReqArg(char *program, char *wrong_arg)
@@ -440,21 +438,16 @@
             "%s: option requires an argument -- '%s'\n",
             program, wrong_arg);
     fprintf(stderr,
-            "Try `taosdemo --help' or `taosdemo --usage' for more information.\n");
-}
-
->>>>>>> 986a82a0
+            "Try `taosdump --help' or `taosdump --usage' for more information.\n");
+}
+
 static void errorPrintReqArg2(char *program, char *wrong_arg)
 {
     fprintf(stderr,
             "%s: option requires a number argument '-%s'\n",
             program, wrong_arg);
     fprintf(stderr,
-<<<<<<< HEAD
             "Try `taosdump --help' or `taosdump --usage' for more information.\n");
-=======
-            "Try `taosdemo --help' or `taosdemo --usage' for more information.\n");
->>>>>>> 986a82a0
 }
 
 static void errorPrintReqArg3(char *program, char *wrong_arg)
@@ -463,7 +456,7 @@
             "%s: option '%s' requires an argument\n",
             program, wrong_arg);
     fprintf(stderr,
-            "Try `taosdemo --help' or `taosdemo --usage' for more information.\n");
+            "Try `taosdump --help' or `taosdump --usage' for more information.\n");
 }
 
 /* Parse a single option. */
@@ -490,7 +483,14 @@
                 errorPrintReqArg2("taosdump", "P");
                 exit(EXIT_FAILURE);
             }
-            g_args.port = atoi(arg);
+
+            uint64_t port = atoi(arg);
+            if (port > 655325) {
+                errorWrongValue("taosdump", "-P or --port", arg);
+                exit(EXIT_FAILURE);
+            }
+            g_args.port = (uint16_t)port;
+
             break;
         case 'q':
             g_args.mysqlFlag = atoi(arg);
