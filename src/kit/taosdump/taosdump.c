/*
 * Copyright (c) 2019 TAOS Data, Inc. <jhtao@taosdata.com>
 *
 * This program is free software: you can use, redistribute, and/or modify
 * it under the terms of the GNU Affero General Public License, version 3
 * or later ("AGPL"), as published by the Free Software Foundation.
 *
 * This program is distributed in the hope that it will be useful, but WITHOUT
 * ANY WARRANTY; without even the implied warranty of MERCHANTABILITY or
 * FITNESS FOR A PARTICULAR PURPOSE.
 *
 * You should have received a copy of the GNU Affero General Public License
 * along with this program. If not, see <http://www.gnu.org/licenses/>.
 */

#include <iconv.h>
#include <sys/stat.h>
#include <sys/syscall.h>

#include "os.h"
#include "taos.h"
#include "taosdef.h"
#include "taosmsg.h"
#include "tglobal.h"
#include "tsclient.h"
#include "tsdb.h"
#include "tutil.h"
#include <avro.h>
#include <taos.h>

#define MAX_FILE_NAME_LEN       256             // max file name length on linux is 255
#define COMMAND_SIZE            65536
#define MAX_RECORDS_PER_REQ     32766
//#define DEFAULT_DUMP_FILE "taosdump.sql"

// for strncpy buffer overflow
#define min(a, b) (((a) < (b)) ? (a) : (b))

static int  converStringToReadable(char *str, int size, char *buf, int bufsize);
static int  convertNCharToReadable(char *str, int size, char *buf, int bufsize);
static void taosDumpCharset(FILE *fp);
static void taosLoadFileCharset(FILE *fp, char *fcharset);

typedef struct {
  short bytes;
  int8_t type;
} SOColInfo;

#define debugPrint(fmt, ...) \
    do { if (g_args.debug_print || g_args.verbose_print) \
      fprintf(stderr, "DEBG: "fmt, __VA_ARGS__); } while(0)

#define verbosePrint(fmt, ...) \
    do { if (g_args.verbose_print) \
        fprintf(stderr, "VERB: "fmt, __VA_ARGS__); } while(0)

#define performancePrint(fmt, ...) \
    do { if (g_args.performance_print) \
        fprintf(stderr, "VERB: "fmt, __VA_ARGS__); } while(0)

#define errorPrint(fmt, ...) \
    do { fprintf(stderr, "ERROR: "fmt, __VA_ARGS__); } while(0)


// -------------------------- SHOW DATABASE INTERFACE-----------------------
enum _show_db_index {
    TSDB_SHOW_DB_NAME_INDEX,
    TSDB_SHOW_DB_CREATED_TIME_INDEX,
    TSDB_SHOW_DB_NTABLES_INDEX,
    TSDB_SHOW_DB_VGROUPS_INDEX,
    TSDB_SHOW_DB_REPLICA_INDEX,
    TSDB_SHOW_DB_QUORUM_INDEX,
    TSDB_SHOW_DB_DAYS_INDEX,
    TSDB_SHOW_DB_KEEP_INDEX,
    TSDB_SHOW_DB_CACHE_INDEX,
    TSDB_SHOW_DB_BLOCKS_INDEX,
    TSDB_SHOW_DB_MINROWS_INDEX,
    TSDB_SHOW_DB_MAXROWS_INDEX,
    TSDB_SHOW_DB_WALLEVEL_INDEX,
    TSDB_SHOW_DB_FSYNC_INDEX,
    TSDB_SHOW_DB_COMP_INDEX,
    TSDB_SHOW_DB_CACHELAST_INDEX,
    TSDB_SHOW_DB_PRECISION_INDEX,
    TSDB_SHOW_DB_UPDATE_INDEX,
    TSDB_SHOW_DB_STATUS_INDEX,
    TSDB_MAX_SHOW_DB
};

// -----------------------------------------SHOW TABLES CONFIGURE -------------------------------------
enum _show_tables_index {
    TSDB_SHOW_TABLES_NAME_INDEX,
    TSDB_SHOW_TABLES_CREATED_TIME_INDEX,
    TSDB_SHOW_TABLES_COLUMNS_INDEX,
    TSDB_SHOW_TABLES_METRIC_INDEX,
    TSDB_SHOW_TABLES_UID_INDEX,
    TSDB_SHOW_TABLES_TID_INDEX,
    TSDB_SHOW_TABLES_VGID_INDEX,
    TSDB_MAX_SHOW_TABLES
};

// ---------------------------------- DESCRIBE METRIC CONFIGURE ------------------------------
enum _describe_table_index {
    TSDB_DESCRIBE_METRIC_FIELD_INDEX,
    TSDB_DESCRIBE_METRIC_TYPE_INDEX,
    TSDB_DESCRIBE_METRIC_LENGTH_INDEX,
    TSDB_DESCRIBE_METRIC_NOTE_INDEX,
    TSDB_MAX_DESCRIBE_METRIC
};

#define COL_NOTE_LEN    128

typedef struct {
    char field[TSDB_COL_NAME_LEN + 1];
    char type[16];
    int length;
    char note[COL_NOTE_LEN];
} SColDes;

typedef struct {
    char name[TSDB_TABLE_NAME_LEN];
    SColDes cols[];
} STableDef;

extern char version[];

typedef struct {
    char     name[TSDB_DB_NAME_LEN];
    char     create_time[32];
    int32_t  ntables;
    int32_t  vgroups;
    int16_t  replica;
    int16_t  quorum;
    int16_t  days;
    char     keeplist[32];
    //int16_t  daysToKeep;
    //int16_t  daysToKeep1;
    //int16_t  daysToKeep2;
    int32_t  cache; //MB
    int32_t  blocks;
    int32_t  minrows;
    int32_t  maxrows;
    int8_t   wallevel;
    int32_t  fsync;
    int8_t   comp;
    int8_t   cachelast;
    char     precision[8];   // time resolution
    int8_t   update;
    char     status[16];
} SDbInfo;

typedef struct {
    char name[TSDB_TABLE_NAME_LEN];
    char metric[TSDB_TABLE_NAME_LEN];
} STableRecord;

typedef struct {
    bool isMetric;
    STableRecord tableRecord;
} STableRecordInfo;

typedef struct {
    pthread_t threadID;
    int32_t   threadIndex;
    int32_t   totalThreads;
    char      dbName[TSDB_DB_NAME_LEN];
    void     *taosCon;
    int64_t   rowsOfDumpOut;
    int64_t   tablesOfDumpOut;
} SThreadParaObj;

typedef struct {
    int64_t   totalRowsOfDumpOut;
    int64_t   totalChildTblsOfDumpOut;
    int32_t   totalSuperTblsOfDumpOut;
    int32_t   totalDatabasesOfDumpOut;
} resultStatistics;

static int64_t g_totalDumpOutRows = 0;

SDbInfo **g_dbInfos = NULL;

const char *argp_program_version = version;
const char *argp_program_bug_address = "<support@taosdata.com>";

/* Program documentation. */
static char doc[] = "";
/* "Argp example #4 -- a program with somewhat more complicated\ */
/*         options\ */
/*         \vThis part of the documentation comes *after* the options;\ */
/*         note that the text is automatically filled, but it's possible\ */
/*         to force a line-break, e.g.\n<-- here."; */

/* A description of the arguments we accept. */
static char args_doc[] = "dbname [tbname ...]\n--databases dbname ...\n--all-databases\n-i inpath\n-o outpath";

/* Keys for options without short-options. */
#define OPT_ABORT 1 /* –abort */

/* The options we understand. */
static struct argp_option options[] = {
    // connection option
    {"host", 'h', "HOST",    0,  "Server host dumping data from. Default is localhost.", 0},
    {"user", 'u', "USER",    0,  "User name used to connect to server. Default is root.", 0},
#ifdef _TD_POWER_
    {"password", 'p', "PASSWORD",    0,  "User password to connect to server. Default is powerdb.", 0},
#else
    {"password", 'p', "PASSWORD",    0,  "User password to connect to server. Default is taosdata.", 0},
#endif
    {"port", 'P', "PORT",        0,  "Port to connect", 0},
    {"cversion",      'v', "CVERION",     0,  "client version", 0},
    {"mysqlFlag",     'q', "MYSQLFLAG",   0,  "mysqlFlag, Default is 0", 0},
    // input/output file
    {"outpath", 'o', "OUTPATH",     0,  "Output file path.", 1},
    {"inpath", 'i', "INPATH",      0,  "Input file path.", 1},
    {"resultFile", 'r', "RESULTFILE",  0,  "DumpOut/In Result file path and name.", 1},
#ifdef _TD_POWER_
    {"config", 'c', "CONFIG_DIR",  0,  "Configure directory. Default is /etc/power/taos.cfg.", 1},
#else
    {"config", 'c', "CONFIG_DIR",  0,  "Configure directory. Default is /etc/taos/taos.cfg.", 1},
#endif
    {"encode", 'e', "ENCODE", 0,  "Input file encoding.", 1},
    // dump unit options
    {"all-databases", 'A', 0, 0,  "Dump all databases.", 2},
    {"databases", 'D', 0, 0,  "Dump assigned databases", 2},
    {"allow-sys",   'a', 0, 0,  "Allow to dump sys database", 2},
    // dump format options
    {"schemaonly", 's', 0, 0,  "Only dump schema.", 2},
    {"without-property", 'N', 0, 0,  "Dump schema without properties.", 2},
    {"avro", 'V', 0, 0,  "Dump apache avro format data file. By default, dump sql command sequence.", 2},
    {"start-time",    'S', "START_TIME",  0,  "Start time to dump. Either Epoch or ISO8601/RFC3339 format is acceptable. Epoch precision millisecond. ISO8601 format example: 2017-10-01T18:00:00.000+0800 or 2017-10-0100:00:00.000+0800 or '2017-10-01 00:00:00.000+0800'",  3},
    {"end-time",      'E', "END_TIME",    0,  "End time to dump. Either Epoch or ISO8601/RFC3339 format is acceptable. Epoch precision millisecond. ISO8601 format example: 2017-10-01T18:00:00.000+0800 or 2017-10-0100:00:00.000+0800 or '2017-10-01 00:00:00.000+0800'",  3},
    {"data-batch",  'B', "DATA_BATCH",  0,  "Number of data point per insert statement. Max value is 32766. Default is 1.", 3},
    {"max-sql-len", 'L', "SQL_LEN",     0,  "Max length of one sql. Default is 65480.",   3},
    {"table-batch", 't', "TABLE_BATCH", 0,  "Number of table dumpout into one output file. Default is 1.",  3},
    {"thread_num",  'T', "THREAD_NUM",  0,  "Number of thread for dump in file. Default is 5.", 3},
    {"debug",   'g', 0, 0,  "Print debug info.",    4},
    {"verbose", 'b', 0, 0,  "Print verbose debug info.", 5},
    {"performanceprint", 'm', 0, 0,  "Print performance debug info.", 5},
    {0}
};

/* Used by main to communicate with parse_opt. */
typedef struct arguments {
    // connection option
    char    *host;
    char    *user;
    char    *password;
    uint16_t port;
    char     cversion[12];
    uint16_t mysqlFlag;
    // output file
    char     outpath[MAX_FILE_NAME_LEN];
    char     inpath[MAX_FILE_NAME_LEN];
    // result file
    char    *resultFile;
    char    *encode;
    // dump unit option
    bool     all_databases;
    bool     databases;
    // dump format option
    bool     schemaonly;
    bool     with_property;
    bool     avro;
    int64_t  start_time;
    int64_t  end_time;
    int32_t  data_batch;
    int32_t  max_sql_len;
    int32_t  table_batch; // num of table which will be dump into one output file.
    bool     allow_sys;
    // other options
    int32_t  thread_num;
    int      abort;
    char   **arg_list;
    int       arg_list_len;
    bool      isDumpIn;
    bool      debug_print;
    bool      verbose_print;
    bool      performance_print;
} SArguments;

/* Our argp parser. */
static error_t parse_opt(int key, char *arg, struct argp_state *state);

static struct argp argp = {options, parse_opt, args_doc, doc};
static resultStatistics g_resultStatistics = {0};
static FILE *g_fpOfResult = NULL;
static int g_numOfCores = 1;

static int taosDumpOut();
static int taosDumpIn();
static void taosDumpCreateDbClause(SDbInfo *dbInfo, bool isDumpProperty,
        FILE *fp);
static int taosDumpDb(SDbInfo *dbInfo, FILE *fp, TAOS *taosCon);
static int32_t taosDumpStable(char *table, FILE *fp, TAOS* taosCon,
        char* dbName);
static void taosDumpCreateTableClause(STableDef *tableDes, int numOfCols,
        FILE *fp, char* dbName);
static void taosDumpCreateMTableClause(STableDef *tableDes, char *metric,
        int numOfCols, FILE *fp, char* dbName);
static int32_t taosDumpTable(char *table, char *metric,
        FILE *fp, TAOS* taosCon, char* dbName);
static int taosDumpTableData(FILE *fp, char *tbName,
        TAOS* taosCon, char* dbName,
        char *jsonAvroSchema);
static int taosCheckParam(struct arguments *arguments);
static void taosFreeDbInfos();
static void taosStartDumpOutWorkThreads(int32_t numOfThread, char *dbName);

struct arguments g_args = {
    // connection option
    NULL,
    "root",
#ifdef _TD_POWER_
    "powerdb",
#else
    "taosdata",
#endif
    0,
    "",
    0,
    // outpath and inpath
    "",
    "",
    "./dump_result.txt",
    NULL,
    // dump unit option
    false,
    false,
    // dump format option
    false,      // schemeonly
    true,       // with_property
    false,      // avro format
    0,          // start_time
    INT64_MAX,  // end_time
    1,          // data_batch
    TSDB_MAX_SQL_LEN,   // max_sql_len
    1,          // table_batch
    false,      // allow_sys
    // other options
    5,          // thread_num
    0,          // abort
    NULL,       // arg_list
    0,          // arg_list_len
    false,      // isDumpIn
    false,      // debug_print
    false,      // verbose_print
    false       // performance_print
};

/* Parse a single option. */
static error_t parse_opt(int key, char *arg, struct argp_state *state) {
    /* Get the input argument from argp_parse, which we
       know is a pointer to our arguments structure. */
    wordexp_t full_path;

    switch (key) {
        // connection option
        case 'a':
            g_args.allow_sys = true;
            break;
        case 'h':
            g_args.host = arg;
            break;
        case 'u':
            g_args.user = arg;
            break;
        case 'p':
            g_args.password = arg;
            break;
        case 'P':
            g_args.port = atoi(arg);
            break;
        case 'q':
            g_args.mysqlFlag = atoi(arg);
            break;
        case 'v':
            if (wordexp(arg, &full_path, 0) != 0) {
                errorPrint("Invalid client vesion %s\n", arg);
                return -1;
            }
            tstrncpy(g_args.cversion, full_path.we_wordv[0], 11);
            wordfree(&full_path);
            break;
            // output file path
        case 'o':
            if (wordexp(arg, &full_path, 0) != 0) {
                errorPrint("Invalid path %s\n", arg);
                return -1;
            }
            tstrncpy(g_args.outpath, full_path.we_wordv[0],
                    MAX_FILE_NAME_LEN);
            wordfree(&full_path);
            break;
        case 'g':
            g_args.debug_print = true;
            break;
        case 'i':
            g_args.isDumpIn = true;
            if (wordexp(arg, &full_path, 0) != 0) {
                errorPrint("Invalid path %s\n", arg);
                return -1;
            }
            tstrncpy(g_args.inpath, full_path.we_wordv[0],
                    MAX_FILE_NAME_LEN);
            wordfree(&full_path);
            break;
        case 'r':
            g_args.resultFile = arg;
            break;
        case 'c':
            if (wordexp(arg, &full_path, 0) != 0) {
                errorPrint("Invalid path %s\n", arg);
                return -1;
            }
            tstrncpy(configDir, full_path.we_wordv[0], MAX_FILE_NAME_LEN);
            wordfree(&full_path);
            break;
        case 'e':
            g_args.encode = arg;
            break;
            // dump unit option
        case 'A':
            g_args.all_databases = true;
            break;
        case 'D':
            g_args.databases = true;
            break;
            // dump format option
        case 's':
            g_args.schemaonly = true;
            break;
        case 'N':
            g_args.with_property = false;
            break;
        case 'V':
            g_args.avro = true;
            break;
        case 'S':
            // parse time here.
            g_args.start_time = atol(arg);
            break;
        case 'E':
            g_args.end_time = atol(arg);
            break;
        case 'B':
            g_args.data_batch = atoi(arg);
            if (g_args.data_batch > MAX_RECORDS_PER_REQ) {
                g_args.data_batch = MAX_RECORDS_PER_REQ;
            }
            break;
        case 'L':
            {
                int32_t len = atoi(arg);
                if (len > TSDB_MAX_ALLOWED_SQL_LEN) {
                    len = TSDB_MAX_ALLOWED_SQL_LEN;
                } else if (len < TSDB_MAX_SQL_LEN) {
                    len = TSDB_MAX_SQL_LEN;
                }
                g_args.max_sql_len = len;
                break;
            }
        case 't':
            g_args.table_batch = atoi(arg);
            break;
        case 'T':
            g_args.thread_num = atoi(arg);
            break;
        case OPT_ABORT:
            g_args.abort = 1;
            break;
        case ARGP_KEY_ARG:
            g_args.arg_list     = &state->argv[state->next - 1];
            g_args.arg_list_len = state->argc - state->next + 1;
            state->next             = state->argc;
            break;

        default:
            return ARGP_ERR_UNKNOWN;
    }
    return 0;
}

static int queryDbImpl(TAOS *taos, char *command) {
    int i;
    TAOS_RES *res = NULL;
    int32_t   code = -1;

    for (i = 0; i < 5; i++) {
        if (NULL != res) {
            taos_free_result(res);
            res = NULL;
        }

        res = taos_query(taos, command);
        code = taos_errno(res);
        if (0 == code) {
            break;
        }
    }

    if (code != 0) {
        errorPrint("Failed to run <%s>, reason: %s\n", command, taos_errstr(res));
        taos_free_result(res);
        //taos_close(taos);
        return -1;
    }

    taos_free_result(res);
    return 0;
}

static void parse_args(int argc, char *argv[], SArguments *arguments) {
    for (int i = 1; i < argc; i++) {
        if ((strcmp(argv[i], "-S") == 0)
                || (strcmp(argv[i], "-E") == 0)) {
            if (argv[i+1]) {
                char *tmp = strdup(argv[++i]);

                if (tmp) {
                    int64_t tmpEpoch;
                    if (strchr(tmp, ':') && strchr(tmp, '-')) {
                        if (TSDB_CODE_SUCCESS != taosParseTime(
                                    tmp, &tmpEpoch, strlen(tmp), TSDB_TIME_PRECISION_MILLI, 0)) {
                            errorPrint("Input %s, end time error!\n", tmp);
                            free(tmp);
                            return;
                        }
                    } else {
                        tmpEpoch = atoll(tmp);
                    }

                    sprintf(argv[i], "%"PRId64"", tmpEpoch);
                    debugPrint("%s() LN%d, tmp is: %s, argv[%d]: %s\n",
                            __func__, __LINE__, tmp, i, argv[i]);

                    free(tmp);
                } else {
                    errorPrint("%s() LN%d, strdup() cannot allocate memory\n", __func__, __LINE__);
                    exit(-1);
                }
            } else {
                errorPrint("%s need a valid value following!\n", argv[i]);
                exit(-1);
            }
        } else if (strcmp(argv[i], "-g") == 0) {
            g_args.debug_print = true;
        }
    }
}

int main(int argc, char *argv[]) {

    int ret = 0;
    /* Parse our arguments; every option seen by parse_opt will be
       reflected in arguments. */
    if (argc > 2)
        parse_args(argc, argv, &g_args);

    argp_parse(&argp, argc, argv, 0, 0, &g_args);

    if (g_args.abort) {
#ifndef _ALPINE
        error(10, 0, "ABORTED");
#else
        abort();
#endif
    }

    printf("====== arguments config ======\n");
    {
        printf("host: %s\n", g_args.host);
        printf("user: %s\n", g_args.user);
        printf("password: %s\n", g_args.password);
        printf("port: %u\n", g_args.port);
        printf("cversion: %s\n", g_args.cversion);
        printf("mysqlFlag: %d\n", g_args.mysqlFlag);
        printf("outpath: %s\n", g_args.outpath);
        printf("inpath: %s\n", g_args.inpath);
        printf("resultFile: %s\n", g_args.resultFile);
        printf("encode: %s\n", g_args.encode);
        printf("all_databases: %s\n", g_args.all_databases?"true":"false");
        printf("databases: %d\n", g_args.databases);
        printf("schemaonly: %s\n", g_args.schemaonly?"true":"false");
        printf("with_property: %s\n", g_args.with_property?"true":"false");
        printf("avro format: %s\n", g_args.avro?"true":"false");
        printf("start_time: %" PRId64 "\n", g_args.start_time);
        printf("end_time: %" PRId64 "\n", g_args.end_time);
        printf("data_batch: %d\n", g_args.data_batch);
        printf("max_sql_len: %d\n", g_args.max_sql_len);
        printf("table_batch: %d\n", g_args.table_batch);
        printf("thread_num: %d\n", g_args.thread_num);
        printf("allow_sys: %d\n", g_args.allow_sys);
        printf("abort: %d\n", g_args.abort);
        printf("isDumpIn: %d\n", g_args.isDumpIn);
        printf("arg_list_len: %d\n", g_args.arg_list_len);
        printf("debug_print: %d\n", g_args.debug_print);

        for (int32_t i = 0; i < g_args.arg_list_len; i++) {
            printf("arg_list[%d]: %s\n", i, g_args.arg_list[i]);
        }
    }
    printf("==============================\n");

    if (g_args.cversion[0] != 0){
        tstrncpy(version, g_args.cversion, 11);
    }

    if (taosCheckParam(&g_args) < 0) {
        exit(EXIT_FAILURE);
    }

    g_fpOfResult = fopen(g_args.resultFile, "a");
    if (NULL == g_fpOfResult) {
        errorPrint("Failed to open %s for save result\n", g_args.resultFile);
        exit(-1);
    };

    fprintf(g_fpOfResult, "#############################################################################\n");
    fprintf(g_fpOfResult, "============================== arguments config =============================\n");
    {
        fprintf(g_fpOfResult, "host: %s\n", g_args.host);
        fprintf(g_fpOfResult, "user: %s\n", g_args.user);
        fprintf(g_fpOfResult, "password: %s\n", g_args.password);
        fprintf(g_fpOfResult, "port: %u\n", g_args.port);
        fprintf(g_fpOfResult, "cversion: %s\n", g_args.cversion);
        fprintf(g_fpOfResult, "mysqlFlag: %d\n", g_args.mysqlFlag);
        fprintf(g_fpOfResult, "outpath: %s\n", g_args.outpath);
        fprintf(g_fpOfResult, "inpath: %s\n", g_args.inpath);
        fprintf(g_fpOfResult, "resultFile: %s\n", g_args.resultFile);
        fprintf(g_fpOfResult, "encode: %s\n", g_args.encode);
        fprintf(g_fpOfResult, "all_databases: %s\n", g_args.all_databases?"true":"false");
        fprintf(g_fpOfResult, "databases: %d\n", g_args.databases);
        fprintf(g_fpOfResult, "schemaonly: %s\n", g_args.schemaonly?"true":"false");
        fprintf(g_fpOfResult, "with_property: %s\n", g_args.with_property?"true":"false");
        fprintf(g_fpOfResult, "avro format: %s\n", g_args.avro?"true":"false");
        fprintf(g_fpOfResult, "start_time: %" PRId64 "\n", g_args.start_time);
        fprintf(g_fpOfResult, "end_time: %" PRId64 "\n", g_args.end_time);
        fprintf(g_fpOfResult, "data_batch: %d\n", g_args.data_batch);
        fprintf(g_fpOfResult, "max_sql_len: %d\n", g_args.max_sql_len);
        fprintf(g_fpOfResult, "table_batch: %d\n", g_args.table_batch);
        fprintf(g_fpOfResult, "thread_num: %d\n", g_args.thread_num);
        fprintf(g_fpOfResult, "allow_sys: %d\n", g_args.allow_sys);
        fprintf(g_fpOfResult, "abort: %d\n", g_args.abort);
        fprintf(g_fpOfResult, "isDumpIn: %d\n", g_args.isDumpIn);
        fprintf(g_fpOfResult, "arg_list_len: %d\n", g_args.arg_list_len);

        for (int32_t i = 0; i < g_args.arg_list_len; i++) {
            fprintf(g_fpOfResult, "arg_list[%d]: %s\n", i, g_args.arg_list[i]);
        }
    }

    g_numOfCores = (int32_t)sysconf(_SC_NPROCESSORS_ONLN);

    time_t tTime = time(NULL);
    struct tm tm = *localtime(&tTime);

    if (g_args.isDumpIn) {
        fprintf(g_fpOfResult, "============================== DUMP IN ============================== \n");
        fprintf(g_fpOfResult, "# DumpIn start time:                   %d-%02d-%02d %02d:%02d:%02d\n",
                tm.tm_year + 1900, tm.tm_mon + 1,
                tm.tm_mday, tm.tm_hour, tm.tm_min, tm.tm_sec);
        if (taosDumpIn() < 0) {
            ret = -1;
        }
    } else {
        fprintf(g_fpOfResult, "============================== DUMP OUT ============================== \n");
        fprintf(g_fpOfResult, "# DumpOut start time:                   %d-%02d-%02d %02d:%02d:%02d\n",
                tm.tm_year + 1900, tm.tm_mon + 1,
                tm.tm_mday, tm.tm_hour, tm.tm_min, tm.tm_sec);
        if (taosDumpOut() < 0) {
            ret = -1;
        } else {
            fprintf(g_fpOfResult, "\n============================== TOTAL STATISTICS ============================== \n");
            fprintf(g_fpOfResult, "# total database count:     %d\n",
                    g_resultStatistics.totalDatabasesOfDumpOut);
            fprintf(g_fpOfResult, "# total super table count:  %d\n",
                    g_resultStatistics.totalSuperTblsOfDumpOut);
            fprintf(g_fpOfResult, "# total child table count:  %"PRId64"\n",
                    g_resultStatistics.totalChildTblsOfDumpOut);
            fprintf(g_fpOfResult, "# total row count:          %"PRId64"\n",
                    g_resultStatistics.totalRowsOfDumpOut);
        }
    }

    fprintf(g_fpOfResult, "\n");
    fclose(g_fpOfResult);

    return ret;
}

static void taosFreeDbInfos() {
    if (g_dbInfos == NULL) return;
    for (int i = 0; i < 128; i++) tfree(g_dbInfos[i]);
    tfree(g_dbInfos);
}

// check table is normal table or super table
static int taosGetTableRecordInfo(
        char *table, STableRecordInfo *pTableRecordInfo, TAOS *taosCon) {
    TAOS_ROW row = NULL;
    bool isSet = false;
    TAOS_RES *result     = NULL;

    memset(pTableRecordInfo, 0, sizeof(STableRecordInfo));

    char* tempCommand = (char *)malloc(COMMAND_SIZE);
    if (tempCommand == NULL) {
        errorPrint("%s() LN%d, failed to allocate memory\n",
                __func__, __LINE__);
        return -1;
    }

    sprintf(tempCommand, "show tables like %s", table);

    result = taos_query(taosCon, tempCommand);
    int32_t code = taos_errno(result);

    if (code != 0) {
        errorPrint("%s() LN%d, failed to run command %s\n",
                __func__, __LINE__, tempCommand);
        free(tempCommand);
        taos_free_result(result);
        return -1;
    }

    TAOS_FIELD *fields = taos_fetch_fields(result);

    while ((row = taos_fetch_row(result)) != NULL) {
        isSet = true;
        pTableRecordInfo->isMetric = false;
        strncpy(pTableRecordInfo->tableRecord.name,
                (char *)row[TSDB_SHOW_TABLES_NAME_INDEX],
                fields[TSDB_SHOW_TABLES_NAME_INDEX].bytes);
        strncpy(pTableRecordInfo->tableRecord.metric,
                (char *)row[TSDB_SHOW_TABLES_METRIC_INDEX],
                fields[TSDB_SHOW_TABLES_METRIC_INDEX].bytes);
        break;
    }

    taos_free_result(result);
    result = NULL;

    if (isSet) {
        free(tempCommand);
        return 0;
    }

    sprintf(tempCommand, "show stables like %s", table);

    result = taos_query(taosCon, tempCommand);
    code = taos_errno(result);

    if (code != 0) {
        errorPrint("%s() LN%d, failed to run command %s\n",
                __func__, __LINE__, tempCommand);
        free(tempCommand);
        taos_free_result(result);
        return -1;
    }

    while ((row = taos_fetch_row(result)) != NULL) {
        isSet = true;
        pTableRecordInfo->isMetric = true;
        tstrncpy(pTableRecordInfo->tableRecord.metric, table,
                TSDB_TABLE_NAME_LEN);
        break;
    }

    taos_free_result(result);
    result = NULL;

    if (isSet) {
        free(tempCommand);
        return 0;
    }
    errorPrint("%s() LN%d, invalid table/metric %s\n",
            __func__, __LINE__, table);
    free(tempCommand);
    return -1;
}


static int32_t taosSaveAllNormalTableToTempFile(TAOS *taosCon, char*meter,
        char* metric, int* fd) {
    STableRecord tableRecord;

    if (-1 == *fd) {
        *fd = open(".tables.tmp.0",
                O_RDWR | O_CREAT, S_IRWXU | S_IRGRP | S_IXGRP | S_IROTH);
        if (*fd == -1) {
            errorPrint("%s() LN%d, failed to open temp file: .tables.tmp.0\n",
                    __func__, __LINE__);
            return -1;
        }
    }

    memset(&tableRecord, 0, sizeof(STableRecord));
    tstrncpy(tableRecord.name, meter, TSDB_TABLE_NAME_LEN);
    tstrncpy(tableRecord.metric, metric, TSDB_TABLE_NAME_LEN);

    taosWrite(*fd, &tableRecord, sizeof(STableRecord));
    return 0;
}

static int32_t taosSaveTableOfMetricToTempFile(
        TAOS *taosCon, char* metric,
        int32_t*  totalNumOfThread) {
    TAOS_ROW row;
    int fd = -1;
    STableRecord tableRecord;

    char* tmpCommand = (char *)malloc(COMMAND_SIZE);
    if (tmpCommand == NULL) {
        errorPrint("%s() LN%d, failed to allocate memory\n", __func__, __LINE__);
        return -1;
    }

    sprintf(tmpCommand, "select tbname from %s", metric);

    TAOS_RES *res = taos_query(taosCon, tmpCommand);
    int32_t code = taos_errno(res);
    if (code != 0) {
        errorPrint("%s() LN%d, failed to run command %s\n",
                __func__, __LINE__, tmpCommand);
        free(tmpCommand);
        taos_free_result(res);
        return -1;
    }
    free(tmpCommand);

    char     tmpBuf[MAX_FILE_NAME_LEN];
    memset(tmpBuf, 0, MAX_FILE_NAME_LEN);
    sprintf(tmpBuf, ".select-tbname.tmp");
    fd = open(tmpBuf, O_RDWR | O_CREAT | O_TRUNC, S_IRWXU | S_IRGRP | S_IXGRP | S_IROTH);
    if (fd == -1) {
        errorPrint("%s() LN%d, failed to open temp file: %s\n",
                __func__, __LINE__, tmpBuf);
        taos_free_result(res);
        return -1;
    }

    TAOS_FIELD *fields = taos_fetch_fields(res);

    int32_t  numOfTable  = 0;
    while ((row = taos_fetch_row(res)) != NULL) {

        memset(&tableRecord, 0, sizeof(STableRecord));
        tstrncpy(tableRecord.name, (char *)row[0], fields[0].bytes);
        tstrncpy(tableRecord.metric, metric, TSDB_TABLE_NAME_LEN);

        taosWrite(fd, &tableRecord, sizeof(STableRecord));
        numOfTable++;
    }
    taos_free_result(res);
    lseek(fd, 0, SEEK_SET);

    int maxThreads = g_args.thread_num;
    int tableOfPerFile ;
    if (numOfTable <= g_args.thread_num) {
        tableOfPerFile = 1;
        maxThreads = numOfTable;
    } else {
        tableOfPerFile = numOfTable / g_args.thread_num;
        if (0 != numOfTable % g_args.thread_num) {
            tableOfPerFile += 1;
        }
    }

    char* tblBuf = (char*)calloc(1, tableOfPerFile * sizeof(STableRecord));
    if (NULL == tblBuf){
        errorPrint("%s() LN%d, failed to calloc %" PRIzu "\n",
                __func__, __LINE__, tableOfPerFile * sizeof(STableRecord));
        close(fd);
        return -1;
    }

    int32_t  numOfThread = *totalNumOfThread;
    int      subFd = -1;
    for (; numOfThread < maxThreads; numOfThread++) {
        memset(tmpBuf, 0, MAX_FILE_NAME_LEN);
        sprintf(tmpBuf, ".tables.tmp.%d", numOfThread);
        subFd = open(tmpBuf, O_RDWR | O_CREAT | O_TRUNC, S_IRWXU | S_IRGRP | S_IXGRP | S_IROTH);
        if (subFd == -1) {
            errorPrint("%s() LN%d, failed to open temp file: %s\n",
                    __func__, __LINE__, tmpBuf);
            for (int32_t loopCnt = 0; loopCnt < numOfThread; loopCnt++) {
                sprintf(tmpBuf, ".tables.tmp.%d", loopCnt);
                (void)remove(tmpBuf);
            }
            sprintf(tmpBuf, ".select-tbname.tmp");
            (void)remove(tmpBuf);
            free(tblBuf);
            close(fd);
            return -1;
        }

        // read tableOfPerFile for fd, write to subFd
        ssize_t readLen = read(fd, tblBuf, tableOfPerFile * sizeof(STableRecord));
        if (readLen <= 0) {
            close(subFd);
            break;
        }
        taosWrite(subFd, tblBuf, readLen);
        close(subFd);
    }

    sprintf(tmpBuf, ".select-tbname.tmp");
    (void)remove(tmpBuf);

    if (fd >= 0) {
        close(fd);
        fd = -1;
    }

    *totalNumOfThread = numOfThread;

    free(tblBuf);
    return 0;
}

static int taosDumpOut() {
    TAOS     *taos       = NULL;
    TAOS_RES *result     = NULL;
    char     *command    = NULL;

    TAOS_ROW row;
    FILE *fp = NULL;
    int32_t count = 0;
    STableRecordInfo tableRecordInfo;

    char tmpBuf[4096] = {0};
    if (g_args.outpath[0] != 0) {
        sprintf(tmpBuf, "%s/dbs.sql", g_args.outpath);
    } else {
        sprintf(tmpBuf, "dbs.sql");
    }

    fp = fopen(tmpBuf, "w");
    if (fp == NULL) {
        errorPrint("%s() LN%d, failed to open file %s\n",
                __func__, __LINE__, tmpBuf);
        return -1;
    }

    g_dbInfos = (SDbInfo **)calloc(128, sizeof(SDbInfo *));
    if (g_dbInfos == NULL) {
        errorPrint("%s() LN%d, failed to allocate memory\n",
                __func__, __LINE__);
        goto _exit_failure;
    }

    command = (char *)malloc(COMMAND_SIZE);
    if (command == NULL) {
        errorPrint("%s() LN%d, failed to allocate memory\n", __func__, __LINE__);
        goto _exit_failure;
    }

    /* Connect to server */
    taos = taos_connect(g_args.host, g_args.user, g_args.password,
            NULL, g_args.port);
    if (taos == NULL) {
        errorPrint("Failed to connect to TDengine server %s\n", g_args.host);
        goto _exit_failure;
    }

    /* --------------------------------- Main Code -------------------------------- */
    /* if (g_args.databases || g_args.all_databases) { // dump part of databases or all databases */
    /*  */
    taosDumpCharset(fp);

    sprintf(command, "show databases");
    result = taos_query(taos, command);
    int32_t code = taos_errno(result);

    if (code != 0) {
        errorPrint("%s() LN%d, failed to run command: %s, reason: %s\n",
                __func__, __LINE__, command, taos_errstr(result));
        goto _exit_failure;
    }

    TAOS_FIELD *fields = taos_fetch_fields(result);

    while ((row = taos_fetch_row(result)) != NULL) {
        // sys database name : 'log', but subsequent version changed to 'log'
        if ((strncasecmp(row[TSDB_SHOW_DB_NAME_INDEX], "log",
                        fields[TSDB_SHOW_DB_NAME_INDEX].bytes) == 0)
                && (!g_args.allow_sys)) {
            continue;
        }

        if (g_args.databases) {  // input multi dbs
            for (int i = 0; g_args.arg_list[i]; i++) {
                if (strncasecmp(g_args.arg_list[i],
                            (char *)row[TSDB_SHOW_DB_NAME_INDEX],
                            fields[TSDB_SHOW_DB_NAME_INDEX].bytes) == 0)
                    goto _dump_db_point;
            }
            continue;
        } else if (!g_args.all_databases) {  // only input one db
            if (strncasecmp(g_args.arg_list[0],
                        (char *)row[TSDB_SHOW_DB_NAME_INDEX],
                        fields[TSDB_SHOW_DB_NAME_INDEX].bytes) == 0)
                goto _dump_db_point;
            else
                continue;
        }

_dump_db_point:

        g_dbInfos[count] = (SDbInfo *)calloc(1, sizeof(SDbInfo));
        if (g_dbInfos[count] == NULL) {
            errorPrint("%s() LN%d, failed to allocate %"PRIu64" memory\n",
<<<<<<< HEAD
                    __func__, __LINE__, sizeof(SDbInfo));
=======
                    __func__, __LINE__, (uint64_t)sizeof(SDbInfo));
>>>>>>> 2bf253d3
            goto _exit_failure;
        }

        strncpy(g_dbInfos[count]->name, (char *)row[TSDB_SHOW_DB_NAME_INDEX],
                fields[TSDB_SHOW_DB_NAME_INDEX].bytes);
        if (g_args.with_property) {
            g_dbInfos[count]->ntables = *((int32_t *)row[TSDB_SHOW_DB_NTABLES_INDEX]);
            g_dbInfos[count]->vgroups = *((int32_t *)row[TSDB_SHOW_DB_VGROUPS_INDEX]);
            g_dbInfos[count]->replica = *((int16_t *)row[TSDB_SHOW_DB_REPLICA_INDEX]);
            g_dbInfos[count]->quorum = *((int16_t *)row[TSDB_SHOW_DB_QUORUM_INDEX]);
            g_dbInfos[count]->days = *((int16_t *)row[TSDB_SHOW_DB_DAYS_INDEX]);

            strncpy(g_dbInfos[count]->keeplist, (char *)row[TSDB_SHOW_DB_KEEP_INDEX],
                    fields[TSDB_SHOW_DB_KEEP_INDEX].bytes);
            //g_dbInfos[count]->daysToKeep = *((int16_t *)row[TSDB_SHOW_DB_KEEP_INDEX]);
            //g_dbInfos[count]->daysToKeep1;
            //g_dbInfos[count]->daysToKeep2;
            g_dbInfos[count]->cache = *((int32_t *)row[TSDB_SHOW_DB_CACHE_INDEX]);
            g_dbInfos[count]->blocks = *((int32_t *)row[TSDB_SHOW_DB_BLOCKS_INDEX]);
            g_dbInfos[count]->minrows = *((int32_t *)row[TSDB_SHOW_DB_MINROWS_INDEX]);
            g_dbInfos[count]->maxrows = *((int32_t *)row[TSDB_SHOW_DB_MAXROWS_INDEX]);
            g_dbInfos[count]->wallevel = *((int8_t *)row[TSDB_SHOW_DB_WALLEVEL_INDEX]);
            g_dbInfos[count]->fsync = *((int32_t *)row[TSDB_SHOW_DB_FSYNC_INDEX]);
            g_dbInfos[count]->comp = (int8_t)(*((int8_t *)row[TSDB_SHOW_DB_COMP_INDEX]));
            g_dbInfos[count]->cachelast = (int8_t)(*((int8_t *)row[TSDB_SHOW_DB_CACHELAST_INDEX]));

            strncpy(g_dbInfos[count]->precision, (char *)row[TSDB_SHOW_DB_PRECISION_INDEX],
                    fields[TSDB_SHOW_DB_PRECISION_INDEX].bytes);
            //g_dbInfos[count]->precision = *((int8_t *)row[TSDB_SHOW_DB_PRECISION_INDEX]);
            g_dbInfos[count]->update = *((int8_t *)row[TSDB_SHOW_DB_UPDATE_INDEX]);
        }
        count++;

        if (g_args.databases) {
            if (count > g_args.arg_list_len) break;

        } else if (!g_args.all_databases) {
            if (count >= 1) break;
        }
    }

    if (count == 0) {
        errorPrint("%d databases valid to dump\n", count);
        goto _exit_failure;
    }

    if (g_args.databases || g_args.all_databases) { // case: taosdump --databases dbx dby ...   OR  taosdump --all-databases
        for (int i = 0; i < count; i++) {
            taosDumpDb(g_dbInfos[i], fp, taos);
        }
    } else {
        if (g_args.arg_list_len == 1) {             // case: taosdump <db>
            taosDumpDb(g_dbInfos[0], fp, taos);
        } else {                                        // case: taosdump <db> tablex tabley ...
            taosDumpCreateDbClause(g_dbInfos[0], g_args.with_property, fp);
            fprintf(g_fpOfResult, "\n#### database:                       %s\n",
                    g_dbInfos[0]->name);
            g_resultStatistics.totalDatabasesOfDumpOut++;

            sprintf(command, "use %s", g_dbInfos[0]->name);

            result = taos_query(taos, command);
            code = taos_errno(result);
            if (code != 0) {
                errorPrint("invalid database %s\n", g_dbInfos[0]->name);
                goto _exit_failure;
            }

            fprintf(fp, "USE %s;\n\n", g_dbInfos[0]->name);

            int32_t totalNumOfThread = 1;  // 0: all normal talbe into .tables.tmp.0
            int  normalTblFd = -1;
            int32_t retCode;
            int superTblCnt = 0 ;
            for (int i = 1; g_args.arg_list[i]; i++) {
                if (taosGetTableRecordInfo(g_args.arg_list[i],
                            &tableRecordInfo, taos) < 0) {
                    errorPrint("input the invalide table %s\n",
                            g_args.arg_list[i]);
                    continue;
                }

                if (tableRecordInfo.isMetric) {  // dump all table of this metric
                    int ret = taosDumpStable(
                            tableRecordInfo.tableRecord.metric,
                            fp, taos, g_dbInfos[0]->name);
                    if (0 == ret) {
                        superTblCnt++;
                    }
                    retCode = taosSaveTableOfMetricToTempFile(
                            taos, tableRecordInfo.tableRecord.metric,
                            &totalNumOfThread);
                } else {
                    if (tableRecordInfo.tableRecord.metric[0] != '\0') {  // dump this sub table and it's metric
                        int ret = taosDumpStable(
                                tableRecordInfo.tableRecord.metric,
                                fp, taos, g_dbInfos[0]->name);
                        if (0 == ret) {
                            superTblCnt++;
                        }
                    }
                    retCode = taosSaveAllNormalTableToTempFile(
                            taos, tableRecordInfo.tableRecord.name,
                            tableRecordInfo.tableRecord.metric, &normalTblFd);
                }

                if (retCode < 0) {
                    if (-1 != normalTblFd){
                        taosClose(normalTblFd);
                    }
                    goto _clean_tmp_file;
                }
            }

            // TODO: save dump super table <superTblCnt> into result_output.txt
            fprintf(g_fpOfResult, "# super table counter:               %d\n",
                    superTblCnt);
            g_resultStatistics.totalSuperTblsOfDumpOut += superTblCnt;

            if (-1 != normalTblFd){
                taosClose(normalTblFd);
            }

            // start multi threads to dumpout
            taosStartDumpOutWorkThreads(totalNumOfThread,
                    g_dbInfos[0]->name);

            char tmpFileName[MAX_FILE_NAME_LEN];
_clean_tmp_file:
            for (int loopCnt = 0; loopCnt < totalNumOfThread; loopCnt++) {
                sprintf(tmpFileName, ".tables.tmp.%d", loopCnt);
                remove(tmpFileName);
            }
        }
    }

    /* Close the handle and return */
    fclose(fp);
    taos_close(taos);
    taos_free_result(result);
    tfree(command);
    taosFreeDbInfos();
    fprintf(stderr, "dump out rows: %" PRId64 "\n", g_totalDumpOutRows);
    return 0;

_exit_failure:
    fclose(fp);
    taos_close(taos);
    taos_free_result(result);
    tfree(command);
    taosFreeDbInfos();
    errorPrint("dump out rows: %" PRId64 "\n", g_totalDumpOutRows);
    return -1;
}

static int taosGetTableDes(
        char* dbName, char *table,
        STableDef *tableDes, TAOS* taosCon, bool isSuperTable) {
    TAOS_ROW row = NULL;
    TAOS_RES* res = NULL;
    int count = 0;

    char sqlstr[COMMAND_SIZE];
    sprintf(sqlstr, "describe %s.%s;", dbName, table);

    res = taos_query(taosCon, sqlstr);
    int32_t code = taos_errno(res);
    if (code != 0) {
        errorPrint("%s() LN%d, failed to run command <%s>, reason:%s\n",
                __func__, __LINE__, sqlstr, taos_errstr(res));
        taos_free_result(res);
        return -1;
    }

    TAOS_FIELD *fields = taos_fetch_fields(res);

    tstrncpy(tableDes->name, table, TSDB_TABLE_NAME_LEN);
    while ((row = taos_fetch_row(res)) != NULL) {
        strncpy(tableDes->cols[count].field,
                (char *)row[TSDB_DESCRIBE_METRIC_FIELD_INDEX],
                fields[TSDB_DESCRIBE_METRIC_FIELD_INDEX].bytes);
        strncpy(tableDes->cols[count].type,
                (char *)row[TSDB_DESCRIBE_METRIC_TYPE_INDEX],
                min(15, fields[TSDB_DESCRIBE_METRIC_TYPE_INDEX].bytes));
        tableDes->cols[count].length =
            *((int *)row[TSDB_DESCRIBE_METRIC_LENGTH_INDEX]);
        strncpy(tableDes->cols[count].note,
                (char *)row[TSDB_DESCRIBE_METRIC_NOTE_INDEX],
                fields[TSDB_DESCRIBE_METRIC_NOTE_INDEX].bytes);

        count++;
    }

    taos_free_result(res);
    res = NULL;

    if (isSuperTable) {
        return count;
    }

    // if chidl-table have tag, using  select tagName from table to get tagValue
    for (int i = 0 ; i < count; i++) {
        if (strcmp(tableDes->cols[i].note, "TAG") != 0) continue;


        sprintf(sqlstr, "select %s from %s.%s",
                tableDes->cols[i].field, dbName, table);

        res = taos_query(taosCon, sqlstr);
        code = taos_errno(res);
        if (code != 0) {
            errorPrint("%s() LN%d, failed to run command <%s>, reason:%s\n",
                    __func__, __LINE__, sqlstr, taos_errstr(res));
            taos_free_result(res);
            return -1;
        }

        fields = taos_fetch_fields(res);

        row = taos_fetch_row(res);
        if (NULL == row) {
            errorPrint("%s() LN%d, fetch failed to run command <%s>, reason:%s\n",
                    __func__, __LINE__, sqlstr, taos_errstr(res));
            taos_free_result(res);
            return -1;
        }

        if (row[0] == NULL) {
            sprintf(tableDes->cols[i].note, "%s", "NULL");
            taos_free_result(res);
            res = NULL;
            continue;
        }

        int32_t* length = taos_fetch_lengths(res);

        //int32_t* length = taos_fetch_lengths(tmpResult);
        switch (fields[0].type) {
            case TSDB_DATA_TYPE_BOOL:
                sprintf(tableDes->cols[i].note, "%d",
                        ((((int32_t)(*((char *)row[0]))) == 1) ? 1 : 0));
                break;
            case TSDB_DATA_TYPE_TINYINT:
                sprintf(tableDes->cols[i].note, "%d", *((int8_t *)row[0]));
                break;
            case TSDB_DATA_TYPE_SMALLINT:
                sprintf(tableDes->cols[i].note, "%d", *((int16_t *)row[0]));
                break;
            case TSDB_DATA_TYPE_INT:
                sprintf(tableDes->cols[i].note, "%d", *((int32_t *)row[0]));
                break;
            case TSDB_DATA_TYPE_BIGINT:
                sprintf(tableDes->cols[i].note, "%" PRId64 "", *((int64_t *)row[0]));
                break;
            case TSDB_DATA_TYPE_FLOAT:
                sprintf(tableDes->cols[i].note, "%f", GET_FLOAT_VAL(row[0]));
                break;
            case TSDB_DATA_TYPE_DOUBLE:
                sprintf(tableDes->cols[i].note, "%f", GET_DOUBLE_VAL(row[0]));
                break;
            case TSDB_DATA_TYPE_BINARY:
                {
                    memset(tableDes->cols[i].note, 0, sizeof(tableDes->cols[i].note));
                    tableDes->cols[i].note[0] = '\'';
                    char tbuf[COL_NOTE_LEN];
                    converStringToReadable((char *)row[0], length[0], tbuf, COL_NOTE_LEN);
                    char* pstr = stpcpy(&(tableDes->cols[i].note[1]), tbuf);
                    *(pstr++) = '\'';
                    break;
                }
            case TSDB_DATA_TYPE_NCHAR:
                {
                    memset(tableDes->cols[i].note, 0, sizeof(tableDes->cols[i].note));
                    char tbuf[COL_NOTE_LEN-2];    // need reserve 2 bytes for ' '
                    convertNCharToReadable((char *)row[0], length[0], tbuf, COL_NOTE_LEN);
                    sprintf(tableDes->cols[i].note, "\'%s\'", tbuf);
                    break;
                }
            case TSDB_DATA_TYPE_TIMESTAMP:
                sprintf(tableDes->cols[i].note, "%" PRId64 "", *(int64_t *)row[0]);
#if 0
                if (!g_args.mysqlFlag) {
                    sprintf(tableDes->cols[i].note, "%" PRId64 "", *(int64_t *)row[0]);
                } else {
                    char buf[64] = "\0";
                    int64_t ts = *((int64_t *)row[0]);
                    time_t tt = (time_t)(ts / 1000);
                    struct tm *ptm = localtime(&tt);
                    strftime(buf, 64, "%y-%m-%d %H:%M:%S", ptm);
                    sprintf(tableDes->cols[i].note, "\'%s.%03d\'", buf, (int)(ts % 1000));
                }
#endif
                break;
            default:
                break;
        }

        taos_free_result(res);
        res = NULL;
    }

    return count;
}

static int convertSchemaToAvroSchema(STableDef *tableDes, char **avroSchema)
{
    errorPrint("%s() LN%d TODO: covert table schema to avro schema\n",
            __func__, __LINE__);
    return 0;
}

static int32_t taosDumpTable(
        char *table, char *metric,
        FILE *fp, TAOS* taosCon, char* dbName) {
    int count = 0;

    STableDef *tableDes = (STableDef *)calloc(1, sizeof(STableDef)
            + sizeof(SColDes) * TSDB_MAX_COLUMNS);

    if (metric != NULL && metric[0] != '\0') {  // dump table schema which is created by using super table
        /*
           count = taosGetTableDes(metric, tableDes, taosCon);

           if (count < 0) {
           free(tableDes);
           return -1;
           }

           taosDumpCreateTableClause(tableDes, count, fp);

           memset(tableDes, 0, sizeof(STableDef) + sizeof(SColDes) * TSDB_MAX_COLUMNS);
           */

        count = taosGetTableDes(dbName, table, tableDes, taosCon, false);

        if (count < 0) {
            free(tableDes);
            return -1;
        }

        // create child-table using super-table
        taosDumpCreateMTableClause(tableDes, metric, count, fp, dbName);

    } else {  // dump table definition
        count = taosGetTableDes(dbName, table, tableDes, taosCon, false);

        if (count < 0) {
            free(tableDes);
            return -1;
        }

        // create normal-table or super-table
        taosDumpCreateTableClause(tableDes, count, fp, dbName);
    }

    char *jsonAvroSchema = NULL;
    if (g_args.avro) {
        convertSchemaToAvroSchema(tableDes, &jsonAvroSchema);
    }

    free(tableDes);

    int32_t ret = 0;
    if (!g_args.schemaonly) {
        ret = taosDumpTableData(fp, table, taosCon, dbName,
            jsonAvroSchema);
    }

    return ret;
}

static void taosDumpCreateDbClause(
        SDbInfo *dbInfo, bool isDumpProperty, FILE *fp) {
    char sqlstr[TSDB_MAX_SQL_LEN] = {0};

    char *pstr = sqlstr;
    pstr += sprintf(pstr, "CREATE DATABASE IF NOT EXISTS %s ", dbInfo->name);
    if (isDumpProperty) {
        pstr += sprintf(pstr,
                "REPLICA %d QUORUM %d DAYS %d KEEP %s CACHE %d BLOCKS %d MINROWS %d MAXROWS %d FSYNC %d CACHELAST %d COMP %d PRECISION '%s' UPDATE %d",
                dbInfo->replica, dbInfo->quorum, dbInfo->days,
                dbInfo->keeplist,
                dbInfo->cache,
                dbInfo->blocks, dbInfo->minrows, dbInfo->maxrows,
                dbInfo->fsync,
                dbInfo->cachelast,
                dbInfo->comp, dbInfo->precision, dbInfo->update);
    }

    pstr += sprintf(pstr, ";");
    fprintf(fp, "%s\n\n", sqlstr);
}

static void* taosDumpOutWorkThreadFp(void *arg)
{
    SThreadParaObj *pThread = (SThreadParaObj*)arg;
    STableRecord    tableRecord;
    int fd;

    char tmpBuf[4096] = {0};
    sprintf(tmpBuf, ".tables.tmp.%d", pThread->threadIndex);
    fd = open(tmpBuf, O_RDWR | O_CREAT, S_IRWXU | S_IRGRP | S_IXGRP | S_IROTH);
    if (fd == -1) {
        errorPrint("%s() LN%d, failed to open temp file: %s\n",
                __func__, __LINE__, tmpBuf);
        return NULL;
    }

    FILE *fp = NULL;
    memset(tmpBuf, 0, 4096);

    if (g_args.outpath[0] != 0) {
        sprintf(tmpBuf, "%s/%s.tables.%d.sql",
                g_args.outpath, pThread->dbName, pThread->threadIndex);
    } else {
        sprintf(tmpBuf, "%s.tables.%d.sql",
                pThread->dbName, pThread->threadIndex);
    }

    fp = fopen(tmpBuf, "w");
    if (fp == NULL) {
        errorPrint("%s() LN%d, failed to open file %s\n",
                __func__, __LINE__, tmpBuf);
        close(fd);
        return NULL;
    }

    memset(tmpBuf, 0, 4096);
    sprintf(tmpBuf, "use %s", pThread->dbName);

    TAOS_RES* tmpResult = taos_query(pThread->taosCon, tmpBuf);
    int32_t code = taos_errno(tmpResult);
    if (code != 0) {
        errorPrint("%s() LN%d, invalid database %s. reason: %s\n",
                __func__, __LINE__, pThread->dbName, taos_errstr(tmpResult));
        taos_free_result(tmpResult);
        fclose(fp);
        close(fd);
        return NULL;
    }

#if 0
    int     fileNameIndex = 1;
    int     tablesInOneFile = 0;
#endif
    int64_t lastRowsPrint = 5000000;
    fprintf(fp, "USE %s;\n\n", pThread->dbName);
    while (1) {
        ssize_t readLen = read(fd, &tableRecord, sizeof(STableRecord));
        if (readLen <= 0) break;

        int ret = taosDumpTable(
                tableRecord.name, tableRecord.metric,
                fp, pThread->taosCon, pThread->dbName);
        if (ret >= 0) {
            // TODO: sum table count and table rows by self
            pThread->tablesOfDumpOut++;
            pThread->rowsOfDumpOut += ret;

            if (pThread->rowsOfDumpOut >= lastRowsPrint) {
                printf(" %"PRId64 " rows already be dumpout from database %s\n",
                        pThread->rowsOfDumpOut, pThread->dbName);
                lastRowsPrint += 5000000;
            }

#if 0
            tablesInOneFile++;
            if (tablesInOneFile >= g_args.table_batch) {
                fclose(fp);
                tablesInOneFile = 0;

                memset(tmpBuf, 0, 4096);
                if (g_args.outpath[0] != 0) {
                    sprintf(tmpBuf, "%s/%s.tables.%d-%d.sql",
                            g_args.outpath, pThread->dbName,
                            pThread->threadIndex, fileNameIndex);
                } else {
                    sprintf(tmpBuf, "%s.tables.%d-%d.sql",
                            pThread->dbName, pThread->threadIndex, fileNameIndex);
                }
                fileNameIndex++;

                fp = fopen(tmpBuf, "w");
                if (fp == NULL) {
                    errorPrint("%s() LN%d, failed to open file %s\n",
                            __func__, __LINE__, tmpBuf);
                    close(fd);
                    taos_free_result(tmpResult);
                    return NULL;
                }
            }
#endif
        }
    }

    taos_free_result(tmpResult);
    close(fd);
    fclose(fp);

    return NULL;
}

static void taosStartDumpOutWorkThreads(int32_t  numOfThread, char *dbName)
{
    pthread_attr_t thattr;
    SThreadParaObj *threadObj =
        (SThreadParaObj *)calloc(numOfThread, sizeof(SThreadParaObj));

    if (threadObj == NULL) {
        errorPrint("%s() LN%d, memory allocation failed!\n",
                __func__, __LINE__);
        return;
    }

    for (int t = 0; t < numOfThread; ++t) {
        SThreadParaObj *pThread = threadObj + t;
        pThread->rowsOfDumpOut = 0;
        pThread->tablesOfDumpOut = 0;
        pThread->threadIndex = t;
        pThread->totalThreads = numOfThread;
        tstrncpy(pThread->dbName, dbName, TSDB_DB_NAME_LEN);
        pThread->taosCon = taos_connect(g_args.host, g_args.user, g_args.password,
            NULL, g_args.port);
        if (pThread->taosCon == NULL) {
            errorPrint("Failed to connect to TDengine server %s\n", g_args.host);
            return;
        }
        pthread_attr_init(&thattr);
        pthread_attr_setdetachstate(&thattr, PTHREAD_CREATE_JOINABLE);

        if (pthread_create(&(pThread->threadID), &thattr,
                    taosDumpOutWorkThreadFp,
                    (void*)pThread) != 0) {
            errorPrint("%s() LN%d, thread:%d failed to start\n",
                   __func__, __LINE__, pThread->threadIndex);
            exit(-1);
        }
    }

    for (int32_t t = 0; t < numOfThread; ++t) {
        pthread_join(threadObj[t].threadID, NULL);
    }

    // TODO: sum all thread dump table count and rows of per table, then save into result_output.txt
    int64_t   totalRowsOfDumpOut = 0;
    int64_t   totalChildTblsOfDumpOut = 0;
    for (int32_t t = 0; t < numOfThread; ++t) {
        totalChildTblsOfDumpOut += threadObj[t].tablesOfDumpOut;
        totalRowsOfDumpOut      += threadObj[t].rowsOfDumpOut;
    }

    fprintf(g_fpOfResult, "# child table counter:               %"PRId64"\n",
            totalChildTblsOfDumpOut);
    fprintf(g_fpOfResult, "# row counter:                       %"PRId64"\n",
            totalRowsOfDumpOut);
    g_resultStatistics.totalChildTblsOfDumpOut += totalChildTblsOfDumpOut;
    g_resultStatistics.totalRowsOfDumpOut      += totalRowsOfDumpOut;
    free(threadObj);
}

static int32_t taosDumpStable(char *table, FILE *fp,
        TAOS* taosCon, char* dbName) {
    int count = 0;

    STableDef *tableDes = (STableDef *)calloc(1,
            sizeof(STableDef) + sizeof(SColDes) * TSDB_MAX_COLUMNS);
    if (NULL == tableDes) {
        errorPrint("%s() LN%d, failed to allocate %"PRIu64" memory\n",
                __func__, __LINE__,
                (uint64_t)(sizeof(STableDef)
                    + sizeof(SColDes) * TSDB_MAX_COLUMNS));
        exit(-1);
    }

    count = taosGetTableDes(dbName, table, tableDes, taosCon, true);

    if (count < 0) {
        free(tableDes);
        errorPrint("failed to get stable[%s] schema\n", table);
        exit(-1);
    }

    taosDumpCreateTableClause(tableDes, count, fp, dbName);

    free(tableDes);
    return 0;
}

static int32_t taosDumpCreateSuperTableClause(TAOS* taosCon, char* dbName, FILE *fp)
{
    TAOS_ROW row;
    int fd = -1;
    STableRecord tableRecord;
    char sqlstr[TSDB_MAX_SQL_LEN] = {0};

    sprintf(sqlstr, "show %s.stables", dbName);

    TAOS_RES* res = taos_query(taosCon, sqlstr);
    int32_t  code = taos_errno(res);
    if (code != 0) {
        errorPrint("%s() LN%d, failed to run command <%s>, reason: %s\n",
                __func__, __LINE__, sqlstr, taos_errstr(res));
        taos_free_result(res);
        exit(-1);
    }

    TAOS_FIELD *fields = taos_fetch_fields(res);

    char     tmpFileName[MAX_FILE_NAME_LEN];
    memset(tmpFileName, 0, MAX_FILE_NAME_LEN);
    sprintf(tmpFileName, ".stables.tmp");
    fd = open(tmpFileName, O_RDWR | O_CREAT, S_IRWXU | S_IRGRP | S_IXGRP | S_IROTH);
    if (fd == -1) {
        errorPrint("%s() LN%d, failed to open temp file: %s\n",
                __func__, __LINE__, tmpFileName);
        taos_free_result(res);
        (void)remove(".stables.tmp");
        exit(-1);
    }

    while ((row = taos_fetch_row(res)) != NULL) {
        memset(&tableRecord, 0, sizeof(STableRecord));
        strncpy(tableRecord.name, (char *)row[TSDB_SHOW_TABLES_NAME_INDEX],
                fields[TSDB_SHOW_TABLES_NAME_INDEX].bytes);
        taosWrite(fd, &tableRecord, sizeof(STableRecord));
    }

    taos_free_result(res);
    (void)lseek(fd, 0, SEEK_SET);

    int superTblCnt = 0;
    while (1) {
        ssize_t readLen = read(fd, &tableRecord, sizeof(STableRecord));
        if (readLen <= 0) break;

        int ret = taosDumpStable(tableRecord.name, fp, taosCon, dbName);
        if (0 == ret) {
            superTblCnt++;
        }
    }

    // TODO: save dump super table <superTblCnt> into result_output.txt
    fprintf(g_fpOfResult, "# super table counter:               %d\n", superTblCnt);
    g_resultStatistics.totalSuperTblsOfDumpOut += superTblCnt;

    close(fd);
    (void)remove(".stables.tmp");

    return 0;
}


static int taosDumpDb(SDbInfo *dbInfo, FILE *fp, TAOS *taosCon) {
    TAOS_ROW row;
    int fd = -1;
    STableRecord tableRecord;

    taosDumpCreateDbClause(dbInfo, g_args.with_property, fp);

    fprintf(g_fpOfResult, "\n#### database:                       %s\n",
            dbInfo->name);
    g_resultStatistics.totalDatabasesOfDumpOut++;

    char sqlstr[TSDB_MAX_SQL_LEN] = {0};

    fprintf(fp, "USE %s;\n\n", dbInfo->name);

    (void)taosDumpCreateSuperTableClause(taosCon, dbInfo->name, fp);

    sprintf(sqlstr, "show %s.tables", dbInfo->name);

    TAOS_RES* res = taos_query(taosCon, sqlstr);
    int code = taos_errno(res);
    if (code != 0) {
        errorPrint("%s() LN%d, failed to run command <%s>, reason:%s\n",
                __func__, __LINE__, sqlstr, taos_errstr(res));
        taos_free_result(res);
        return -1;
    }

    char tmpBuf[MAX_FILE_NAME_LEN];
    memset(tmpBuf, 0, MAX_FILE_NAME_LEN);
    sprintf(tmpBuf, ".show-tables.tmp");
    fd = open(tmpBuf, O_RDWR | O_CREAT | O_TRUNC, S_IRWXU | S_IRGRP | S_IXGRP | S_IROTH);
    if (fd == -1) {
        errorPrint("%s() LN%d, failed to open temp file: %s\n",
                __func__, __LINE__, tmpBuf);
        taos_free_result(res);
        return -1;
    }

    TAOS_FIELD *fields = taos_fetch_fields(res);

    int32_t  numOfTable  = 0;
    while ((row = taos_fetch_row(res)) != NULL) {
        memset(&tableRecord, 0, sizeof(STableRecord));
        tstrncpy(tableRecord.name, (char *)row[TSDB_SHOW_TABLES_NAME_INDEX],
                fields[TSDB_SHOW_TABLES_NAME_INDEX].bytes);
        tstrncpy(tableRecord.metric, (char *)row[TSDB_SHOW_TABLES_METRIC_INDEX],
                min(TSDB_TABLE_NAME_LEN, fields[TSDB_SHOW_TABLES_METRIC_INDEX].bytes));

        taosWrite(fd, &tableRecord, sizeof(STableRecord));

        numOfTable++;
    }
    taos_free_result(res);
    lseek(fd, 0, SEEK_SET);

    int maxThreads = g_args.thread_num;
    int tableOfPerFile ;
    if (numOfTable <= g_args.thread_num) {
        tableOfPerFile = 1;
        maxThreads = numOfTable;
    } else {
        tableOfPerFile = numOfTable / g_args.thread_num;
        if (0 != numOfTable % g_args.thread_num) {
            tableOfPerFile += 1;
        }
    }

    char* tblBuf = (char*)calloc(1, tableOfPerFile * sizeof(STableRecord));
    if (NULL == tblBuf){
        errorPrint("failed to calloc %" PRIzu "\n",
                tableOfPerFile * sizeof(STableRecord));
        close(fd);
        return -1;
    }

    int32_t  numOfThread = 0;
    int      subFd = -1;
    for (numOfThread = 0; numOfThread < maxThreads; numOfThread++) {
        memset(tmpBuf, 0, MAX_FILE_NAME_LEN);
        sprintf(tmpBuf, ".tables.tmp.%d", numOfThread);
        subFd = open(tmpBuf, O_RDWR | O_CREAT | O_TRUNC, S_IRWXU | S_IRGRP | S_IXGRP | S_IROTH);
        if (subFd == -1) {
            errorPrint("%s() LN%d, failed to open temp file: %s\n",
                    __func__, __LINE__, tmpBuf);
            for (int32_t loopCnt = 0; loopCnt < numOfThread; loopCnt++) {
                sprintf(tmpBuf, ".tables.tmp.%d", loopCnt);
                (void)remove(tmpBuf);
            }
            sprintf(tmpBuf, ".show-tables.tmp");
            (void)remove(tmpBuf);
            free(tblBuf);
            close(fd);
            return -1;
        }

        // read tableOfPerFile for fd, write to subFd
        ssize_t readLen = read(fd, tblBuf, tableOfPerFile * sizeof(STableRecord));
        if (readLen <= 0) {
            close(subFd);
            break;
        }
        taosWrite(subFd, tblBuf, readLen);
        close(subFd);
    }

    sprintf(tmpBuf, ".show-tables.tmp");
    (void)remove(tmpBuf);

    if (fd >= 0) {
        close(fd);
        fd = -1;
    }

    // start multi threads to dumpout
    taosStartDumpOutWorkThreads(numOfThread, dbInfo->name);
    for (int loopCnt = 0; loopCnt < numOfThread; loopCnt++) {
        sprintf(tmpBuf, ".tables.tmp.%d", loopCnt);
        (void)remove(tmpBuf);
    }

    free(tblBuf);
    return 0;
}

static void taosDumpCreateTableClause(STableDef *tableDes, int numOfCols,
        FILE *fp, char* dbName) {
  int counter = 0;
  int count_temp = 0;
  char sqlstr[COMMAND_SIZE];

  char* pstr = sqlstr;

  pstr += sprintf(sqlstr, "CREATE TABLE IF NOT EXISTS %s.%s",
          dbName, tableDes->name);

  for (; counter < numOfCols; counter++) {
    if (tableDes->cols[counter].note[0] != '\0') break;

    if (counter == 0) {
      pstr += sprintf(pstr, " (%s %s",
              tableDes->cols[counter].field, tableDes->cols[counter].type);
    } else {
      pstr += sprintf(pstr, ", %s %s",
              tableDes->cols[counter].field, tableDes->cols[counter].type);
    }

    if (strcasecmp(tableDes->cols[counter].type, "binary") == 0 ||
        strcasecmp(tableDes->cols[counter].type, "nchar") == 0) {
      pstr += sprintf(pstr, "(%d)", tableDes->cols[counter].length);
    }
  }

  count_temp = counter;

  for (; counter < numOfCols; counter++) {
    if (counter == count_temp) {
      pstr += sprintf(pstr, ") TAGS (%s %s",
              tableDes->cols[counter].field, tableDes->cols[counter].type);
    } else {
      pstr += sprintf(pstr, ", %s %s",
              tableDes->cols[counter].field, tableDes->cols[counter].type);
    }

    if (strcasecmp(tableDes->cols[counter].type, "binary") == 0 ||
        strcasecmp(tableDes->cols[counter].type, "nchar") == 0) {
      pstr += sprintf(pstr, "(%d)", tableDes->cols[counter].length);
    }
  }

  pstr += sprintf(pstr, ");");

  fprintf(fp, "%s\n\n", sqlstr);
}

static void taosDumpCreateMTableClause(STableDef *tableDes, char *metric,
        int numOfCols, FILE *fp, char* dbName) {
    int counter = 0;
    int count_temp = 0;

    char* tmpBuf = (char *)malloc(COMMAND_SIZE);
    if (tmpBuf == NULL) {
        errorPrint("%s() LN%d, failed to allocate %d memory\n",
               __func__, __LINE__, COMMAND_SIZE);
        return;
    }

    char *pstr = NULL;
    pstr = tmpBuf;

    pstr += sprintf(tmpBuf,
            "CREATE TABLE IF NOT EXISTS %s.%s USING %s.%s TAGS (",
            dbName, tableDes->name, dbName, metric);

    for (; counter < numOfCols; counter++) {
        if (tableDes->cols[counter].note[0] != '\0') break;
    }

    assert(counter < numOfCols);
    count_temp = counter;

    for (; counter < numOfCols; counter++) {
        if (counter != count_temp) {
            if (strcasecmp(tableDes->cols[counter].type, "binary") == 0 ||
                    strcasecmp(tableDes->cols[counter].type, "nchar") == 0) {
                //pstr += sprintf(pstr, ", \'%s\'", tableDes->cols[counter].note);
                pstr += sprintf(pstr, ", %s", tableDes->cols[counter].note);
            } else {
                pstr += sprintf(pstr, ", %s", tableDes->cols[counter].note);
            }
        } else {
            if (strcasecmp(tableDes->cols[counter].type, "binary") == 0 ||
                    strcasecmp(tableDes->cols[counter].type, "nchar") == 0) {
                //pstr += sprintf(pstr, "\'%s\'", tableDes->cols[counter].note);
                pstr += sprintf(pstr, "%s", tableDes->cols[counter].note);
            } else {
                pstr += sprintf(pstr, "%s", tableDes->cols[counter].note);
            }
            /* pstr += sprintf(pstr, "%s", tableDes->cols[counter].note); */
        }

        /* if (strcasecmp(tableDes->cols[counter].type, "binary") == 0 || strcasecmp(tableDes->cols[counter].type, "nchar")
         * == 0) { */
        /*     pstr += sprintf(pstr, "(%d)", tableDes->cols[counter].length); */
        /* } */
    }

    pstr += sprintf(pstr, ");");

    fprintf(fp, "%s\n", tmpBuf);
    free(tmpBuf);
}

static int writeSchemaToAvro(char *jsonAvroSchema)
{
    errorPrint("%s() LN%d, TODO: implement write schema to avro",
            __func__, __LINE__);
    return 0;
}

static int64_t writeResultToAvro(TAOS_RES *res)
{
    errorPrint("%s() LN%d, TODO: implementation need\n", __func__, __LINE__);
    return 0;
}

static int64_t writeResultToSql(TAOS_RES *res, FILE *fp, char *dbName, char *tbName)
{
    int64_t    totalRows     = 0;

    int32_t  sql_buf_len = g_args.max_sql_len;
    char* tmpBuffer = (char *)calloc(1, sql_buf_len + 128);
    if (tmpBuffer == NULL) {
        errorPrint("failed to allocate %d memory\n", sql_buf_len + 128);
        return -1;
    }

    char *pstr = tmpBuffer;

    TAOS_ROW row = NULL;
    int numFields = 0;
    int rowFlag = 0;
    int64_t    lastRowsPrint = 5000000;
    int count = 0;

    numFields = taos_field_count(res);
    assert(numFields > 0);
    TAOS_FIELD *fields = taos_fetch_fields(res);

    int32_t  curr_sqlstr_len = 0;
    int32_t  total_sqlstr_len = 0;

    while ((row = taos_fetch_row(res)) != NULL) {
        curr_sqlstr_len = 0;

        int32_t* length = taos_fetch_lengths(res);   // act len

        if (count == 0) {
            total_sqlstr_len = 0;
            curr_sqlstr_len += sprintf(pstr + curr_sqlstr_len,
                    "INSERT INTO %s.%s VALUES (", dbName, tbName);
        } else {
            if (g_args.mysqlFlag) {
                if (0 == rowFlag) {
                    curr_sqlstr_len += sprintf(pstr + curr_sqlstr_len, "(");
                    rowFlag++;
                } else {
                    curr_sqlstr_len += sprintf(pstr + curr_sqlstr_len, ", (");
                }
            } else {
                curr_sqlstr_len += sprintf(pstr + curr_sqlstr_len, "(");
            }
        }

        for (int col = 0; col < numFields; col++) {
            if (col != 0) curr_sqlstr_len += sprintf(pstr + curr_sqlstr_len, ", ");

            if (row[col] == NULL) {
                curr_sqlstr_len += sprintf(pstr + curr_sqlstr_len, "NULL");
                continue;
            }

            switch (fields[col].type) {
                case TSDB_DATA_TYPE_BOOL:
                    curr_sqlstr_len += sprintf(pstr + curr_sqlstr_len, "%d",
                            ((((int32_t)(*((char *)row[col]))) == 1) ? 1 : 0));
                    break;
                case TSDB_DATA_TYPE_TINYINT:
                    curr_sqlstr_len += sprintf(pstr + curr_sqlstr_len, "%d", *((int8_t *)row[col]));
                    break;
                case TSDB_DATA_TYPE_SMALLINT:
                    curr_sqlstr_len += sprintf(pstr + curr_sqlstr_len, "%d", *((int16_t *)row[col]));
                    break;
                case TSDB_DATA_TYPE_INT:
                    curr_sqlstr_len += sprintf(pstr + curr_sqlstr_len, "%d", *((int32_t *)row[col]));
                    break;
                case TSDB_DATA_TYPE_BIGINT:
                    curr_sqlstr_len += sprintf(pstr + curr_sqlstr_len, "%" PRId64 "",
                            *((int64_t *)row[col]));
                    break;
                case TSDB_DATA_TYPE_FLOAT:
                    curr_sqlstr_len += sprintf(pstr + curr_sqlstr_len, "%f", GET_FLOAT_VAL(row[col]));
                    break;
                case TSDB_DATA_TYPE_DOUBLE:
                    curr_sqlstr_len += sprintf(pstr + curr_sqlstr_len, "%f", GET_DOUBLE_VAL(row[col]));
                    break;
                case TSDB_DATA_TYPE_BINARY:
                    {
                        char tbuf[COMMAND_SIZE] = {0};
                        //*(pstr++) = '\'';
                        converStringToReadable((char *)row[col], length[col], tbuf, COMMAND_SIZE);
                        //pstr = stpcpy(pstr, tbuf);
                        //*(pstr++) = '\'';
                        curr_sqlstr_len += sprintf(pstr + curr_sqlstr_len, "\'%s\'", tbuf);
                        break;
                    }
                case TSDB_DATA_TYPE_NCHAR:
                    {
                        char tbuf[COMMAND_SIZE] = {0};
                        convertNCharToReadable((char *)row[col], length[col], tbuf, COMMAND_SIZE);
                        curr_sqlstr_len += sprintf(pstr + curr_sqlstr_len, "\'%s\'", tbuf);
                        break;
                    }
                case TSDB_DATA_TYPE_TIMESTAMP:
                    if (!g_args.mysqlFlag) {
                        curr_sqlstr_len += sprintf(pstr + curr_sqlstr_len, "%" PRId64 "",
                                *(int64_t *)row[col]);
                    } else {
                        char buf[64] = "\0";
                        int64_t ts = *((int64_t *)row[col]);
                        time_t tt = (time_t)(ts / 1000);
                        struct tm *ptm = localtime(&tt);
                        strftime(buf, 64, "%y-%m-%d %H:%M:%S", ptm);
                        curr_sqlstr_len += sprintf(pstr + curr_sqlstr_len, "\'%s.%03d\'",
                                buf, (int)(ts % 1000));
                    }
                    break;
                default:
                    break;
            }
        }

        curr_sqlstr_len += sprintf(pstr + curr_sqlstr_len, ")");

        totalRows++;
        count++;
        fprintf(fp, "%s", tmpBuffer);

        if (totalRows >= lastRowsPrint) {
            printf(" %"PRId64 " rows already be dumpout from %s.%s\n",
                    totalRows, dbName, tbName);
            lastRowsPrint += 5000000;
        }

        total_sqlstr_len += curr_sqlstr_len;

        if ((count >= g_args.data_batch)
                || (sql_buf_len - total_sqlstr_len < TSDB_MAX_BYTES_PER_ROW)) {
            fprintf(fp, ";\n");
            count = 0;
        }
    }

    debugPrint("total_sqlstr_len: %d\n", total_sqlstr_len);

    fprintf(fp, "\n");
    atomic_add_fetch_64(&g_totalDumpOutRows, totalRows);
    free(tmpBuffer);

    return 0;
}

static int taosDumpTableData(FILE *fp, char *tbName,
        TAOS* taosCon, char* dbName,
        char *jsonAvroSchema) {
    int64_t    totalRows     = 0;

    char sqlstr[1024] = {0};
    sprintf(sqlstr,
            "select * from %s.%s where _c0 >= %" PRId64 " and _c0 <= %" PRId64 " order by _c0 asc;",
            dbName, tbName, g_args.start_time, g_args.end_time);

    TAOS_RES* res = taos_query(taosCon, sqlstr);
    int32_t code = taos_errno(res);
    if (code != 0) {
        errorPrint("failed to run command %s, reason: %s\n",
                sqlstr, taos_errstr(res));
        taos_free_result(res);
        return -1;
    }

    if (g_args.avro) {
        writeSchemaToAvro(jsonAvroSchema);
        totalRows = writeResultToAvro(res);
    } else {
        totalRows = writeResultToSql(res, fp, dbName, tbName);
    }

    taos_free_result(res);
    return totalRows;
}

static int taosCheckParam(struct arguments *arguments) {
    if (g_args.all_databases && g_args.databases) {
        fprintf(stderr, "conflict option --all-databases and --databases\n");
        return -1;
    }

    if (g_args.start_time > g_args.end_time) {
        fprintf(stderr, "start time is larger than end time\n");
        return -1;
    }

    if (g_args.arg_list_len == 0) {
        if ((!g_args.all_databases) && (!g_args.isDumpIn)) {
            fprintf(stderr, "taosdump requires parameters\n");
            return -1;
        }
    }
    /*
       if (g_args.isDumpIn && (strcmp(g_args.outpath, DEFAULT_DUMP_FILE) != 0)) {
       fprintf(stderr, "duplicate parameter input and output file path\n");
       return -1;
       }
       */
    if (!g_args.isDumpIn && g_args.encode != NULL) {
        fprintf(stderr, "invalid option in dump out\n");
        return -1;
    }

    if (g_args.table_batch <= 0) {
        fprintf(stderr, "invalid option in dump out\n");
        return -1;
    }

    return 0;
}

/*
static bool isEmptyCommand(char *cmd) {
  char *pchar = cmd;

  while (*pchar != '\0') {
    if (*pchar != ' ') return false;
    pchar++;
  }

  return true;
}

static void taosReplaceCtrlChar(char *str) {
  bool ctrlOn = false;
  char *pstr = NULL;

  for (pstr = str; *str != '\0'; ++str) {
    if (ctrlOn) {
      switch (*str) {
        case 'n':
          *pstr = '\n';
          pstr++;
          break;
        case 'r':
          *pstr = '\r';
          pstr++;
          break;
        case 't':
          *pstr = '\t';
          pstr++;
          break;
        case '\\':
          *pstr = '\\';
          pstr++;
          break;
        case '\'':
          *pstr = '\'';
          pstr++;
          break;
        default:
          break;
      }
      ctrlOn = false;
    } else {
      if (*str == '\\') {
        ctrlOn = true;
      } else {
        *pstr = *str;
        pstr++;
      }
    }
  }

  *pstr = '\0';
}
*/

char *ascii_literal_list[] = {
    "\\x00", "\\x01", "\\x02", "\\x03", "\\x04", "\\x05", "\\x06", "\\x07", "\\x08", "\\t",   "\\n",   "\\x0b", "\\x0c",
    "\\r",   "\\x0e", "\\x0f", "\\x10", "\\x11", "\\x12", "\\x13", "\\x14", "\\x15", "\\x16", "\\x17", "\\x18", "\\x19",
    "\\x1a", "\\x1b", "\\x1c", "\\x1d", "\\x1e", "\\x1f", " ",     "!",     "\\\"",  "#",     "$",     "%",     "&",
    "\\'",   "(",     ")",     "*",     "+",     ",",     "-",     ".",     "/",     "0",     "1",     "2",     "3",
    "4",     "5",     "6",     "7",     "8",     "9",     ":",     ";",     "<",     "=",     ">",     "?",     "@",
    "A",     "B",     "C",     "D",     "E",     "F",     "G",     "H",     "I",     "J",     "K",     "L",     "M",
    "N",     "O",     "P",     "Q",     "R",     "S",     "T",     "U",     "V",     "W",     "X",     "Y",     "Z",
    "[",     "\\\\",  "]",     "^",     "_",     "`",     "a",     "b",     "c",     "d",     "e",     "f",     "g",
    "h",     "i",     "j",     "k",     "l",     "m",     "n",     "o",     "p",     "q",     "r",     "s",     "t",
    "u",     "v",     "w",     "x",     "y",     "z",     "{",     "|",     "}",     "~",     "\\x7f", "\\x80", "\\x81",
    "\\x82", "\\x83", "\\x84", "\\x85", "\\x86", "\\x87", "\\x88", "\\x89", "\\x8a", "\\x8b", "\\x8c", "\\x8d", "\\x8e",
    "\\x8f", "\\x90", "\\x91", "\\x92", "\\x93", "\\x94", "\\x95", "\\x96", "\\x97", "\\x98", "\\x99", "\\x9a", "\\x9b",
    "\\x9c", "\\x9d", "\\x9e", "\\x9f", "\\xa0", "\\xa1", "\\xa2", "\\xa3", "\\xa4", "\\xa5", "\\xa6", "\\xa7", "\\xa8",
    "\\xa9", "\\xaa", "\\xab", "\\xac", "\\xad", "\\xae", "\\xaf", "\\xb0", "\\xb1", "\\xb2", "\\xb3", "\\xb4", "\\xb5",
    "\\xb6", "\\xb7", "\\xb8", "\\xb9", "\\xba", "\\xbb", "\\xbc", "\\xbd", "\\xbe", "\\xbf", "\\xc0", "\\xc1", "\\xc2",
    "\\xc3", "\\xc4", "\\xc5", "\\xc6", "\\xc7", "\\xc8", "\\xc9", "\\xca", "\\xcb", "\\xcc", "\\xcd", "\\xce", "\\xcf",
    "\\xd0", "\\xd1", "\\xd2", "\\xd3", "\\xd4", "\\xd5", "\\xd6", "\\xd7", "\\xd8", "\\xd9", "\\xda", "\\xdb", "\\xdc",
    "\\xdd", "\\xde", "\\xdf", "\\xe0", "\\xe1", "\\xe2", "\\xe3", "\\xe4", "\\xe5", "\\xe6", "\\xe7", "\\xe8", "\\xe9",
    "\\xea", "\\xeb", "\\xec", "\\xed", "\\xee", "\\xef", "\\xf0", "\\xf1", "\\xf2", "\\xf3", "\\xf4", "\\xf5", "\\xf6",
    "\\xf7", "\\xf8", "\\xf9", "\\xfa", "\\xfb", "\\xfc", "\\xfd", "\\xfe", "\\xff"};

static int converStringToReadable(char *str, int size, char *buf, int bufsize) {
    char *pstr = str;
    char *pbuf = buf;
    while (size > 0) {
        if (*pstr == '\0') break;
        pbuf = stpcpy(pbuf, ascii_literal_list[((uint8_t)(*pstr))]);
        pstr++;
        size--;
    }
    *pbuf = '\0';
    return 0;
}

static int convertNCharToReadable(char *str, int size, char *buf, int bufsize) {
    char *pstr = str;
    char *pbuf = buf;
    // TODO
    wchar_t wc;
    while (size > 0) {
        if (*pstr == '\0') break;
        int byte_width = mbtowc(&wc, pstr, MB_CUR_MAX);
        if (byte_width < 0) {
            errorPrint("%s() LN%d, mbtowc() return fail.\n", __func__, __LINE__);
            exit(-1);
        }

        if ((int)wc < 256) {
            pbuf = stpcpy(pbuf, ascii_literal_list[(int)wc]);
        } else {
            memcpy(pbuf, pstr, byte_width);
            pbuf += byte_width;
        }
        pstr += byte_width;
    }

    *pbuf = '\0';

    return 0;
}

static void taosDumpCharset(FILE *fp) {
    char charsetline[256];

    (void)fseek(fp, 0, SEEK_SET);
    sprintf(charsetline, "#!%s\n", tsCharset);
    (void)fwrite(charsetline, strlen(charsetline), 1, fp);
}

static void taosLoadFileCharset(FILE *fp, char *fcharset) {
    char * line = NULL;
    size_t line_size = 0;

    (void)fseek(fp, 0, SEEK_SET);
    ssize_t size = getline(&line, &line_size, fp);
    if (size <= 2) {
        goto _exit_no_charset;
    }

    if (strncmp(line, "#!", 2) != 0) {
        goto _exit_no_charset;
    }
    if (line[size - 1] == '\n') {
        line[size - 1] = '\0';
        size--;
    }
    strcpy(fcharset, line + 2);

    tfree(line);
    return;

_exit_no_charset:
    (void)fseek(fp, 0, SEEK_SET);
    *fcharset = '\0';
    tfree(line);
    return;
}

// ========  dumpIn support multi threads functions ================================//

static char    **g_tsDumpInSqlFiles   = NULL;
static int32_t   g_tsSqlFileNum = 0;
static char      g_tsDbSqlFile[MAX_FILE_NAME_LEN] = {0};
static char      g_tsCharset[64] = {0};

static int taosGetFilesNum(const char *directoryName,
        const char *prefix, const char *prefix2)
{
    char cmd[1024] = { 0 };

    if (prefix2)
        sprintf(cmd, "ls %s/*.%s %s/*.%s | wc -l ",
                directoryName, prefix, directoryName, prefix2);
    else
        sprintf(cmd, "ls %s/*.%s | wc -l ", directoryName, prefix);

    FILE *fp = popen(cmd, "r");
    if (fp == NULL) {
        errorPrint("failed to execute:%s, error:%s\n", cmd, strerror(errno));
        exit(-1);
    }

    int fileNum = 0;
    if (fscanf(fp, "%d", &fileNum) != 1) {
        errorPrint("failed to execute:%s, parse result error\n", cmd);
        exit(-1);
    }

    if (fileNum <= 0) {
        errorPrint("directory:%s is empry\n", directoryName);
        exit(-1);
    }

    pclose(fp);
    return fileNum;
}

static void taosParseDirectory(const char *directoryName,
        const char *prefix, const char *prefix2,
        char **fileArray, int totalFiles)
{
    char cmd[1024] = { 0 };

    if (prefix2) {
        sprintf(cmd, "ls %s/*.%s %s/*.%s | sort",
                directoryName, prefix, directoryName, prefix2);
    } else {
        sprintf(cmd, "ls %s/*.%s | sort", directoryName, prefix);
    }

    FILE *fp = popen(cmd, "r");
    if (fp == NULL) {
        errorPrint("failed to execute:%s, error:%s\n", cmd, strerror(errno));
        exit(-1);
    }

    int fileNum = 0;
    while (fscanf(fp, "%128s", fileArray[fileNum++])) {
        if (strcmp(fileArray[fileNum-1], g_tsDbSqlFile) == 0) {
            fileNum--;
        }
        if (fileNum >= totalFiles) {
            break;
        }
    }

    if (fileNum != totalFiles) {
        errorPrint("directory:%s changed while read\n", directoryName);
        pclose(fp);
        exit(-1);
    }

    pclose(fp);
}

static void taosCheckDatabasesSQLFile(const char *directoryName)
{
    char cmd[1024] = { 0 };
    sprintf(cmd, "ls %s/dbs.sql", directoryName);

    FILE *fp = popen(cmd, "r");
    if (fp == NULL) {
        errorPrint("failed to execute:%s, error:%s\n", cmd, strerror(errno));
        exit(-1);
    }

    while (fscanf(fp, "%128s", g_tsDbSqlFile)) {
        break;
    }

    pclose(fp);
}

static void taosMallocDumpFiles()
{
    g_tsDumpInSqlFiles = (char**)calloc(g_tsSqlFileNum, sizeof(char*));
    for (int i = 0; i < g_tsSqlFileNum; i++) {
        g_tsDumpInSqlFiles[i] = calloc(1, MAX_FILE_NAME_LEN);
    }
}

static void taosFreeDumpFiles()
{
    for (int i = 0; i < g_tsSqlFileNum; i++) {
        tfree(g_tsDumpInSqlFiles[i]);
    }
    tfree(g_tsDumpInSqlFiles);
}

static void taosGetDirectoryFileList(char *inputDir)
{
    struct stat fileStat;
    if (stat(inputDir, &fileStat) < 0) {
        errorPrint("%s not exist\n", inputDir);
        exit(-1);
    }

    if (fileStat.st_mode & S_IFDIR) {
        taosCheckDatabasesSQLFile(inputDir);
        if (g_args.avro)
            g_tsSqlFileNum = taosGetFilesNum(inputDir, "sql", "avro");
        else
            g_tsSqlFileNum += taosGetFilesNum(inputDir, "sql", NULL);

        int tsSqlFileNumOfTbls = g_tsSqlFileNum;
        if (g_tsDbSqlFile[0] != 0) {
            tsSqlFileNumOfTbls--;
        }
        taosMallocDumpFiles();
        if (0 != tsSqlFileNumOfTbls) {
            if (g_args.avro) {
                taosParseDirectory(inputDir, "sql", "avro",
                        g_tsDumpInSqlFiles, tsSqlFileNumOfTbls);
            } else {
                taosParseDirectory(inputDir, "sql", NULL,
                        g_tsDumpInSqlFiles, tsSqlFileNumOfTbls);
            }
        }
        fprintf(stdout, "\nstart to dispose %d files in %s\n",
                g_tsSqlFileNum, inputDir);
    } else {
        errorPrint("%s is not a directory\n", inputDir);
        exit(-1);
    }
}

static FILE* taosOpenDumpInFile(char *fptr) {
    wordexp_t full_path;

    if (wordexp(fptr, &full_path, 0) != 0) {
        errorPrint("illegal file name: %s\n", fptr);
        return NULL;
    }

    char *fname = full_path.we_wordv[0];

    FILE *f = NULL;
    if ((fname) && (strlen(fname) > 0)) {
        f = fopen(fname, "r");
        if (f == NULL) {
            errorPrint("%s() LN%d, failed to open file %s\n",
                    __func__, __LINE__, fname);
        }
    }

    wordfree(&full_path);
    return f;
}

static int taosDumpInOneFile(TAOS* taos, FILE* fp, char* fcharset,
        char* encode, char* fileName) {
    int       read_len = 0;
    char *    cmd      = NULL;
    size_t    cmd_len  = 0;
    char *    line     = NULL;
    size_t    line_len = 0;

    cmd  = (char *)malloc(TSDB_MAX_ALLOWED_SQL_LEN);
    if (cmd == NULL) {
        errorPrint("%s() LN%d, failed to allocate memory\n",
                __func__, __LINE__);
        return -1;
    }

    int lastRowsPrint = 5000000;
    int lineNo = 0;
    while ((read_len = getline(&line, &line_len, fp)) != -1) {
        ++lineNo;
        if (read_len >= TSDB_MAX_ALLOWED_SQL_LEN) continue;
        line[--read_len] = '\0';

        //if (read_len == 0 || isCommentLine(line)) {  // line starts with #
        if (read_len == 0 ) {
            continue;
        }

        if (line[read_len - 1] == '\\') {
            line[read_len - 1] = ' ';
            memcpy(cmd + cmd_len, line, read_len);
            cmd_len += read_len;
            continue;
        }

        memcpy(cmd + cmd_len, line, read_len);
        cmd[read_len + cmd_len]= '\0';
        if (queryDbImpl(taos, cmd)) {
            errorPrint("%s() LN%d, error sql: linenu:%d, file:%s\n",
                    __func__, __LINE__, lineNo, fileName);
            fprintf(g_fpOfResult, "error sql: linenu:%d, file:%s\n", lineNo, fileName);
        }

        memset(cmd, 0, TSDB_MAX_ALLOWED_SQL_LEN);
        cmd_len = 0;

        if (lineNo >= lastRowsPrint) {
            printf(" %d lines already be executed from file %s\n", lineNo, fileName);
            lastRowsPrint += 5000000;
        }
    }

    tfree(cmd);
    tfree(line);
    fclose(fp);
    return 0;
}

static void* taosDumpInWorkThreadFp(void *arg)
{
    SThreadParaObj *pThread = (SThreadParaObj*)arg;
    for (int32_t f = 0; f < g_tsSqlFileNum; ++f) {
        if (f % pThread->totalThreads == pThread->threadIndex) {
            char *SQLFileName = g_tsDumpInSqlFiles[f];
            FILE* fp = taosOpenDumpInFile(SQLFileName);
            if (NULL == fp) {
                continue;
            }
            fprintf(stderr, ", Success Open input file: %s\n",
                    SQLFileName);
            taosDumpInOneFile(pThread->taosCon, fp, g_tsCharset, g_args.encode, SQLFileName);
        }
    }

    return NULL;
}

static void taosStartDumpInWorkThreads()
{
    pthread_attr_t  thattr;
    SThreadParaObj *pThread;
    int32_t         totalThreads = g_args.thread_num;

    if (totalThreads > g_tsSqlFileNum) {
        totalThreads = g_tsSqlFileNum;
    }

    SThreadParaObj *threadObj = (SThreadParaObj *)calloc(
            totalThreads, sizeof(SThreadParaObj));

    if (NULL == threadObj) {
        errorPrint("%s() LN%d, memory allocation failed\n", __func__, __LINE__);
    }

    for (int32_t t = 0; t < totalThreads; ++t) {
        pThread = threadObj + t;
        pThread->threadIndex = t;
        pThread->totalThreads = totalThreads;
        pThread->taosCon = taos_connect(g_args.host, g_args.user, g_args.password,
            NULL, g_args.port);
        if (pThread->taosCon == NULL) {
            errorPrint("Failed to connect to TDengine server %s\n", g_args.host);
            return;
        }
        pthread_attr_init(&thattr);
        pthread_attr_setdetachstate(&thattr, PTHREAD_CREATE_JOINABLE);

        if (pthread_create(&(pThread->threadID), &thattr,
                    taosDumpInWorkThreadFp, (void*)pThread) != 0) {
            errorPrint("%s() LN%d, thread:%d failed to start\n",
                    __func__, __LINE__, pThread->threadIndex);
            exit(0);
        }
    }

    for (int t = 0; t < totalThreads; ++t) {
        pthread_join(threadObj[t].threadID, NULL);
    }

    for (int t = 0; t < totalThreads; ++t) {
        taos_close(threadObj[t].taosCon);
    }
    free(threadObj);
}

static int taosDumpIn() {
    assert(g_args.isDumpIn);

    TAOS     *taos    = NULL;
    FILE     *fp      = NULL;

    taos = taos_connect(
            g_args.host, g_args.user, g_args.password,
            NULL, g_args.port);
    if (taos == NULL) {
        errorPrint("%s() LN%d, failed to connect to TDengine server\n",
                __func__, __LINE__);
        return -1;
    }

    taosGetDirectoryFileList(g_args.inpath);

    int32_t  tsSqlFileNumOfTbls = g_tsSqlFileNum;
    if (g_tsDbSqlFile[0] != 0) {
        tsSqlFileNumOfTbls--;

        fp = taosOpenDumpInFile(g_tsDbSqlFile);
        if (NULL == fp) {
            errorPrint("%s() LN%d, failed to open input file %s\n",
                    __func__, __LINE__, g_tsDbSqlFile);
            return -1;
        }
        fprintf(stderr, "Success Open input file: %s\n", g_tsDbSqlFile);

        taosLoadFileCharset(fp, g_tsCharset);

        taosDumpInOneFile(taos, fp, g_tsCharset, g_args.encode,
                g_tsDbSqlFile);
    }

    taos_close(taos);

    if (0 != tsSqlFileNumOfTbls) {
        taosStartDumpInWorkThreads();
    }

    taosFreeDumpFiles();
    return 0;
}
<|MERGE_RESOLUTION|>--- conflicted
+++ resolved
@@ -1010,11 +1010,7 @@
         g_dbInfos[count] = (SDbInfo *)calloc(1, sizeof(SDbInfo));
         if (g_dbInfos[count] == NULL) {
             errorPrint("%s() LN%d, failed to allocate %"PRIu64" memory\n",
-<<<<<<< HEAD
-                    __func__, __LINE__, sizeof(SDbInfo));
-=======
                     __func__, __LINE__, (uint64_t)sizeof(SDbInfo));
->>>>>>> 2bf253d3
             goto _exit_failure;
         }
 
