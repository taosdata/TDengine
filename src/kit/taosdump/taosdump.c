/*
 * Copyright (c) 2019 TAOS Data, Inc. <jhtao@taosdata.com>
 *
 * This program is free software: you can use, redistribute, and/or modify
 * it under the terms of the GNU Affero General Public License, version 3
 * or later ("AGPL"), as published by the Free Software Foundation.
 *
 * This program is distributed in the hope that it will be useful, but WITHOUT
 * ANY WARRANTY; without even the implied warranty of MERCHANTABILITY or
 * FITNESS FOR A PARTICULAR PURPOSE.
 *
 * You should have received a copy of the GNU Affero General Public License
 * along with this program. If not, see <http://www.gnu.org/licenses/>.
 */

#include <stdio.h>
#include <pthread.h>
#include <iconv.h>
#include <sys/stat.h>
#include <sys/syscall.h>

#include "os.h"
#include "taos.h"
#include "taosdef.h"
#include "taosmsg.h"
#include "tglobal.h"
#include "tsclient.h"
#include "tsdb.h"
#include "tutil.h"

#define AVRO_SUPPORT    1

#if AVRO_SUPPORT == 1
#include <avro.h>
#include <jansson.h>

static void print_json_aux(json_t *element, int indent);

#endif /* AVRO_SUPPORT == 1 */

#define TSDB_SUPPORT_NANOSECOND 1

#define MAX_FILE_NAME_LEN       256             // max file name length on linux is 255
#define COMMAND_SIZE            65536
#define MAX_RECORDS_PER_REQ     32766
//#define DEFAULT_DUMP_FILE "taosdump.sql"

// for strncpy buffer overflow
#define min(a, b) (((a) < (b)) ? (a) : (b))

static int  converStringToReadable(char *str, int size, char *buf, int bufsize);
static int  convertNCharToReadable(char *str, int size, char *buf, int bufsize);

typedef struct {
  short bytes;
  int8_t type;
} SOColInfo;

#define debugPrint(fmt, ...) \
    do { if (g_args.debug_print || g_args.verbose_print) \
      fprintf(stderr, "DEBG: "fmt, __VA_ARGS__); } while(0)

#define verbosePrint(fmt, ...) \
    do { if (g_args.verbose_print) \
        fprintf(stderr, "VERB: "fmt, __VA_ARGS__); } while(0)

#define performancePrint(fmt, ...) \
    do { if (g_args.performance_print) \
        fprintf(stderr, "VERB: "fmt, __VA_ARGS__); } while(0)

#define warnPrint(fmt, ...) \
    do { fprintf(stderr, "\033[33m"); \
        fprintf(stderr, "WARN: "fmt, __VA_ARGS__); \
        fprintf(stderr, "\033[0m"); } while(0)

#define errorPrint(fmt, ...) \
    do { fprintf(stderr, "\033[31m"); \
        fprintf(stderr, "ERROR: "fmt, __VA_ARGS__); \
        fprintf(stderr, "\033[0m"); } while(0)

#define okPrint(fmt, ...) \
    do { fprintf(stderr, "\033[32m"); \
        fprintf(stderr, "OK: "fmt, __VA_ARGS__); \
        fprintf(stderr, "\033[0m"); } while(0)

static bool isStringNumber(char *input)
{
    int len = strlen(input);
    if (0 == len) {
        return false;
    }

    for (int i = 0; i < len; i++) {
        if (!isdigit(input[i]))
            return false;
    }

    return true;
}

// -------------------------- SHOW DATABASE INTERFACE-----------------------
enum _show_db_index {
    TSDB_SHOW_DB_NAME_INDEX,
    TSDB_SHOW_DB_CREATED_TIME_INDEX,
    TSDB_SHOW_DB_NTABLES_INDEX,
    TSDB_SHOW_DB_VGROUPS_INDEX,
    TSDB_SHOW_DB_REPLICA_INDEX,
    TSDB_SHOW_DB_QUORUM_INDEX,
    TSDB_SHOW_DB_DAYS_INDEX,
    TSDB_SHOW_DB_KEEP_INDEX,
    TSDB_SHOW_DB_CACHE_INDEX,
    TSDB_SHOW_DB_BLOCKS_INDEX,
    TSDB_SHOW_DB_MINROWS_INDEX,
    TSDB_SHOW_DB_MAXROWS_INDEX,
    TSDB_SHOW_DB_WALLEVEL_INDEX,
    TSDB_SHOW_DB_FSYNC_INDEX,
    TSDB_SHOW_DB_COMP_INDEX,
    TSDB_SHOW_DB_CACHELAST_INDEX,
    TSDB_SHOW_DB_PRECISION_INDEX,
    TSDB_SHOW_DB_UPDATE_INDEX,
    TSDB_SHOW_DB_STATUS_INDEX,
    TSDB_MAX_SHOW_DB
};

// -----------------------------------------SHOW TABLES CONFIGURE -------------------------------------
enum _show_tables_index {
    TSDB_SHOW_TABLES_NAME_INDEX,
    TSDB_SHOW_TABLES_CREATED_TIME_INDEX,
    TSDB_SHOW_TABLES_COLUMNS_INDEX,
    TSDB_SHOW_TABLES_METRIC_INDEX,
    TSDB_SHOW_TABLES_UID_INDEX,
    TSDB_SHOW_TABLES_TID_INDEX,
    TSDB_SHOW_TABLES_VGID_INDEX,
    TSDB_MAX_SHOW_TABLES
};

// ---------------------------------- DESCRIBE STABLE CONFIGURE ------------------------------
enum _describe_table_index {
    TSDB_DESCRIBE_METRIC_FIELD_INDEX,
    TSDB_DESCRIBE_METRIC_TYPE_INDEX,
    TSDB_DESCRIBE_METRIC_LENGTH_INDEX,
    TSDB_DESCRIBE_METRIC_NOTE_INDEX,
    TSDB_MAX_DESCRIBE_METRIC
};

#define COL_NOTE_LEN        4
#define COL_TYPEBUF_LEN     16
#define COL_VALUEBUF_LEN    32

typedef struct {
    char field[TSDB_COL_NAME_LEN];
    char type[COL_TYPEBUF_LEN];
    int length;
    char note[COL_NOTE_LEN];
    char value[COL_VALUEBUF_LEN];
    char *var_value;
} ColDes;

typedef struct {
    char name[TSDB_TABLE_NAME_LEN];
    ColDes cols[];
} TableDef;

extern char version[];

#define DB_PRECISION_LEN   8
#define DB_STATUS_LEN      16

typedef struct {
    char name[TSDB_TABLE_NAME_LEN];
    bool belongStb;
    char stable[TSDB_TABLE_NAME_LEN];
} TableInfo;

typedef struct {
    char name[TSDB_TABLE_NAME_LEN];
    char stable[TSDB_TABLE_NAME_LEN];
} TableRecord;

typedef struct {
    bool isStb;
    bool belongStb;
    int64_t dumpNtbCount;
    TableRecord **dumpNtbInfos;
    TableRecord tableRecord;
} TableRecordInfo;

typedef struct {
    char     name[TSDB_DB_NAME_LEN];
    char     create_time[32];
    int64_t  ntables;
    int32_t  vgroups;
    int16_t  replica;
    int16_t  quorum;
    int16_t  days;
    char     keeplist[32];
    //int16_t  daysToKeep;
    //int16_t  daysToKeep1;
    //int16_t  daysToKeep2;
    int32_t  cache; //MB
    int32_t  blocks;
    int32_t  minrows;
    int32_t  maxrows;
    int8_t   wallevel;
    int32_t  fsync;
    int8_t   comp;
    int8_t   cachelast;
    char     precision[DB_PRECISION_LEN];   // time resolution
    int8_t   update;
    char     status[DB_STATUS_LEN];
    int64_t  dumpTbCount;
    TableRecordInfo **dumpTbInfos;
} SDbInfo;

typedef struct {
    pthread_t threadID;
    int32_t   threadIndex;
    int32_t   totalThreads;
    char      dbName[TSDB_DB_NAME_LEN];
    char      stbName[TSDB_TABLE_NAME_LEN];
    int       precision;
    TAOS      *taos;
    int64_t   rowsOfDumpOut;
    int64_t   tablesOfDumpOut;
    int64_t   tableFrom;
} threadInfo;

typedef struct {
    int64_t   totalRowsOfDumpOut;
    int64_t   totalChildTblsOfDumpOut;
    int32_t   totalSuperTblsOfDumpOut;
    int32_t   totalDatabasesOfDumpOut;
} resultStatistics;

#if AVRO_SUPPORT == 1

enum enAvro_Codec {
    AVRO_CODEC_START = 0,
    AVRO_CODEC_NULL = AVRO_CODEC_START,
    AVRO_CODEC_DEFLATE,
    AVRO_CODEC_SNAPPY,
    AVRO_CODEC_LZMA,
    AVRO_CODEC_UNKNOWN = 255
};

char *g_avro_codec[] = {
    "null",
    "deflate",
    "snappy",
    "lzma",
    "unknown"
};

/* avro sectin begin */
#define RECORD_NAME_LEN     64
#define FIELD_NAME_LEN      64
#define TYPE_NAME_LEN       16

typedef struct FieldStruct_S {
    char name[FIELD_NAME_LEN];
    char type[TYPE_NAME_LEN];
} FieldStruct;

typedef struct RecordSchema_S {
    char name[RECORD_NAME_LEN];
    char *fields;
    int  num_fields;
} RecordSchema;

/* avro section end */
#endif

static int64_t g_totalDumpOutRows = 0;

SDbInfo **g_dbInfos = NULL;
TableInfo *g_tablesList = NULL;

const char *argp_program_version = version;
const char *argp_program_bug_address = "<support@taosdata.com>";

/* Program documentation. */
static char doc[] = "";
/* "Argp example #4 -- a program with somewhat more complicated\ */
/*         options\ */
/*         \vThis part of the documentation comes *after* the options;\ */
/*         note that the text is automatically filled, but it's possible\ */
/*         to force a line-break, e.g.\n<-- here."; */

/* A description of the arguments we accept. */
static char args_doc[] = "dbname [tbname ...]\n--databases db1,db2,... \n--all-databases\n-i inpath\n-o outpath";

/* Keys for options without short-options. */
#define OPT_ABORT 1 /* –abort */

/* The options we understand. */
static struct argp_option options[] = {
    // connection option
    {"host", 'h', "HOST",    0,  "Server host dumping data from. Default is localhost.", 0},
    {"user", 'u', "USER",    0,  "User name used to connect to server. Default is root.", 0},
#ifdef _TD_POWER_
    {"password", 'p', 0,    0,  "User password to connect to server. Default is powerdb.", 0},
#else
    {"password", 'p', 0,    0,  "User password to connect to server. Default is taosdata.", 0},
#endif
    {"port", 'P', "PORT",        0,  "Port to connect", 0},
    {"mysqlFlag",     'q', "MYSQLFLAG",   0,  "mysqlFlag, Default is 0", 0},
    // input/output file
    {"outpath", 'o', "OUTPATH",     0,  "Output file path.", 1},
    {"inpath", 'i', "INPATH",      0,  "Input file path.", 1},
    {"resultFile", 'r', "RESULTFILE",  0,  "DumpOut/In Result file path and name.", 1},
#ifdef _TD_POWER_
    {"config-dir", 'c', "CONFIG_DIR",  0,  "Configure directory. Default is /etc/power/taos.cfg.", 1},
#else
    {"config-dir", 'c', "CONFIG_DIR",  0,  "Configure directory. Default is /etc/taos/taos.cfg.", 1},
#endif
    {"encode", 'e', "ENCODE", 0,  "Input file encoding.", 1},
    // dump unit options
    {"all-databases", 'A', 0, 0,  "Dump all databases.", 2},
    {"databases", 'D', "DATABASES", 0,  "Dump inputed databases. Use comma to seprate databases\' name.", 2},
    {"allow-sys",   'a', 0, 0,  "Allow to dump sys database", 2},
    // dump format options
    {"schemaonly", 's', 0, 0,  "Only dump schema.", 2},
    {"without-property", 'N', 0, 0,  "Dump schema without properties.", 2},
    {"avro", 'v', 0, 0,  "Dump apache avro format data file. By default, dump sql command sequence.", 3},
    {"avro-codec", 'd', "snappy", 0,  "Choose an avro codec among null, deflate, snappy, and lzma.", 4},
    {"start-time",    'S', "START_TIME",  0,  "Start time to dump. Either epoch or ISO8601/RFC3339 format is acceptable. ISO8601 format example: 2017-10-01T00:00:00.000+0800 or 2017-10-0100:00:00:000+0800 or '2017-10-01 00:00:00.000+0800'",  8},
    {"end-time",      'E', "END_TIME",    0,  "End time to dump. Either epoch or ISO8601/RFC3339 format is acceptable. ISO8601 format example: 2017-10-01T00:00:00.000+0800 or 2017-10-0100:00:00.000+0800 or '2017-10-01 00:00:00.000+0800'",  9},
    {"data-batch",  'B', "DATA_BATCH",  0,  "Number of data point per insert statement. Max value is 32766. Default is 1.", 10},
    {"max-sql-len", 'L', "SQL_LEN",     0,  "Max length of one sql. Default is 65480.", 10},
    {"table-batch", 't', "TABLE_BATCH", 0,  "Number of table dumpout into one output file. Default is 1.", 10},
    {"thread_num",  'T', "THREAD_NUM",  0,  "Number of thread for dump in file. Default is 5.", 10},
    {"debug",   'g', 0, 0,  "Print debug info.", 15},
    {0}
};

#define HUMAN_TIME_LEN      28

/* Used by main to communicate with parse_opt. */
typedef struct arguments {
    // connection option
    char    *host;
    char    *user;
    char    password[SHELL_MAX_PASSWORD_LEN];
    uint16_t port;
    uint16_t mysqlFlag;
    // output file
    char     outpath[MAX_FILE_NAME_LEN];
    char     inpath[MAX_FILE_NAME_LEN];
    // result file
    char    *resultFile;
    char    *encode;
    // dump unit option
    bool     all_databases;
    bool     databases;
    char    *databasesSeq;
    // dump format option
    bool     schemaonly;
    bool     with_property;
#if AVRO_SUPPORT  == 1
    bool     avro;
    int      avro_codec;
#endif
    int64_t  start_time;
    char     humanStartTime[HUMAN_TIME_LEN];
    int64_t  end_time;
    char     humanEndTime[HUMAN_TIME_LEN];
    char     precision[8];

    int32_t  data_batch;
    int32_t  max_sql_len;
    int32_t  table_batch; // num of table which will be dump into one output file.
    bool     allow_sys;
    // other options
    int32_t  thread_num;
    int      abort;
    char   **arg_list;
    int      arg_list_len;
    bool     isDumpIn;
    bool     debug_print;
    bool     verbose_print;
    bool     performance_print;

    int      dumpDbCount;
} SArguments;

/* Our argp parser. */
static error_t parse_opt(int key, char *arg, struct argp_state *state);

static struct argp argp = {options, parse_opt, args_doc, doc};
static resultStatistics g_resultStatistics = {0};
static FILE *g_fpOfResult = NULL;
static int g_numOfCores = 1;

struct arguments g_args = {
    // connection option
    NULL,
    "root",
#ifdef _TD_POWER_
    "powerdb",
#else
    "taosdata",
#endif
    0,
    0,
    // outpath and inpath
    "",
    "",
    "./dump_result.txt",
    NULL,
    // dump unit option
    false,      // all_databases
    false,      // databases
    NULL,       // databasesSeq
    // dump format option
    false,      // schemaonly
    true,       // with_property
#if AVRO_SUPPORT  == 1
    false,      // avro format
    AVRO_CODEC_SNAPPY,  // avro codec
#endif
    -INT64_MAX + 1, // start_time
    {0},        // humanStartTime
    INT64_MAX,  // end_time
    {0},        // humanEndTime
    "ms",       // precision
    1,          // data_batch
    TSDB_MAX_SQL_LEN,   // max_sql_len
    1,          // table_batch
    false,      // allow_sys
    // other options
    8,          // thread_num
    0,          // abort
    NULL,       // arg_list
    0,          // arg_list_len
    false,      // isDumpIn
    false,      // debug_print
    false,      // verbose_print
    false,      // performance_print
        0,      // dumpDbCount
};

// get taosdump commit number version
#ifndef TAOSDUMP_COMMIT_SHA1
#define TAOSDUMP_COMMIT_SHA1 "unknown"
#endif

#ifndef TD_VERNUMBER
#define TD_VERNUMBER "unknown"
#endif

#ifndef TAOSDUMP_STATUS
#define TAOSDUMP_STATUS "unknown"
#endif

static void printVersion() {
    char tdengine_ver[] = TD_VERNUMBER;
    char taosdump_ver[] = TAOSDUMP_COMMIT_SHA1;
    char taosdump_status[] = TAOSDUMP_STATUS;

    if (strlen(taosdump_status) == 0) {
        printf("taosdump version %s-%s\n",
                tdengine_ver, taosdump_ver);
    } else {
        printf("taosdump version %s-%s, status:%s\n",
                tdengine_ver, taosdump_ver, taosdump_status);
    }
}

void errorWrongValue(char *program, char *wrong_arg, char *wrong_value)
{
    fprintf(stderr, "%s %s: %s is an invalid value\n", program, wrong_arg, wrong_value);
    fprintf(stderr, "Try `taosdump --help' or `taosdump --usage' for more information.\n");
}

static void errorUnrecognized(char *program, char *wrong_arg)
{
    fprintf(stderr, "%s: unrecognized options '%s'\n", program, wrong_arg);
    fprintf(stderr, "Try `taosdump --help' or `taosdump --usage' for more information.\n");
}

static void errorPrintReqArg(char *program, char *wrong_arg)
{
    fprintf(stderr,
            "%s: option requires an argument -- '%s'\n",
            program, wrong_arg);
    fprintf(stderr,
            "Try `taosdump --help' or `taosdump --usage' for more information.\n");
}

static void errorPrintReqArg2(char *program, char *wrong_arg)
{
    fprintf(stderr,
            "%s: option requires a number argument '-%s'\n",
            program, wrong_arg);
    fprintf(stderr,
            "Try `taosdump --help' or `taosdump --usage' for more information.\n");
}

static void errorPrintReqArg3(char *program, char *wrong_arg)
{
    fprintf(stderr,
            "%s: option '%s' requires an argument\n",
            program, wrong_arg);
    fprintf(stderr,
            "Try `taosdump --help' or `taosdump --usage' for more information.\n");
}

/* Parse a single option. */
static error_t parse_opt(int key, char *arg, struct argp_state *state) {
    /* Get the input argument from argp_parse, which we
       know is a pointer to our arguments structure. */
    wordexp_t full_path;

    switch (key) {
        // connection option
        case 'a':
            g_args.allow_sys = true;
            break;
        case 'h':
            g_args.host = arg;
            break;
        case 'u':
            g_args.user = arg;
            break;
        case 'p':
            break;
        case 'P':
            if (!isStringNumber(arg)) {
                errorPrintReqArg2("taosdump", "P");
                exit(EXIT_FAILURE);
            }

            uint64_t port = atoi(arg);
            if (port > 65535) {
                errorWrongValue("taosdump", "-P or --port", arg);
                exit(EXIT_FAILURE);
            }
            g_args.port = (uint16_t)port;

            break;
        case 'q':
            g_args.mysqlFlag = atoi(arg);
            break;
        case 'o':
            if (wordexp(arg, &full_path, 0) != 0) {
                errorPrint("Invalid path %s\n", arg);
                return -1;
            }

            if (full_path.we_wordv[0]) {
                tstrncpy(g_args.outpath, full_path.we_wordv[0],
                        MAX_FILE_NAME_LEN);
                wordfree(&full_path);
            } else {
                errorPrintReqArg3("taosdump", "-o or --outpath");
                exit(EXIT_FAILURE);
            }
            break;

        case 'g':
            g_args.debug_print = true;
            break;

        case 'i':
            g_args.isDumpIn = true;
            if (wordexp(arg, &full_path, 0) != 0) {
                errorPrint("Invalid path %s\n", arg);
                return -1;
            }

            if (full_path.we_wordv[0]) {
                tstrncpy(g_args.inpath, full_path.we_wordv[0],
                        MAX_FILE_NAME_LEN);
                wordfree(&full_path);
            } else {
                errorPrintReqArg3("taosdump", "-i or --inpath");
                exit(EXIT_FAILURE);
            }
            break;

#if AVRO_SUPPORT == 1
        case 'v':
            g_args.avro = true;
            break;

        case 'd':
            for (int i = AVRO_CODEC_START; i < AVRO_CODEC_UNKNOWN; i ++) {
                if (0 == strcmp(arg, g_avro_codec[i])) {
                    g_args.avro_codec = i;
                    break;
                }
            }
            break;
#endif

        case 'r':
            g_args.resultFile = arg;
            break;
        case 'c':
            if (0 == strlen(arg)) {
                errorPrintReqArg3("taosdump", "-c or --config-dir");
                exit(EXIT_FAILURE);
            }
            if (wordexp(arg, &full_path, 0) != 0) {
                errorPrint("Invalid path %s\n", arg);
                exit(EXIT_FAILURE);
            }
            tstrncpy(configDir, full_path.we_wordv[0], MAX_FILE_NAME_LEN);
            wordfree(&full_path);
            break;
        case 'e':
            g_args.encode = arg;
            break;
            // dump unit option
        case 'A':
            break;
        case 'D':
            g_args.databases = true;
            break;
            // dump format option
        case 's':
            g_args.schemaonly = true;
            break;
        case 'N':
            g_args.with_property = false;
            break;
        case 'S':
            // parse time here.
            break;
        case 'E':
            break;
        case 'B':
            g_args.data_batch = atoi(arg);
            if (g_args.data_batch > MAX_RECORDS_PER_REQ) {
                g_args.data_batch = MAX_RECORDS_PER_REQ;
            }
            break;
        case 'L':
            {
                int32_t len = atoi(arg);
                if (len > TSDB_MAX_ALLOWED_SQL_LEN) {
                    len = TSDB_MAX_ALLOWED_SQL_LEN;
                } else if (len < TSDB_MAX_SQL_LEN) {
                    len = TSDB_MAX_SQL_LEN;
                }
                g_args.max_sql_len = len;
                break;
            }
        case 't':
            g_args.table_batch = atoi(arg);
            break;
        case 'T':
            if (!isStringNumber(arg)) {
                errorPrint("%s", "\n\t-T need a number following!\n");
                exit(EXIT_FAILURE);
            }
            g_args.thread_num = atoi(arg);
            break;
        case OPT_ABORT:
            g_args.abort = 1;
            break;
        case ARGP_KEY_ARG:
            g_args.arg_list     = &state->argv[state->next - 1];
            g_args.arg_list_len = state->argc - state->next + 1;
            state->next             = state->argc;
            break;

        default:
            return ARGP_ERR_UNKNOWN;
    }
    return 0;
}

static void freeTbDes(TableDef *tableDes)
{
    for (int i = 0; i < TSDB_MAX_COLUMNS; i ++) {
        if (tableDes->cols[i].var_value) {
            free(tableDes->cols[i].var_value);
        }
    }

    free(tableDes);
}

static int queryDbImpl(TAOS *taos, char *command) {
    TAOS_RES *res = NULL;
    int32_t   code = -1;

    res = taos_query(taos, command);
    code = taos_errno(res);

    if (code != 0) {
        errorPrint("Failed to run <%s>, reason: %s\n",
                command, taos_errstr(res));
        taos_free_result(res);
        //taos_close(taos);
        return code;
    }

    taos_free_result(res);
    return 0;
}

static void parse_args(
        int argc, char *argv[], SArguments *arguments) {

    for (int i = 1; i < argc; i++) {
        if ((strncmp(argv[i], "-p", 2) == 0)
              || (strncmp(argv[i], "--password", 10) == 0)) {
            if ((strlen(argv[i]) == 2)
                  || (strncmp(argv[i], "--password", 10) == 0)) {
                printf("Enter password: ");
                taosSetConsoleEcho(false);
                if(scanf("%20s", arguments->password) > 1) {
                    errorPrint("%s() LN%d, password read error!\n", __func__, __LINE__);
                }
                taosSetConsoleEcho(true);
            } else {
                tstrncpy(arguments->password, (char *)(argv[i] + 2),
                        SHELL_MAX_PASSWORD_LEN);
                strcpy(argv[i], "-p");
            }
        } else if (strcmp(argv[i], "-gg") == 0) {
            arguments->verbose_print = true;
            strcpy(argv[i], "");
        } else if (strcmp(argv[i], "-PP") == 0) {
            arguments->performance_print = true;
            strcpy(argv[i], "");
        } else if ((strcmp(argv[i], "-A") == 0)
                || (0 == strncmp(
                            argv[i], "--all-database",
                            strlen("--all-database")))) {
            g_args.all_databases = true;
        } else if ((strncmp(argv[i], "-D", strlen("-D")) == 0)
                || (0 == strncmp(
                        argv[i], "--database",
                        strlen("--database")))) {
            if (2 == strlen(argv[i])) {
                if (argc == i+1) {
                    errorPrintReqArg(argv[0], "D");
                    exit(EXIT_FAILURE);
                }
                arguments->databasesSeq = argv[++i];
            } else if (0 == strncmp(argv[i], "--databases=", strlen("--databases="))) {
                arguments->databasesSeq = (char *)(argv[i] + strlen("--databases="));
            } else if (0 == strncmp(argv[i], "-D", strlen("-D"))) {
                arguments->databasesSeq = (char *)(argv[i] + strlen("-D"));
            } else if (strlen("--databases") == strlen(argv[i])) {
                if (argc == i+1) {
                    errorPrintReqArg3(argv[0], "--databases");
                    exit(EXIT_FAILURE);
                }
                arguments->databasesSeq = argv[++i];
            } else {
                errorUnrecognized(argv[0], argv[i]);
                exit(EXIT_FAILURE);
            }
            g_args.databases = true;
        } else if (0 == strncmp(argv[i], "--version", strlen("--version")) ||
            0 == strncmp(argv[i], "-V", strlen("-V"))) {
                printVersion();
                exit(EXIT_SUCCESS);
        } else {
            continue;
        }

    }
}

static void copyHumanTimeToArg(char *timeStr, bool isStartTime)
{
    if (isStartTime)
        tstrncpy(g_args.humanStartTime, timeStr, HUMAN_TIME_LEN);
    else
        tstrncpy(g_args.humanEndTime, timeStr, HUMAN_TIME_LEN);
}

static void copyTimestampToArg(char *timeStr, bool isStartTime)
{
    if (isStartTime)
        g_args.start_time = atol(timeStr);
    else
        g_args.end_time = atol(timeStr);
}

static void parse_timestamp(
        int argc, char *argv[], SArguments *arguments) {
    for (int i = 1; i < argc; i++) {
        char *tmp;
        bool isStartTime = false;
        bool isEndTime = false;

        if (strcmp(argv[i], "-S") == 0) {
            isStartTime = true;
        } else if (strcmp(argv[i], "-E") == 0) {
            isEndTime = true;
        }

        if (isStartTime || isEndTime) {
            if (NULL == argv[i+1]) {
                errorPrint("%s need a valid value following!\n", argv[i]);
                exit(-1);
            }
            tmp = strdup(argv[i+1]);

            if (strchr(tmp, ':') && strchr(tmp, '-')) {
                copyHumanTimeToArg(tmp, isStartTime);
            } else {
                copyTimestampToArg(tmp, isStartTime);
            }

            free(tmp);
        }
    }
}

static int getPrecisionByString(char *precision)
{
    if (0 == strncasecmp(precision,
                "ms", 2)) {
        return TSDB_TIME_PRECISION_MILLI;
    } else if (0 == strncasecmp(precision,
                "us", 2)) {
        return TSDB_TIME_PRECISION_MICRO;
#if TSDB_SUPPORT_NANOSECOND == 1
    } else if (0 == strncasecmp(precision,
                "ns", 2)) {
        return TSDB_TIME_PRECISION_NANO;
#endif
    } else {
        errorPrint("Invalid time precision: %s",
                precision);
    }

    return -1;
}

static void freeDbInfos() {
    if (g_dbInfos == NULL) return;
    for (int i = 0; i < g_args.dumpDbCount; i++)
        tfree(g_dbInfos[i]);
    tfree(g_dbInfos);
}

// check table is normal table or super table
static int getTableRecordInfo(
        char *dbName,
        char *table, TableRecordInfo *pTableRecordInfo) {
    TAOS *taos = taos_connect(g_args.host, g_args.user, g_args.password,
            dbName, g_args.port);
    if (taos == NULL) {
        errorPrint("Failed to connect to TDengine server %s\n", g_args.host);
        return -1;
    }

    TAOS_ROW row = NULL;
    bool isSet = false;
    TAOS_RES *result     = NULL;

    memset(pTableRecordInfo, 0, sizeof(TableRecordInfo));

    char command[COMMAND_SIZE];

    sprintf(command, "USE %s", dbName);
    result = taos_query(taos, command);
    int32_t code = taos_errno(result);
    if (code != 0) {
        errorPrint("invalid database %s, reason: %s\n",
                dbName, taos_errstr(result));
        return 0;
    }

    sprintf(command, "SHOW TABLES LIKE \'%s\'", table);

    result = taos_query(taos, command);
    code = taos_errno(result);

    if (code != 0) {
        errorPrint("%s() LN%d, failed to run command <%s>. reason: %s\n",
                __func__, __LINE__, command, taos_errstr(result));
        taos_free_result(result);
        return -1;
    }

    TAOS_FIELD *fields = taos_fetch_fields(result);

    while ((row = taos_fetch_row(result)) != NULL) {
        isSet = true;
        pTableRecordInfo->isStb = false;
        tstrncpy(pTableRecordInfo->tableRecord.name,
                (char *)row[TSDB_SHOW_TABLES_NAME_INDEX],
                min(TSDB_TABLE_NAME_LEN,
                    fields[TSDB_SHOW_TABLES_NAME_INDEX].bytes + 1));
        if (strlen((char *)row[TSDB_SHOW_TABLES_METRIC_INDEX]) > 0) {
            pTableRecordInfo->belongStb = true;
            tstrncpy(pTableRecordInfo->tableRecord.stable,
                    (char *)row[TSDB_SHOW_TABLES_METRIC_INDEX],
                    min(TSDB_TABLE_NAME_LEN,
                        fields[TSDB_SHOW_TABLES_METRIC_INDEX].bytes + 1));
        } else {
            pTableRecordInfo->belongStb = false;
        }
        break;
    }

    taos_free_result(result);
    result = NULL;

    if (isSet) {
        return 0;
    }

    sprintf(command, "SHOW STABLES LIKE \'%s\'", table);

    result = taos_query(taos, command);
    code = taos_errno(result);

    if (code != 0) {
        errorPrint("%s() LN%d, failed to run command <%s>. reason: %s\n",
                __func__, __LINE__, command, taos_errstr(result));
        taos_free_result(result);
        return -1;
    }

    while ((row = taos_fetch_row(result)) != NULL) {
        isSet = true;
        pTableRecordInfo->isStb = true;
        tstrncpy(pTableRecordInfo->tableRecord.stable, table,
                TSDB_TABLE_NAME_LEN);
        break;
    }

    taos_free_result(result);
    result = NULL;

    if (isSet) {
        return 0;
    }
    errorPrint("%s() LN%d, invalid table/stable %s\n",
            __func__, __LINE__, table);
    return -1;
}

static int inDatabasesSeq(
        char *name,
        int len)
{
    if (strstr(g_args.databasesSeq, ",") == NULL) {
        if (0 == strncmp(g_args.databasesSeq, name, len)) {
            return 0;
        }
    } else {
        char *dupSeq = strdup(g_args.databasesSeq);
        char *running = dupSeq;
        char *dbname = strsep(&running, ",");
        while (dbname) {
            if (0 == strncmp(dbname, name, len)) {
                tfree(dupSeq);
                return 0;
            }

            dbname = strsep(&running, ",");
        }
    }

    return -1;
}

static int getDumpDbCount()
{
    int count = 0;

    TAOS     *taos = NULL;
    TAOS_RES *result     = NULL;
    char     *command    = "show databases";
    TAOS_ROW row;

    /* Connect to server */
    taos = taos_connect(g_args.host, g_args.user, g_args.password,
            NULL, g_args.port);
    if (NULL == taos) {
        errorPrint("Failed to connect to TDengine server %s\n", g_args.host);
        return 0;
    }

    result = taos_query(taos, command);
    int32_t code = taos_errno(result);

    if (0 != code) {
        errorPrint("%s() LN%d, failed to run command <%s>, reason: %s\n",
                __func__, __LINE__, command, taos_errstr(result));
        taos_close(taos);
        return 0;
    }

    TAOS_FIELD *fields = taos_fetch_fields(result);

    while ((row = taos_fetch_row(result)) != NULL) {
        // sys database name : 'log', but subsequent version changed to 'log'
        if ((strncasecmp(row[TSDB_SHOW_DB_NAME_INDEX], "log",
                        fields[TSDB_SHOW_DB_NAME_INDEX].bytes) == 0)
                && (!g_args.allow_sys)) {
            continue;
        }

        if (g_args.databases) {  // input multi dbs
            if (inDatabasesSeq(
                        (char *)row[TSDB_SHOW_DB_NAME_INDEX],
                        fields[TSDB_SHOW_DB_NAME_INDEX].bytes) != 0)
                continue;
        } else if (!g_args.all_databases) {  // only input one db
            if (strncasecmp(g_args.arg_list[0],
                        (char *)row[TSDB_SHOW_DB_NAME_INDEX],
                        fields[TSDB_SHOW_DB_NAME_INDEX].bytes) != 0)
                continue;
        }

        count++;
    }

    if (count == 0) {
        errorPrint("%d databases valid to dump\n", count);
    }

    taos_close(taos);
    return count;
}

static void dumpCreateMTableClause(
        char* dbName,
        char *stable,
        TableDef *tableDes,
        int numOfCols,
        FILE *fp
        ) {
    int counter = 0;
    int count_temp = 0;

    char* tmpBuf = (char *)malloc(COMMAND_SIZE);
    if (tmpBuf == NULL) {
        errorPrint("%s() LN%d, failed to allocate %d memory\n",
               __func__, __LINE__, COMMAND_SIZE);
        return;
    }

    char *pstr = NULL;
    pstr = tmpBuf;

    pstr += sprintf(tmpBuf,
            "CREATE TABLE IF NOT EXISTS %s.%s USING %s.%s TAGS (",
            dbName, tableDes->name, dbName, stable);

    for (; counter < numOfCols; counter++) {
        if (tableDes->cols[counter].note[0] != '\0') break;
    }

    assert(counter < numOfCols);
    count_temp = counter;

    for (; counter < numOfCols; counter++) {
        if (counter != count_temp) {
            if (strcasecmp(tableDes->cols[counter].type, "binary") == 0 ||
                    strcasecmp(tableDes->cols[counter].type, "nchar") == 0) {
                //pstr += sprintf(pstr, ", \'%s\'", tableDes->cols[counter].note);
                if (tableDes->cols[counter].var_value) {
                    pstr += sprintf(pstr, ", \'%s\'",
                            tableDes->cols[counter].var_value);
                } else {
                    pstr += sprintf(pstr, ", \'%s\'", tableDes->cols[counter].value);
                }
            } else {
                pstr += sprintf(pstr, ", \'%s\'", tableDes->cols[counter].value);
            }
        } else {
            if (strcasecmp(tableDes->cols[counter].type, "binary") == 0 ||
                    strcasecmp(tableDes->cols[counter].type, "nchar") == 0) {
                //pstr += sprintf(pstr, "\'%s\'", tableDes->cols[counter].note);
                if (tableDes->cols[counter].var_value) {
                    pstr += sprintf(pstr, "\'%s\'", tableDes->cols[counter].var_value);
                } else {
                    pstr += sprintf(pstr, "\'%s\'", tableDes->cols[counter].value);
                }
            } else {
                pstr += sprintf(pstr, "\'%s\'", tableDes->cols[counter].value);
            }
            /* pstr += sprintf(pstr, "%s", tableDes->cols[counter].note); */
        }

        /* if (strcasecmp(tableDes->cols[counter].type, "binary") == 0 || strcasecmp(tableDes->cols[counter].type, "nchar")
         * == 0) { */
        /*     pstr += sprintf(pstr, "(%d)", tableDes->cols[counter].length); */
        /* } */
    }

    pstr += sprintf(pstr, ");");

    fprintf(fp, "%s\n", tmpBuf);
    free(tmpBuf);
}

static int64_t getNtbCountOfStb(char *dbName, char *stbName)
{
    TAOS *taos = taos_connect(g_args.host, g_args.user, g_args.password,
            dbName, g_args.port);
    if (taos == NULL) {
        errorPrint("Failed to connect to TDengine server %s\n", g_args.host);
        return -1;
    }

    int64_t count = 0;

    char command[COMMAND_SIZE];

    sprintf(command, "SELECT COUNT(TBNAME) FROM %s.%s", dbName, stbName);

    TAOS_RES *res = taos_query(taos, command);
    int32_t code = taos_errno(res);
    if (code != 0) {
        errorPrint("%s() LN%d, failed to run command <%s>. reason: %s\n",
                __func__, __LINE__, command, taos_errstr(res));
        taos_free_result(res);
        taos_close(taos);
        return -1;
    }

    TAOS_ROW row = NULL;

    if ((row = taos_fetch_row(res)) != NULL) {
        count = *(int64_t*)row[TSDB_SHOW_TABLES_NAME_INDEX];
    }

    taos_close(taos);
    return count;
}

static int getTableDes(
        char* dbName, char *table,
        TableDef *tableDes, bool isSuperTable) {
    TAOS_ROW row = NULL;
    TAOS_RES* res = NULL;
    int colCount = 0;

    TAOS *taos = taos_connect(g_args.host,
            g_args.user, g_args.password, dbName, g_args.port);
    if (NULL == taos) {
        errorPrint(
                "Failed to connect to TDengine server %s by specified database %s\n",
                g_args.host, dbName);
        return -1;
    }

    char sqlstr[COMMAND_SIZE];
    sprintf(sqlstr, "describe %s.%s;", dbName, table);

    res = taos_query(taos, sqlstr);
    int32_t code = taos_errno(res);
    if (code != 0) {
        errorPrint("%s() LN%d, failed to run command <%s>, reason: %s\n",
                __func__, __LINE__, sqlstr, taos_errstr(res));
        taos_free_result(res);
        taos_close(taos);
        return -1;
    }

    TAOS_FIELD *fields = taos_fetch_fields(res);

    tstrncpy(tableDes->name, table, TSDB_TABLE_NAME_LEN);
    while ((row = taos_fetch_row(res)) != NULL) {
        tstrncpy(tableDes->cols[colCount].field,
                (char *)row[TSDB_DESCRIBE_METRIC_FIELD_INDEX],
                min(TSDB_COL_NAME_LEN + 1,
                    fields[TSDB_DESCRIBE_METRIC_FIELD_INDEX].bytes + 1));
        tstrncpy(tableDes->cols[colCount].type,
                (char *)row[TSDB_DESCRIBE_METRIC_TYPE_INDEX],
                min(16, fields[TSDB_DESCRIBE_METRIC_TYPE_INDEX].bytes + 1));
        tableDes->cols[colCount].length =
            *((int *)row[TSDB_DESCRIBE_METRIC_LENGTH_INDEX]);
        tstrncpy(tableDes->cols[colCount].note,
                (char *)row[TSDB_DESCRIBE_METRIC_NOTE_INDEX],
                min(COL_NOTE_LEN,
                    fields[TSDB_DESCRIBE_METRIC_NOTE_INDEX].bytes + 1));
        colCount++;
    }

    taos_free_result(res);
    res = NULL;

    if (isSuperTable) {
        return colCount;
    }

    // if child-table have tag, using  select tagName from table to get tagValue
    for (int i = 0 ; i < colCount; i++) {
        if (strcmp(tableDes->cols[i].note, "TAG") != 0) continue;

        sprintf(sqlstr, "select %s from %s.%s",
                tableDes->cols[i].field, dbName, table);

        res = taos_query(taos, sqlstr);
        code = taos_errno(res);
        if (code != 0) {
            errorPrint("%s() LN%d, failed to run command <%s>, reason: %s\n",
                    __func__, __LINE__, sqlstr, taos_errstr(res));
            taos_free_result(res);
            taos_close(taos);
            return -1;
        }

        fields = taos_fetch_fields(res);

        row = taos_fetch_row(res);
        if (NULL == row) {
            errorPrint("%s() LN%d, fetch failed to run command <%s>, reason:%s\n",
                    __func__, __LINE__, sqlstr, taos_errstr(res));
            taos_free_result(res);
            taos_close(taos);
            return -1;
        }

        if (row[TSDB_SHOW_TABLES_NAME_INDEX] == NULL) {
            sprintf(tableDes->cols[i].note, "%s", "NUL");
            sprintf(tableDes->cols[i].value, "%s", "NULL");
            taos_free_result(res);
            res = NULL;
            continue;
        }

        int32_t* length = taos_fetch_lengths(res);

        //int32_t* length = taos_fetch_lengths(tmpResult);
        switch (fields[0].type) {
            case TSDB_DATA_TYPE_BOOL:
                sprintf(tableDes->cols[i].value, "%d",
                        ((((int32_t)(*((char *)
                                       row[TSDB_SHOW_TABLES_NAME_INDEX])))==1)
                         ?1:0));
                break;
            case TSDB_DATA_TYPE_TINYINT:
                sprintf(tableDes->cols[i].value, "%d",
                        *((int8_t *)row[TSDB_SHOW_TABLES_NAME_INDEX]));
                break;
            case TSDB_DATA_TYPE_SMALLINT:
                sprintf(tableDes->cols[i].value, "%d",
                        *((int16_t *)row[TSDB_SHOW_TABLES_NAME_INDEX]));
                break;
            case TSDB_DATA_TYPE_INT:
                sprintf(tableDes->cols[i].value, "%d",
                        *((int32_t *)row[TSDB_SHOW_TABLES_NAME_INDEX]));
                break;
            case TSDB_DATA_TYPE_BIGINT:
                sprintf(tableDes->cols[i].value, "%" PRId64 "",
                        *((int64_t *)row[TSDB_SHOW_TABLES_NAME_INDEX]));
                break;
            case TSDB_DATA_TYPE_FLOAT:
                sprintf(tableDes->cols[i].value, "%f",
                        GET_FLOAT_VAL(row[TSDB_SHOW_TABLES_NAME_INDEX]));
                break;
            case TSDB_DATA_TYPE_DOUBLE:
                sprintf(tableDes->cols[i].value, "%f",
                        GET_DOUBLE_VAL(row[TSDB_SHOW_TABLES_NAME_INDEX]));
                break;
            case TSDB_DATA_TYPE_BINARY:
                memset(tableDes->cols[i].value, 0,
                        sizeof(tableDes->cols[i].value));
                int len = strlen((char *)row[0]);
                // FIXME for long value
                if (len < (COL_VALUEBUF_LEN - 2)) {
                    converStringToReadable(
                            (char *)row[0],
                            length[0],
                            tableDes->cols[i].value,
                            len);
                } else {
                    tableDes->cols[i].var_value = calloc(1, len * 2);
                    if (tableDes->cols[i].var_value == NULL) {
                        errorPrint("%s() LN%d, memory alalocation failed!\n",
                                __func__, __LINE__);
                        taos_free_result(res);
                        return -1;
                    }
                    converStringToReadable((char *)row[0],
                            length[0],
                            (char *)(tableDes->cols[i].var_value), len);
                }
                break;

            case TSDB_DATA_TYPE_NCHAR:
                {
                    memset(tableDes->cols[i].value, 0, sizeof(tableDes->cols[i].note));
                    char tbuf[COL_NOTE_LEN-2];    // need reserve 2 bytes for ' '
                    convertNCharToReadable((char *)row[TSDB_SHOW_TABLES_NAME_INDEX], length[0], tbuf, COL_NOTE_LEN);
                    sprintf(tableDes->cols[i].value, "\'%s\'", tbuf);
                    break;
                }
            case TSDB_DATA_TYPE_TIMESTAMP:
                sprintf(tableDes->cols[i].value, "%" PRId64 "", *(int64_t *)row[TSDB_SHOW_TABLES_NAME_INDEX]);
#if 0
                if (!g_args.mysqlFlag) {
                    sprintf(tableDes->cols[i].value, "%" PRId64 "", *(int64_t *)row[TSDB_SHOW_TABLES_NAME_INDEX]);
                } else {
                    char buf[64] = "\0";
                    int64_t ts = *((int64_t *)row[TSDB_SHOW_TABLES_NAME_INDEX]);
                    time_t tt = (time_t)(ts / 1000);
                    struct tm *ptm = localtime(&tt);
                    strftime(buf, 64, "%y-%m-%d %H:%M:%S", ptm);
                    sprintf(tableDes->cols[i].value, "\'%s.%03d\'", buf, (int)(ts % 1000));
                }
#endif
                break;
            default:
                break;
        }

        taos_free_result(res);
    }

    taos_close(taos);
    return colCount;
}

static int dumpCreateTableClause(TableDef *tableDes, int numOfCols,
        FILE *fp, char* dbName) {
    int counter = 0;
    int count_temp = 0;
    char sqlstr[COMMAND_SIZE];

    char* pstr = sqlstr;

    pstr += sprintf(sqlstr, "CREATE TABLE IF NOT EXISTS %s.%s",
            dbName, tableDes->name);

    for (; counter < numOfCols; counter++) {
        if (tableDes->cols[counter].note[0] != '\0') break;

        if (counter == 0) {
            pstr += sprintf(pstr, " (%s %s",
                    tableDes->cols[counter].field, tableDes->cols[counter].type);
        } else {
            pstr += sprintf(pstr, ", %s %s",
                    tableDes->cols[counter].field, tableDes->cols[counter].type);
        }

        if (strcasecmp(tableDes->cols[counter].type, "binary") == 0 ||
                strcasecmp(tableDes->cols[counter].type, "nchar") == 0) {
            pstr += sprintf(pstr, "(%d)", tableDes->cols[counter].length);
        }
    }

    count_temp = counter;

    for (; counter < numOfCols; counter++) {
        if (counter == count_temp) {
            pstr += sprintf(pstr, ") TAGS (%s %s",
                    tableDes->cols[counter].field, tableDes->cols[counter].type);
        } else {
            pstr += sprintf(pstr, ", %s %s",
                    tableDes->cols[counter].field, tableDes->cols[counter].type);
        }

        if (strcasecmp(tableDes->cols[counter].type, "binary") == 0 ||
                strcasecmp(tableDes->cols[counter].type, "nchar") == 0) {
            pstr += sprintf(pstr, "(%d)", tableDes->cols[counter].length);
        }
    }

    pstr += sprintf(pstr, ");");

    debugPrint("%s() LN%d, write string: %s\n", __func__, __LINE__, sqlstr);
    return fprintf(fp, "%s\n\n", sqlstr);
}

static int dumpStableClasuse(SDbInfo *dbInfo, char *stbName, FILE *fp)
{
    uint64_t sizeOfTableDes =
        (uint64_t)(sizeof(TableDef) + sizeof(ColDes) * TSDB_MAX_COLUMNS);

    TableDef *tableDes = (TableDef *)calloc(1, sizeOfTableDes);
    if (NULL == tableDes) {
        errorPrint("%s() LN%d, failed to allocate %"PRIu64" memory\n",
                __func__, __LINE__, sizeOfTableDes);
        exit(-1);
    }

    int colCount = getTableDes(dbInfo->name,
            stbName, tableDes, true);

    if (colCount < 0) {
        free(tableDes);
        errorPrint("%s() LN%d, failed to get stable[%s] schema\n",
               __func__, __LINE__, stbName);
        exit(-1);
    }

    dumpCreateTableClause(tableDes, colCount, fp, dbInfo->name);
    free(tableDes);

    return 0;
}

static int64_t dumpCreateSTableClauseOfDb(
        SDbInfo *dbInfo, FILE *fp)
{
    TAOS *taos = taos_connect(g_args.host,
            g_args.user, g_args.password, dbInfo->name, g_args.port);
    if (NULL == taos) {
        errorPrint(
                "Failed to connect to TDengine server %s by specified database %s\n",
                g_args.host, dbInfo->name);
        return 0;
    }

    TAOS_ROW row;
    char command[COMMAND_SIZE] = {0};

    sprintf(command, "SHOW %s.STABLES", dbInfo->name);

    TAOS_RES* res = taos_query(taos, command);
    int32_t  code = taos_errno(res);
    if (code != 0) {
        errorPrint("%s() LN%d, failed to run command <%s>, reason: %s\n",
                __func__, __LINE__, command, taos_errstr(res));
        taos_free_result(res);
        taos_close(taos);
        exit(-1);
    }

    int64_t superTblCnt = 0;
    while ((row = taos_fetch_row(res)) != NULL) {
        if (0 == dumpStableClasuse(dbInfo,
                    row[TSDB_SHOW_TABLES_NAME_INDEX], fp)) {
            superTblCnt ++;
        }
    }

    taos_free_result(res);

    fprintf(g_fpOfResult,
            "# super table counter:               %"PRId64"\n",
            superTblCnt);
    g_resultStatistics.totalSuperTblsOfDumpOut += superTblCnt;

    taos_close(taos);

    return superTblCnt;
}

static void dumpCreateDbClause(
        SDbInfo *dbInfo, bool isDumpProperty, FILE *fp) {
    char sqlstr[TSDB_MAX_SQL_LEN] = {0};

    char *pstr = sqlstr;
    pstr += sprintf(pstr, "CREATE DATABASE IF NOT EXISTS %s ", dbInfo->name);
    if (isDumpProperty) {
        pstr += sprintf(pstr,
                "REPLICA %d QUORUM %d DAYS %d KEEP %s CACHE %d BLOCKS %d MINROWS %d MAXROWS %d FSYNC %d CACHELAST %d COMP %d PRECISION '%s' UPDATE %d",
                dbInfo->replica, dbInfo->quorum, dbInfo->days,
                dbInfo->keeplist,
                dbInfo->cache,
                dbInfo->blocks, dbInfo->minrows, dbInfo->maxrows,
                dbInfo->fsync,
                dbInfo->cachelast,
                dbInfo->comp, dbInfo->precision, dbInfo->update);
    }

    pstr += sprintf(pstr, ";");
    fprintf(fp, "%s\n\n", sqlstr);
}

#if AVRO_SUPPORT == 1

static int convertTbDesToJson(
        char *dbName, char *tbName, TableDef *tableDes, int colCount,
        char **jsonSchema)
{
    // {
    // "type": "record",
    // "name": "dbname.tbname",
    // "fields": [
    //      {
    //      "name": "col0 name",
    //      "type": "long"
    //      },
    //      {
    //      "name": "col1 name",
    //      "type": "int"
    //      },
    //      {
    //      "name": "col2 name",
    //      "type": "float"
    //      },
    //      {
    //      "name": "col3 name",
    //      "type": "boolean"
    //      },
    //      ...
    //      {
    //      "name": "coln name",
    //      "type": "string"
    //      }
    // ]
    // }
    *jsonSchema = (char *)calloc(1,
            17 + TSDB_DB_NAME_LEN               /* dbname section */
            + 17                                /* type: record */
            + 11 + TSDB_TABLE_NAME_LEN          /* tbname section */
            + 10                                /* fields section */
            + (TSDB_COL_NAME_LEN + 11 + 16) * colCount + 4);    /* fields section */
    if (*jsonSchema == NULL) {
        errorPrint("%s() LN%d, memory allocation failed!\n", __func__, __LINE__);
        return -1;
    }

    char *pstr = *jsonSchema;
    pstr += sprintf(pstr,
            "{\"type\": \"record\", \"name\": \"%s.%s\", \"fields\": [",
            dbName, tbName);
    for (int i = 0; i < colCount; i ++) {
        if (0 == i) {
            pstr += sprintf(pstr,
                    "{\"name\": \"%s\", \"type\": \"%s\"",
                    tableDes->cols[i].field, "long");
        } else {
            if (strcasecmp(tableDes->cols[i].type, "binary") == 0) {
                pstr += sprintf(pstr,
                    "{\"name\": \"%s\", \"type\": \"%s\"",
                    tableDes->cols[i].field, "string");
            } else if (strcasecmp(tableDes->cols[i].type, "nchar") == 0) {
                pstr += sprintf(pstr,
                    "{\"name\": \"%s\", \"type\": \"%s\"",
                    tableDes->cols[i].field, "bytes");
            } else if (strcasecmp(tableDes->cols[i].type, "bool") == 0) {
                pstr += sprintf(pstr,
                    "{\"name\": \"%s\", \"type\": \"%s\"",
                    tableDes->cols[i].field, "boolean");
            } else if (strcasecmp(tableDes->cols[i].type, "tinyint") == 0) {
                pstr += sprintf(pstr,
                    "{\"name\": \"%s\", \"type\": \"%s\"",
                    tableDes->cols[i].field, "int");
            } else if (strcasecmp(tableDes->cols[i].type, "smallint") == 0) {
                pstr += sprintf(pstr,
                    "{\"name\": \"%s\", \"type\": \"%s\"",
                    tableDes->cols[i].field, "int");
            } else if (strcasecmp(tableDes->cols[i].type, "bigint") == 0) {
                pstr += sprintf(pstr,
                    "{\"name\": \"%s\", \"type\": \"%s\"",
                    tableDes->cols[i].field, "long");
            } else if (strcasecmp(tableDes->cols[i].type, "timestamp") == 0) {
                pstr += sprintf(pstr,
                    "{\"name\": \"%s\", \"type\": \"%s\"",
                    tableDes->cols[i].field, "long");
            } else {
                pstr += sprintf(pstr,
                    "{\"name\": \"%s\", \"type\": \"%s\"",
                    tableDes->cols[i].field,
                    strtolower(tableDes->cols[i].type, tableDes->cols[i].type));
            }
        }
        if ((i != (colCount -1))
                && (strcmp(tableDes->cols[i + 1].note, "TAG") != 0)) {
            pstr += sprintf(pstr, "},");
        } else {
            pstr += sprintf(pstr, "}");
            break;
        }
    }

    pstr += sprintf(pstr, "]}");

    debugPrint("%s() LN%d, jsonSchema:\n %s\n", __func__, __LINE__, *jsonSchema);

    return 0;
}

static void print_json_indent(int indent) {
    int i;
    for (i = 0; i < indent; i++) {
        putchar(' ');
    }
}

const char *json_plural(size_t count) { return count == 1 ? "" : "s"; }

static void print_json_object(json_t *element, int indent) {
    size_t size;
    const char *key;
    json_t *value;

    print_json_indent(indent);
    size = json_object_size(element);

    printf("JSON Object of %lld pair%s:\n", (long long)size, json_plural(size));
    json_object_foreach(element, key, value) {
        print_json_indent(indent + 2);
        printf("JSON Key: \"%s\"\n", key);
        print_json_aux(value, indent + 2);
    }
}

static void print_json_array(json_t *element, int indent) {
    size_t i;
    size_t size = json_array_size(element);
    print_json_indent(indent);

    printf("JSON Array of %lld element%s:\n", (long long)size, json_plural(size));
    for (i = 0; i < size; i++) {
        print_json_aux(json_array_get(element, i), indent + 2);
    }
}

static void print_json_string(json_t *element, int indent) {
    print_json_indent(indent);
    printf("JSON String: \"%s\"\n", json_string_value(element));
}

static void print_json_integer(json_t *element, int indent) {
    print_json_indent(indent);
    printf("JSON Integer: \"%" JSON_INTEGER_FORMAT "\"\n", json_integer_value(element));
}

static void print_json_real(json_t *element, int indent) {
    print_json_indent(indent);
    printf("JSON Real: %f\n", json_real_value(element));
}

static void print_json_true(json_t *element, int indent) {
    (void)element;
    print_json_indent(indent);
    printf("JSON True\n");
}

static void print_json_false(json_t *element, int indent) {
    (void)element;
    print_json_indent(indent);
    printf("JSON False\n");
}

static void print_json_null(json_t *element, int indent) {
    (void)element;
    print_json_indent(indent);
    printf("JSON Null\n");
}

static void print_json_aux(json_t *element, int indent)
{
    switch(json_typeof(element)) {
        case JSON_OBJECT:
            print_json_object(element, indent);
            break;

        case JSON_ARRAY:
            print_json_array(element, indent);
            break;

        case JSON_STRING:
            print_json_string(element, indent);
            break;

        case JSON_INTEGER:
            print_json_integer(element, indent);
            break;

        case JSON_REAL:
            print_json_real(element, indent);
            break;

        case JSON_TRUE:
            print_json_true(element, indent);
            break;

        case JSON_FALSE:
            print_json_false(element, indent);
            break;

        case JSON_NULL:
            print_json_null(element, indent);
            break;

        default:
            fprintf(stderr, "unrecongnized JSON type %d\n", json_typeof(element));
    }
}

static void print_json(json_t *root) { print_json_aux(root, 0); }

static json_t *load_json(char *jsonbuf)
{
    json_t *root;
    json_error_t error;

    root = json_loads(jsonbuf, 0, &error);

    if (root) {
        return root;
    } else {
        fprintf(stderr, "json error on line %d: %s\n", error.line, error.text);
        return NULL;
    }
}

static RecordSchema *parse_json_to_recordschema(json_t *element)
{
    RecordSchema *recordSchema = malloc(sizeof(RecordSchema));
    assert(recordSchema);

    if (JSON_OBJECT != json_typeof(element)) {
        fprintf(stderr, "%s() LN%d, json passed is not an object\n",
                __func__, __LINE__);
        return NULL;
    }

    const char *key;
    json_t *value;

    json_object_foreach(element, key, value) {
        if (0 == strcmp(key, "name")) {
            tstrncpy(recordSchema->name, json_string_value(value), RECORD_NAME_LEN-1);
        } else if (0 == strcmp(key, "fields")) {
            if (JSON_ARRAY == json_typeof(value)) {

                size_t i;
                size_t size = json_array_size(value);

                verbosePrint("%s() LN%d, JSON Array of %lld element%s:\n",
                        __func__, __LINE__,
                        (long long)size, json_plural(size));

                recordSchema->num_fields = size;
                recordSchema->fields = malloc(sizeof(FieldStruct) * size);
                assert(recordSchema->fields);

                for (i = 0; i < size; i++) {
                    FieldStruct *field = (FieldStruct *)(recordSchema->fields + sizeof(FieldStruct) * i);
                    json_t *arr_element = json_array_get(value, i);
                    const char *ele_key;
                    json_t *ele_value;

                    json_object_foreach(arr_element, ele_key, ele_value) {
                        if (0 == strcmp(ele_key, "name")) {
                            tstrncpy(field->name, json_string_value(ele_value), FIELD_NAME_LEN-1);
                        } else if (0 == strcmp(ele_key, "type")) {
                            if (JSON_STRING == json_typeof(ele_value)) {
                                tstrncpy(field->type, json_string_value(ele_value), TYPE_NAME_LEN-1);
                            } else if (JSON_OBJECT == json_typeof(ele_value)) {
                                const char *obj_key;
                                json_t *obj_value;

                                json_object_foreach(ele_value, obj_key, obj_value) {
                                    if (0 == strcmp(obj_key, "type")) {
                                        if (JSON_STRING == json_typeof(obj_value)) {
                                            tstrncpy(field->type,
                                                    json_string_value(obj_value), TYPE_NAME_LEN-1);
                                        }
                                    }
                                }
                            }
                        }
                    }
                }
            } else {
                fprintf(stderr, "%s() LN%d, fields have no array\n",
                        __func__, __LINE__);
                return NULL;
            }

            break;
        }
    }

    return recordSchema;
}

static void freeRecordSchema(RecordSchema *recordSchema)
{
    if (recordSchema) {
        if (recordSchema->fields) {
            free(recordSchema->fields);
        }
        free(recordSchema);
    }
}

static int64_t writeResultToAvro(
        char *avroFilename,
        char *jsonSchema,
        TAOS_RES *res)
{
    avro_schema_t schema;
    if (avro_schema_from_json_length(jsonSchema, strlen(jsonSchema), &schema)) {
        errorPrint("%s() LN%d, Unable to parse:\n%s \nto schema\nerror message: %s\n",
                __func__, __LINE__, jsonSchema, avro_strerror());
        exit(EXIT_FAILURE);
    }

    json_t *json_root = load_json(jsonSchema);
    debugPrint("\n%s() LN%d\n *** Schema parsed:\n", __func__, __LINE__);

    RecordSchema *recordSchema;
    if (json_root) {
        if (g_args.debug_print || g_args.verbose_print) {
            print_json(json_root);
        }

        recordSchema = parse_json_to_recordschema(json_root);
        if (NULL == recordSchema) {
            fprintf(stderr, "Failed to parse json to recordschema\n");
            exit(EXIT_FAILURE);
        }

        json_decref(json_root);
    } else {
        errorPrint("json:\n%s\n can't be parsed by jansson\n", jsonSchema);
        exit(EXIT_FAILURE);
    }

    avro_file_writer_t db;

    int rval = avro_file_writer_create_with_codec
        (avroFilename, schema, &db, g_avro_codec[g_args.avro_codec], 0);
    if (rval) {
        errorPrint("There was an error creating %s\n", avroFilename);
        exit(EXIT_FAILURE);
    }

    TAOS_ROW row = NULL;

    int numFields = taos_field_count(res);
    assert(numFields > 0);
    TAOS_FIELD *fields = taos_fetch_fields(res);

    avro_value_iface_t  *wface =
        avro_generic_class_from_schema(schema);

    avro_value_t record;
    avro_generic_value_new(wface, &record);

    int64_t count = 0;
    while ((row = taos_fetch_row(res)) != NULL) {
        avro_value_t value;

        for (int col = 0; col < numFields; col++) {
            if (0 != avro_value_get_by_name(
                        &record, fields[col].name, &value, NULL)) {
                errorPrint("%s() LN%d, avro_value_get_by_name(..%s..) failed",
                        __func__, __LINE__, fields[col].name);
                continue;
            }

            int len;
            switch (fields[col].type) {
                case TSDB_DATA_TYPE_BOOL:
                    avro_value_set_boolean(&value,
                            ((((int32_t)(*((char *)row[col])))==1)?1:0));
                    break;

                case TSDB_DATA_TYPE_TINYINT:
                    avro_value_set_int(&value, *((int8_t *)row[col]));
                    break;

                case TSDB_DATA_TYPE_SMALLINT:
                    avro_value_set_int(&value, *((int16_t *)row[col]));
                    break;

                case TSDB_DATA_TYPE_INT:
                    avro_value_set_int(&value, *((int32_t *)row[col]));
                    break;

                case TSDB_DATA_TYPE_BIGINT:
                    avro_value_set_long(&value, *((int64_t *)row[col]));
                    break;

                case TSDB_DATA_TYPE_FLOAT:
                    avro_value_set_float(&value, GET_FLOAT_VAL(row[col]));
                    break;

                case TSDB_DATA_TYPE_DOUBLE:
                    avro_value_set_double(&value, GET_DOUBLE_VAL(row[col]));
                    break;

                case TSDB_DATA_TYPE_BINARY:
                    avro_value_set_string(&value, (char *)row[col]);
                    break;

                case TSDB_DATA_TYPE_NCHAR:
                    len = strlen((char*)row[col]);
                    avro_value_set_bytes(&value, (void*)(row[col]),len);
                    break;

                case TSDB_DATA_TYPE_TIMESTAMP:
                    avro_value_set_long(&value, *((int64_t *)row[col]));
                    break;

                default:
                    break;
            }
        }

        if (0 != avro_file_writer_append_value(db, &record)) {
            errorPrint("%s() LN%d, Unable to write record to file. Message: %s\n",
                    __func__, __LINE__,
                    avro_strerror());
        } else {
            count ++;
        }
    }

    avro_value_decref(&record);
    avro_value_iface_decref(wface);
    freeRecordSchema(recordSchema);
    avro_file_writer_close(db);
    avro_schema_decref(schema);

    return count;
}
#endif /* AVRO_SUPPORT == 1 */

static int64_t writeResultToSql(TAOS_RES *res, FILE *fp, char *dbName, char *tbName)
{
    int64_t    totalRows     = 0;

    int32_t  sql_buf_len = g_args.max_sql_len;
    char* tmpBuffer = (char *)calloc(1, sql_buf_len + 128);
    if (tmpBuffer == NULL) {
        errorPrint("failed to allocate %d memory\n", sql_buf_len + 128);
        return -1;
    }

    char *pstr = tmpBuffer;

    TAOS_ROW row = NULL;
    int rowFlag = 0;
    int64_t    lastRowsPrint = 5000000;
    int count = 0;

    int numFields = taos_field_count(res);
    assert(numFields > 0);
    TAOS_FIELD *fields = taos_fetch_fields(res);

    int32_t  curr_sqlstr_len = 0;
    int32_t  total_sqlstr_len = 0;

    while ((row = taos_fetch_row(res)) != NULL) {
        curr_sqlstr_len = 0;

        int32_t* length = taos_fetch_lengths(res);   // act len

        if (count == 0) {
            total_sqlstr_len = 0;
            curr_sqlstr_len += sprintf(pstr + curr_sqlstr_len,
                    "INSERT INTO %s.%s VALUES (", dbName, tbName);
        } else {
            if (g_args.mysqlFlag) {
                if (0 == rowFlag) {
                    curr_sqlstr_len += sprintf(pstr + curr_sqlstr_len, "(");
                    rowFlag++;
                } else {
                    curr_sqlstr_len += sprintf(pstr + curr_sqlstr_len, ", (");
                }
            } else {
                curr_sqlstr_len += sprintf(pstr + curr_sqlstr_len, "(");
            }
        }

        for (int col = 0; col < numFields; col++) {
            if (col != 0) curr_sqlstr_len += sprintf(pstr + curr_sqlstr_len, ", ");

            if (row[col] == NULL) {
                curr_sqlstr_len += sprintf(pstr + curr_sqlstr_len, "NULL");
                continue;
            }

            switch (fields[col].type) {
                case TSDB_DATA_TYPE_BOOL:
                    curr_sqlstr_len += sprintf(pstr + curr_sqlstr_len, "%d",
                            ((((int32_t)(*((char *)row[col])))==1)?1:0));
                    break;

                case TSDB_DATA_TYPE_TINYINT:
                    curr_sqlstr_len += sprintf(pstr + curr_sqlstr_len, "%d",
                            *((int8_t *)row[col]));
                    break;

                case TSDB_DATA_TYPE_SMALLINT:
                    curr_sqlstr_len += sprintf(pstr + curr_sqlstr_len, "%d",
                            *((int16_t *)row[col]));
                    break;

                case TSDB_DATA_TYPE_INT:
                    curr_sqlstr_len += sprintf(pstr + curr_sqlstr_len, "%d",
                            *((int32_t *)row[col]));
                    break;

                case TSDB_DATA_TYPE_BIGINT:
                    curr_sqlstr_len += sprintf(pstr + curr_sqlstr_len,
                            "%" PRId64 "",
                            *((int64_t *)row[col]));
                    break;

                case TSDB_DATA_TYPE_FLOAT:
                    curr_sqlstr_len += sprintf(pstr + curr_sqlstr_len, "%f",
                            GET_FLOAT_VAL(row[col]));
                    break;

<<<<<<< HEAD
                case TSDB_DATA_TYPE_DOUBLE:
                    curr_sqlstr_len += sprintf(pstr + curr_sqlstr_len, "%f",
                            GET_DOUBLE_VAL(row[col]));
=======
            case TSDB_DATA_TYPE_NCHAR:
                {
                    memset(tableDes->cols[i].value, 0, sizeof(tableDes->cols[i].note));
                    char tbuf[COL_NOTE_LEN-2];    // need reserve 2 bytes for ' '
                    convertNCharToReadable((char *)row[TSDB_SHOW_TABLES_NAME_INDEX], length[0], tbuf, COL_NOTE_LEN);
                    sprintf(tableDes->cols[i].value, "%s", tbuf);
>>>>>>> 83a7f5ba
                    break;

                case TSDB_DATA_TYPE_BINARY:
                    {
                        char tbuf[COMMAND_SIZE] = {0};
                        converStringToReadable((char *)row[col], length[col],
                                tbuf, COMMAND_SIZE);
                        curr_sqlstr_len += sprintf(pstr + curr_sqlstr_len,
                                "\'%s\'", tbuf);
                        break;
                    }
                case TSDB_DATA_TYPE_NCHAR:
                    {
                        char tbuf[COMMAND_SIZE] = {0};
                        convertNCharToReadable((char *)row[col], length[col],
                                tbuf, COMMAND_SIZE);
                        curr_sqlstr_len += sprintf(pstr + curr_sqlstr_len,
                                "\'%s\'", tbuf);
                        break;
                    }
                case TSDB_DATA_TYPE_TIMESTAMP:
                    if (!g_args.mysqlFlag) {
                        curr_sqlstr_len += sprintf(pstr + curr_sqlstr_len,
                                "%" PRId64 "",
                                *(int64_t *)row[col]);
                    } else {
                        char buf[64] = "\0";
                        int64_t ts = *((int64_t *)row[col]);
                        time_t tt = (time_t)(ts / 1000);
                        struct tm *ptm = localtime(&tt);
                        strftime(buf, 64, "%y-%m-%d %H:%M:%S", ptm);
                        curr_sqlstr_len += sprintf(pstr + curr_sqlstr_len,
                                "\'%s.%03d\'",
                                buf, (int)(ts % 1000));
                    }
                    break;
                default:
                    break;
            }
        }

        curr_sqlstr_len += sprintf(pstr + curr_sqlstr_len, ")");

        totalRows++;
        count++;
        fprintf(fp, "%s", tmpBuffer);

        if (totalRows >= lastRowsPrint) {
            printf(" %"PRId64 " rows already be dumpout from %s.%s\n",
                    totalRows, dbName, tbName);
            lastRowsPrint += 5000000;
        }

        total_sqlstr_len += curr_sqlstr_len;

        if ((count >= g_args.data_batch)
                || (sql_buf_len - total_sqlstr_len < TSDB_MAX_BYTES_PER_ROW)) {
            fprintf(fp, ";\n");
            count = 0;
        }
    }

    debugPrint("total_sqlstr_len: %d\n", total_sqlstr_len);

    fprintf(fp, "\n");
    free(tmpBuffer);

    return totalRows;
}

static int64_t dumpTableData(FILE *fp, char *tbName,
        char* dbName, int precision,
        char *jsonSchema) {
    int64_t    totalRows     = 0;

    char sqlstr[1024] = {0};

    int64_t start_time, end_time;
    if (strlen(g_args.humanStartTime)) {
        if (TSDB_CODE_SUCCESS != taosParseTime(
                g_args.humanStartTime, &start_time,
                strlen(g_args.humanStartTime),
                precision, 0)) {
            errorPrint("Input %s, time format error!\n",
                    g_args.humanStartTime);
            return -1;
        }
    } else {
        start_time = g_args.start_time;
    }

    if (strlen(g_args.humanEndTime)) {
        if (TSDB_CODE_SUCCESS != taosParseTime(
                g_args.humanEndTime, &end_time, strlen(g_args.humanEndTime),
                precision, 0)) {
            errorPrint("Input %s, time format error!\n", g_args.humanEndTime);
            return -1;
        }
    } else {
        end_time = g_args.end_time;
    }

    sprintf(sqlstr,
            "select * from %s.%s where _c0 >= %" PRId64 " and _c0 <= %" PRId64 " order by _c0 asc;",
            dbName, tbName, start_time, end_time);

    TAOS *taos = taos_connect(g_args.host,
            g_args.user, g_args.password, dbName, g_args.port);
    if (NULL == taos) {
        errorPrint(
                "Failed to connect to TDengine server %s by specified database %s\n",
                g_args.host, dbName);
        return -1;
    }

    TAOS_RES* res = taos_query(taos, sqlstr);
    int32_t code = taos_errno(res);
    if (code != 0) {
        errorPrint("failed to run command %s, reason: %s\n",
                sqlstr, taos_errstr(res));
        taos_free_result(res);
        taos_close(taos);
        return -1;
    }

#if AVRO_SUPPORT == 1
    if (g_args.avro) {
        char avroFilename[4096] = {0};

        if (g_args.outpath[0] != 0) {
            sprintf(avroFilename, "%s/%s.%s.avro",
                    g_args.outpath, dbName, tbName);
        } else {
            sprintf(avroFilename, "%s.%s.avro",
                    dbName, tbName);
        }

        totalRows = writeResultToAvro(avroFilename, jsonSchema, res);
    } else
#endif
        totalRows = writeResultToSql(res, fp, dbName, tbName);

    taos_free_result(res);
    taos_close(taos);
    return totalRows;
}

static int64_t dumpNormalTable(
        char *dbName,
        char *stable,
        char *tbName,
        int precision,
        FILE *fp
        ) {
    int colCount = 0;

    TableDef *tableDes = (TableDef *)calloc(1, sizeof(TableDef)
            + sizeof(ColDes) * TSDB_MAX_COLUMNS);

    if (stable != NULL && stable[0] != '\0') {  // dump table schema which is created by using super table
        colCount = getTableDes(dbName, tbName, tableDes, false);

        if (colCount < 0) {
            errorPrint("%s() LN%d, failed to get table[%s] schema\n",
                    __func__,
                    __LINE__,
                    tbName);
            free(tableDes);
            return -1;
        }

        // create child-table using super-table
        dumpCreateMTableClause(dbName, stable, tableDes, colCount, fp);
    } else {  // dump table definition
        colCount = getTableDes(dbName, tbName, tableDes, false);

        if (colCount < 0) {
            errorPrint("%s() LN%d, failed to get table[%s] schema\n",
                    __func__,
                    __LINE__,
                    tbName);
            free(tableDes);
            return -1;
        }

        // create normal-table or super-table
        dumpCreateTableClause(tableDes, colCount, fp, dbName);
    }

    char *jsonSchema = NULL;
#if AVRO_SUPPORT == 1
    if (g_args.avro) {
        if (0 != convertTbDesToJson(
                    dbName, tbName, tableDes, colCount, &jsonSchema)) {
            errorPrint("%s() LN%d, convertTbDesToJson failed\n",
                    __func__,
                    __LINE__);
            freeTbDes(tableDes);
            return -1;
        }
    }
#endif

    int64_t totalRows = 0;
    if (!g_args.schemaonly) {
        totalRows = dumpTableData(fp, tbName, dbName, precision,
            jsonSchema);
    }

    tfree(jsonSchema);
    freeTbDes(tableDes);
    return totalRows;
}

static int64_t dumpNormalTableWithoutStb(SDbInfo *dbInfo, char *ntbName)
{
    int64_t count = 0;

    char tmpBuf[4096] = {0};
    FILE *fp = NULL;

    if (g_args.outpath[0] != 0) {
        sprintf(tmpBuf, "%s/%s.%s.sql",
                g_args.outpath, dbInfo->name, ntbName);
    } else {
        sprintf(tmpBuf, "%s.%s.sql",
                dbInfo->name, ntbName);
    }

    fp = fopen(tmpBuf, "w");
    if (fp == NULL) {
        errorPrint("%s() LN%d, failed to open file %s\n",
                __func__, __LINE__, tmpBuf);
        return -1;
    }

    count = dumpNormalTable(
            dbInfo->name,
            NULL,
            ntbName,
            getPrecisionByString(dbInfo->precision),
            fp);
    if (count > 0) {
        atomic_add_fetch_64(&g_totalDumpOutRows, count);
    }
    fclose(fp);
    return count;
}

static int64_t dumpNormalTableBelongStb(
        SDbInfo *dbInfo, char *stbName, char *ntbName)
{
    int64_t count = 0;

    char tmpBuf[4096] = {0};
    FILE *fp = NULL;

    if (g_args.outpath[0] != 0) {
        sprintf(tmpBuf, "%s/%s.%s.sql",
                g_args.outpath, dbInfo->name, ntbName);
    } else {
        sprintf(tmpBuf, "%s.%s.sql",
                dbInfo->name, ntbName);
    }

    fp = fopen(tmpBuf, "w");
    if (fp == NULL) {
        errorPrint("%s() LN%d, failed to open file %s\n",
                __func__, __LINE__, tmpBuf);
        return -1;
    }

    count = dumpNormalTable(
            dbInfo->name,
            stbName,
            ntbName,
            getPrecisionByString(dbInfo->precision),
            fp);
    if (count > 0) {
        atomic_add_fetch_64(&g_totalDumpOutRows, count);
    }

    fclose(fp);
    return count;
}

static void *dumpNtbOfDb(void *arg) {
    threadInfo *pThreadInfo = (threadInfo *)arg;

    debugPrint("dump table from = \t%"PRId64"\n", pThreadInfo->tableFrom);
    debugPrint("dump table count = \t%"PRId64"\n",
            pThreadInfo->tablesOfDumpOut);

    FILE *fp = NULL;
    char tmpBuf[4096] = {0};

    if (g_args.outpath[0] != 0) {
        sprintf(tmpBuf, "%s/%s.%d.sql",
                g_args.outpath, pThreadInfo->dbName, pThreadInfo->threadIndex);
    } else {
        sprintf(tmpBuf, "%s.%d.sql",
                pThreadInfo->dbName, pThreadInfo->threadIndex);
    }

    fp = fopen(tmpBuf, "w");

    if (fp == NULL) {
        errorPrint("%s() LN%d, failed to open file %s\n",
                __func__, __LINE__, tmpBuf);
        return NULL;
    }

    int64_t count;
    for (int64_t i = 0; i < pThreadInfo->tablesOfDumpOut; i++) {
        debugPrint("[%d] No.\t%"PRId64" table name: %s\n",
                pThreadInfo->threadIndex, i,
                ((TableInfo *)(g_tablesList + pThreadInfo->tableFrom+i))->name);
        count = dumpNormalTable(
                pThreadInfo->dbName,
                ((TableInfo *)(g_tablesList + pThreadInfo->tableFrom+i))->stable,
                ((TableInfo *)(g_tablesList + pThreadInfo->tableFrom+i))->name,
                pThreadInfo->precision,
                fp);
        if (count < 0) {
            break;
        } else {
            atomic_add_fetch_64(&g_totalDumpOutRows, count);
        }
    }

    fclose(fp);
    return NULL;
}

static int checkParam() {
    if (g_args.all_databases && g_args.databases) {
        errorPrint("%s", "conflict option --all-databases and --databases\n");
        return -1;
    }

    if (g_args.start_time > g_args.end_time) {
        errorPrint("%s", "start time is larger than end time\n");
        return -1;
    }

    if (g_args.arg_list_len == 0) {
        if ((!g_args.all_databases) && (!g_args.databases) && (!g_args.isDumpIn)) {
            errorPrint("%s", "taosdump requires parameters\n");
            return -1;
        }
    }
    /*
       if (g_args.isDumpIn && (strcmp(g_args.outpath, DEFAULT_DUMP_FILE) != 0)) {
       fprintf(stderr, "duplicate parameter input and output file path\n");
       return -1;
       }
       */
    if (!g_args.isDumpIn && g_args.encode != NULL) {
        fprintf(stderr, "invalid option in dump out\n");
        return -1;
    }

    if (g_args.table_batch <= 0) {
        fprintf(stderr, "invalid option in dump out\n");
        return -1;
    }

    return 0;
}

/*
static bool isEmptyCommand(char *cmd) {
  char *pchar = cmd;

  while (*pchar != '\0') {
    if (*pchar != ' ') return false;
    pchar++;
  }

  return true;
}

static void taosReplaceCtrlChar(char *str) {
  bool ctrlOn = false;
  char *pstr = NULL;

  for (pstr = str; *str != '\0'; ++str) {
    if (ctrlOn) {
      switch (*str) {
        case 'n':
          *pstr = '\n';
          pstr++;
          break;
        case 'r':
          *pstr = '\r';
          pstr++;
          break;
        case 't':
          *pstr = '\t';
          pstr++;
          break;
        case '\\':
          *pstr = '\\';
          pstr++;
          break;
        case '\'':
          *pstr = '\'';
          pstr++;
          break;
        default:
          break;
      }
      ctrlOn = false;
    } else {
      if (*str == '\\') {
        ctrlOn = true;
      } else {
        *pstr = *str;
        pstr++;
      }
    }
  }

  *pstr = '\0';
}
*/

char *ascii_literal_list[] = {
    "\\x00", "\\x01", "\\x02", "\\x03", "\\x04", "\\x05", "\\x06", "\\x07", "\\x08", "\\t",   "\\n",   "\\x0b", "\\x0c",
    "\\r",   "\\x0e", "\\x0f", "\\x10", "\\x11", "\\x12", "\\x13", "\\x14", "\\x15", "\\x16", "\\x17", "\\x18", "\\x19",
    "\\x1a", "\\x1b", "\\x1c", "\\x1d", "\\x1e", "\\x1f", " ",     "!",     "\\\"",  "#",     "$",     "%",     "&",
    "\\'",   "(",     ")",     "*",     "+",     ",",     "-",     ".",     "/",     "0",     "1",     "2",     "3",
    "4",     "5",     "6",     "7",     "8",     "9",     ":",     ";",     "<",     "=",     ">",     "?",     "@",
    "A",     "B",     "C",     "D",     "E",     "F",     "G",     "H",     "I",     "J",     "K",     "L",     "M",
    "N",     "O",     "P",     "Q",     "R",     "S",     "T",     "U",     "V",     "W",     "X",     "Y",     "Z",
    "[",     "\\\\",  "]",     "^",     "_",     "`",     "a",     "b",     "c",     "d",     "e",     "f",     "g",
    "h",     "i",     "j",     "k",     "l",     "m",     "n",     "o",     "p",     "q",     "r",     "s",     "t",
    "u",     "v",     "w",     "x",     "y",     "z",     "{",     "|",     "}",     "~",     "\\x7f", "\\x80", "\\x81",
    "\\x82", "\\x83", "\\x84", "\\x85", "\\x86", "\\x87", "\\x88", "\\x89", "\\x8a", "\\x8b", "\\x8c", "\\x8d", "\\x8e",
    "\\x8f", "\\x90", "\\x91", "\\x92", "\\x93", "\\x94", "\\x95", "\\x96", "\\x97", "\\x98", "\\x99", "\\x9a", "\\x9b",
    "\\x9c", "\\x9d", "\\x9e", "\\x9f", "\\xa0", "\\xa1", "\\xa2", "\\xa3", "\\xa4", "\\xa5", "\\xa6", "\\xa7", "\\xa8",
    "\\xa9", "\\xaa", "\\xab", "\\xac", "\\xad", "\\xae", "\\xaf", "\\xb0", "\\xb1", "\\xb2", "\\xb3", "\\xb4", "\\xb5",
    "\\xb6", "\\xb7", "\\xb8", "\\xb9", "\\xba", "\\xbb", "\\xbc", "\\xbd", "\\xbe", "\\xbf", "\\xc0", "\\xc1", "\\xc2",
    "\\xc3", "\\xc4", "\\xc5", "\\xc6", "\\xc7", "\\xc8", "\\xc9", "\\xca", "\\xcb", "\\xcc", "\\xcd", "\\xce", "\\xcf",
    "\\xd0", "\\xd1", "\\xd2", "\\xd3", "\\xd4", "\\xd5", "\\xd6", "\\xd7", "\\xd8", "\\xd9", "\\xda", "\\xdb", "\\xdc",
    "\\xdd", "\\xde", "\\xdf", "\\xe0", "\\xe1", "\\xe2", "\\xe3", "\\xe4", "\\xe5", "\\xe6", "\\xe7", "\\xe8", "\\xe9",
    "\\xea", "\\xeb", "\\xec", "\\xed", "\\xee", "\\xef", "\\xf0", "\\xf1", "\\xf2", "\\xf3", "\\xf4", "\\xf5", "\\xf6",
    "\\xf7", "\\xf8", "\\xf9", "\\xfa", "\\xfb", "\\xfc", "\\xfd", "\\xfe", "\\xff"};

static int converStringToReadable(char *str, int size, char *buf, int bufsize) {
    char *pstr = str;
    char *pbuf = buf;
    while (size > 0) {
        if (*pstr == '\0') break;
        pbuf = stpcpy(pbuf, ascii_literal_list[((uint8_t)(*pstr))]);
        pstr++;
        size--;
    }
    *pbuf = '\0';
    return 0;
}

static int convertNCharToReadable(char *str, int size, char *buf, int bufsize) {
    char *pstr = str;
    char *pbuf = buf;
    wchar_t wc;
    while (size > 0) {
        if (*pstr == '\0') break;
        int byte_width = mbtowc(&wc, pstr, MB_CUR_MAX);
        if (byte_width < 0) {
            errorPrint("%s() LN%d, mbtowc() return fail.\n", __func__, __LINE__);
            exit(-1);
        }

        if ((int)wc < 256) {
            pbuf = stpcpy(pbuf, ascii_literal_list[(int)wc]);
        } else {
            memcpy(pbuf, pstr, byte_width);
            pbuf += byte_width;
        }
        pstr += byte_width;
    }

    *pbuf = '\0';

    return 0;
}

static void dumpCharset(FILE *fp) {
    char charsetline[256];

    (void)fseek(fp, 0, SEEK_SET);
    sprintf(charsetline, "#!%s\n", tsCharset);
    (void)fwrite(charsetline, strlen(charsetline), 1, fp);
}

static void loadFileCharset(FILE *fp, char *fcharset) {
    char * line = NULL;
    size_t line_size = 0;

    (void)fseek(fp, 0, SEEK_SET);
    ssize_t size = getline(&line, &line_size, fp);
    if (size <= 2) {
        goto _exit_no_charset;
    }

    if (strncmp(line, "#!", 2) != 0) {
        goto _exit_no_charset;
    }
    if (line[size - 1] == '\n') {
        line[size - 1] = '\0';
        size--;
    }
    strcpy(fcharset, line + 2);

    tfree(line);
    return;

_exit_no_charset:
    (void)fseek(fp, 0, SEEK_SET);
    *fcharset = '\0';
    tfree(line);
    return;
}

// ========  dumpIn support multi threads functions ================================//

static char    **g_tsDumpInSqlFiles   = NULL;
static int32_t   g_tsSqlFileNum = 0;
static char      g_tsDbSqlFile[MAX_FILE_NAME_LEN] = {0};
static char      g_tsCharset[64] = {0};

static int taosGetFilesNum(const char *directoryName,
        const char *prefix, const char *prefix2)
{
    char cmd[1024] = { 0 };

    if (prefix2)
        sprintf(cmd, "ls %s/*.%s %s/*.%s | wc -l ",
                directoryName, prefix, directoryName, prefix2);
    else
        sprintf(cmd, "ls %s/*.%s | wc -l ", directoryName, prefix);

    FILE *fp = popen(cmd, "r");
    if (fp == NULL) {
        errorPrint("failed to execute:%s, error:%s\n", cmd, strerror(errno));
        exit(-1);
    }

    int fileNum = 0;
    if (fscanf(fp, "%d", &fileNum) != 1) {
        errorPrint("failed to execute:%s, parse result error\n", cmd);
        exit(-1);
    }

    if (fileNum <= 0) {
        errorPrint("directory:%s is empty\n", directoryName);
        exit(-1);
    }

    pclose(fp);
    return fileNum;
}

static void taosParseDirectory(const char *directoryName,
        const char *prefix, const char *prefix2,
        char **fileArray, int totalFiles)
{
    char cmd[1024] = { 0 };

    if (prefix2) {
        sprintf(cmd, "ls %s/*.%s %s/*.%s | sort",
                directoryName, prefix, directoryName, prefix2);
    } else {
        sprintf(cmd, "ls %s/*.%s | sort", directoryName, prefix);
    }

    FILE *fp = popen(cmd, "r");
    if (fp == NULL) {
        errorPrint("failed to execute:%s, error:%s\n", cmd, strerror(errno));
        exit(-1);
    }

    int fileNum = 0;
    while (fscanf(fp, "%128s", fileArray[fileNum++])) {
        if (strcmp(fileArray[fileNum-1], g_tsDbSqlFile) == 0) {
            fileNum--;
        }
        if (fileNum >= totalFiles) {
            break;
        }
    }

    if (fileNum != totalFiles) {
        errorPrint("directory:%s changed while read\n", directoryName);
        pclose(fp);
        exit(-1);
    }

    pclose(fp);
}

static void taosCheckDatabasesSQLFile(const char *directoryName)
{
    char cmd[1024] = { 0 };
    sprintf(cmd, "ls %s/dbs.sql", directoryName);

    FILE *fp = popen(cmd, "r");
    if (fp == NULL) {
        errorPrint("failed to execute:%s, error:%s\n", cmd, strerror(errno));
        exit(-1);
    }

    while (fscanf(fp, "%128s", g_tsDbSqlFile)) {
        break;
    }

    pclose(fp);
}

static void taosMallocDumpFiles()
{
    g_tsDumpInSqlFiles = (char**)calloc(g_tsSqlFileNum, sizeof(char*));
    for (int i = 0; i < g_tsSqlFileNum; i++) {
        g_tsDumpInSqlFiles[i] = calloc(1, MAX_FILE_NAME_LEN);
    }
}

static void freeDumpFiles()
{
    for (int i = 0; i < g_tsSqlFileNum; i++) {
        tfree(g_tsDumpInSqlFiles[i]);
    }
    tfree(g_tsDumpInSqlFiles);
}

static void taosGetDirectoryFileList(char *inputDir)
{
    struct stat fileStat;
    if (stat(inputDir, &fileStat) < 0) {
        errorPrint("%s not exist\n", inputDir);
        exit(-1);
    }

    if (fileStat.st_mode & S_IFDIR) {
        taosCheckDatabasesSQLFile(inputDir);
#if AVRO_SUPPORT == 1
        if (g_args.avro)
            g_tsSqlFileNum = taosGetFilesNum(inputDir, "sql", "avro");
        else
#endif
            g_tsSqlFileNum += taosGetFilesNum(inputDir, "sql", NULL);

        int tsSqlFileNumOfTbls = g_tsSqlFileNum;
        if (g_tsDbSqlFile[0] != 0) {
            tsSqlFileNumOfTbls--;
        }
        taosMallocDumpFiles();
        if (0 != tsSqlFileNumOfTbls) {
#if AVRO_SUPPORT == 1
            if (g_args.avro) {
                taosParseDirectory(inputDir, "sql", "avro",
                        g_tsDumpInSqlFiles, tsSqlFileNumOfTbls);
            } else
#endif
                taosParseDirectory(inputDir, "sql", NULL,
                        g_tsDumpInSqlFiles, tsSqlFileNumOfTbls);
        }
        fprintf(stdout, "\nstart to dispose %d files in %s\n",
                g_tsSqlFileNum, inputDir);
    } else {
        errorPrint("%s is not a directory\n", inputDir);
        exit(-1);
    }
}

static FILE* taosOpenDumpInFile(char *fptr) {
    wordexp_t full_path;

    if (wordexp(fptr, &full_path, 0) != 0) {
        errorPrint("illegal file name: %s\n", fptr);
        return NULL;
    }

    char *fname = full_path.we_wordv[0];

    FILE *f = NULL;
    if ((fname) && (strlen(fname) > 0)) {
        f = fopen(fname, "r");
        if (f == NULL) {
            errorPrint("%s() LN%d, failed to open file %s\n",
                    __func__, __LINE__, fname);
        }
    }

    wordfree(&full_path);
    return f;
}

static int dumpInOneFile(TAOS* taos, FILE* fp, char* fcharset,
        char* encode, char* fileName) {
    int       read_len = 0;
    char *    cmd      = NULL;
    size_t    cmd_len  = 0;
    char *    line     = NULL;
    size_t    line_len = 0;

    cmd  = (char *)malloc(TSDB_MAX_ALLOWED_SQL_LEN);
    if (cmd == NULL) {
        errorPrint("%s() LN%d, failed to allocate memory\n",
                __func__, __LINE__);
        return -1;
    }

    int lastRowsPrint = 5000000;
    int lineNo = 0;
    while ((read_len = getline(&line, &line_len, fp)) != -1) {
        ++lineNo;
        if (read_len >= TSDB_MAX_ALLOWED_SQL_LEN) continue;
        line[--read_len] = '\0';

        //if (read_len == 0 || isCommentLine(line)) {  // line starts with #
        if (read_len == 0 ) {
            continue;
        }

        if (line[read_len - 1] == '\\') {
            line[read_len - 1] = ' ';
            memcpy(cmd + cmd_len, line, read_len);
            cmd_len += read_len;
            continue;
        }

        memcpy(cmd + cmd_len, line, read_len);
        cmd[read_len + cmd_len]= '\0';
        if (queryDbImpl(taos, cmd)) {
            errorPrint("%s() LN%d, error sql: lineno:%d, file:%s\n",
                    __func__, __LINE__, lineNo, fileName);
            fprintf(g_fpOfResult, "error sql: lineno:%d, file:%s\n", lineNo, fileName);
        }

        memset(cmd, 0, TSDB_MAX_ALLOWED_SQL_LEN);
        cmd_len = 0;

        if (lineNo >= lastRowsPrint) {
            printf(" %d lines already be executed from file %s\n", lineNo, fileName);
            lastRowsPrint += 5000000;
        }
    }

    tfree(cmd);
    tfree(line);
    fclose(fp);
    return 0;
}

static void* dumpInWorkThreadFp(void *arg)
{
    threadInfo *pThread = (threadInfo*)arg;
    setThreadName("dumpInWorkThrd");

    for (int32_t f = 0; f < g_tsSqlFileNum; ++f) {
        if (f % pThread->totalThreads == pThread->threadIndex) {
            char *SQLFileName = g_tsDumpInSqlFiles[f];
            FILE* fp = taosOpenDumpInFile(SQLFileName);
            if (NULL == fp) {
                continue;
            }
            fprintf(stderr, ", Success Open input file: %s\n",
                    SQLFileName);
            dumpInOneFile(pThread->taos, fp, g_tsCharset, g_args.encode, SQLFileName);
        }
    }

    return NULL;
}

static void startDumpInWorkThreads()
{
    pthread_attr_t  thattr;
    threadInfo *pThread;
    int32_t         totalThreads = g_args.thread_num;

    if (totalThreads > g_tsSqlFileNum) {
        totalThreads = g_tsSqlFileNum;
    }

    threadInfo *threadObj = (threadInfo *)calloc(
            totalThreads, sizeof(threadInfo));

    if (NULL == threadObj) {
        errorPrint("%s() LN%d, memory allocation failed\n", __func__, __LINE__);
    }

    for (int32_t t = 0; t < totalThreads; ++t) {
        pThread = threadObj + t;
        pThread->threadIndex = t;
        pThread->totalThreads = totalThreads;
        pThread->taos = taos_connect(g_args.host, g_args.user, g_args.password,
            NULL, g_args.port);
        if (pThread->taos == NULL) {
            errorPrint("Failed to connect to TDengine server %s\n", g_args.host);
            free(threadObj);
            return;
        }
        pthread_attr_init(&thattr);
        pthread_attr_setdetachstate(&thattr, PTHREAD_CREATE_JOINABLE);

        if (pthread_create(&(pThread->threadID), &thattr,
                    dumpInWorkThreadFp, (void*)pThread) != 0) {
            errorPrint("%s() LN%d, thread:%d failed to start\n",
                    __func__, __LINE__, pThread->threadIndex);
            exit(0);
        }
    }

    for (int t = 0; t < totalThreads; ++t) {
        pthread_join(threadObj[t].threadID, NULL);
    }

    for (int t = 0; t < totalThreads; ++t) {
        taos_close(threadObj[t].taos);
    }
    free(threadObj);
}

static int dumpIn() {
    assert(g_args.isDumpIn);

    TAOS     *taos    = NULL;
    FILE     *fp      = NULL;

    taos = taos_connect(
            g_args.host, g_args.user, g_args.password,
            NULL, g_args.port);
    if (taos == NULL) {
        errorPrint("%s() LN%d, failed to connect to TDengine server\n",
                __func__, __LINE__);
        return -1;
    }

    taosGetDirectoryFileList(g_args.inpath);

    int32_t  tsSqlFileNumOfTbls = g_tsSqlFileNum;
    if (g_tsDbSqlFile[0] != 0) {
        tsSqlFileNumOfTbls--;

        fp = taosOpenDumpInFile(g_tsDbSqlFile);
        if (NULL == fp) {
            errorPrint("%s() LN%d, failed to open input file %s\n",
                    __func__, __LINE__, g_tsDbSqlFile);
            return -1;
        }
        fprintf(stderr, "Success Open input file: %s\n", g_tsDbSqlFile);

        loadFileCharset(fp, g_tsCharset);

        dumpInOneFile(taos, fp, g_tsCharset, g_args.encode,
                g_tsDbSqlFile);
    }

    taos_close(taos);

    if (0 != tsSqlFileNumOfTbls) {
        startDumpInWorkThreads();
    }

    freeDumpFiles();
    return 0;
}

static void *dumpNormalTablesOfStb(void *arg) {
    threadInfo *pThreadInfo = (threadInfo *)arg;

    debugPrint("dump table from = \t%"PRId64"\n", pThreadInfo->tableFrom);
    debugPrint("dump table count = \t%"PRId64"\n", pThreadInfo->tablesOfDumpOut);

    char command[COMMAND_SIZE];

    sprintf(command, "SELECT TBNAME FROM %s.%s LIMIT %"PRId64" OFFSET %"PRId64"",
            pThreadInfo->dbName, pThreadInfo->stbName,
            pThreadInfo->tablesOfDumpOut, pThreadInfo->tableFrom);

    TAOS_RES *res = taos_query(pThreadInfo->taos, command);
    int32_t code = taos_errno(res);
    if (code) {
        errorPrint("%s() LN%d, failed to run command <%s>. reason: %s\n",
                __func__, __LINE__, command, taos_errstr(res));
        taos_free_result(res);
        return NULL;
    }

    FILE *fp = NULL;
    char tmpBuf[4096] = {0};

    if (g_args.outpath[0] != 0) {
        sprintf(tmpBuf, "%s/%s.%s.%d.sql",
                g_args.outpath,
                pThreadInfo->dbName,
                pThreadInfo->stbName,
                pThreadInfo->threadIndex);
    } else {
        sprintf(tmpBuf, "%s.%s.%d.sql",
                pThreadInfo->dbName,
                pThreadInfo->stbName,
                pThreadInfo->threadIndex);
    }

    fp = fopen(tmpBuf, "w");

    if (fp == NULL) {
        errorPrint("%s() LN%d, failed to open file %s\n",
                __func__, __LINE__, tmpBuf);
        return NULL;
    }

    TAOS_ROW row = NULL;
    int64_t i = 0;
    int64_t count;
    while((row = taos_fetch_row(res)) != NULL) {
        debugPrint("[%d] sub table %"PRId64": name: %s\n",
                pThreadInfo->threadIndex, i++, (char *)row[TSDB_SHOW_TABLES_NAME_INDEX]);

        count = dumpNormalTable(
                pThreadInfo->dbName,
                pThreadInfo->stbName,
                (char *)row[TSDB_SHOW_TABLES_NAME_INDEX],
                pThreadInfo->precision,
                fp);
        if (count < 0) {
            break;
        } else {
            atomic_add_fetch_64(&g_totalDumpOutRows, count);
        }
    }

    fclose(fp);
    return NULL;
}

static int64_t dumpNtbOfDbByThreads(
        SDbInfo *dbInfo,
        int64_t ntbCount)
{
    if (ntbCount <= 0) {
        return 0;
    }

    int threads = g_args.thread_num;

    int64_t a = ntbCount / threads;
    if (a < 1) {
        threads = ntbCount;
        a = 1;
    }

    assert(threads);
    int64_t b = ntbCount % threads;

    threadInfo *infos = calloc(1, threads * sizeof(threadInfo));
    pthread_t *pids = calloc(1, threads * sizeof(pthread_t));
    assert(pids);
    assert(infos);

    for (int64_t i = 0; i < threads; i++) {
        threadInfo *pThreadInfo = infos + i;
        pThreadInfo->taos = taos_connect(
                g_args.host,
                g_args.user,
                g_args.password,
                dbInfo->name,
                g_args.port
                );
        if (NULL == pThreadInfo->taos) {
            errorPrint("%s() LN%d, Failed to connect to TDengine, reason: %s\n",
                    __func__,
                    __LINE__,
                    taos_errstr(NULL));
            free(pids);
            free(infos);

            return -1;
        }

        pThreadInfo->threadIndex = i;
        pThreadInfo->tablesOfDumpOut = (i<b)?a+1:a;
        pThreadInfo->tableFrom = (i==0)?0:
            ((threadInfo *)(infos + i - 1))->tableFrom +
            ((threadInfo *)(infos + i - 1))->tablesOfDumpOut;
        strcpy(pThreadInfo->dbName, dbInfo->name);
        pThreadInfo->precision = getPrecisionByString(dbInfo->precision);

        pthread_create(pids + i, NULL, dumpNtbOfDb, pThreadInfo);
    }

    for (int64_t i = 0; i < threads; i++) {
        pthread_join(pids[i], NULL);
    }

    for (int64_t i = 0; i < threads; i++) {
        threadInfo *pThreadInfo = infos + i;
        taos_close(pThreadInfo->taos);
    }

    free(pids);
    free(infos);

    return 0;
}

static int64_t dumpNTablesOfDb(SDbInfo *dbInfo)
{
    TAOS *taos = taos_connect(g_args.host,
            g_args.user, g_args.password, dbInfo->name, g_args.port);
    if (NULL == taos) {
        errorPrint(
                "Failed to connect to TDengine server %s by specified database %s\n",
                g_args.host, dbInfo->name);
        return 0;
    }

    char command[COMMAND_SIZE];
    TAOS_RES *result;
    int32_t code;

    sprintf(command, "USE %s", dbInfo->name);
    result = taos_query(taos, command);
    code = taos_errno(result);
    if (code != 0) {
        errorPrint("invalid database %s, reason: %s\n",
                dbInfo->name, taos_errstr(result));
        taos_close(taos);
        return 0;
    }

    sprintf(command, "SHOW TABLES");
    result = taos_query(taos, command);
    code = taos_errno(result);
    if (code != 0) {
        errorPrint("Failed to show %s\'s tables, reason: %s\n",
                dbInfo->name, taos_errstr(result));
        taos_close(taos);
        return 0;
    }

    g_tablesList = calloc(1, dbInfo->ntables * sizeof(TableInfo));

    TAOS_ROW row;
    int64_t count = 0;
    while(NULL != (row = taos_fetch_row(result))) {
        debugPrint("%s() LN%d, No.\t%"PRId64" table name: %s\n",
                __func__, __LINE__,
                count, (char *)row[TSDB_SHOW_TABLES_NAME_INDEX]);
        tstrncpy(((TableInfo *)(g_tablesList + count))->name,
                (char *)row[TSDB_SHOW_TABLES_NAME_INDEX], TSDB_TABLE_NAME_LEN);
        char *stbName = (char *) row[TSDB_SHOW_TABLES_METRIC_INDEX];
        if (stbName) {
            tstrncpy(((TableInfo *)(g_tablesList + count))->stable,
                (char *)row[TSDB_SHOW_TABLES_METRIC_INDEX], TSDB_TABLE_NAME_LEN);
            ((TableInfo *)(g_tablesList + count))->belongStb = true;
        }
        count ++;
    }
    taos_close(taos);

    int64_t records = dumpNtbOfDbByThreads(dbInfo, count);

    free(g_tablesList);
    g_tablesList = NULL;

    return records;
}

static int64_t dumpNtbOfStbByThreads(
        SDbInfo *dbInfo, char *stbName)
{
    int64_t ntbCount = getNtbCountOfStb(dbInfo->name, stbName);

    if (ntbCount <= 0) {
        return 0;
    }

    int threads = g_args.thread_num;

    int64_t a = ntbCount / threads;
    if (a < 1) {
        threads = ntbCount;
        a = 1;
    }

    assert(threads);
    int64_t b = ntbCount % threads;

    pthread_t *pids = calloc(1, threads * sizeof(pthread_t));
    threadInfo *infos = calloc(1, threads * sizeof(threadInfo));
    assert(pids);
    assert(infos);

    for (int64_t i = 0; i < threads; i++) {
        threadInfo *pThreadInfo = infos + i;
        pThreadInfo->taos = taos_connect(
                g_args.host,
                g_args.user,
                g_args.password,
                dbInfo->name,
                g_args.port
                );
        if (NULL == pThreadInfo->taos) {
            errorPrint("%s() LN%d, Failed to connect to TDengine, reason: %s\n",
                    __func__,
                    __LINE__,
                    taos_errstr(NULL));
            free(pids);
            free(infos);

            return -1;
        }

        pThreadInfo->threadIndex = i;
        pThreadInfo->tablesOfDumpOut = (i<b)?a+1:a;
        pThreadInfo->tableFrom = (i==0)?0:
            ((threadInfo *)(infos + i - 1))->tableFrom +
            ((threadInfo *)(infos + i - 1))->tablesOfDumpOut;
        strcpy(pThreadInfo->dbName, dbInfo->name);
        pThreadInfo->precision = getPrecisionByString(dbInfo->precision);

        strcpy(pThreadInfo->stbName, stbName);
        pthread_create(pids + i, NULL, dumpNormalTablesOfStb, pThreadInfo);
    }

    for (int64_t i = 0; i < threads; i++) {
        pthread_join(pids[i], NULL);
    }

    int64_t records = 0;
    for (int64_t i = 0; i < threads; i++) {
        threadInfo *pThreadInfo = infos + i;
        records += pThreadInfo->rowsOfDumpOut;
        taos_close(pThreadInfo->taos);
    }

    free(pids);
    free(infos);

    return records;
}

static int64_t dumpWholeDatabase(SDbInfo *dbInfo, FILE *fp)
{
    dumpCreateDbClause(dbInfo, g_args.with_property, fp);

    fprintf(g_fpOfResult, "\n#### database:                       %s\n",
            dbInfo->name);
    g_resultStatistics.totalDatabasesOfDumpOut++;

    dumpCreateSTableClauseOfDb(dbInfo, fp);

    return dumpNTablesOfDb(dbInfo);
}

static int dumpOut() {
    TAOS     *taos       = NULL;
    TAOS_RES *result     = NULL;

    TAOS_ROW row;
    FILE *fp = NULL;
    int32_t count = 0;

    char tmpBuf[4096] = {0};
    if (g_args.outpath[0] != 0) {
        sprintf(tmpBuf, "%s/dbs.sql", g_args.outpath);
    } else {
        sprintf(tmpBuf, "dbs.sql");
    }

    fp = fopen(tmpBuf, "w");
    if (fp == NULL) {
        errorPrint("%s() LN%d, failed to open file %s\n",
                __func__, __LINE__, tmpBuf);
        return -1;
    }

    g_args.dumpDbCount = getDumpDbCount();
    debugPrint("%s() LN%d, dump db count: %d\n",
            __func__, __LINE__, g_args.dumpDbCount);

    if (0 == g_args.dumpDbCount) {
        errorPrint("%d databases valid to dump\n", g_args.dumpDbCount);
        fclose(fp);
        return -1;
    }

    g_dbInfos = (SDbInfo **)calloc(g_args.dumpDbCount, sizeof(SDbInfo *));
    if (g_dbInfos == NULL) {
        errorPrint("%s() LN%d, failed to allocate memory\n",
                __func__, __LINE__);
        goto _exit_failure;
    }

    char command[COMMAND_SIZE];

    /* Connect to server */
    taos = taos_connect(g_args.host, g_args.user, g_args.password,
            NULL, g_args.port);
    if (taos == NULL) {
        errorPrint("Failed to connect to TDengine server %s\n", g_args.host);
        goto _exit_failure;
    }

    /* --------------------------------- Main Code -------------------------------- */
    /* if (g_args.databases || g_args.all_databases) { // dump part of databases or all databases */
    /*  */
    dumpCharset(fp);

    sprintf(command, "show databases");
    result = taos_query(taos, command);
    int32_t code = taos_errno(result);

    if (code != 0) {
        errorPrint("%s() LN%d, failed to run command <%s>, reason: %s\n",
                __func__, __LINE__, command, taos_errstr(result));
        goto _exit_failure;
    }

    TAOS_FIELD *fields = taos_fetch_fields(result);

    while ((row = taos_fetch_row(result)) != NULL) {
        // sys database name : 'log', but subsequent version changed to 'log'
        if ((strncasecmp(row[TSDB_SHOW_DB_NAME_INDEX], "log",
                        fields[TSDB_SHOW_DB_NAME_INDEX].bytes) == 0)
                && (!g_args.allow_sys)) {
            continue;
        }

        if (g_args.databases) {  // input multi dbs
            if (inDatabasesSeq(
                        (char *)row[TSDB_SHOW_DB_NAME_INDEX],
                        fields[TSDB_SHOW_DB_NAME_INDEX].bytes) != 0) {
                continue;
            }
        } else if (!g_args.all_databases) {  // only input one db
            if (strncasecmp(g_args.arg_list[0],
                        (char *)row[TSDB_SHOW_DB_NAME_INDEX],
                        fields[TSDB_SHOW_DB_NAME_INDEX].bytes) != 0)
                continue;
        }

        g_dbInfos[count] = (SDbInfo *)calloc(1, sizeof(SDbInfo));
        if (g_dbInfos[count] == NULL) {
            errorPrint("%s() LN%d, failed to allocate %"PRIu64" memory\n",
                    __func__, __LINE__, (uint64_t)sizeof(SDbInfo));
            goto _exit_failure;
        }

        okPrint("%s exists\n", (char *)row[TSDB_SHOW_DB_NAME_INDEX]);
        tstrncpy(g_dbInfos[count]->name, (char *)row[TSDB_SHOW_DB_NAME_INDEX],
                min(TSDB_DB_NAME_LEN,
                    fields[TSDB_SHOW_DB_NAME_INDEX].bytes + 1));
        if (g_args.with_property) {
            g_dbInfos[count]->ntables =
                *((int32_t *)row[TSDB_SHOW_DB_NTABLES_INDEX]);
            g_dbInfos[count]->vgroups =
                *((int32_t *)row[TSDB_SHOW_DB_VGROUPS_INDEX]);
            g_dbInfos[count]->replica =
                *((int16_t *)row[TSDB_SHOW_DB_REPLICA_INDEX]);
            g_dbInfos[count]->quorum =
                *((int16_t *)row[TSDB_SHOW_DB_QUORUM_INDEX]);
            g_dbInfos[count]->days =
                *((int16_t *)row[TSDB_SHOW_DB_DAYS_INDEX]);

            tstrncpy(g_dbInfos[count]->keeplist,
                    (char *)row[TSDB_SHOW_DB_KEEP_INDEX],
                    min(32, fields[TSDB_SHOW_DB_KEEP_INDEX].bytes + 1));
            //g_dbInfos[count]->daysToKeep = *((int16_t *)row[TSDB_SHOW_DB_KEEP_INDEX]);
            //g_dbInfos[count]->daysToKeep1;
            //g_dbInfos[count]->daysToKeep2;
            g_dbInfos[count]->cache =
                *((int32_t *)row[TSDB_SHOW_DB_CACHE_INDEX]);
            g_dbInfos[count]->blocks =
                *((int32_t *)row[TSDB_SHOW_DB_BLOCKS_INDEX]);
            g_dbInfos[count]->minrows =
                *((int32_t *)row[TSDB_SHOW_DB_MINROWS_INDEX]);
            g_dbInfos[count]->maxrows =
                *((int32_t *)row[TSDB_SHOW_DB_MAXROWS_INDEX]);
            g_dbInfos[count]->wallevel =
                *((int8_t *)row[TSDB_SHOW_DB_WALLEVEL_INDEX]);
            g_dbInfos[count]->fsync =
                *((int32_t *)row[TSDB_SHOW_DB_FSYNC_INDEX]);
            g_dbInfos[count]->comp =
                (int8_t)(*((int8_t *)row[TSDB_SHOW_DB_COMP_INDEX]));
            g_dbInfos[count]->cachelast =
                (int8_t)(*((int8_t *)row[TSDB_SHOW_DB_CACHELAST_INDEX]));

            tstrncpy(g_dbInfos[count]->precision,
                    (char *)row[TSDB_SHOW_DB_PRECISION_INDEX],
                    DB_PRECISION_LEN);
            g_dbInfos[count]->update =
                *((int8_t *)row[TSDB_SHOW_DB_UPDATE_INDEX]);
        }
        count++;

        if (g_args.databases) {
            if (count > g_args.dumpDbCount)
                break;
        } else if (!g_args.all_databases) {
            if (count >= 1)
                break;
        }
    }

    if (count == 0) {
        errorPrint("%d databases valid to dump\n", count);
        goto _exit_failure;
    }

    taos_close(taos);

    if (g_args.databases || g_args.all_databases) { // case: taosdump --databases dbx,dby ...   OR  taosdump --all-databases
        for (int i = 0; i < count; i++) {
            int64_t records = 0;
            records = dumpWholeDatabase(g_dbInfos[i], fp);
            if (records >= 0) {
                okPrint("Database %s dumped\n", g_dbInfos[i]->name);
                g_totalDumpOutRows += records;
            }
        }
    } else {
        if (1 == g_args.arg_list_len) {
            int64_t records = dumpWholeDatabase(g_dbInfos[0], fp);
            if (records >= 0) {
                okPrint("Database %s dumped\n", g_dbInfos[0]->name);
                g_totalDumpOutRows += records;
            }
        } else {
            dumpCreateDbClause(g_dbInfos[0], g_args.with_property, fp);
        }

        int superTblCnt = 0 ;
        for (int i = 1; g_args.arg_list[i]; i++) {
            TableRecordInfo tableRecordInfo;

            if (getTableRecordInfo(g_dbInfos[0]->name,
                        g_args.arg_list[i],
                        &tableRecordInfo) < 0) {
                errorPrint("input the invalid table %s\n",
                        g_args.arg_list[i]);
                continue;
            }

            int64_t records = 0;
            if (tableRecordInfo.isStb) {  // dump all table of this stable
                int ret = dumpStableClasuse(
                        g_dbInfos[0],
                        tableRecordInfo.tableRecord.stable,
                        fp);
                if (ret >= 0) {
                    superTblCnt++;
                    records = dumpNtbOfStbByThreads(g_dbInfos[0], g_args.arg_list[i]);
                }
            } else if (tableRecordInfo.belongStb){
                dumpStableClasuse(
                        g_dbInfos[0],
                        tableRecordInfo.tableRecord.stable,
                        fp);
                records = dumpNormalTableBelongStb(
                        g_dbInfos[0],
                        tableRecordInfo.tableRecord.stable,
                        g_args.arg_list[i]);
            } else {
                records = dumpNormalTableWithoutStb(g_dbInfos[0], g_args.arg_list[i]);
            }

            if (records >= 0) {
                okPrint("table: %s dumped\n", g_args.arg_list[i]);
                g_totalDumpOutRows += records;
            }
        }
    }

    /* Close the handle and return */
    fclose(fp);
    taos_free_result(result);
    freeDbInfos();
    fprintf(stderr, "dump out rows: %" PRId64 "\n", g_totalDumpOutRows);
    return 0;

_exit_failure:
    fclose(fp);
    taos_close(taos);
    taos_free_result(result);
    freeDbInfos();
    errorPrint("dump out rows: %" PRId64 "\n", g_totalDumpOutRows);
    return -1;
}

int main(int argc, char *argv[]) {
    static char verType[32] = {0};
    sprintf(verType, "version: %s\n", version);
    argp_program_version = verType;

    int ret = 0;
    /* Parse our arguments; every option seen by parse_opt will be
       reflected in arguments. */
    if (argc > 1) {
//        parse_precision_first(argc, argv, &g_args);
        parse_timestamp(argc, argv, &g_args);
        parse_args(argc, argv, &g_args);
    }

    argp_parse(&argp, argc, argv, 0, 0, &g_args);

    if (g_args.abort) {
#ifndef _ALPINE
        error(10, 0, "ABORTED");
#else
        abort();
#endif
    }

    printf("====== arguments config ======\n");

    printf("host: %s\n", g_args.host);
    printf("user: %s\n", g_args.user);
    printf("password: %s\n", g_args.password);
    printf("port: %u\n", g_args.port);
    printf("mysqlFlag: %d\n", g_args.mysqlFlag);
    printf("outpath: %s\n", g_args.outpath);
    printf("inpath: %s\n", g_args.inpath);
    printf("resultFile: %s\n", g_args.resultFile);
    printf("encode: %s\n", g_args.encode);
    printf("all_databases: %s\n", g_args.all_databases?"true":"false");
    printf("databases: %d\n", g_args.databases);
    printf("databasesSeq: %s\n", g_args.databasesSeq);
    printf("schemaonly: %s\n", g_args.schemaonly?"true":"false");
    printf("with_property: %s\n", g_args.with_property?"true":"false");
#if AVRO_SUPPORT  == 1
    printf("avro format: %s\n", g_args.avro?"true":"false");
    printf("avro codec: %s\n", g_avro_codec[g_args.avro_codec]);
#endif
    printf("start_time: %" PRId64 "\n", g_args.start_time);
    printf("human readable start time: %s \n", g_args.humanStartTime);
    printf("end_time: %" PRId64 "\n", g_args.end_time);
    printf("human readable end time: %s \n", g_args.humanEndTime);
    printf("precision: %s\n", g_args.precision);
    printf("data_batch: %d\n", g_args.data_batch);
    printf("max_sql_len: %d\n", g_args.max_sql_len);
    printf("table_batch: %d\n", g_args.table_batch);
    printf("thread_num: %d\n", g_args.thread_num);
    printf("allow_sys: %d\n", g_args.allow_sys);
    printf("abort: %d\n", g_args.abort);
    printf("isDumpIn: %d\n", g_args.isDumpIn);
    printf("arg_list_len: %d\n", g_args.arg_list_len);
    printf("debug_print: %d\n", g_args.debug_print);

    for (int32_t i = 0; i < g_args.arg_list_len; i++) {
        if (g_args.databases || g_args.all_databases) {
            errorPrint("%s is an invalid input if database(s) be already specified.\n",
                    g_args.arg_list[i]);
            exit(EXIT_FAILURE);
        } else {
            printf("arg_list[%d]: %s\n", i, g_args.arg_list[i]);
        }
    }

    printf("==============================\n");
    if (checkParam(&g_args) < 0) {
        exit(EXIT_FAILURE);
    }

    g_fpOfResult = fopen(g_args.resultFile, "a");
    if (NULL == g_fpOfResult) {
        errorPrint("Failed to open %s for save result\n", g_args.resultFile);
        exit(-1);
    };

    fprintf(g_fpOfResult, "#############################################################################\n");
    fprintf(g_fpOfResult, "============================== arguments config =============================\n");

    fprintf(g_fpOfResult, "host: %s\n", g_args.host);
    fprintf(g_fpOfResult, "user: %s\n", g_args.user);
    fprintf(g_fpOfResult, "password: %s\n", g_args.password);
    fprintf(g_fpOfResult, "port: %u\n", g_args.port);
    fprintf(g_fpOfResult, "mysqlFlag: %d\n", g_args.mysqlFlag);
    fprintf(g_fpOfResult, "outpath: %s\n", g_args.outpath);
    fprintf(g_fpOfResult, "inpath: %s\n", g_args.inpath);
    fprintf(g_fpOfResult, "resultFile: %s\n", g_args.resultFile);
    fprintf(g_fpOfResult, "encode: %s\n", g_args.encode);
    fprintf(g_fpOfResult, "all_databases: %s\n", g_args.all_databases?"true":"false");
    fprintf(g_fpOfResult, "databases: %d\n", g_args.databases);
    fprintf(g_fpOfResult, "databasesSeq: %s\n", g_args.databasesSeq);
    fprintf(g_fpOfResult, "schemaonly: %s\n", g_args.schemaonly?"true":"false");
    fprintf(g_fpOfResult, "with_property: %s\n", g_args.with_property?"true":"false");
#if AVRO_SUPPORT == 1
    fprintf(g_fpOfResult, "avro format: %s\n", g_args.avro?"true":"false");
    fprintf(g_fpOfResult, "avro codec: %s\n", g_avro_codec[g_args.avro_codec]);
#endif
    fprintf(g_fpOfResult, "start_time: %" PRId64 "\n", g_args.start_time);
    fprintf(g_fpOfResult, "human readable start time: %s \n", g_args.humanStartTime);
    fprintf(g_fpOfResult, "end_time: %" PRId64 "\n", g_args.end_time);
    fprintf(g_fpOfResult, "human readable end time: %s \n", g_args.humanEndTime);
    fprintf(g_fpOfResult, "precision: %s\n", g_args.precision);
    fprintf(g_fpOfResult, "data_batch: %d\n", g_args.data_batch);
    fprintf(g_fpOfResult, "max_sql_len: %d\n", g_args.max_sql_len);
    fprintf(g_fpOfResult, "table_batch: %d\n", g_args.table_batch);
    fprintf(g_fpOfResult, "thread_num: %d\n", g_args.thread_num);
    fprintf(g_fpOfResult, "allow_sys: %d\n", g_args.allow_sys);
    fprintf(g_fpOfResult, "abort: %d\n", g_args.abort);
    fprintf(g_fpOfResult, "isDumpIn: %d\n", g_args.isDumpIn);
    fprintf(g_fpOfResult, "arg_list_len: %d\n", g_args.arg_list_len);

    for (int32_t i = 0; i < g_args.arg_list_len; i++) {
        fprintf(g_fpOfResult, "arg_list[%d]: %s\n", i, g_args.arg_list[i]);
    }

    g_numOfCores = (int32_t)sysconf(_SC_NPROCESSORS_ONLN);

    time_t tTime = time(NULL);
    struct tm tm = *localtime(&tTime);

    if (g_args.isDumpIn) {
        fprintf(g_fpOfResult, "============================== DUMP IN ============================== \n");
        fprintf(g_fpOfResult, "# DumpIn start time:                   %d-%02d-%02d %02d:%02d:%02d\n",
                tm.tm_year + 1900, tm.tm_mon + 1,
                tm.tm_mday, tm.tm_hour, tm.tm_min, tm.tm_sec);
        if (dumpIn() < 0) {
            ret = -1;
        }
    } else {
        fprintf(g_fpOfResult, "============================== DUMP OUT ============================== \n");
        fprintf(g_fpOfResult, "# DumpOut start time:                   %d-%02d-%02d %02d:%02d:%02d\n",
                tm.tm_year + 1900, tm.tm_mon + 1,
                tm.tm_mday, tm.tm_hour, tm.tm_min, tm.tm_sec);
        if (dumpOut() < 0) {
            ret = -1;
        } else {
            fprintf(g_fpOfResult, "\n============================== TOTAL STATISTICS ============================== \n");
            fprintf(g_fpOfResult, "# total database count:     %d\n",
                    g_resultStatistics.totalDatabasesOfDumpOut);
            fprintf(g_fpOfResult, "# total super table count:  %d\n",
                    g_resultStatistics.totalSuperTblsOfDumpOut);
            fprintf(g_fpOfResult, "# total child table count:  %"PRId64"\n",
                    g_resultStatistics.totalChildTblsOfDumpOut);
            fprintf(g_fpOfResult, "# total row count:          %"PRId64"\n",
                    g_resultStatistics.totalRowsOfDumpOut);
        }
    }

    fprintf(g_fpOfResult, "\n");
    fclose(g_fpOfResult);

    if (g_tablesList) {
        free(g_tablesList);
    }

    return ret;
}
<|MERGE_RESOLUTION|>--- conflicted
+++ resolved
@@ -2000,18 +2000,9 @@
                             GET_FLOAT_VAL(row[col]));
                     break;
 
-<<<<<<< HEAD
                 case TSDB_DATA_TYPE_DOUBLE:
                     curr_sqlstr_len += sprintf(pstr + curr_sqlstr_len, "%f",
                             GET_DOUBLE_VAL(row[col]));
-=======
-            case TSDB_DATA_TYPE_NCHAR:
-                {
-                    memset(tableDes->cols[i].value, 0, sizeof(tableDes->cols[i].note));
-                    char tbuf[COL_NOTE_LEN-2];    // need reserve 2 bytes for ' '
-                    convertNCharToReadable((char *)row[TSDB_SHOW_TABLES_NAME_INDEX], length[0], tbuf, COL_NOTE_LEN);
-                    sprintf(tableDes->cols[i].value, "%s", tbuf);
->>>>>>> 83a7f5ba
                     break;
 
                 case TSDB_DATA_TYPE_BINARY:
@@ -2029,7 +2020,7 @@
                         convertNCharToReadable((char *)row[col], length[col],
                                 tbuf, COMMAND_SIZE);
                         curr_sqlstr_len += sprintf(pstr + curr_sqlstr_len,
-                                "\'%s\'", tbuf);
+                                "%s", tbuf);
                         break;
                     }
                 case TSDB_DATA_TYPE_TIMESTAMP:
