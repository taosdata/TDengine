--- conflicted
+++ resolved
@@ -1167,7 +1167,7 @@
     while ((row = taos_fetch_row(res)) != NULL) {
         tstrncpy(tableDes->cols[colCount].field,
                 (char *)row[TSDB_DESCRIBE_METRIC_FIELD_INDEX],
-                min(TSDB_COL_NAME_LEN + 1,
+                min(TSDB_COL_NAME_LEN,
                     fields[TSDB_DESCRIBE_METRIC_FIELD_INDEX].bytes + 1));
         tstrncpy(tableDes->cols[colCount].type,
                 (char *)row[TSDB_DESCRIBE_METRIC_TYPE_INDEX],
@@ -1181,23 +1181,8 @@
         colCount++;
     }
 
-<<<<<<< HEAD
-    tfree(jsonAvroSchema);
-    freeTbDes(tableDes);
-    return ret;
-}
-
-static int64_t dumpNormalTableBelongStb(
-        SDbInfo *dbInfo, char *stbName, char *ntbName)
-{
-    int64_t count = 0;
-
-    char tmpBuf[4096] = {0};
-    FILE *fp = NULL;
-=======
     taos_free_result(res);
     res = NULL;
->>>>>>> 977a2f31
 
     if (isSuperTable) {
         return colCount;
