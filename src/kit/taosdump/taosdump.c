/*
 * Copyright (c) 2019 TAOS Data, Inc. <jhtao@taosdata.com>
 *
 * This program is free software: you can use, redistribute, and/or modify
 * it under the terms of the GNU Affero General Public License, version 3
 * or later ("AGPL"), as published by the Free Software Foundation.
 *
 * This program is distributed in the hope that it will be useful, but WITHOUT
 * ANY WARRANTY; without even the implied warranty of MERCHANTABILITY or
 * FITNESS FOR A PARTICULAR PURPOSE.
 *
 * You should have received a copy of the GNU Affero General Public License
 * along with this program. If not, see <http://www.gnu.org/licenses/>.
 */

#include <stdio.h>
#include <pthread.h>
#include <iconv.h>
#include <sys/stat.h>
#include <sys/syscall.h>

#include "os.h"
#include "taos.h"
#include "taosdef.h"
#include "taosmsg.h"
#include "tglobal.h"
#include "tsclient.h"
#include "tsdb.h"
#include "tutil.h"
<<<<<<< HEAD
#include <avro.h>
#include <taos.h>
=======
>>>>>>> 00752f79

#define TSDB_SUPPORT_NANOSECOND 1

#define MAX_FILE_NAME_LEN       256             // max file name length on linux is 255
#define COMMAND_SIZE            65536
#define MAX_RECORDS_PER_REQ     32766
//#define DEFAULT_DUMP_FILE "taosdump.sql"

// for strncpy buffer overflow
#define min(a, b) (((a) < (b)) ? (a) : (b))

static int  converStringToReadable(char *str, int size, char *buf, int bufsize);
static int  convertNCharToReadable(char *str, int size, char *buf, int bufsize);
static void taosDumpCharset(FILE *fp);
static void taosLoadFileCharset(FILE *fp, char *fcharset);

typedef struct {
  short bytes;
  int8_t type;
} SOColInfo;

#define debugPrint(fmt, ...) \
    do { if (g_args.debug_print || g_args.verbose_print) \
      fprintf(stderr, "DEBG: "fmt, __VA_ARGS__); } while(0)

#define verbosePrint(fmt, ...) \
    do { if (g_args.verbose_print) \
        fprintf(stderr, "VERB: "fmt, __VA_ARGS__); } while(0)

#define performancePrint(fmt, ...) \
    do { if (g_args.performance_print) \
        fprintf(stderr, "VERB: "fmt, __VA_ARGS__); } while(0)

#define errorPrint(fmt, ...) \
    do { fprintf(stderr, "\033[31m"); \
        fprintf(stderr, "ERROR: "fmt, __VA_ARGS__); \
        fprintf(stderr, "\033[0m"); } while(0)

#define okPrint(fmt, ...) \
    do { fprintf(stderr, "\033[32m"); \
        fprintf(stderr, "OK: "fmt, __VA_ARGS__); \
        fprintf(stderr, "\033[0m"); } while(0)

static bool isStringNumber(char *input)
{
    int len = strlen(input);
    if (0 == len) {
        return false;
    }

    for (int i = 0; i < len; i++) {
        if (!isdigit(input[i]))
            return false;
    }

    return true;
}

// -------------------------- SHOW DATABASE INTERFACE-----------------------
enum _show_db_index {
    TSDB_SHOW_DB_NAME_INDEX,
    TSDB_SHOW_DB_CREATED_TIME_INDEX,
    TSDB_SHOW_DB_NTABLES_INDEX,
    TSDB_SHOW_DB_VGROUPS_INDEX,
    TSDB_SHOW_DB_REPLICA_INDEX,
    TSDB_SHOW_DB_QUORUM_INDEX,
    TSDB_SHOW_DB_DAYS_INDEX,
    TSDB_SHOW_DB_KEEP_INDEX,
    TSDB_SHOW_DB_CACHE_INDEX,
    TSDB_SHOW_DB_BLOCKS_INDEX,
    TSDB_SHOW_DB_MINROWS_INDEX,
    TSDB_SHOW_DB_MAXROWS_INDEX,
    TSDB_SHOW_DB_WALLEVEL_INDEX,
    TSDB_SHOW_DB_FSYNC_INDEX,
    TSDB_SHOW_DB_COMP_INDEX,
    TSDB_SHOW_DB_CACHELAST_INDEX,
    TSDB_SHOW_DB_PRECISION_INDEX,
    TSDB_SHOW_DB_UPDATE_INDEX,
    TSDB_SHOW_DB_STATUS_INDEX,
    TSDB_MAX_SHOW_DB
};

// -----------------------------------------SHOW TABLES CONFIGURE -------------------------------------
enum _show_tables_index {
    TSDB_SHOW_TABLES_NAME_INDEX,
    TSDB_SHOW_TABLES_CREATED_TIME_INDEX,
    TSDB_SHOW_TABLES_COLUMNS_INDEX,
    TSDB_SHOW_TABLES_METRIC_INDEX,
    TSDB_SHOW_TABLES_UID_INDEX,
    TSDB_SHOW_TABLES_TID_INDEX,
    TSDB_SHOW_TABLES_VGID_INDEX,
    TSDB_MAX_SHOW_TABLES
};

// ---------------------------------- DESCRIBE STABLE CONFIGURE ------------------------------
enum _describe_table_index {
    TSDB_DESCRIBE_METRIC_FIELD_INDEX,
    TSDB_DESCRIBE_METRIC_TYPE_INDEX,
    TSDB_DESCRIBE_METRIC_LENGTH_INDEX,
    TSDB_DESCRIBE_METRIC_NOTE_INDEX,
    TSDB_MAX_DESCRIBE_METRIC
};

#define COL_NOTE_LEN        4
#define COL_TYPEBUF_LEN     16
#define COL_VALUEBUF_LEN    32

typedef struct {
    char field[TSDB_COL_NAME_LEN];
    char type[COL_TYPEBUF_LEN];
    int length;
    char note[COL_NOTE_LEN];
    char value[COL_VALUEBUF_LEN];
    char *var_value;
} SColDes;

typedef struct {
    char name[TSDB_TABLE_NAME_LEN];
    SColDes cols[];
} STableDef;

extern char version[];

#define DB_PRECISION_LEN   8
#define DB_STATUS_LEN      16

typedef struct {
    char name[TSDB_TABLE_NAME_LEN];
    bool belongStb;
    char stable[TSDB_TABLE_NAME_LEN];
} TableInfo;

typedef struct {
    char name[TSDB_TABLE_NAME_LEN];
    char stable[TSDB_TABLE_NAME_LEN];
} TableRecord;

typedef struct {
    bool isStable;
    int64_t dumpNtbCount;
    TableRecord **dumpNtbInfos;
    TableRecord tableRecord;
} TableRecordInfo;

typedef struct {
    char     name[TSDB_DB_NAME_LEN];
    char     create_time[32];
    int64_t  ntables;
    int32_t  vgroups;
    int16_t  replica;
    int16_t  quorum;
    int16_t  days;
    char     keeplist[32];
    //int16_t  daysToKeep;
    //int16_t  daysToKeep1;
    //int16_t  daysToKeep2;
    int32_t  cache; //MB
    int32_t  blocks;
    int32_t  minrows;
    int32_t  maxrows;
    int8_t   wallevel;
    int32_t  fsync;
    int8_t   comp;
    int8_t   cachelast;
    char     precision[DB_PRECISION_LEN];   // time resolution
    int8_t   update;
    char     status[DB_STATUS_LEN];
    int64_t  dumpTbCount;
    TableRecordInfo **dumpTbInfos;
} SDbInfo;

typedef struct {
    pthread_t threadID;
    int32_t   threadIndex;
    int32_t   totalThreads;
    char      dbName[TSDB_DB_NAME_LEN];
    char      stbName[TSDB_TABLE_NAME_LEN];
    int       precision;
    TAOS      *taos;
    int64_t   rowsOfDumpOut;
    int64_t   tablesOfDumpOut;
    int64_t   tableFrom;
} threadInfo;

typedef struct {
    int64_t   totalRowsOfDumpOut;
    int64_t   totalChildTblsOfDumpOut;
    int32_t   totalSuperTblsOfDumpOut;
    int32_t   totalDatabasesOfDumpOut;
} resultStatistics;

static int64_t g_totalDumpOutRows = 0;

SDbInfo **g_dbInfos = NULL;
TableInfo *g_tablesList = NULL;

const char *argp_program_version = version;
const char *argp_program_bug_address = "<support@taosdata.com>";

/* Program documentation. */
static char doc[] = "";
/* "Argp example #4 -- a program with somewhat more complicated\ */
/*         options\ */
/*         \vThis part of the documentation comes *after* the options;\ */
/*         note that the text is automatically filled, but it's possible\ */
/*         to force a line-break, e.g.\n<-- here."; */

/* A description of the arguments we accept. */
static char args_doc[] = "dbname [tbname ...]\n--databases db1,db2,... \n--all-databases\n-i inpath\n-o outpath";

/* Keys for options without short-options. */
#define OPT_ABORT 1 /* –abort */

/* The options we understand. */
static struct argp_option options[] = {
    // connection option
    {"host", 'h', "HOST",    0,  "Server host dumping data from. Default is localhost.", 0},
    {"user", 'u', "USER",    0,  "User name used to connect to server. Default is root.", 0},
#ifdef _TD_POWER_
    {"password", 'p', 0,    0,  "User password to connect to server. Default is powerdb.", 0},
#else
    {"password", 'p', 0,    0,  "User password to connect to server. Default is taosdata.", 0},
#endif
    {"port", 'P', "PORT",        0,  "Port to connect", 0},
    {"mysqlFlag",     'q', "MYSQLFLAG",   0,  "mysqlFlag, Default is 0", 0},
    // input/output file
    {"outpath", 'o', "OUTPATH",     0,  "Output file path.", 1},
    {"inpath", 'i', "INPATH",      0,  "Input file path.", 1},
    {"resultFile", 'r', "RESULTFILE",  0,  "DumpOut/In Result file path and name.", 1},
#ifdef _TD_POWER_
    {"config-dir", 'c', "CONFIG_DIR",  0,  "Configure directory. Default is /etc/power/taos.cfg.", 1},
#else
    {"config-dir", 'c', "CONFIG_DIR",  0,  "Configure directory. Default is /etc/taos/taos.cfg.", 1},
#endif
    {"encode", 'e', "ENCODE", 0,  "Input file encoding.", 1},
    // dump unit options
    {"all-databases", 'A', 0, 0,  "Dump all databases.", 2},
    {"databases", 'D', "DATABASES", 0,  "Dump inputed databases. Use comma to seprate databases\' name.", 2},
    {"allow-sys",   'a', 0, 0,  "Allow to dump sys database", 2},
    // dump format options
    {"schemaonly", 's', 0, 0,  "Only dump schema.", 2},
    {"without-property", 'N', 0, 0,  "Dump schema without properties.", 2},
    {"avro", 'v', 0, 0,  "Dump apache avro format data file. By default, dump sql command sequence.", 2},
    {"start-time",    'S', "START_TIME",  0,  "Start time to dump. Either epoch or ISO8601/RFC3339 format is acceptable. ISO8601 format example: 2017-10-01T00:00:00.000+0800 or 2017-10-0100:00:00:000+0800 or '2017-10-01 00:00:00.000+0800'",  4},
    {"end-time",      'E', "END_TIME",    0,  "End time to dump. Either epoch or ISO8601/RFC3339 format is acceptable. ISO8601 format example: 2017-10-01T00:00:00.000+0800 or 2017-10-0100:00:00.000+0800 or '2017-10-01 00:00:00.000+0800'",  5},
    {"data-batch",  'B', "DATA_BATCH",  0,  "Number of data point per insert statement. Max value is 32766. Default is 1.", 3},
    {"max-sql-len", 'L', "SQL_LEN",     0,  "Max length of one sql. Default is 65480.",   3},
    {"table-batch", 't', "TABLE_BATCH", 0,  "Number of table dumpout into one output file. Default is 1.",  3},
    {"thread_num",  'T', "THREAD_NUM",  0,  "Number of thread for dump in file. Default is 5.", 3},
    {"debug",   'g', 0, 0,  "Print debug info.",    8},
    {0}
};

#define HUMAN_TIME_LEN      28

/* Used by main to communicate with parse_opt. */
typedef struct arguments {
    // connection option
    char    *host;
    char    *user;
    char    password[SHELL_MAX_PASSWORD_LEN];
    uint16_t port;
    uint16_t mysqlFlag;
    // output file
    char     outpath[MAX_FILE_NAME_LEN];
    char     inpath[MAX_FILE_NAME_LEN];
    // result file
    char    *resultFile;
    char    *encode;
    // dump unit option
    bool     all_databases;
    bool     databases;
    char    *databasesSeq;
    // dump format option
    bool     schemaonly;
    bool     with_property;
    bool     avro;
    int64_t  start_time;
    char     humanStartTime[HUMAN_TIME_LEN];
    int64_t  end_time;
    char     humanEndTime[HUMAN_TIME_LEN];
    char     precision[8];

    int32_t  data_batch;
    int32_t  max_sql_len;
    int32_t  table_batch; // num of table which will be dump into one output file.
    bool     allow_sys;
    // other options
    int32_t  thread_num;
    int      abort;
    char   **arg_list;
    int      arg_list_len;
    bool     isDumpIn;
    bool     debug_print;
    bool     verbose_print;
    bool     performance_print;

    int      dumpDbCount;
} SArguments;

/* Our argp parser. */
static error_t parse_opt(int key, char *arg, struct argp_state *state);

static struct argp argp = {options, parse_opt, args_doc, doc};
static resultStatistics g_resultStatistics = {0};
static FILE *g_fpOfResult = NULL;
static int g_numOfCores = 1;

static int taosDumpOut();
static int taosDumpIn();
static void taosDumpCreateDbClause(SDbInfo *dbInfo, bool isDumpProperty,
        FILE *fp);
//static int taosDumpDb(SDbInfo *dbInfo, FILE *fp, TAOS *taos);
static int dumpStable(char *table, FILE *fp, SDbInfo *dbInfo);
static int dumpCreateTableClause(STableDef *tableDes, int numOfCols,
        FILE *fp, char* dbName);
static void taosDumpCreateMTableClause(STableDef *tableDes, char *stable,
        int numOfCols, FILE *fp, char* dbName);
<<<<<<< HEAD
static int32_t taosDumpTable(char *tbName, char *metric,
        FILE *fp, TAOS* taosCon, char* dbName);
static int taosDumpTableData(FILE *fp, char *tbName,
        TAOS* taosCon, char* dbName,
=======
static int64_t taosDumpTable(char *tbName, char *stable,
        FILE *fp, char* dbName, int precision);
static int64_t dumpTableData(FILE *fp, char *tbName,
        char* dbName,
        int precision,
>>>>>>> 00752f79
        char *jsonAvroSchema);
static int checkParam();
static void taosFreeDbInfos();

struct arguments g_args = {
    // connection option
    NULL,
    "root",
#ifdef _TD_POWER_
    "powerdb",
#else
    "taosdata",
#endif
    0,
    0,
    // outpath and inpath
    "",
    "",
    "./dump_result.txt",
    NULL,
    // dump unit option
    false,      // all_databases
    false,      // databases
    NULL,       // databasesSeq
    // dump format option
    false,      // schemaonly
    true,       // with_property
    false,      // avro format
    -INT64_MAX + 1, // start_time
    {0},        // humanStartTime
    INT64_MAX,  // end_time
    {0},        // humanEndTime
    "ms",       // precision
    1,          // data_batch
    TSDB_MAX_SQL_LEN,   // max_sql_len
    1,          // table_batch
    false,      // allow_sys
    // other options
    5,          // thread_num
    0,          // abort
    NULL,       // arg_list
    0,          // arg_list_len
    false,      // isDumpIn
    false,      // debug_print
    false,      // verbose_print
    false,      // performance_print
        0,      // dumpDbCount
};

// get taosdump commit number version
#ifndef TAOSDUMP_COMMIT_SHA1
#define TAOSDUMP_COMMIT_SHA1 "unknown"
#endif

#ifndef TD_VERNUMBER
#define TD_VERNUMBER "unknown"
#endif

#ifndef TAOSDUMP_STATUS
#define TAOSDUMP_STATUS "unknown"
#endif

static void printVersion() {
    char tdengine_ver[] = TD_VERNUMBER;
    char taosdump_ver[] = TAOSDUMP_COMMIT_SHA1;
    char taosdump_status[] = TAOSDUMP_STATUS;

    if (strlen(taosdump_status) == 0) {
        printf("taosdump version %s-%s\n",
                tdengine_ver, taosdump_ver);
    } else {
        printf("taosdump version %s-%s, status:%s\n",
                tdengine_ver, taosdump_ver, taosdump_status);
    }
}

UNUSED_FUNC void errorWrongValue(char *program, char *wrong_arg, char *wrong_value)
{
    fprintf(stderr, "%s %s: %s is an invalid value\n", program, wrong_arg, wrong_value);
    fprintf(stderr, "Try `taosdemo --help' or `taosdemo --usage' for more information.\n");
}

static void errorUnrecognized(char *program, char *wrong_arg)
{
    fprintf(stderr, "%s: unrecognized options '%s'\n", program, wrong_arg);
    fprintf(stderr, "Try `taosdemo --help' or `taosdemo --usage' for more information.\n");
}

static void errorPrintReqArg(char *program, char *wrong_arg)
{
    fprintf(stderr,
            "%s: option requires an argument -- '%s'\n",
            program, wrong_arg);
    fprintf(stderr,
            "Try `taosdemo --help' or `taosdemo --usage' for more information.\n");
}

static void errorPrintReqArg2(char *program, char *wrong_arg)
{
    fprintf(stderr,
            "%s: option requires a number argument '-%s'\n",
            program, wrong_arg);
    fprintf(stderr,
            "Try `taosdemo --help' or `taosdemo --usage' for more information.\n");
}

static void errorPrintReqArg3(char *program, char *wrong_arg)
{
    fprintf(stderr,
            "%s: option '%s' requires an argument\n",
            program, wrong_arg);
    fprintf(stderr,
            "Try `taosdemo --help' or `taosdemo --usage' for more information.\n");
}

/* Parse a single option. */
static error_t parse_opt(int key, char *arg, struct argp_state *state) {
    /* Get the input argument from argp_parse, which we
       know is a pointer to our arguments structure. */
    wordexp_t full_path;

    switch (key) {
        // connection option
        case 'a':
            g_args.allow_sys = true;
            break;
        case 'h':
            g_args.host = arg;
            break;
        case 'u':
            g_args.user = arg;
            break;
        case 'p':
            break;
        case 'P':
            if (!isStringNumber(arg)) {
                errorPrintReqArg2("taosdump", "P");
                exit(EXIT_FAILURE);
            }
            g_args.port = atoi(arg);
            break;
        case 'q':
            g_args.mysqlFlag = atoi(arg);
            break;
        case 'o':
            if (wordexp(arg, &full_path, 0) != 0) {
                errorPrint("Invalid path %s\n", arg);
                return -1;
            }

            if (full_path.we_wordv[0]) {
                tstrncpy(g_args.outpath, full_path.we_wordv[0],
                        MAX_FILE_NAME_LEN);
                wordfree(&full_path);
            } else {
                errorPrintReqArg3("taosdump", "-o or --outpath");
                exit(EXIT_FAILURE);
            }
            break;

        case 'g':
            g_args.debug_print = true;
            break;

        case 'i':
            g_args.isDumpIn = true;
            if (wordexp(arg, &full_path, 0) != 0) {
                errorPrint("Invalid path %s\n", arg);
                return -1;
            }

            if (full_path.we_wordv[0]) {
                tstrncpy(g_args.inpath, full_path.we_wordv[0],
                        MAX_FILE_NAME_LEN);
                wordfree(&full_path);
            } else {
                errorPrintReqArg3("taosdump", "-i or --inpath");
                exit(EXIT_FAILURE);
            }
            break;

        case 'r':
            g_args.resultFile = arg;
            break;
        case 'c':
            if (0 == strlen(arg)) {
                errorPrintReqArg3("taosdump", "-c or --config-dir");
                exit(EXIT_FAILURE);
            }
            if (wordexp(arg, &full_path, 0) != 0) {
                errorPrint("Invalid path %s\n", arg);
                exit(EXIT_FAILURE);
            }
            tstrncpy(configDir, full_path.we_wordv[0], MAX_FILE_NAME_LEN);
            wordfree(&full_path);
            break;
        case 'e':
            g_args.encode = arg;
            break;
            // dump unit option
        case 'A':
            break;
        case 'D':
            g_args.databases = true;
            break;
            // dump format option
        case 's':
            g_args.schemaonly = true;
            break;
        case 'N':
            g_args.with_property = false;
            break;
        case 'v':
            g_args.avro = true;
            break;
        case 'S':
            // parse time here.
            break;
        case 'E':
            break;
        case 'B':
            g_args.data_batch = atoi(arg);
            if (g_args.data_batch > MAX_RECORDS_PER_REQ) {
                g_args.data_batch = MAX_RECORDS_PER_REQ;
            }
            break;
        case 'L':
            {
                int32_t len = atoi(arg);
                if (len > TSDB_MAX_ALLOWED_SQL_LEN) {
                    len = TSDB_MAX_ALLOWED_SQL_LEN;
                } else if (len < TSDB_MAX_SQL_LEN) {
                    len = TSDB_MAX_SQL_LEN;
                }
                g_args.max_sql_len = len;
                break;
            }
        case 't':
            g_args.table_batch = atoi(arg);
            break;
        case 'T':
            if (!isStringNumber(arg)) {
                errorPrint("%s", "\n\t-T need a number following!\n");
                exit(EXIT_FAILURE);
            }
            g_args.thread_num = atoi(arg);
            break;
        case OPT_ABORT:
            g_args.abort = 1;
            break;
        case ARGP_KEY_ARG:
            g_args.arg_list     = &state->argv[state->next - 1];
            g_args.arg_list_len = state->argc - state->next + 1;
            state->next             = state->argc;
            break;

        default:
            return ARGP_ERR_UNKNOWN;
    }
    return 0;
}

static void freeTbDes(STableDef *tableDes)
{
    for (int i = 0; i < TSDB_MAX_COLUMNS; i ++) {
        if (tableDes->cols[i].var_value) {
            free(tableDes->cols[i].var_value);
        }
    }

    free(tableDes);
}

static int queryDbImpl(TAOS *taos, char *command) {
    TAOS_RES *res = NULL;
    int32_t   code = -1;

    if (NULL != res) {
        taos_free_result(res);
        res = NULL;
    }

    res = taos_query(taos, command);
    code = taos_errno(res);

    if (code != 0) {
        errorPrint("Failed to run <%s>, reason: %s\n",
                command, taos_errstr(res));
        taos_free_result(res);
        //taos_close(taos);
        return code;
    }

    taos_free_result(res);
    return 0;
}

static void parse_args(
        int argc, char *argv[], SArguments *arguments) {

    for (int i = 1; i < argc; i++) {
        if ((strncmp(argv[i], "-p", 2) == 0)
              || (strncmp(argv[i], "--password", 10) == 0)) {
            if ((strlen(argv[i]) == 2)
                  || (strncmp(argv[i], "--password", 10) == 0)) {
                printf("Enter password: ");
                taosSetConsoleEcho(false);
                if(scanf("%20s", arguments->password) > 1) {
                    errorPrint("%s() LN%d, password read error!\n", __func__, __LINE__);
                }
                taosSetConsoleEcho(true);
            } else {
                tstrncpy(arguments->password, (char *)(argv[i] + 2),
                        SHELL_MAX_PASSWORD_LEN);
                strcpy(argv[i], "-p");
            }
        } else if (strcmp(argv[i], "-gg") == 0) {
            arguments->verbose_print = true;
            strcpy(argv[i], "");
        } else if (strcmp(argv[i], "-PP") == 0) {
            arguments->performance_print = true;
            strcpy(argv[i], "");
        } else if ((strcmp(argv[i], "-A") == 0)
                || (0 == strncmp(
                            argv[i], "--all-database",
                            strlen("--all-database")))) {
            g_args.all_databases = true;
        } else if ((strncmp(argv[i], "-D", strlen("-D")) == 0)
                || (0 == strncmp(
                        argv[i], "--database",
                        strlen("--database")))) {
            if (2 == strlen(argv[i])) {
                if (argc == i+1) {
                    errorPrintReqArg(argv[0], "D");
                    exit(EXIT_FAILURE);
                }
                arguments->databasesSeq = argv[++i];
            } else if (0 == strncmp(argv[i], "--databases=", strlen("--databases="))) {
                arguments->databasesSeq = (char *)(argv[i] + strlen("--databases="));
            } else if (0 == strncmp(argv[i], "-D", strlen("-D"))) {
                arguments->databasesSeq = (char *)(argv[i] + strlen("-D"));
            } else if (strlen("--databases") == strlen(argv[i])) {
                if (argc == i+1) {
                    errorPrintReqArg3(argv[0], "--databases");
                    exit(EXIT_FAILURE);
                }
                arguments->databasesSeq = argv[++i];
            } else {
                errorUnrecognized(argv[0], argv[i]);
                exit(EXIT_FAILURE);
            }
            g_args.databases = true;
        } else if (0 == strncmp(argv[i], "--version", strlen("--version")) || 
            0 == strncmp(argv[i], "-V", strlen("-V"))) {
                printVersion();
                exit(EXIT_SUCCESS);
        } else {
            continue;
        }

    }
}

static void copyHumanTimeToArg(char *timeStr, bool isStartTime)
{
    if (isStartTime)
        tstrncpy(g_args.humanStartTime, timeStr, HUMAN_TIME_LEN);
    else
        tstrncpy(g_args.humanEndTime, timeStr, HUMAN_TIME_LEN);
}

static void copyTimestampToArg(char *timeStr, bool isStartTime)
{
    if (isStartTime)
        g_args.start_time = atol(timeStr);
    else
        g_args.end_time = atol(timeStr);
}

static void parse_timestamp(
        int argc, char *argv[], SArguments *arguments) {
    for (int i = 1; i < argc; i++) {
        char *tmp;
        bool isStartTime = false;
        bool isEndTime = false;

        if (strcmp(argv[i], "-S") == 0) {
            isStartTime = true;
        } else if (strcmp(argv[i], "-E") == 0) {
            isEndTime = true;
        }

        if (isStartTime || isEndTime) {
            if (NULL == argv[i+1]) {
                errorPrint("%s need a valid value following!\n", argv[i]);
                exit(-1);
            }
            tmp = strdup(argv[i+1]);

            if (strchr(tmp, ':') && strchr(tmp, '-')) {
                copyHumanTimeToArg(tmp, isStartTime);
            } else {
                copyTimestampToArg(tmp, isStartTime);
            }

            free(tmp);
        }
    }
}

static int getPrecisionByString(char *precision)
{
    if (0 == strncasecmp(precision,
                "ms", 2)) {
        return TSDB_TIME_PRECISION_MILLI;
    } else if (0 == strncasecmp(precision,
                "us", 2)) {
        return TSDB_TIME_PRECISION_MICRO;
#if TSDB_SUPPORT_NANOSECOND == 1
    } else if (0 == strncasecmp(precision,
                "ns", 2)) {
        return TSDB_TIME_PRECISION_NANO;
#endif
    } else {
        errorPrint("Invalid time precision: %s",
                precision);
    }

    return -1;
}

static void taosFreeDbInfos() {
    if (g_dbInfos == NULL) return;
    for (int i = 0; i < g_args.dumpDbCount; i++)
        tfree(g_dbInfos[i]);
    tfree(g_dbInfos);
}

// check table is normal table or super table
static int getTableRecordInfo(
        char *dbName,
        char *table, TableRecordInfo *pTableRecordInfo) {
    TAOS *taos = taos_connect(g_args.host, g_args.user, g_args.password,
            dbName, g_args.port);
    if (taos == NULL) {
        errorPrint("Failed to connect to TDengine server %s\n", g_args.host);
        return -1;
    }

    TAOS_ROW row = NULL;
    bool isSet = false;
    TAOS_RES *result     = NULL;

    memset(pTableRecordInfo, 0, sizeof(TableRecordInfo));

    char command[COMMAND_SIZE];

    sprintf(command, "USE %s", dbName);
    result = taos_query(taos, command);
    int32_t code = taos_errno(result);
    if (code != 0) {
        errorPrint("invalid database %s, reason: %s\n",
                dbName, taos_errstr(result));
        return 0;
    }

    sprintf(command, "SHOW TABLES LIKE \'%s\'", table);

    result = taos_query(taos, command);
    code = taos_errno(result);

    if (code != 0) {
        errorPrint("%s() LN%d, failed to run command <%s>. reason: %s\n",
                __func__, __LINE__, command, taos_errstr(result));
        taos_free_result(result);
        return -1;
    }

    TAOS_FIELD *fields = taos_fetch_fields(result);

    while ((row = taos_fetch_row(result)) != NULL) {
        isSet = true;
        pTableRecordInfo->isStable = false;
        tstrncpy(pTableRecordInfo->tableRecord.name,
                (char *)row[TSDB_SHOW_TABLES_NAME_INDEX],
                min(TSDB_TABLE_NAME_LEN,
                    fields[TSDB_SHOW_TABLES_NAME_INDEX].bytes + 1));
        tstrncpy(pTableRecordInfo->tableRecord.stable,
                (char *)row[TSDB_SHOW_TABLES_METRIC_INDEX],
                min(TSDB_TABLE_NAME_LEN,
                    fields[TSDB_SHOW_TABLES_METRIC_INDEX].bytes + 1));
        break;
    }

    taos_free_result(result);
    result = NULL;

    if (isSet) {
        return 0;
    }

    sprintf(command, "SHOW STABLES LIKE \'%s\'", table);

    result = taos_query(taos, command);
    code = taos_errno(result);

    if (code != 0) {
        errorPrint("%s() LN%d, failed to run command <%s>. reason: %s\n",
                __func__, __LINE__, command, taos_errstr(result));
        taos_free_result(result);
        return -1;
    }

    while ((row = taos_fetch_row(result)) != NULL) {
        isSet = true;
        pTableRecordInfo->isStable = true;
        tstrncpy(pTableRecordInfo->tableRecord.stable, table,
                TSDB_TABLE_NAME_LEN);
        break;
    }

    taos_free_result(result);
    result = NULL;

    if (isSet) {
        return 0;
    }
    errorPrint("%s() LN%d, invalid table/stable %s\n",
            __func__, __LINE__, table);
    return -1;
}

<<<<<<< HEAD
static int32_t taosSaveAllNormalTableToTempFile(
        TAOS *taosCon, char *name,
        char* metric, int* fd) {
    STableRecord tableRecord;

    if (-1 == *fd) {
        *fd = open(".tables.tmp.0",
                O_RDWR | O_CREAT, S_IRWXU | S_IRGRP | S_IXGRP | S_IROTH);
        if (*fd == -1) {
            errorPrint("%s() LN%d, failed to open temp file: .tables.tmp.0\n",
                    __func__, __LINE__);
            return -1;
=======
static int inDatabasesSeq(
        char *name,
        int len)
{
    if (strstr(g_args.databasesSeq, ",") == NULL) {
        if (0 == strncmp(g_args.databasesSeq, name, len)) {
            return 0;
        }
    } else {
        char *dupSeq = strdup(g_args.databasesSeq);
        char *running = dupSeq;
        char *dbname = strsep(&running, ",");
        while (dbname) {
            if (0 == strncmp(dbname, name, len)) {
                tfree(dupSeq);
                return 0;
            }

            dbname = strsep(&running, ",");
>>>>>>> 00752f79
        }

<<<<<<< HEAD
    memset(&tableRecord, 0, sizeof(STableRecord));
    tstrncpy(tableRecord.name, name, TSDB_TABLE_NAME_LEN);
    tstrncpy(tableRecord.metric, metric, TSDB_TABLE_NAME_LEN);
=======
    }
>>>>>>> 00752f79

    return -1;
}

static int getDumpDbCount()
{
    int count = 0;

    TAOS     *taos = NULL;
    TAOS_RES *result     = NULL;
    char     *command    = "show databases";
    TAOS_ROW row;

    /* Connect to server */
    taos = taos_connect(g_args.host, g_args.user, g_args.password,
            NULL, g_args.port);
    if (NULL == taos) {
        errorPrint("Failed to connect to TDengine server %s\n", g_args.host);
        return 0;
    }

    result = taos_query(taos, command);
    int32_t code = taos_errno(result);

    if (0 != code) {
        errorPrint("%s() LN%d, failed to run command <%s>, reason: %s\n",
                __func__, __LINE__, command, taos_errstr(result));
        taos_close(taos);
        return 0;
    }

    TAOS_FIELD *fields = taos_fetch_fields(result);

    while ((row = taos_fetch_row(result)) != NULL) {
        // sys database name : 'log', but subsequent version changed to 'log'
        if ((strncasecmp(row[TSDB_SHOW_DB_NAME_INDEX], "log",
                        fields[TSDB_SHOW_DB_NAME_INDEX].bytes) == 0)
                && (!g_args.allow_sys)) {
            continue;
        }

        if (g_args.databases) {  // input multi dbs
            if (inDatabasesSeq(
                        (char *)row[TSDB_SHOW_DB_NAME_INDEX],
                        fields[TSDB_SHOW_DB_NAME_INDEX].bytes) != 0)
                continue;
        } else if (!g_args.all_databases) {  // only input one db
            if (strncasecmp(g_args.arg_list[0],
                        (char *)row[TSDB_SHOW_DB_NAME_INDEX],
                        fields[TSDB_SHOW_DB_NAME_INDEX].bytes) != 0)
                continue;
        }

        count++;
    }

    if (count == 0) {
        errorPrint("%d databases valid to dump\n", count);
    }

    taos_close(taos);
    return count;
}

static int64_t dumpNormalTableWithoutStb(SDbInfo *dbInfo, char *ntbName)
{
    int64_t count = 0;

    char tmpBuf[4096] = {0};
    FILE *fp = NULL;

    if (g_args.outpath[0] != 0) {
        sprintf(tmpBuf, "%s/%s.%s.sql",
                g_args.outpath, dbInfo->name, ntbName);
    } else {
        sprintf(tmpBuf, "%s.%s.sql",
                dbInfo->name, ntbName);
    }

    fp = fopen(tmpBuf, "w");
    if (fp == NULL) {
        errorPrint("%s() LN%d, failed to open file %s\n",
                __func__, __LINE__, tmpBuf);
        return -1;
    }

    count = taosDumpTable(ntbName, NULL,
        fp, dbInfo->name, getPrecisionByString(dbInfo->precision));

    fclose(fp);
    return count;
}

static int64_t dumpNormalTable(FILE *fp, TAOS *taos, char *dbName, char *tbName,
        char *stbName,
        int precision)
{
    int64_t count = 0;
    count = taosDumpTable(tbName, stbName,
        fp, dbName, precision);

    return count;
}

static void *dumpNtbOfDb(void *arg) {
    threadInfo *pThreadInfo = (threadInfo *)arg;

    debugPrint("dump table from = \t%"PRId64"\n", pThreadInfo->tableFrom);
    debugPrint("dump table count = \t%"PRId64"\n",
            pThreadInfo->tablesOfDumpOut);

    FILE *fp = NULL;
    char tmpBuf[4096] = {0};

    if (g_args.outpath[0] != 0) {
        sprintf(tmpBuf, "%s/%s.%d.sql",
                g_args.outpath, pThreadInfo->dbName, pThreadInfo->threadIndex);
    } else {
        sprintf(tmpBuf, "%s.%d.sql",
                pThreadInfo->dbName, pThreadInfo->threadIndex);
    }

    fp = fopen(tmpBuf, "w");

    if (fp == NULL) {
        errorPrint("%s() LN%d, failed to open file %s\n",
                __func__, __LINE__, tmpBuf);
        return NULL;
    }

    for (int64_t i = 0; i < pThreadInfo->tablesOfDumpOut; i++) {
        debugPrint("[%d] No.\t%"PRId64" table name: %s\n",
                pThreadInfo->threadIndex, i,
                ((TableInfo *)(g_tablesList + pThreadInfo->tableFrom+i))->name);
        dumpNormalTable(fp,
                pThreadInfo->taos,
                pThreadInfo->dbName,
                ((TableInfo *)(g_tablesList + pThreadInfo->tableFrom+i))->name,
                ((TableInfo *)(g_tablesList + pThreadInfo->tableFrom+i))->stable,
                pThreadInfo->precision);
    }

    fclose(fp);

    return NULL;
}

static void *dumpNormalTablesOfStb(void *arg) {
    threadInfo *pThreadInfo = (threadInfo *)arg;

    debugPrint("dump table from = \t%"PRId64"\n", pThreadInfo->tableFrom);
    debugPrint("dump table count = \t%"PRId64"\n", pThreadInfo->tablesOfDumpOut);

    char command[COMMAND_SIZE];

    sprintf(command, "SELECT TBNAME FROM %s.%s LIMIT %"PRId64" OFFSET %"PRId64"",
            pThreadInfo->dbName, pThreadInfo->stbName,
            pThreadInfo->tablesOfDumpOut, pThreadInfo->tableFrom);

    TAOS_RES *res = taos_query(pThreadInfo->taos, command);
    int32_t code = taos_errno(res);
    if (code) {
        errorPrint("%s() LN%d, failed to run command <%s>. reason: %s\n",
                __func__, __LINE__, command, taos_errstr(res));
        taos_free_result(res);
        return NULL;
    }

    FILE *fp = NULL;
    char tmpBuf[4096] = {0};

    if (g_args.outpath[0] != 0) {
        sprintf(tmpBuf, "%s/%s.%d.sql",
                g_args.outpath, pThreadInfo->dbName, pThreadInfo->threadIndex);
    } else {
        sprintf(tmpBuf, "%s.%d.sql",
                pThreadInfo->dbName, pThreadInfo->threadIndex);
    }

    fp = fopen(tmpBuf, "w");

    if (fp == NULL) {
        errorPrint("%s() LN%d, failed to open file %s\n",
                __func__, __LINE__, tmpBuf);
        return NULL;
    }

    TAOS_ROW row = NULL;
    int64_t i = 0;
    while((row = taos_fetch_row(res)) != NULL) {
        debugPrint("[%d] sub table %"PRId64": name: %s\n",
                pThreadInfo->threadIndex, i++, (char *)row[TSDB_SHOW_TABLES_NAME_INDEX]);

        dumpNormalTable(fp,
                pThreadInfo->taos,
                pThreadInfo->dbName,
                (char *)row[TSDB_SHOW_TABLES_NAME_INDEX],
                pThreadInfo->stbName,
                pThreadInfo->precision);
    }

    fclose(fp);
    return NULL;
}

static int64_t dumpNtbOfDbByThreads(
        SDbInfo *dbInfo,
        int64_t ntbCount)
{
    if (ntbCount <= 0) {
        return 0;
    }

    int threads = g_args.thread_num;

    int64_t a = ntbCount / threads;
    if (a < 1) {
        threads = ntbCount;
        a = 1;
    }

    assert(threads);
    int64_t b = ntbCount % threads;

    threadInfo *infos = calloc(1, threads * sizeof(threadInfo));
    pthread_t *pids = calloc(1, threads * sizeof(pthread_t));
    assert(pids);
    assert(infos);

    for (int64_t i = 0; i < threads; i++) {
        threadInfo *pThreadInfo = infos + i;
        pThreadInfo->taos = taos_connect(
                g_args.host,
                g_args.user,
                g_args.password,
                dbInfo->name,
                g_args.port
                );
        if (NULL == pThreadInfo->taos) {
            errorPrint("%s() LN%d, Failed to connect to TDengine, reason: %s\n",
                    __func__,
                    __LINE__,
                    taos_errstr(NULL));
            free(pids);
            free(infos);

            return -1;
        }

        pThreadInfo->threadIndex = i;
        pThreadInfo->tablesOfDumpOut = (i<b)?a+1:a;
        pThreadInfo->tableFrom = (i==0)?0:
            ((threadInfo *)(infos + i - 1))->tableFrom +
            ((threadInfo *)(infos + i - 1))->tablesOfDumpOut;
        strcpy(pThreadInfo->dbName, dbInfo->name);
        pThreadInfo->precision = getPrecisionByString(dbInfo->precision);

        pthread_create(pids + i, NULL, dumpNtbOfDb, pThreadInfo);
    }

    for (int64_t i = 0; i < threads; i++) {
        pthread_join(pids[i], NULL);
    }

    for (int64_t i = 0; i < threads; i++) {
        threadInfo *pThreadInfo = infos + i;
        taos_close(pThreadInfo->taos);
    }

    free(pids);
    free(infos);

    return 0;
}

static int64_t getNtbCountOfStb(char *dbName, char *stbName)
{
    TAOS *taos = taos_connect(g_args.host, g_args.user, g_args.password,
            dbName, g_args.port);
    if (taos == NULL) {
        errorPrint("Failed to connect to TDengine server %s\n", g_args.host);
        return -1;
    }

    int64_t count = 0;

    char command[COMMAND_SIZE];

    sprintf(command, "SELECT COUNT(TBNAME) FROM %s.%s", dbName, stbName);

    TAOS_RES *res = taos_query(taos, command);
    int32_t code = taos_errno(res);
    if (code != 0) {
        errorPrint("%s() LN%d, failed to run command <%s>. reason: %s\n",
                __func__, __LINE__, command, taos_errstr(res));
        taos_free_result(res);
        taos_close(taos);
        return -1;
    }

    TAOS_ROW row = NULL;

    if ((row = taos_fetch_row(res)) != NULL) {
        count = *(int64_t*)row[TSDB_SHOW_TABLES_NAME_INDEX];
    }

    taos_close(taos);
    return count;
}

static int64_t dumpNtbOfStbByThreads(
        SDbInfo *dbInfo, char *stbName)
{
    int64_t ntbCount = getNtbCountOfStb(dbInfo->name, stbName);

    if (ntbCount <= 0) {
        return 0;
    }

    int threads = g_args.thread_num;

    int64_t a = ntbCount / threads;
    if (a < 1) {
        threads = ntbCount;
        a = 1;
    }

    assert(threads);
    int64_t b = ntbCount % threads;

    pthread_t *pids = calloc(1, threads * sizeof(pthread_t));
    threadInfo *infos = calloc(1, threads * sizeof(threadInfo));
    assert(pids);
    assert(infos);

    for (int64_t i = 0; i < threads; i++) {
        threadInfo *pThreadInfo = infos + i;
        pThreadInfo->taos = taos_connect(
                g_args.host,
                g_args.user,
                g_args.password,
                dbInfo->name,
                g_args.port
                );
        if (NULL == pThreadInfo->taos) {
            errorPrint("%s() LN%d, Failed to connect to TDengine, reason: %s\n",
                    __func__,
                    __LINE__,
                    taos_errstr(NULL));
            free(pids);
            free(infos);

            return -1;
        }

        pThreadInfo->threadIndex = i;
        pThreadInfo->tablesOfDumpOut = (i<b)?a+1:a;
        pThreadInfo->tableFrom = (i==0)?0:
            ((threadInfo *)(infos + i - 1))->tableFrom +
            ((threadInfo *)(infos + i - 1))->tablesOfDumpOut;
        strcpy(pThreadInfo->dbName, dbInfo->name);
        pThreadInfo->precision = getPrecisionByString(dbInfo->precision);

        strcpy(pThreadInfo->stbName, stbName);
        pthread_create(pids + i, NULL, dumpNormalTablesOfStb, pThreadInfo);
    }

    for (int64_t i = 0; i < threads; i++) {
        pthread_join(pids[i], NULL);
    }

    int64_t records = 0;
    for (int64_t i = 0; i < threads; i++) {
        threadInfo *pThreadInfo = infos + i;
        records += pThreadInfo->rowsOfDumpOut;
        taos_close(pThreadInfo->taos);
    }

    free(pids);
    free(infos);

    return records;
}

static int64_t dumpCreateSTableClauseOfDb(
        SDbInfo *dbInfo, FILE *fp)
{
    TAOS *taos = taos_connect(g_args.host,
            g_args.user, g_args.password, dbInfo->name, g_args.port);
    if (NULL == taos) {
        errorPrint(
                "Failed to connect to TDengine server %s by specified database %s\n",
                g_args.host, dbInfo->name);
        return 0;
    }

    TAOS_ROW row;
    char command[COMMAND_SIZE] = {0};

    sprintf(command, "SHOW %s.STABLES", dbInfo->name);

    TAOS_RES* res = taos_query(taos, command);
    int32_t  code = taos_errno(res);
    if (code != 0) {
        errorPrint("%s() LN%d, failed to run command <%s>, reason: %s\n",
                __func__, __LINE__, command, taos_errstr(res));
        taos_free_result(res);
        taos_close(taos);
        exit(-1);
    }

    int64_t superTblCnt = 0;
    while ((row = taos_fetch_row(res)) != NULL) {
        if (0 == dumpStable(row[TSDB_SHOW_TABLES_NAME_INDEX], fp, dbInfo)) {
            superTblCnt ++;
        }
    }

    taos_free_result(res);

    fprintf(g_fpOfResult,
            "# super table counter:               %"PRId64"\n",
            superTblCnt);
    g_resultStatistics.totalSuperTblsOfDumpOut += superTblCnt;

    taos_close(taos);

    return superTblCnt;
}

static int64_t dumpNTablesOfDb(SDbInfo *dbInfo)
{
    TAOS *taos = taos_connect(g_args.host,
            g_args.user, g_args.password, dbInfo->name, g_args.port);
    if (NULL == taos) {
        errorPrint(
                "Failed to connect to TDengine server %s by specified database %s\n",
                g_args.host, dbInfo->name);
        return 0;
    }

    char command[COMMAND_SIZE];
    TAOS_RES *result;
    int32_t code;

    sprintf(command, "USE %s", dbInfo->name);
    result = taos_query(taos, command);
    code = taos_errno(result);
    if (code != 0) {
        errorPrint("invalid database %s, reason: %s\n",
                dbInfo->name, taos_errstr(result));
        taos_close(taos);
        return 0;
    }

    sprintf(command, "SHOW TABLES");
    result = taos_query(taos, command);
    code = taos_errno(result);
    if (code != 0) {
        errorPrint("Failed to show %s\'s tables, reason: %s\n",
                dbInfo->name, taos_errstr(result));
        taos_close(taos);
        return 0;
    }

    g_tablesList = calloc(1, dbInfo->ntables * sizeof(TableInfo));

    TAOS_ROW row;
    int64_t count = 0;
    while(NULL != (row = taos_fetch_row(result))) {
        debugPrint("%s() LN%d, No.\t%"PRId64" table name: %s\n",
                __func__, __LINE__,
                count, (char *)row[TSDB_SHOW_TABLES_NAME_INDEX]);
        tstrncpy(((TableInfo *)(g_tablesList + count))->name,
                (char *)row[TSDB_SHOW_TABLES_NAME_INDEX], TSDB_TABLE_NAME_LEN);
        char *stbName = (char *) row[TSDB_SHOW_TABLES_METRIC_INDEX];
        if (stbName) {
            tstrncpy(((TableInfo *)(g_tablesList + count))->stable,
                (char *)row[TSDB_SHOW_TABLES_METRIC_INDEX], TSDB_TABLE_NAME_LEN);
            ((TableInfo *)(g_tablesList + count))->belongStb = true;
        }
        count ++;
    }
    taos_close(taos);

    int64_t records = dumpNtbOfDbByThreads(dbInfo, count);

    free(g_tablesList);
    g_tablesList = NULL;

    return records;
}

static int64_t dumpWholeDatabase(SDbInfo *dbInfo, FILE *fp)
{
    taosDumpCreateDbClause(dbInfo, g_args.with_property, fp);

    fprintf(g_fpOfResult, "\n#### database:                       %s\n",
            dbInfo->name);
    g_resultStatistics.totalDatabasesOfDumpOut++;

    dumpCreateSTableClauseOfDb(dbInfo, fp);

    return dumpNTablesOfDb(dbInfo);
}

static int taosDumpOut() {
    TAOS     *taos       = NULL;
    TAOS_RES *result     = NULL;

    TAOS_ROW row;
    FILE *fp = NULL;
    int32_t count = 0;
    TableRecordInfo tableRecordInfo;

    char tmpBuf[4096] = {0};
    if (g_args.outpath[0] != 0) {
        sprintf(tmpBuf, "%s/dbs.sql", g_args.outpath);
    } else {
        sprintf(tmpBuf, "dbs.sql");
    }

    fp = fopen(tmpBuf, "w");
    if (fp == NULL) {
        errorPrint("%s() LN%d, failed to open file %s\n",
                __func__, __LINE__, tmpBuf);
        return -1;
    }

    g_args.dumpDbCount = getDumpDbCount();
    debugPrint("%s() LN%d, dump db count: %d\n",
            __func__, __LINE__, g_args.dumpDbCount);

    if (0 == g_args.dumpDbCount) {
        errorPrint("%d databases valid to dump\n", g_args.dumpDbCount);
        fclose(fp);
        return -1;
    }

    g_dbInfos = (SDbInfo **)calloc(g_args.dumpDbCount, sizeof(SDbInfo *));
    if (g_dbInfos == NULL) {
        errorPrint("%s() LN%d, failed to allocate memory\n",
                __func__, __LINE__);
        goto _exit_failure;
    }

    char command[COMMAND_SIZE];

    /* Connect to server */
    taos = taos_connect(g_args.host, g_args.user, g_args.password,
            NULL, g_args.port);
    if (taos == NULL) {
        errorPrint("Failed to connect to TDengine server %s\n", g_args.host);
        goto _exit_failure;
    }

    /* --------------------------------- Main Code -------------------------------- */
    /* if (g_args.databases || g_args.all_databases) { // dump part of databases or all databases */
    /*  */
    taosDumpCharset(fp);

    sprintf(command, "show databases");
    result = taos_query(taos, command);
    int32_t code = taos_errno(result);

    if (code != 0) {
        errorPrint("%s() LN%d, failed to run command <%s>, reason: %s\n",
                __func__, __LINE__, command, taos_errstr(result));
        goto _exit_failure;
    }

    TAOS_FIELD *fields = taos_fetch_fields(result);

    while ((row = taos_fetch_row(result)) != NULL) {
        // sys database name : 'log', but subsequent version changed to 'log'
        if ((strncasecmp(row[TSDB_SHOW_DB_NAME_INDEX], "log",
                        fields[TSDB_SHOW_DB_NAME_INDEX].bytes) == 0)
                && (!g_args.allow_sys)) {
            continue;
        }

        if (g_args.databases) {  // input multi dbs
            if (inDatabasesSeq(
                        (char *)row[TSDB_SHOW_DB_NAME_INDEX],
                        fields[TSDB_SHOW_DB_NAME_INDEX].bytes) != 0) {
                continue;
            }
        } else if (!g_args.all_databases) {  // only input one db
            if (strncasecmp(g_args.arg_list[0],
                        (char *)row[TSDB_SHOW_DB_NAME_INDEX],
                        fields[TSDB_SHOW_DB_NAME_INDEX].bytes) != 0)
                continue;
        }

        g_dbInfos[count] = (SDbInfo *)calloc(1, sizeof(SDbInfo));
        if (g_dbInfos[count] == NULL) {
            errorPrint("%s() LN%d, failed to allocate %"PRIu64" memory\n",
                    __func__, __LINE__, (uint64_t)sizeof(SDbInfo));
            goto _exit_failure;
        }

        okPrint("%s exists\n", (char *)row[TSDB_SHOW_DB_NAME_INDEX]);
        tstrncpy(g_dbInfos[count]->name, (char *)row[TSDB_SHOW_DB_NAME_INDEX],
                min(TSDB_DB_NAME_LEN,
                    fields[TSDB_SHOW_DB_NAME_INDEX].bytes + 1));
        if (g_args.with_property) {
            g_dbInfos[count]->ntables =
                *((int32_t *)row[TSDB_SHOW_DB_NTABLES_INDEX]);
            g_dbInfos[count]->vgroups =
                *((int32_t *)row[TSDB_SHOW_DB_VGROUPS_INDEX]);
            g_dbInfos[count]->replica =
                *((int16_t *)row[TSDB_SHOW_DB_REPLICA_INDEX]);
            g_dbInfos[count]->quorum =
                *((int16_t *)row[TSDB_SHOW_DB_QUORUM_INDEX]);
            g_dbInfos[count]->days =
                *((int16_t *)row[TSDB_SHOW_DB_DAYS_INDEX]);

            tstrncpy(g_dbInfos[count]->keeplist,
                    (char *)row[TSDB_SHOW_DB_KEEP_INDEX],
                    min(32, fields[TSDB_SHOW_DB_KEEP_INDEX].bytes + 1));
            //g_dbInfos[count]->daysToKeep = *((int16_t *)row[TSDB_SHOW_DB_KEEP_INDEX]);
            //g_dbInfos[count]->daysToKeep1;
            //g_dbInfos[count]->daysToKeep2;
            g_dbInfos[count]->cache =
                *((int32_t *)row[TSDB_SHOW_DB_CACHE_INDEX]);
            g_dbInfos[count]->blocks =
                *((int32_t *)row[TSDB_SHOW_DB_BLOCKS_INDEX]);
            g_dbInfos[count]->minrows =
                *((int32_t *)row[TSDB_SHOW_DB_MINROWS_INDEX]);
            g_dbInfos[count]->maxrows =
                *((int32_t *)row[TSDB_SHOW_DB_MAXROWS_INDEX]);
            g_dbInfos[count]->wallevel =
                *((int8_t *)row[TSDB_SHOW_DB_WALLEVEL_INDEX]);
            g_dbInfos[count]->fsync =
                *((int32_t *)row[TSDB_SHOW_DB_FSYNC_INDEX]);
            g_dbInfos[count]->comp =
                (int8_t)(*((int8_t *)row[TSDB_SHOW_DB_COMP_INDEX]));
            g_dbInfos[count]->cachelast =
                (int8_t)(*((int8_t *)row[TSDB_SHOW_DB_CACHELAST_INDEX]));

            tstrncpy(g_dbInfos[count]->precision,
                    (char *)row[TSDB_SHOW_DB_PRECISION_INDEX],
                    DB_PRECISION_LEN);
            g_dbInfos[count]->update =
                *((int8_t *)row[TSDB_SHOW_DB_UPDATE_INDEX]);
        }
        count++;

        if (g_args.databases) {
            if (count > g_args.dumpDbCount)
                break;
        } else if (!g_args.all_databases) {
            if (count >= 1)
                break;
        }
    }

    if (count == 0) {
        errorPrint("%d databases valid to dump\n", count);
        goto _exit_failure;
    }

    taos_close(taos);

    if (g_args.databases || g_args.all_databases) { // case: taosdump --databases dbx,dby ...   OR  taosdump --all-databases
        for (int i = 0; i < count; i++) {
            int64_t records = 0;
            records = dumpWholeDatabase(g_dbInfos[i], fp);
            if (records >= 0) {
                okPrint("Database %s dumped\n", g_dbInfos[i]->name);
                g_totalDumpOutRows += records;
            }
        }
    } else {
        if (1 == g_args.arg_list_len) {
            int64_t records = dumpWholeDatabase(g_dbInfos[0], fp);
            if (records >= 0) {
                okPrint("Database %s dumped\n", g_dbInfos[0]->name);
                g_totalDumpOutRows += records;
            }
        } else {
            taosDumpCreateDbClause(g_dbInfos[0], g_args.with_property, fp);
        }

        int superTblCnt = 0 ;
        for (int i = 1; g_args.arg_list[i]; i++) {
            if (getTableRecordInfo(g_dbInfos[0]->name,
                        g_args.arg_list[i],
                        &tableRecordInfo) < 0) {
                errorPrint("input the invalid table %s\n",
                        g_args.arg_list[i]);
                continue;
            }

            int64_t records = 0;
            if (tableRecordInfo.isStable) {  // dump all table of this stable
                int ret = dumpStable(
                        tableRecordInfo.tableRecord.stable,
                        fp, g_dbInfos[0]);
                if (ret >= 0) {
                    superTblCnt++;
                    records = dumpNtbOfStbByThreads(g_dbInfos[0], g_args.arg_list[i]);
                }
<<<<<<< HEAD

                if (tableRecordInfo.isMetric) {  // dump all table of this metric
                    int ret = taosDumpStable(
                            tableRecordInfo.tableRecord.metric,
                            fp, taos, g_dbInfos[0]->name);
                    if (0 == ret) {
                        superTblCnt++;
                    }
                    retCode = taosSaveTableOfMetricToTempFile(
                            taos, tableRecordInfo.tableRecord.metric,
                            &totalNumOfThread);
                } else {
                    if (tableRecordInfo.tableRecord.metric[0] != '\0') {  // dump this sub table and it's metric
                        int ret = taosDumpStable(
                                tableRecordInfo.tableRecord.metric,
                                fp, taos, g_dbInfos[0]->name);
                        if (0 == ret) {
                            superTblCnt++;
                        }
                    }
                    retCode = taosSaveAllNormalTableToTempFile(
                            taos, tableRecordInfo.tableRecord.name,
                            tableRecordInfo.tableRecord.metric, &normalTblFd);
                }

                if (retCode < 0) {
                    if (-1 != normalTblFd){
                        taosClose(normalTblFd);
                    }
                    goto _clean_tmp_file;
                }
            }

            fprintf(g_fpOfResult, "# super table counter:               %d\n",
                    superTblCnt);
            g_resultStatistics.totalSuperTblsOfDumpOut += superTblCnt;

            if (-1 != normalTblFd){
                taosClose(normalTblFd);
=======
            } else {
                records = dumpNormalTableWithoutStb(g_dbInfos[0], g_args.arg_list[i]);
>>>>>>> 00752f79
            }

            if (records >= 0) {
                okPrint("table: %s dumped\n", g_args.arg_list[i]);
                g_totalDumpOutRows += records;
            }
        }
    }

    /* Close the handle and return */
    fclose(fp);
    taos_free_result(result);
    taosFreeDbInfos();
    fprintf(stderr, "dump out rows: %" PRId64 "\n", g_totalDumpOutRows);
    return 0;

_exit_failure:
    fclose(fp);
    taos_close(taos);
    taos_free_result(result);
    taosFreeDbInfos();
    errorPrint("dump out rows: %" PRId64 "\n", g_totalDumpOutRows);
    return -1;
}

static int getTableDes(
        char* dbName, char *table,
        STableDef *stableDes, bool isSuperTable) {
    TAOS_ROW row = NULL;
    TAOS_RES* res = NULL;
    int colCount = 0;

    TAOS *taos = taos_connect(g_args.host,
            g_args.user, g_args.password, dbName, g_args.port);
    if (NULL == taos) {
        errorPrint(
                "Failed to connect to TDengine server %s by specified database %s\n",
                g_args.host, dbName);
        return -1;
    }

    char sqlstr[COMMAND_SIZE];
    sprintf(sqlstr, "describe %s.%s;", dbName, table);

    res = taos_query(taos, sqlstr);
    int32_t code = taos_errno(res);
    if (code != 0) {
        errorPrint("%s() LN%d, failed to run command <%s>, reason: %s\n",
                __func__, __LINE__, sqlstr, taos_errstr(res));
        taos_free_result(res);
        taos_close(taos);
        return -1;
    }

    TAOS_FIELD *fields = taos_fetch_fields(res);

    tstrncpy(stableDes->name, table, TSDB_TABLE_NAME_LEN);
    while ((row = taos_fetch_row(res)) != NULL) {
        tstrncpy(stableDes->cols[colCount].field,
                (char *)row[TSDB_DESCRIBE_METRIC_FIELD_INDEX],
                min(TSDB_COL_NAME_LEN + 1,
                    fields[TSDB_DESCRIBE_METRIC_FIELD_INDEX].bytes + 1));
        tstrncpy(stableDes->cols[colCount].type,
                (char *)row[TSDB_DESCRIBE_METRIC_TYPE_INDEX],
                min(16, fields[TSDB_DESCRIBE_METRIC_TYPE_INDEX].bytes + 1));
        stableDes->cols[colCount].length =
            *((int *)row[TSDB_DESCRIBE_METRIC_LENGTH_INDEX]);
        tstrncpy(stableDes->cols[colCount].note,
                (char *)row[TSDB_DESCRIBE_METRIC_NOTE_INDEX],
<<<<<<< HEAD
                fields[TSDB_DESCRIBE_METRIC_NOTE_INDEX].bytes);
        count++;
=======
                min(COL_NOTE_LEN,
                    fields[TSDB_DESCRIBE_METRIC_NOTE_INDEX].bytes + 1));

        colCount++;
>>>>>>> 00752f79
    }

    taos_free_result(res);
    res = NULL;

    if (isSuperTable) {
        return colCount;
    }

<<<<<<< HEAD
    // if chidl-table have tag, using  select tagName from table to get tagValue
    for (int i = 0 ; i < count; i++) {
        if (strcmp(tableDes->cols[i].note, "TAG") != 0) continue;
=======
    // if child-table have tag, using  select tagName from table to get tagValue
    for (int i = 0 ; i < colCount; i++) {
        if (strcmp(stableDes->cols[i].note, "TAG") != 0) continue;
>>>>>>> 00752f79

        sprintf(sqlstr, "select %s from %s.%s",
                stableDes->cols[i].field, dbName, table);

        res = taos_query(taos, sqlstr);
        code = taos_errno(res);
        if (code != 0) {
            errorPrint("%s() LN%d, failed to run command <%s>, reason: %s\n",
                    __func__, __LINE__, sqlstr, taos_errstr(res));
            taos_free_result(res);
            taos_close(taos);
            return -1;
        }

        fields = taos_fetch_fields(res);

        row = taos_fetch_row(res);
        if (NULL == row) {
            errorPrint("%s() LN%d, fetch failed to run command <%s>, reason:%s\n",
                    __func__, __LINE__, sqlstr, taos_errstr(res));
            taos_free_result(res);
            taos_close(taos);
            return -1;
        }

<<<<<<< HEAD
        if (row[0] == NULL) {
            sprintf(tableDes->cols[i].note, "%s", "");
=======
        if (row[TSDB_SHOW_TABLES_NAME_INDEX] == NULL) {
            sprintf(stableDes->cols[i].note, "%s", "NULL");
>>>>>>> 00752f79
            taos_free_result(res);
            res = NULL;
            taos_close(taos);
            continue;
        }

        int32_t* length = taos_fetch_lengths(res);

        //int32_t* length = taos_fetch_lengths(tmpResult);
        switch (fields[0].type) {
            case TSDB_DATA_TYPE_BOOL:
<<<<<<< HEAD
                sprintf(tableDes->cols[i].value, "%d",
                        ((((int32_t)(*((char *)row[0]))) == 1) ? 1 : 0));
                break;
            case TSDB_DATA_TYPE_TINYINT:
                sprintf(tableDes->cols[i].value, "%d", *((int8_t *)row[0]));
                break;
            case TSDB_DATA_TYPE_SMALLINT:
                sprintf(tableDes->cols[i].value, "%d", *((int16_t *)row[0]));
                break;
            case TSDB_DATA_TYPE_INT:
                sprintf(tableDes->cols[i].value, "%d", *((int32_t *)row[0]));
                break;
            case TSDB_DATA_TYPE_BIGINT:
                sprintf(tableDes->cols[i].value, "%" PRId64 "", *((int64_t *)row[0]));
                break;
            case TSDB_DATA_TYPE_FLOAT:
                sprintf(tableDes->cols[i].value, "%f", GET_FLOAT_VAL(row[0]));
                break;
            case TSDB_DATA_TYPE_DOUBLE:
                sprintf(tableDes->cols[i].value, "%f", GET_DOUBLE_VAL(row[0]));
                break;
            case TSDB_DATA_TYPE_BINARY:
                {
                    memset(tableDes->cols[i].value, 0,
                            sizeof(tableDes->cols[i].value));
                    int len = strlen((char *)row[0]);
                    // FIXME for long value
                    if (len < (COL_VALUEBUF_LEN - 2)) {
                        tableDes->cols[i].value[0] = '\'';
                        converStringToReadable(
                                (char *)row[0],
                                length[0],
                                tableDes->cols[i].value + 1,
                                len);
                        tableDes->cols[i].value[len+1] = '\'';
                    } else {
                        tableDes->cols[i].var_value = calloc(1, len + 2);
                        if (tableDes->cols[i].var_value == NULL) {
                            errorPrint("%s() LN%d, memory alalocation failed!\n",
                                    __func__, __LINE__);
                            taos_free_result(res);
                            return -1;
                        }
                        tableDes->cols[i].var_value[0] = '\'';
                        converStringToReadable((char *)row[0],
                                length[0],
                                (char *)(tableDes->cols[i].var_value + 1), len);
                        tableDes->cols[i].var_value[len+1] = '\'';
                    }
=======
                sprintf(stableDes->cols[i].note, "%d",
                        ((((int32_t)(*((char *)row[TSDB_SHOW_TABLES_NAME_INDEX]))) == 1) ? 1 : 0));
                break;
            case TSDB_DATA_TYPE_TINYINT:
                sprintf(stableDes->cols[i].note, "%d",
                        *((int8_t *)row[TSDB_SHOW_TABLES_NAME_INDEX]));
                break;
            case TSDB_DATA_TYPE_SMALLINT:
                sprintf(stableDes->cols[i].note, "%d", *((int16_t *)row[TSDB_SHOW_TABLES_NAME_INDEX]));
                break;
            case TSDB_DATA_TYPE_INT:
                sprintf(stableDes->cols[i].note, "%d", *((int32_t *)row[TSDB_SHOW_TABLES_NAME_INDEX]));
                break;
            case TSDB_DATA_TYPE_BIGINT:
                sprintf(stableDes->cols[i].note, "%" PRId64 "", *((int64_t *)row[TSDB_SHOW_TABLES_NAME_INDEX]));
                break;
            case TSDB_DATA_TYPE_FLOAT:
                sprintf(stableDes->cols[i].note, "%f", GET_FLOAT_VAL(row[TSDB_SHOW_TABLES_NAME_INDEX]));
                break;
            case TSDB_DATA_TYPE_DOUBLE:
                sprintf(stableDes->cols[i].note, "%f", GET_DOUBLE_VAL(row[TSDB_SHOW_TABLES_NAME_INDEX]));
                break;
            case TSDB_DATA_TYPE_BINARY:
                {
                    memset(stableDes->cols[i].note, 0, sizeof(stableDes->cols[i].note));
                    stableDes->cols[i].note[0] = '\'';
                    char tbuf[COL_NOTE_LEN];
                    converStringToReadable((char *)row[TSDB_SHOW_TABLES_NAME_INDEX], length[0], tbuf, COL_NOTE_LEN);
                    char* pstr = stpcpy(&(stableDes->cols[i].note[1]), tbuf);
                    *(pstr++) = '\'';
>>>>>>> 00752f79
                    break;
                }
            case TSDB_DATA_TYPE_NCHAR:
                {
<<<<<<< HEAD
                    memset(tableDes->cols[i].value, 0, sizeof(tableDes->cols[i].value));
                    char tbuf[COL_VALUEBUF_LEN - 2];    // need reserve 2 bytes for ' '
                    convertNCharToReadable((char *)row[0], length[0], tbuf,
                            COL_VALUEBUF_LEN);
                    // FIXME for long value
                    snprintf(tableDes->cols[i].value, COL_VALUEBUF_LEN, "\'%s\'", tbuf);
                    length = length;
                    break;
                }
            case TSDB_DATA_TYPE_TIMESTAMP:
                sprintf(tableDes->cols[i].value, "%" PRId64 "", *(int64_t *)row[0]);
#if 0
                if (!g_args.mysqlFlag) {
                    sprintf(tableDes->cols[i].value, "%" PRId64 "", *(int64_t *)row[0]);
                } else {
                    char buf[64] = "\0";
                    int64_t ts = *((int64_t *)row[0]);
                    time_t tt = (time_t)(ts / 1000);
                    struct tm *ptm = localtime(&tt);
                    strftime(buf, 64, "%y-%m-%d %H:%M:%S", ptm);
                    sprintf(tableDes->cols[i].value, "\'%s.%03d\'", buf, (int)(ts % 1000));
=======
                    memset(stableDes->cols[i].note, 0, sizeof(stableDes->cols[i].note));
                    char tbuf[COL_NOTE_LEN-2];    // need reserve 2 bytes for ' '
                    convertNCharToReadable((char *)row[TSDB_SHOW_TABLES_NAME_INDEX], length[0], tbuf, COL_NOTE_LEN);
                    sprintf(stableDes->cols[i].note, "\'%s\'", tbuf);
                    break;
                }
            case TSDB_DATA_TYPE_TIMESTAMP:
                sprintf(stableDes->cols[i].note, "%" PRId64 "", *(int64_t *)row[TSDB_SHOW_TABLES_NAME_INDEX]);
#if 0
                if (!g_args.mysqlFlag) {
                    sprintf(tableDes->cols[i].note, "%" PRId64 "", *(int64_t *)row[TSDB_SHOW_TABLES_NAME_INDEX]);
                } else {
                    char buf[64] = "\0";
                    int64_t ts = *((int64_t *)row[TSDB_SHOW_TABLES_NAME_INDEX]);
                    time_t tt = (time_t)(ts / 1000);
                    struct tm *ptm = localtime(&tt);
                    strftime(buf, 64, "%y-%m-%d %H:%M:%S", ptm);
                    sprintf(tableDes->cols[i].note, "\'%s.%03d\'", buf, (int)(ts % 1000));
>>>>>>> 00752f79
                }
#endif
                break;
            default:
                break;
<<<<<<< HEAD
        }

        taos_free_result(res);
        res = NULL;
    }

    return count;
}

static int convertTbDesToAvroSchema(
        char *dbName, char *tbName, STableDef *tableDes, int colCount,
        char **avroSchema)
{
    errorPrint("%s() LN%d TODO: covert table schema to avro schema\n",
            __func__, __LINE__);
    // {
    // "namesapce": "database name",
    // "type": "record",
    // "name": "table name",
    // "fields": [
    //      {
    //      "name": "col0 name",
    //      "type": "long"
    //      },
    //      {
    //      "name": "col1 name",
    //      "type": ["int", "null"]
    //      },
    //      {
    //      "name": "col2 name",
    //      "type": ["float", "null"]
    //      },
    //      ...
    //      {
    //      "name": "coln name",
    //      "type": ["string", "null"]
    //      }
    // ]
    // }
    *avroSchema = (char *)calloc(1,
            17 + TSDB_DB_NAME_LEN               /* dbname section */
            + 17                                /* type: record */
            + 11 + TSDB_TABLE_NAME_LEN          /* tbname section */
            + 10                                /* fields section */
            + (TSDB_COL_NAME_LEN + 11 + 16) * colCount + 4);    /* fields section */
    if (*avroSchema == NULL) {
        errorPrint("%s() LN%d, memory allocation failed!\n", __func__, __LINE__);
        return -1;
    }

    char *pstr = *avroSchema;
    pstr += sprintf(pstr,
            "{\"namespace\": \"%s\", \"type\": \"record\", \"name\": \"%s\", \"fields\": [",
            dbName, tbName);
    for (int i = 0; i < colCount; i ++) {
        if (0 == i) {
            pstr += sprintf(pstr,
                    "{\"name\": \"%s\", \"type\": \"%s\"",
                    tableDes->cols[i].field, "long");
        } else {
            if (strcasecmp(tableDes->cols[i].type, "binary") == 0 ||
                    strcasecmp(tableDes->cols[i].type, "nchar") == 0) {
                pstr += sprintf(pstr,
                    "{\"name\": \"%s\", \"type\": [\"%s\", \"null\"]",
                    tableDes->cols[i].field, "string");
            } else {
                pstr += sprintf(pstr,
                    "{\"name\": \"%s\", \"type\": [\"%s\", \"null\"]",
                    tableDes->cols[i].field, tableDes->cols[i].type);
            }
        }
        if ((i != (colCount -1))
                && (strcmp(tableDes->cols[i + 1].note, "TAG") != 0)) {
            pstr += sprintf(pstr, "},");
        } else {
            pstr += sprintf(pstr, "}");
            break;
        }
    }

    pstr += sprintf(pstr, "]}");

    debugPrint("%s() LN%d, avroSchema: %s\n", __func__, __LINE__, *avroSchema);

    return 0;
}

static int32_t taosDumpTable(
        char *tbName, char *metric,
        FILE *fp, TAOS* taosCon, char* dbName) {
    int count = 0;

    STableDef *tableDes = (STableDef *)calloc(1, sizeof(STableDef)
            + sizeof(SColDes) * TSDB_MAX_COLUMNS);

    if (metric != NULL && metric[0] != '\0') {  // dump table schema which is created by using super table
        /*
           count = taosGetTableDes(metric, tableDes, taosCon);

           if (count < 0) {
           freeTbDes(tableDes);
           return -1;
           }

           taosDumpCreateTableClause(tableDes, count, fp);

           memset(tableDes, 0, sizeof(STableDef) + sizeof(SColDes) * TSDB_MAX_COLUMNS);
           */

        count = taosGetTableDes(dbName, tbName, tableDes, taosCon, false);

        if (count < 0) {
            freeTbDes(tableDes);
            return -1;
        }

        // create child-table using super-table
        taosDumpCreateMTableClause(tableDes, metric, count, fp, dbName);

    } else {  // dump table definition
        count = taosGetTableDes(dbName, tbName, tableDes, taosCon, false);

        if (count < 0) {
            freeTbDes(tableDes);
            return -1;
        }

        // create normal-table or super-table
        taosDumpCreateTableClause(tableDes, count, fp, dbName);
    }

    char *jsonAvroSchema = NULL;
    if (g_args.avro) {
        if (0 != convertTbDesToAvroSchema(
                    dbName, tbName, tableDes, count, &jsonAvroSchema)) {
            freeTbDes(tableDes);
            return -1;
        }
    }

    freeTbDes(tableDes);

    int32_t ret = 0;
    if (!g_args.schemaonly) {
        ret = taosDumpTableData(fp, tbName, taosCon, dbName,
            jsonAvroSchema);
    }

    if (jsonAvroSchema) {
        free(jsonAvroSchema);
    }
    return ret;
}

static void taosDumpCreateDbClause(
        SDbInfo *dbInfo, bool isDumpProperty, FILE *fp) {
    char sqlstr[TSDB_MAX_SQL_LEN] = {0};

    char *pstr = sqlstr;
    pstr += sprintf(pstr, "CREATE DATABASE IF NOT EXISTS %s ", dbInfo->name);
    if (isDumpProperty) {
        pstr += sprintf(pstr,
                "REPLICA %d QUORUM %d DAYS %d KEEP %s CACHE %d BLOCKS %d MINROWS %d MAXROWS %d FSYNC %d CACHELAST %d COMP %d PRECISION '%s' UPDATE %d",
                dbInfo->replica, dbInfo->quorum, dbInfo->days,
                dbInfo->keeplist,
                dbInfo->cache,
                dbInfo->blocks, dbInfo->minrows, dbInfo->maxrows,
                dbInfo->fsync,
                dbInfo->cachelast,
                dbInfo->comp, dbInfo->precision, dbInfo->update);
    }

    pstr += sprintf(pstr, ";");
    fprintf(fp, "%s\n\n", sqlstr);
}

static void* taosDumpOutWorkThreadFp(void *arg)
{
    SThreadParaObj *pThread = (SThreadParaObj*)arg;
    STableRecord    tableRecord;
    int fd;

    setThreadName("dumpOutWorkThrd");

    char tmpBuf[4096] = {0};
    sprintf(tmpBuf, ".tables.tmp.%d", pThread->threadIndex);
    fd = open(tmpBuf, O_RDWR | O_CREAT, S_IRWXU | S_IRGRP | S_IXGRP | S_IROTH);
    if (fd == -1) {
        errorPrint("%s() LN%d, failed to open temp file: %s\n",
                __func__, __LINE__, tmpBuf);
        return NULL;
    }

    FILE *fp = NULL;
    memset(tmpBuf, 0, 4096);

    if (g_args.outpath[0] != 0) {
        sprintf(tmpBuf, "%s/%s.tables.%d.sql",
                g_args.outpath, pThread->dbName, pThread->threadIndex);
    } else {
        sprintf(tmpBuf, "%s.tables.%d.sql",
                pThread->dbName, pThread->threadIndex);
    }

    fp = fopen(tmpBuf, "w");
    if (fp == NULL) {
        errorPrint("%s() LN%d, failed to open file %s\n",
                __func__, __LINE__, tmpBuf);
        close(fd);
        return NULL;
    }

    memset(tmpBuf, 0, 4096);
    sprintf(tmpBuf, "use %s", pThread->dbName);

    TAOS_RES* tmpResult = taos_query(pThread->taosCon, tmpBuf);
    int32_t code = taos_errno(tmpResult);
    if (code != 0) {
        errorPrint("%s() LN%d, invalid database %s. reason: %s\n",
                __func__, __LINE__, pThread->dbName, taos_errstr(tmpResult));
        taos_free_result(tmpResult);
        fclose(fp);
        close(fd);
        return NULL;
    }

#if 0
    int     fileNameIndex = 1;
    int     tablesInOneFile = 0;
#endif
    int64_t lastRowsPrint = 5000000;
    fprintf(fp, "USE %s;\n\n", pThread->dbName);
    while (1) {
        ssize_t readLen = read(fd, &tableRecord, sizeof(STableRecord));
        if (readLen <= 0) break;

        int ret = taosDumpTable(
                tableRecord.name, tableRecord.metric,
                fp, pThread->taosCon, pThread->dbName);
        if (ret >= 0) {
            pThread->tablesOfDumpOut++;
            pThread->rowsOfDumpOut += ret;

            if (pThread->rowsOfDumpOut >= lastRowsPrint) {
                printf(" %"PRId64 " rows already be dumpout from database %s\n",
                        pThread->rowsOfDumpOut, pThread->dbName);
                lastRowsPrint += 5000000;
            }

#if 0
            tablesInOneFile++;
            if (tablesInOneFile >= g_args.table_batch) {
                fclose(fp);
                tablesInOneFile = 0;

                memset(tmpBuf, 0, 4096);
                if (g_args.outpath[0] != 0) {
                    sprintf(tmpBuf, "%s/%s.tables.%d-%d.sql",
                            g_args.outpath, pThread->dbName,
                            pThread->threadIndex, fileNameIndex);
                } else {
                    sprintf(tmpBuf, "%s.tables.%d-%d.sql",
                            pThread->dbName, pThread->threadIndex, fileNameIndex);
                }
                fileNameIndex++;

                fp = fopen(tmpBuf, "w");
                if (fp == NULL) {
                    errorPrint("%s() LN%d, failed to open file %s\n",
                            __func__, __LINE__, tmpBuf);
                    close(fd);
                    taos_free_result(tmpResult);
                    return NULL;
                }
            }
#endif
        }
    }

    taos_free_result(tmpResult);
    close(fd);
    fclose(fp);

    return NULL;
}

static void taosStartDumpOutWorkThreads(int32_t  numOfThread, char *dbName)
{
    pthread_attr_t thattr;
    SThreadParaObj *threadObj =
        (SThreadParaObj *)calloc(numOfThread, sizeof(SThreadParaObj));

    if (threadObj == NULL) {
        errorPrint("%s() LN%d, memory allocation failed!\n",
                __func__, __LINE__);
        return;
    }

    for (int t = 0; t < numOfThread; ++t) {
        SThreadParaObj *pThread = threadObj + t;
        pThread->rowsOfDumpOut = 0;
        pThread->tablesOfDumpOut = 0;
        pThread->threadIndex = t;
        pThread->totalThreads = numOfThread;
        tstrncpy(pThread->dbName, dbName, TSDB_DB_NAME_LEN);
        pThread->taosCon = taos_connect(g_args.host, g_args.user, g_args.password,
            NULL, g_args.port);
        if (pThread->taosCon == NULL) {
            errorPrint("Failed to connect to TDengine server %s\n", g_args.host);
            free(threadObj);
            return;
        }
        pthread_attr_init(&thattr);
        pthread_attr_setdetachstate(&thattr, PTHREAD_CREATE_JOINABLE);

        if (pthread_create(&(pThread->threadID), &thattr,
                    taosDumpOutWorkThreadFp,
                    (void*)pThread) != 0) {
            errorPrint("%s() LN%d, thread:%d failed to start\n",
                   __func__, __LINE__, pThread->threadIndex);
            exit(-1);
=======
>>>>>>> 00752f79
        }

<<<<<<< HEAD
    int64_t   totalRowsOfDumpOut = 0;
    int64_t   totalChildTblsOfDumpOut = 0;
    for (int32_t t = 0; t < numOfThread; ++t) {
        totalChildTblsOfDumpOut += threadObj[t].tablesOfDumpOut;
        totalRowsOfDumpOut      += threadObj[t].rowsOfDumpOut;
=======
        taos_free_result(res);
>>>>>>> 00752f79
    }

    taos_close(taos);
    return colCount;
}

<<<<<<< HEAD
static int32_t taosDumpStable(char *table, FILE *fp,
        TAOS* taosCon, char* dbName) {
    int count = 0;

    STableDef *tableDes = (STableDef *)calloc(1,
            sizeof(STableDef) + sizeof(SColDes) * TSDB_MAX_COLUMNS);
    if (NULL == tableDes) {
        errorPrint("%s() LN%d, failed to allocate %"PRIu64" memory\n",
                __func__, __LINE__,
                (uint64_t)(sizeof(STableDef)
                    + sizeof(SColDes) * TSDB_MAX_COLUMNS));
        exit(-1);
    }

    count = taosGetTableDes(dbName, table, tableDes, taosCon, true);

    if (count < 0) {
        freeTbDes(tableDes);
        errorPrint("failed to get stable[%s] schema\n", table);
        exit(-1);
    }

    taosDumpCreateTableClause(tableDes, count, fp, dbName);

    freeTbDes(tableDes);
    return 0;
}

static int32_t taosDumpCreateSuperTableClause(
        TAOS* taosCon, char* dbName, FILE *fp)
{
    TAOS_ROW row;
    int fd = -1;
    STableRecord tableRecord;
    char sqlstr[TSDB_MAX_SQL_LEN] = {0};

    sprintf(sqlstr, "show %s.stables", dbName);
=======
static int convertSchemaToAvroSchema(STableDef *stableDes, char **avroSchema)
{
    errorPrint("%s() LN%d TODO: covert table schema to avro schema\n",
            __func__, __LINE__);
    return 0;
}

static int64_t taosDumpTable(
        char *tbName, char *stable,
        FILE *fp, char* dbName, int precision) {
    int colCount = 0;
>>>>>>> 00752f79

    STableDef *tableDes = (STableDef *)calloc(1, sizeof(STableDef)
            + sizeof(SColDes) * TSDB_MAX_COLUMNS);

    if (stable != NULL && stable[0] != '\0') {  // dump table schema which is created by using super table
        /*
           colCount = getTableDes(stable, tableDes, taos);

           if (count < 0) {
           free(tableDes);
           return -1;
           }

           dumpCreateTableClause(tableDes, count, fp);

           memset(tableDes, 0, sizeof(STableDef) + sizeof(SColDes) * TSDB_MAX_COLUMNS);
           */

        colCount = getTableDes(dbName, tbName, tableDes, false);

        if (colCount < 0) {
            free(tableDes);
            return -1;
        }
<<<<<<< HEAD
    }

    fprintf(g_fpOfResult, "# super table counter:               %d\n", superTblCnt);
    g_resultStatistics.totalSuperTblsOfDumpOut += superTblCnt;

    close(fd);
    (void)remove(".stables.tmp");

    return 0;
}


static int taosDumpDb(SDbInfo *dbInfo, FILE *fp, TAOS *taosCon) {
    TAOS_ROW row;
    int fd = -1;
    STableRecord tableRecord;

    taosDumpCreateDbClause(dbInfo, g_args.with_property, fp);

    fprintf(g_fpOfResult, "\n#### database:                       %s\n",
            dbInfo->name);
    g_resultStatistics.totalDatabasesOfDumpOut++;

    char sqlstr[TSDB_MAX_SQL_LEN] = {0};
=======
>>>>>>> 00752f79

        // create child-table using super-table
        taosDumpCreateMTableClause(tableDes, stable, colCount, fp, dbName);

    } else {  // dump table definition
        colCount = getTableDes(dbName, tbName, tableDes, false);

        if (colCount < 0) {
            free(tableDes);
            return -1;
        }

        // create normal-table or super-table
        dumpCreateTableClause(tableDes, colCount, fp, dbName);
    }

<<<<<<< HEAD
    char tmpBuf[MAX_FILE_NAME_LEN];
    memset(tmpBuf, 0, MAX_FILE_NAME_LEN);
    sprintf(tmpBuf, ".show-tables.tmp");
    fd = open(tmpBuf, O_RDWR | O_CREAT | O_TRUNC,
            S_IRWXU | S_IRGRP | S_IXGRP | S_IROTH);
    if (fd == -1) {
        errorPrint("%s() LN%d, failed to open temp file: %s\n",
                __func__, __LINE__, tmpBuf);
        taos_free_result(res);
        return -1;
=======
    char *jsonAvroSchema = NULL;
    if (g_args.avro) {
        convertSchemaToAvroSchema(tableDes, &jsonAvroSchema);
>>>>>>> 00752f79
    }

    free(tableDes);

<<<<<<< HEAD
    int32_t  numOfTable  = 0;
    while ((row = taos_fetch_row(res)) != NULL) {
        memset(&tableRecord, 0, sizeof(STableRecord));
        tstrncpy(tableRecord.name,
                (char *)row[TSDB_SHOW_TABLES_NAME_INDEX],
                fields[TSDB_SHOW_TABLES_NAME_INDEX].bytes);
        tstrncpy(tableRecord.metric,
                (char *)row[TSDB_SHOW_TABLES_METRIC_INDEX],
                min(TSDB_TABLE_NAME_LEN,
                    fields[TSDB_SHOW_TABLES_METRIC_INDEX].bytes));
=======
    int64_t ret = 0;
    if (!g_args.schemaonly) {
        ret = dumpTableData(fp, tbName, dbName, precision,
            jsonAvroSchema);
    }
>>>>>>> 00752f79

    return ret;
}

static void taosDumpCreateDbClause(
        SDbInfo *dbInfo, bool isDumpProperty, FILE *fp) {
    char sqlstr[TSDB_MAX_SQL_LEN] = {0};

    char *pstr = sqlstr;
    pstr += sprintf(pstr, "CREATE DATABASE IF NOT EXISTS %s ", dbInfo->name);
    if (isDumpProperty) {
        pstr += sprintf(pstr,
                "REPLICA %d QUORUM %d DAYS %d KEEP %s CACHE %d BLOCKS %d MINROWS %d MAXROWS %d FSYNC %d CACHELAST %d COMP %d PRECISION '%s' UPDATE %d",
                dbInfo->replica, dbInfo->quorum, dbInfo->days,
                dbInfo->keeplist,
                dbInfo->cache,
                dbInfo->blocks, dbInfo->minrows, dbInfo->maxrows,
                dbInfo->fsync,
                dbInfo->cachelast,
                dbInfo->comp, dbInfo->precision, dbInfo->update);
    }

    pstr += sprintf(pstr, ";");
    fprintf(fp, "%s\n\n", sqlstr);
}

<<<<<<< HEAD
    int32_t  numOfThread = 0;
    int      subFd = -1;
    for (numOfThread = 0; numOfThread < maxThreads; numOfThread++) {
        memset(tmpBuf, 0, MAX_FILE_NAME_LEN);
        sprintf(tmpBuf, ".tables.tmp.%d", numOfThread);
        subFd = open(tmpBuf,
                O_RDWR | O_CREAT | O_TRUNC,
                S_IRWXU | S_IRGRP | S_IXGRP | S_IROTH);
        if (subFd == -1) {
            errorPrint("%s() LN%d, failed to open temp file: %s\n",
                    __func__, __LINE__, tmpBuf);
            for (int32_t loopCnt = 0; loopCnt < numOfThread; loopCnt++) {
                sprintf(tmpBuf, ".tables.tmp.%d", loopCnt);
                (void)remove(tmpBuf);
            }
            sprintf(tmpBuf, ".show-tables.tmp");
            (void)remove(tmpBuf);
            free(tblBuf);
            close(fd);
            return -1;
        }

        // read tableOfPerFile for fd, write to subFd
        ssize_t readLen = read(fd, tblBuf,
                tableOfPerFile * sizeof(STableRecord));
        if (readLen <= 0) {
            close(subFd);
            break;
        }
        taosWrite(subFd, tblBuf, readLen);
        close(subFd);
=======
static int dumpStable(char *stbName, FILE *fp, SDbInfo *dbInfo)
{
    uint64_t sizeOfTableDes =
        (uint64_t)(sizeof(STableDef) + sizeof(SColDes) * TSDB_MAX_COLUMNS);

    STableDef *stableDes = (STableDef *)calloc(1, sizeOfTableDes);
    if (NULL == stableDes) {
        errorPrint("%s() LN%d, failed to allocate %"PRIu64" memory\n",
                __func__, __LINE__, sizeOfTableDes);
        exit(-1);
>>>>>>> 00752f79
    }

    int colCount = getTableDes(dbInfo->name,
            stbName, stableDes, true);

    if (colCount < 0) {
        free(stableDes);
        errorPrint("%s() LN%d, failed to get stable[%s] schema\n",
               __func__, __LINE__, stbName);
        exit(-1);
    }

    dumpCreateTableClause(stableDes, colCount, fp, dbInfo->name);
    free(stableDes);

    return 0;
}

static int dumpCreateTableClause(STableDef *tableDes, int numOfCols,
        FILE *fp, char* dbName) {
    int counter = 0;
    int count_temp = 0;
    char sqlstr[COMMAND_SIZE];

    char* pstr = sqlstr;

    pstr += sprintf(sqlstr, "CREATE TABLE IF NOT EXISTS %s.%s",
            dbName, tableDes->name);

    for (; counter < numOfCols; counter++) {
        if (tableDes->cols[counter].note[0] != '\0') break;

        if (counter == 0) {
            pstr += sprintf(pstr, " (%s %s",
                    tableDes->cols[counter].field, tableDes->cols[counter].type);
        } else {
            pstr += sprintf(pstr, ", %s %s",
                    tableDes->cols[counter].field, tableDes->cols[counter].type);
        }

        if (strcasecmp(tableDes->cols[counter].type, "binary") == 0 ||
                strcasecmp(tableDes->cols[counter].type, "nchar") == 0) {
            pstr += sprintf(pstr, "(%d)", tableDes->cols[counter].length);
        }
    }

    count_temp = counter;

    for (; counter < numOfCols; counter++) {
        if (counter == count_temp) {
            pstr += sprintf(pstr, ") TAGS (%s %s",
                    tableDes->cols[counter].field, tableDes->cols[counter].type);
        } else {
            pstr += sprintf(pstr, ", %s %s",
                    tableDes->cols[counter].field, tableDes->cols[counter].type);
        }

        if (strcasecmp(tableDes->cols[counter].type, "binary") == 0 ||
                strcasecmp(tableDes->cols[counter].type, "nchar") == 0) {
            pstr += sprintf(pstr, "(%d)", tableDes->cols[counter].length);
        }
    }

    pstr += sprintf(pstr, ");");

<<<<<<< HEAD
    fprintf(fp, "%s\n\n", sqlstr);
=======
    debugPrint("%s() LN%d, write string: %s\n", __func__, __LINE__, sqlstr);
    return fprintf(fp, "%s\n\n", sqlstr);
>>>>>>> 00752f79
}

static void taosDumpCreateMTableClause(STableDef *tableDes, char *stable,
        int numOfCols, FILE *fp, char* dbName) {
    int counter = 0;
    int count_temp = 0;

    char* tmpBuf = (char *)malloc(COMMAND_SIZE);
    if (tmpBuf == NULL) {
        errorPrint("%s() LN%d, failed to allocate %d memory\n",
               __func__, __LINE__, COMMAND_SIZE);
        return;
    }

    char *pstr = NULL;
    pstr = tmpBuf;

    pstr += sprintf(tmpBuf,
            "CREATE TABLE IF NOT EXISTS %s.%s USING %s.%s TAGS (",
            dbName, tableDes->name, dbName, stable);

    for (; counter < numOfCols; counter++) {
        if (tableDes->cols[counter].note[0] != '\0') break;
    }

    assert(counter < numOfCols);
    count_temp = counter;

    for (; counter < numOfCols; counter++) {
        if (counter != count_temp) {
            if (strcasecmp(tableDes->cols[counter].type, "binary") == 0 ||
                    strcasecmp(tableDes->cols[counter].type, "nchar") == 0) {
                //pstr += sprintf(pstr, ", \'%s\'", tableDes->cols[counter].note);
                if (tableDes->cols[counter].var_value) {
                    pstr += sprintf(pstr, ", %s",
                            tableDes->cols[counter].var_value);
                } else {
                    pstr += sprintf(pstr, ", %s", tableDes->cols[counter].value);
                }
            } else {
                pstr += sprintf(pstr, ", %s", tableDes->cols[counter].value);
            }
        } else {
            if (strcasecmp(tableDes->cols[counter].type, "binary") == 0 ||
                    strcasecmp(tableDes->cols[counter].type, "nchar") == 0) {
                //pstr += sprintf(pstr, "\'%s\'", tableDes->cols[counter].note);
                if (tableDes->cols[counter].var_value) {
                    pstr += sprintf(pstr, "%s", tableDes->cols[counter].var_value);
                } else {
                    pstr += sprintf(pstr, "%s", tableDes->cols[counter].value);
                }
            } else {
                pstr += sprintf(pstr, "%s", tableDes->cols[counter].value);
            }
            /* pstr += sprintf(pstr, "%s", tableDes->cols[counter].note); */
        }

        /* if (strcasecmp(tableDes->cols[counter].type, "binary") == 0 || strcasecmp(tableDes->cols[counter].type, "nchar")
         * == 0) { */
        /*     pstr += sprintf(pstr, "(%d)", tableDes->cols[counter].length); */
        /* } */
    }

    pstr += sprintf(pstr, ");");

    fprintf(fp, "%s\n", tmpBuf);
    free(tmpBuf);
}

static int writeSchemaToAvro(char *jsonAvroSchema)
{
    errorPrint("%s() LN%d, TODO: implement write schema to avro",
            __func__, __LINE__);
    return 0;
}

static int64_t writeResultToAvro(TAOS_RES *res)
{
    errorPrint("%s() LN%d, TODO: implementation need\n", __func__, __LINE__);
    return 0;
}

static int64_t writeResultToSql(TAOS_RES *res, FILE *fp, char *dbName, char *tbName)
{
    int64_t    totalRows     = 0;

    int32_t  sql_buf_len = g_args.max_sql_len;
    char* tmpBuffer = (char *)calloc(1, sql_buf_len + 128);
    if (tmpBuffer == NULL) {
        errorPrint("failed to allocate %d memory\n", sql_buf_len + 128);
        return -1;
    }

    char *pstr = tmpBuffer;

    TAOS_ROW row = NULL;
    int numFields = 0;
    int rowFlag = 0;
    int64_t    lastRowsPrint = 5000000;
    int count = 0;

    numFields = taos_field_count(res);
    assert(numFields > 0);
    TAOS_FIELD *fields = taos_fetch_fields(res);

    int32_t  curr_sqlstr_len = 0;
    int32_t  total_sqlstr_len = 0;

    while ((row = taos_fetch_row(res)) != NULL) {
        curr_sqlstr_len = 0;

        int32_t* length = taos_fetch_lengths(res);   // act len

        if (count == 0) {
            total_sqlstr_len = 0;
            curr_sqlstr_len += sprintf(pstr + curr_sqlstr_len,
                    "INSERT INTO %s.%s VALUES (", dbName, tbName);
        } else {
            if (g_args.mysqlFlag) {
                if (0 == rowFlag) {
                    curr_sqlstr_len += sprintf(pstr + curr_sqlstr_len, "(");
                    rowFlag++;
                } else {
                    curr_sqlstr_len += sprintf(pstr + curr_sqlstr_len, ", (");
                }
            } else {
                curr_sqlstr_len += sprintf(pstr + curr_sqlstr_len, "(");
            }
        }

        for (int col = 0; col < numFields; col++) {
            if (col != 0) curr_sqlstr_len += sprintf(pstr + curr_sqlstr_len, ", ");

            if (row[col] == NULL) {
                curr_sqlstr_len += sprintf(pstr + curr_sqlstr_len, "NULL");
                continue;
            }

            switch (fields[col].type) {
                case TSDB_DATA_TYPE_BOOL:
                    curr_sqlstr_len += sprintf(pstr + curr_sqlstr_len, "%d",
                            ((((int32_t)(*((char *)row[col]))) == 1) ? 1 : 0));
                    break;
                case TSDB_DATA_TYPE_TINYINT:
                    curr_sqlstr_len += sprintf(pstr + curr_sqlstr_len, "%d", *((int8_t *)row[col]));
                    break;
                case TSDB_DATA_TYPE_SMALLINT:
                    curr_sqlstr_len += sprintf(pstr + curr_sqlstr_len, "%d", *((int16_t *)row[col]));
                    break;
                case TSDB_DATA_TYPE_INT:
                    curr_sqlstr_len += sprintf(pstr + curr_sqlstr_len, "%d", *((int32_t *)row[col]));
                    break;
                case TSDB_DATA_TYPE_BIGINT:
                    curr_sqlstr_len += sprintf(pstr + curr_sqlstr_len, "%" PRId64 "",
                            *((int64_t *)row[col]));
                    break;
                case TSDB_DATA_TYPE_FLOAT:
                    curr_sqlstr_len += sprintf(pstr + curr_sqlstr_len, "%f", GET_FLOAT_VAL(row[col]));
                    break;
                case TSDB_DATA_TYPE_DOUBLE:
                    curr_sqlstr_len += sprintf(pstr + curr_sqlstr_len, "%f", GET_DOUBLE_VAL(row[col]));
                    break;
                case TSDB_DATA_TYPE_BINARY:
                    {
                        char tbuf[COMMAND_SIZE] = {0};
                        converStringToReadable((char *)row[col], length[col], tbuf, COMMAND_SIZE);
                        curr_sqlstr_len += sprintf(pstr + curr_sqlstr_len, "\'%s\'", tbuf);
                        break;
                    }
                case TSDB_DATA_TYPE_NCHAR:
                    {
                        char tbuf[COMMAND_SIZE] = {0};
                        convertNCharToReadable((char *)row[col], length[col], tbuf, COMMAND_SIZE);
                        curr_sqlstr_len += sprintf(pstr + curr_sqlstr_len, "\'%s\'", tbuf);
                        break;
                    }
                case TSDB_DATA_TYPE_TIMESTAMP:
                    if (!g_args.mysqlFlag) {
                        curr_sqlstr_len += sprintf(pstr + curr_sqlstr_len, "%" PRId64 "",
                                *(int64_t *)row[col]);
                    } else {
                        char buf[64] = "\0";
                        int64_t ts = *((int64_t *)row[col]);
                        time_t tt = (time_t)(ts / 1000);
                        struct tm *ptm = localtime(&tt);
                        strftime(buf, 64, "%y-%m-%d %H:%M:%S", ptm);
                        curr_sqlstr_len += sprintf(pstr + curr_sqlstr_len, "\'%s.%03d\'",
                                buf, (int)(ts % 1000));
                    }
                    break;
                default:
                    break;
            }
        }

        curr_sqlstr_len += sprintf(pstr + curr_sqlstr_len, ")");

        totalRows++;
        count++;
        fprintf(fp, "%s", tmpBuffer);

        if (totalRows >= lastRowsPrint) {
            printf(" %"PRId64 " rows already be dumpout from %s.%s\n",
                    totalRows, dbName, tbName);
            lastRowsPrint += 5000000;
        }

        total_sqlstr_len += curr_sqlstr_len;

        if ((count >= g_args.data_batch)
                || (sql_buf_len - total_sqlstr_len < TSDB_MAX_BYTES_PER_ROW)) {
            fprintf(fp, ";\n");
            count = 0;
        }
    }

    debugPrint("total_sqlstr_len: %d\n", total_sqlstr_len);

    fprintf(fp, "\n");
    atomic_add_fetch_64(&g_totalDumpOutRows, totalRows);
    free(tmpBuffer);

    return 0;
}

static int64_t dumpTableData(FILE *fp, char *tbName,
        char* dbName, int precision,
        char *jsonAvroSchema) {
    int64_t    totalRows     = 0;

    char sqlstr[1024] = {0};

    int64_t start_time, end_time;
    if (strlen(g_args.humanStartTime)) {
        if (TSDB_CODE_SUCCESS != taosParseTime(
                g_args.humanStartTime, &start_time, strlen(g_args.humanStartTime),
                precision, 0)) {
            errorPrint("Input %s, time format error!\n", g_args.humanStartTime);
            return -1;
        }
    } else {
        start_time = g_args.start_time;
    }

    if (strlen(g_args.humanEndTime)) {
        if (TSDB_CODE_SUCCESS != taosParseTime(
                g_args.humanEndTime, &end_time, strlen(g_args.humanEndTime),
                precision, 0)) {
            errorPrint("Input %s, time format error!\n", g_args.humanEndTime);
            return -1;
        }
    } else {
        end_time = g_args.end_time;
    }

    sprintf(sqlstr,
            "select * from %s.%s where _c0 >= %" PRId64 " and _c0 <= %" PRId64 " order by _c0 asc;",
            dbName, tbName, start_time, end_time);

    TAOS *taos = taos_connect(g_args.host,
            g_args.user, g_args.password, dbName, g_args.port);
    if (NULL == taos) {
        errorPrint(
                "Failed to connect to TDengine server %s by specified database %s\n",
                g_args.host, dbName);
        return -1;
    }

    TAOS_RES* res = taos_query(taos, sqlstr);
    int32_t code = taos_errno(res);
    if (code != 0) {
        errorPrint("failed to run command %s, reason: %s\n",
                sqlstr, taos_errstr(res));
        taos_free_result(res);
        taos_close(taos);
        return -1;
    }

    if (g_args.avro) {
        writeSchemaToAvro(jsonAvroSchema);
        totalRows = writeResultToAvro(res);
    } else {
        totalRows = writeResultToSql(res, fp, dbName, tbName);
    }

    taos_free_result(res);
    taos_close(taos);
    return totalRows;
}

static int checkParam() {
    if (g_args.all_databases && g_args.databases) {
        errorPrint("%s", "conflict option --all-databases and --databases\n");
        return -1;
    }

    if (g_args.start_time > g_args.end_time) {
        errorPrint("%s", "start time is larger than end time\n");
        return -1;
    }

    if (g_args.arg_list_len == 0) {
        if ((!g_args.all_databases) && (!g_args.databases) && (!g_args.isDumpIn)) {
            errorPrint("%s", "taosdump requires parameters\n");
            return -1;
        }
    }
    /*
       if (g_args.isDumpIn && (strcmp(g_args.outpath, DEFAULT_DUMP_FILE) != 0)) {
       fprintf(stderr, "duplicate parameter input and output file path\n");
       return -1;
       }
       */
    if (!g_args.isDumpIn && g_args.encode != NULL) {
        fprintf(stderr, "invalid option in dump out\n");
        return -1;
    }

    if (g_args.table_batch <= 0) {
        fprintf(stderr, "invalid option in dump out\n");
        return -1;
    }

    return 0;
}

/*
static bool isEmptyCommand(char *cmd) {
  char *pchar = cmd;

  while (*pchar != '\0') {
    if (*pchar != ' ') return false;
    pchar++;
  }

  return true;
}

static void taosReplaceCtrlChar(char *str) {
  bool ctrlOn = false;
  char *pstr = NULL;

  for (pstr = str; *str != '\0'; ++str) {
    if (ctrlOn) {
      switch (*str) {
        case 'n':
          *pstr = '\n';
          pstr++;
          break;
        case 'r':
          *pstr = '\r';
          pstr++;
          break;
        case 't':
          *pstr = '\t';
          pstr++;
          break;
        case '\\':
          *pstr = '\\';
          pstr++;
          break;
        case '\'':
          *pstr = '\'';
          pstr++;
          break;
        default:
          break;
      }
      ctrlOn = false;
    } else {
      if (*str == '\\') {
        ctrlOn = true;
      } else {
        *pstr = *str;
        pstr++;
      }
    }
  }

  *pstr = '\0';
}
*/

char *ascii_literal_list[] = {
    "\\x00", "\\x01", "\\x02", "\\x03", "\\x04", "\\x05", "\\x06", "\\x07", "\\x08", "\\t",   "\\n",   "\\x0b", "\\x0c",
    "\\r",   "\\x0e", "\\x0f", "\\x10", "\\x11", "\\x12", "\\x13", "\\x14", "\\x15", "\\x16", "\\x17", "\\x18", "\\x19",
    "\\x1a", "\\x1b", "\\x1c", "\\x1d", "\\x1e", "\\x1f", " ",     "!",     "\\\"",  "#",     "$",     "%",     "&",
    "\\'",   "(",     ")",     "*",     "+",     ",",     "-",     ".",     "/",     "0",     "1",     "2",     "3",
    "4",     "5",     "6",     "7",     "8",     "9",     ":",     ";",     "<",     "=",     ">",     "?",     "@",
    "A",     "B",     "C",     "D",     "E",     "F",     "G",     "H",     "I",     "J",     "K",     "L",     "M",
    "N",     "O",     "P",     "Q",     "R",     "S",     "T",     "U",     "V",     "W",     "X",     "Y",     "Z",
    "[",     "\\\\",  "]",     "^",     "_",     "`",     "a",     "b",     "c",     "d",     "e",     "f",     "g",
    "h",     "i",     "j",     "k",     "l",     "m",     "n",     "o",     "p",     "q",     "r",     "s",     "t",
    "u",     "v",     "w",     "x",     "y",     "z",     "{",     "|",     "}",     "~",     "\\x7f", "\\x80", "\\x81",
    "\\x82", "\\x83", "\\x84", "\\x85", "\\x86", "\\x87", "\\x88", "\\x89", "\\x8a", "\\x8b", "\\x8c", "\\x8d", "\\x8e",
    "\\x8f", "\\x90", "\\x91", "\\x92", "\\x93", "\\x94", "\\x95", "\\x96", "\\x97", "\\x98", "\\x99", "\\x9a", "\\x9b",
    "\\x9c", "\\x9d", "\\x9e", "\\x9f", "\\xa0", "\\xa1", "\\xa2", "\\xa3", "\\xa4", "\\xa5", "\\xa6", "\\xa7", "\\xa8",
    "\\xa9", "\\xaa", "\\xab", "\\xac", "\\xad", "\\xae", "\\xaf", "\\xb0", "\\xb1", "\\xb2", "\\xb3", "\\xb4", "\\xb5",
    "\\xb6", "\\xb7", "\\xb8", "\\xb9", "\\xba", "\\xbb", "\\xbc", "\\xbd", "\\xbe", "\\xbf", "\\xc0", "\\xc1", "\\xc2",
    "\\xc3", "\\xc4", "\\xc5", "\\xc6", "\\xc7", "\\xc8", "\\xc9", "\\xca", "\\xcb", "\\xcc", "\\xcd", "\\xce", "\\xcf",
    "\\xd0", "\\xd1", "\\xd2", "\\xd3", "\\xd4", "\\xd5", "\\xd6", "\\xd7", "\\xd8", "\\xd9", "\\xda", "\\xdb", "\\xdc",
    "\\xdd", "\\xde", "\\xdf", "\\xe0", "\\xe1", "\\xe2", "\\xe3", "\\xe4", "\\xe5", "\\xe6", "\\xe7", "\\xe8", "\\xe9",
    "\\xea", "\\xeb", "\\xec", "\\xed", "\\xee", "\\xef", "\\xf0", "\\xf1", "\\xf2", "\\xf3", "\\xf4", "\\xf5", "\\xf6",
    "\\xf7", "\\xf8", "\\xf9", "\\xfa", "\\xfb", "\\xfc", "\\xfd", "\\xfe", "\\xff"};

static int converStringToReadable(char *str, int size, char *buf, int bufsize) {
    char *pstr = str;
    char *pbuf = buf;
    while (size > 0) {
        if (*pstr == '\0') break;
        pbuf = stpcpy(pbuf, ascii_literal_list[((uint8_t)(*pstr))]);
        pstr++;
        size--;
    }
    *pbuf = '\0';
    return 0;
}

static int convertNCharToReadable(char *str, int size, char *buf, int bufsize) {
    char *pstr = str;
    char *pbuf = buf;
    wchar_t wc;
    while (size > 0) {
        if (*pstr == '\0') break;
        int byte_width = mbtowc(&wc, pstr, MB_CUR_MAX);
        if (byte_width < 0) {
            errorPrint("%s() LN%d, mbtowc() return fail.\n", __func__, __LINE__);
            exit(-1);
        }

        if ((int)wc < 256) {
            pbuf = stpcpy(pbuf, ascii_literal_list[(int)wc]);
        } else {
            memcpy(pbuf, pstr, byte_width);
            pbuf += byte_width;
        }
        pstr += byte_width;
    }

    *pbuf = '\0';

    return 0;
}

static void taosDumpCharset(FILE *fp) {
    char charsetline[256];

    (void)fseek(fp, 0, SEEK_SET);
    sprintf(charsetline, "#!%s\n", tsCharset);
    (void)fwrite(charsetline, strlen(charsetline), 1, fp);
}

static void taosLoadFileCharset(FILE *fp, char *fcharset) {
    char * line = NULL;
    size_t line_size = 0;

    (void)fseek(fp, 0, SEEK_SET);
    ssize_t size = getline(&line, &line_size, fp);
    if (size <= 2) {
        goto _exit_no_charset;
    }

    if (strncmp(line, "#!", 2) != 0) {
        goto _exit_no_charset;
    }
    if (line[size - 1] == '\n') {
        line[size - 1] = '\0';
        size--;
    }
    strcpy(fcharset, line + 2);

    tfree(line);
    return;

_exit_no_charset:
    (void)fseek(fp, 0, SEEK_SET);
    *fcharset = '\0';
    tfree(line);
    return;
}

// ========  dumpIn support multi threads functions ================================//

static char    **g_tsDumpInSqlFiles   = NULL;
static int32_t   g_tsSqlFileNum = 0;
static char      g_tsDbSqlFile[MAX_FILE_NAME_LEN] = {0};
static char      g_tsCharset[64] = {0};

static int taosGetFilesNum(const char *directoryName,
        const char *prefix, const char *prefix2)
{
    char cmd[1024] = { 0 };

    if (prefix2)
        sprintf(cmd, "ls %s/*.%s %s/*.%s | wc -l ",
                directoryName, prefix, directoryName, prefix2);
    else
        sprintf(cmd, "ls %s/*.%s | wc -l ", directoryName, prefix);

    FILE *fp = popen(cmd, "r");
    if (fp == NULL) {
        errorPrint("failed to execute:%s, error:%s\n", cmd, strerror(errno));
        exit(-1);
    }

    int fileNum = 0;
    if (fscanf(fp, "%d", &fileNum) != 1) {
        errorPrint("failed to execute:%s, parse result error\n", cmd);
        exit(-1);
    }

    if (fileNum <= 0) {
        errorPrint("directory:%s is empty\n", directoryName);
        exit(-1);
    }

    pclose(fp);
    return fileNum;
}

static void taosParseDirectory(const char *directoryName,
        const char *prefix, const char *prefix2,
        char **fileArray, int totalFiles)
{
    char cmd[1024] = { 0 };

    if (prefix2) {
        sprintf(cmd, "ls %s/*.%s %s/*.%s | sort",
                directoryName, prefix, directoryName, prefix2);
    } else {
        sprintf(cmd, "ls %s/*.%s | sort", directoryName, prefix);
    }

    FILE *fp = popen(cmd, "r");
    if (fp == NULL) {
        errorPrint("failed to execute:%s, error:%s\n", cmd, strerror(errno));
        exit(-1);
    }

    int fileNum = 0;
    while (fscanf(fp, "%128s", fileArray[fileNum++])) {
        if (strcmp(fileArray[fileNum-1], g_tsDbSqlFile) == 0) {
            fileNum--;
        }
        if (fileNum >= totalFiles) {
            break;
        }
    }

    if (fileNum != totalFiles) {
        errorPrint("directory:%s changed while read\n", directoryName);
        pclose(fp);
        exit(-1);
    }

    pclose(fp);
}

static void taosCheckDatabasesSQLFile(const char *directoryName)
{
    char cmd[1024] = { 0 };
    sprintf(cmd, "ls %s/dbs.sql", directoryName);

    FILE *fp = popen(cmd, "r");
    if (fp == NULL) {
        errorPrint("failed to execute:%s, error:%s\n", cmd, strerror(errno));
        exit(-1);
    }

    while (fscanf(fp, "%128s", g_tsDbSqlFile)) {
        break;
    }

    pclose(fp);
}

static void taosMallocDumpFiles()
{
    g_tsDumpInSqlFiles = (char**)calloc(g_tsSqlFileNum, sizeof(char*));
    for (int i = 0; i < g_tsSqlFileNum; i++) {
        g_tsDumpInSqlFiles[i] = calloc(1, MAX_FILE_NAME_LEN);
    }
}

static void taosFreeDumpFiles()
{
    for (int i = 0; i < g_tsSqlFileNum; i++) {
        tfree(g_tsDumpInSqlFiles[i]);
    }
    tfree(g_tsDumpInSqlFiles);
}

static void taosGetDirectoryFileList(char *inputDir)
{
    struct stat fileStat;
    if (stat(inputDir, &fileStat) < 0) {
        errorPrint("%s not exist\n", inputDir);
        exit(-1);
    }

    if (fileStat.st_mode & S_IFDIR) {
        taosCheckDatabasesSQLFile(inputDir);
        if (g_args.avro)
            g_tsSqlFileNum = taosGetFilesNum(inputDir, "sql", "avro");
        else
            g_tsSqlFileNum += taosGetFilesNum(inputDir, "sql", NULL);

        int tsSqlFileNumOfTbls = g_tsSqlFileNum;
        if (g_tsDbSqlFile[0] != 0) {
            tsSqlFileNumOfTbls--;
        }
        taosMallocDumpFiles();
        if (0 != tsSqlFileNumOfTbls) {
            if (g_args.avro) {
                taosParseDirectory(inputDir, "sql", "avro",
                        g_tsDumpInSqlFiles, tsSqlFileNumOfTbls);
            } else {
                taosParseDirectory(inputDir, "sql", NULL,
                        g_tsDumpInSqlFiles, tsSqlFileNumOfTbls);
            }
        }
        fprintf(stdout, "\nstart to dispose %d files in %s\n",
                g_tsSqlFileNum, inputDir);
    } else {
        errorPrint("%s is not a directory\n", inputDir);
        exit(-1);
    }
}

static FILE* taosOpenDumpInFile(char *fptr) {
    wordexp_t full_path;

    if (wordexp(fptr, &full_path, 0) != 0) {
        errorPrint("illegal file name: %s\n", fptr);
        return NULL;
    }

    char *fname = full_path.we_wordv[0];

    FILE *f = NULL;
    if ((fname) && (strlen(fname) > 0)) {
        f = fopen(fname, "r");
        if (f == NULL) {
            errorPrint("%s() LN%d, failed to open file %s\n",
                    __func__, __LINE__, fname);
        }
    }

    wordfree(&full_path);
    return f;
}

static int taosDumpInOneFile(TAOS* taos, FILE* fp, char* fcharset,
        char* encode, char* fileName) {
    int       read_len = 0;
    char *    cmd      = NULL;
    size_t    cmd_len  = 0;
    char *    line     = NULL;
    size_t    line_len = 0;

    cmd  = (char *)malloc(TSDB_MAX_ALLOWED_SQL_LEN);
    if (cmd == NULL) {
        errorPrint("%s() LN%d, failed to allocate memory\n",
                __func__, __LINE__);
        return -1;
    }

    int lastRowsPrint = 5000000;
    int lineNo = 0;
    while ((read_len = getline(&line, &line_len, fp)) != -1) {
        ++lineNo;
        if (read_len >= TSDB_MAX_ALLOWED_SQL_LEN) continue;
        line[--read_len] = '\0';

        //if (read_len == 0 || isCommentLine(line)) {  // line starts with #
        if (read_len == 0 ) {
            continue;
        }

        if (line[read_len - 1] == '\\') {
            line[read_len - 1] = ' ';
            memcpy(cmd + cmd_len, line, read_len);
            cmd_len += read_len;
            continue;
        }

        memcpy(cmd + cmd_len, line, read_len);
        cmd[read_len + cmd_len]= '\0';
        if (queryDbImpl(taos, cmd)) {
            errorPrint("%s() LN%d, error sql: lineno:%d, file:%s\n",
                    __func__, __LINE__, lineNo, fileName);
            fprintf(g_fpOfResult, "error sql: lineno:%d, file:%s\n", lineNo, fileName);
        }

        memset(cmd, 0, TSDB_MAX_ALLOWED_SQL_LEN);
        cmd_len = 0;

        if (lineNo >= lastRowsPrint) {
            printf(" %d lines already be executed from file %s\n", lineNo, fileName);
            lastRowsPrint += 5000000;
        }
    }

    tfree(cmd);
    tfree(line);
    fclose(fp);
    return 0;
}

static void* taosDumpInWorkThreadFp(void *arg)
{
    threadInfo *pThread = (threadInfo*)arg;
    setThreadName("dumpInWorkThrd");

    for (int32_t f = 0; f < g_tsSqlFileNum; ++f) {
        if (f % pThread->totalThreads == pThread->threadIndex) {
            char *SQLFileName = g_tsDumpInSqlFiles[f];
            FILE* fp = taosOpenDumpInFile(SQLFileName);
            if (NULL == fp) {
                continue;
            }
            fprintf(stderr, ", Success Open input file: %s\n",
                    SQLFileName);
            taosDumpInOneFile(pThread->taos, fp, g_tsCharset, g_args.encode, SQLFileName);
        }
    }

    return NULL;
}

static void taosStartDumpInWorkThreads()
{
    pthread_attr_t  thattr;
    threadInfo *pThread;
    int32_t         totalThreads = g_args.thread_num;

    if (totalThreads > g_tsSqlFileNum) {
        totalThreads = g_tsSqlFileNum;
    }

    threadInfo *threadObj = (threadInfo *)calloc(
            totalThreads, sizeof(threadInfo));

    if (NULL == threadObj) {
        errorPrint("%s() LN%d, memory allocation failed\n", __func__, __LINE__);
    }

    for (int32_t t = 0; t < totalThreads; ++t) {
        pThread = threadObj + t;
        pThread->threadIndex = t;
        pThread->totalThreads = totalThreads;
        pThread->taos = taos_connect(g_args.host, g_args.user, g_args.password,
            NULL, g_args.port);
        if (pThread->taos == NULL) {
            errorPrint("Failed to connect to TDengine server %s\n", g_args.host);
            free(threadObj);
            return;
        }
        pthread_attr_init(&thattr);
        pthread_attr_setdetachstate(&thattr, PTHREAD_CREATE_JOINABLE);

        if (pthread_create(&(pThread->threadID), &thattr,
                    taosDumpInWorkThreadFp, (void*)pThread) != 0) {
            errorPrint("%s() LN%d, thread:%d failed to start\n",
                    __func__, __LINE__, pThread->threadIndex);
            exit(0);
        }
    }

    for (int t = 0; t < totalThreads; ++t) {
        pthread_join(threadObj[t].threadID, NULL);
    }

    for (int t = 0; t < totalThreads; ++t) {
        taos_close(threadObj[t].taos);
    }
    free(threadObj);
}

static int taosDumpIn() {
    assert(g_args.isDumpIn);

    TAOS     *taos    = NULL;
    FILE     *fp      = NULL;

    taos = taos_connect(
            g_args.host, g_args.user, g_args.password,
            NULL, g_args.port);
    if (taos == NULL) {
        errorPrint("%s() LN%d, failed to connect to TDengine server\n",
                __func__, __LINE__);
        return -1;
    }

    taosGetDirectoryFileList(g_args.inpath);

    int32_t  tsSqlFileNumOfTbls = g_tsSqlFileNum;
    if (g_tsDbSqlFile[0] != 0) {
        tsSqlFileNumOfTbls--;

        fp = taosOpenDumpInFile(g_tsDbSqlFile);
        if (NULL == fp) {
            errorPrint("%s() LN%d, failed to open input file %s\n",
                    __func__, __LINE__, g_tsDbSqlFile);
            return -1;
        }
        fprintf(stderr, "Success Open input file: %s\n", g_tsDbSqlFile);

        taosLoadFileCharset(fp, g_tsCharset);

        taosDumpInOneFile(taos, fp, g_tsCharset, g_args.encode,
                g_tsDbSqlFile);
    }

    taos_close(taos);

    if (0 != tsSqlFileNumOfTbls) {
        taosStartDumpInWorkThreads();
    }

    taosFreeDumpFiles();
    return 0;
}

int main(int argc, char *argv[]) {
    static char verType[32] = {0};
    sprintf(verType, "version: %s\n", version);
    argp_program_version = verType;

    int ret = 0;
    /* Parse our arguments; every option seen by parse_opt will be
       reflected in arguments. */
    if (argc > 1) {
//        parse_precision_first(argc, argv, &g_args);
        parse_timestamp(argc, argv, &g_args);
        parse_args(argc, argv, &g_args);
    }

    argp_parse(&argp, argc, argv, 0, 0, &g_args);

    if (g_args.abort) {
#ifndef _ALPINE
        error(10, 0, "ABORTED");
#else
        abort();
#endif
    }

    printf("====== arguments config ======\n");

    printf("host: %s\n", g_args.host);
    printf("user: %s\n", g_args.user);
    printf("password: %s\n", g_args.password);
    printf("port: %u\n", g_args.port);
    printf("mysqlFlag: %d\n", g_args.mysqlFlag);
    printf("outpath: %s\n", g_args.outpath);
    printf("inpath: %s\n", g_args.inpath);
    printf("resultFile: %s\n", g_args.resultFile);
    printf("encode: %s\n", g_args.encode);
    printf("all_databases: %s\n", g_args.all_databases?"true":"false");
    printf("databases: %d\n", g_args.databases);
    printf("databasesSeq: %s\n", g_args.databasesSeq);
    printf("schemaonly: %s\n", g_args.schemaonly?"true":"false");
    printf("with_property: %s\n", g_args.with_property?"true":"false");
    printf("avro format: %s\n", g_args.avro?"true":"false");
    printf("start_time: %" PRId64 "\n", g_args.start_time);
    printf("human readable start time: %s \n", g_args.humanStartTime);
    printf("end_time: %" PRId64 "\n", g_args.end_time);
    printf("human readable end time: %s \n", g_args.humanEndTime);
    printf("precision: %s\n", g_args.precision);
    printf("data_batch: %d\n", g_args.data_batch);
    printf("max_sql_len: %d\n", g_args.max_sql_len);
    printf("table_batch: %d\n", g_args.table_batch);
    printf("thread_num: %d\n", g_args.thread_num);
    printf("allow_sys: %d\n", g_args.allow_sys);
    printf("abort: %d\n", g_args.abort);
    printf("isDumpIn: %d\n", g_args.isDumpIn);
    printf("arg_list_len: %d\n", g_args.arg_list_len);
    printf("debug_print: %d\n", g_args.debug_print);

    for (int32_t i = 0; i < g_args.arg_list_len; i++) {
        printf("arg_list[%d]: %s\n", i, g_args.arg_list[i]);
    }

    printf("==============================\n");
    if (checkParam(&g_args) < 0) {
        exit(EXIT_FAILURE);
    }

    g_fpOfResult = fopen(g_args.resultFile, "a");
    if (NULL == g_fpOfResult) {
        errorPrint("Failed to open %s for save result\n", g_args.resultFile);
        exit(-1);
    };

    fprintf(g_fpOfResult, "#############################################################################\n");
    fprintf(g_fpOfResult, "============================== arguments config =============================\n");

    fprintf(g_fpOfResult, "host: %s\n", g_args.host);
    fprintf(g_fpOfResult, "user: %s\n", g_args.user);
    fprintf(g_fpOfResult, "password: %s\n", g_args.password);
    fprintf(g_fpOfResult, "port: %u\n", g_args.port);
    fprintf(g_fpOfResult, "mysqlFlag: %d\n", g_args.mysqlFlag);
    fprintf(g_fpOfResult, "outpath: %s\n", g_args.outpath);
    fprintf(g_fpOfResult, "inpath: %s\n", g_args.inpath);
    fprintf(g_fpOfResult, "resultFile: %s\n", g_args.resultFile);
    fprintf(g_fpOfResult, "encode: %s\n", g_args.encode);
    fprintf(g_fpOfResult, "all_databases: %s\n", g_args.all_databases?"true":"false");
    fprintf(g_fpOfResult, "databases: %d\n", g_args.databases);
    fprintf(g_fpOfResult, "databasesSeq: %s\n", g_args.databasesSeq);
    fprintf(g_fpOfResult, "schemaonly: %s\n", g_args.schemaonly?"true":"false");
    fprintf(g_fpOfResult, "with_property: %s\n", g_args.with_property?"true":"false");
    fprintf(g_fpOfResult, "avro format: %s\n", g_args.avro?"true":"false");
    fprintf(g_fpOfResult, "start_time: %" PRId64 "\n", g_args.start_time);
    fprintf(g_fpOfResult, "human readable start time: %s \n", g_args.humanStartTime);
    fprintf(g_fpOfResult, "end_time: %" PRId64 "\n", g_args.end_time);
    fprintf(g_fpOfResult, "human readable end time: %s \n", g_args.humanEndTime);
    fprintf(g_fpOfResult, "precision: %s\n", g_args.precision);
    fprintf(g_fpOfResult, "data_batch: %d\n", g_args.data_batch);
    fprintf(g_fpOfResult, "max_sql_len: %d\n", g_args.max_sql_len);
    fprintf(g_fpOfResult, "table_batch: %d\n", g_args.table_batch);
    fprintf(g_fpOfResult, "thread_num: %d\n", g_args.thread_num);
    fprintf(g_fpOfResult, "allow_sys: %d\n", g_args.allow_sys);
    fprintf(g_fpOfResult, "abort: %d\n", g_args.abort);
    fprintf(g_fpOfResult, "isDumpIn: %d\n", g_args.isDumpIn);
    fprintf(g_fpOfResult, "arg_list_len: %d\n", g_args.arg_list_len);

    for (int32_t i = 0; i < g_args.arg_list_len; i++) {
        fprintf(g_fpOfResult, "arg_list[%d]: %s\n", i, g_args.arg_list[i]);
    }

    g_numOfCores = (int32_t)sysconf(_SC_NPROCESSORS_ONLN);

    time_t tTime = time(NULL);
    struct tm tm = *localtime(&tTime);

    if (g_args.isDumpIn) {
        fprintf(g_fpOfResult, "============================== DUMP IN ============================== \n");
        fprintf(g_fpOfResult, "# DumpIn start time:                   %d-%02d-%02d %02d:%02d:%02d\n",
                tm.tm_year + 1900, tm.tm_mon + 1,
                tm.tm_mday, tm.tm_hour, tm.tm_min, tm.tm_sec);
        if (taosDumpIn() < 0) {
            ret = -1;
        }
    } else {
        fprintf(g_fpOfResult, "============================== DUMP OUT ============================== \n");
        fprintf(g_fpOfResult, "# DumpOut start time:                   %d-%02d-%02d %02d:%02d:%02d\n",
                tm.tm_year + 1900, tm.tm_mon + 1,
                tm.tm_mday, tm.tm_hour, tm.tm_min, tm.tm_sec);
        if (taosDumpOut() < 0) {
            ret = -1;
        } else {
            fprintf(g_fpOfResult, "\n============================== TOTAL STATISTICS ============================== \n");
            fprintf(g_fpOfResult, "# total database count:     %d\n",
                    g_resultStatistics.totalDatabasesOfDumpOut);
            fprintf(g_fpOfResult, "# total super table count:  %d\n",
                    g_resultStatistics.totalSuperTblsOfDumpOut);
            fprintf(g_fpOfResult, "# total child table count:  %"PRId64"\n",
                    g_resultStatistics.totalChildTblsOfDumpOut);
            fprintf(g_fpOfResult, "# total row count:          %"PRId64"\n",
                    g_resultStatistics.totalRowsOfDumpOut);
        }
    }

    fprintf(g_fpOfResult, "\n");
    fclose(g_fpOfResult);

    if (g_tablesList) {
        free(g_tablesList);
    }

    return ret;
}
<|MERGE_RESOLUTION|>--- conflicted
+++ resolved
@@ -27,11 +27,7 @@
 #include "tsclient.h"
 #include "tsdb.h"
 #include "tutil.h"
-<<<<<<< HEAD
 #include <avro.h>
-#include <taos.h>
-=======
->>>>>>> 00752f79
 
 #define TSDB_SUPPORT_NANOSECOND 1
 
@@ -146,12 +142,12 @@
     char note[COL_NOTE_LEN];
     char value[COL_VALUEBUF_LEN];
     char *var_value;
-} SColDes;
+} ColDes;
 
 typedef struct {
     char name[TSDB_TABLE_NAME_LEN];
-    SColDes cols[];
-} STableDef;
+    ColDes cols[];
+} TableDef;
 
 extern char version[];
 
@@ -346,22 +342,15 @@
         FILE *fp);
 //static int taosDumpDb(SDbInfo *dbInfo, FILE *fp, TAOS *taos);
 static int dumpStable(char *table, FILE *fp, SDbInfo *dbInfo);
-static int dumpCreateTableClause(STableDef *tableDes, int numOfCols,
+static int dumpCreateTableClause(TableDef *tableDes, int numOfCols,
         FILE *fp, char* dbName);
-static void taosDumpCreateMTableClause(STableDef *tableDes, char *stable,
+static void taosDumpCreateMTableClause(TableDef *tableDes, char *stable,
         int numOfCols, FILE *fp, char* dbName);
-<<<<<<< HEAD
-static int32_t taosDumpTable(char *tbName, char *metric,
-        FILE *fp, TAOS* taosCon, char* dbName);
-static int taosDumpTableData(FILE *fp, char *tbName,
-        TAOS* taosCon, char* dbName,
-=======
 static int64_t taosDumpTable(char *tbName, char *stable,
         FILE *fp, char* dbName, int precision);
 static int64_t dumpTableData(FILE *fp, char *tbName,
         char* dbName,
         int precision,
->>>>>>> 00752f79
         char *jsonAvroSchema);
 static int checkParam();
 static void taosFreeDbInfos();
@@ -624,7 +613,7 @@
     return 0;
 }
 
-static void freeTbDes(STableDef *tableDes)
+static void freeTbDes(TableDef *tableDes)
 {
     for (int i = 0; i < TSDB_MAX_COLUMNS; i ++) {
         if (tableDes->cols[i].var_value) {
@@ -894,20 +883,6 @@
     return -1;
 }
 
-<<<<<<< HEAD
-static int32_t taosSaveAllNormalTableToTempFile(
-        TAOS *taosCon, char *name,
-        char* metric, int* fd) {
-    STableRecord tableRecord;
-
-    if (-1 == *fd) {
-        *fd = open(".tables.tmp.0",
-                O_RDWR | O_CREAT, S_IRWXU | S_IRGRP | S_IXGRP | S_IROTH);
-        if (*fd == -1) {
-            errorPrint("%s() LN%d, failed to open temp file: .tables.tmp.0\n",
-                    __func__, __LINE__);
-            return -1;
-=======
 static int inDatabasesSeq(
         char *name,
         int len)
@@ -927,16 +902,8 @@
             }
 
             dbname = strsep(&running, ",");
->>>>>>> 00752f79
-        }
-
-<<<<<<< HEAD
-    memset(&tableRecord, 0, sizeof(STableRecord));
-    tstrncpy(tableRecord.name, name, TSDB_TABLE_NAME_LEN);
-    tstrncpy(tableRecord.metric, metric, TSDB_TABLE_NAME_LEN);
-=======
-    }
->>>>>>> 00752f79
+        }
+    }
 
     return -1;
 }
@@ -1640,50 +1607,8 @@
                     superTblCnt++;
                     records = dumpNtbOfStbByThreads(g_dbInfos[0], g_args.arg_list[i]);
                 }
-<<<<<<< HEAD
-
-                if (tableRecordInfo.isMetric) {  // dump all table of this metric
-                    int ret = taosDumpStable(
-                            tableRecordInfo.tableRecord.metric,
-                            fp, taos, g_dbInfos[0]->name);
-                    if (0 == ret) {
-                        superTblCnt++;
-                    }
-                    retCode = taosSaveTableOfMetricToTempFile(
-                            taos, tableRecordInfo.tableRecord.metric,
-                            &totalNumOfThread);
-                } else {
-                    if (tableRecordInfo.tableRecord.metric[0] != '\0') {  // dump this sub table and it's metric
-                        int ret = taosDumpStable(
-                                tableRecordInfo.tableRecord.metric,
-                                fp, taos, g_dbInfos[0]->name);
-                        if (0 == ret) {
-                            superTblCnt++;
-                        }
-                    }
-                    retCode = taosSaveAllNormalTableToTempFile(
-                            taos, tableRecordInfo.tableRecord.name,
-                            tableRecordInfo.tableRecord.metric, &normalTblFd);
-                }
-
-                if (retCode < 0) {
-                    if (-1 != normalTblFd){
-                        taosClose(normalTblFd);
-                    }
-                    goto _clean_tmp_file;
-                }
-            }
-
-            fprintf(g_fpOfResult, "# super table counter:               %d\n",
-                    superTblCnt);
-            g_resultStatistics.totalSuperTblsOfDumpOut += superTblCnt;
-
-            if (-1 != normalTblFd){
-                taosClose(normalTblFd);
-=======
             } else {
                 records = dumpNormalTableWithoutStb(g_dbInfos[0], g_args.arg_list[i]);
->>>>>>> 00752f79
             }
 
             if (records >= 0) {
@@ -1709,265 +1634,8 @@
     return -1;
 }
 
-static int getTableDes(
-        char* dbName, char *table,
-        STableDef *stableDes, bool isSuperTable) {
-    TAOS_ROW row = NULL;
-    TAOS_RES* res = NULL;
-    int colCount = 0;
-
-    TAOS *taos = taos_connect(g_args.host,
-            g_args.user, g_args.password, dbName, g_args.port);
-    if (NULL == taos) {
-        errorPrint(
-                "Failed to connect to TDengine server %s by specified database %s\n",
-                g_args.host, dbName);
-        return -1;
-    }
-
-    char sqlstr[COMMAND_SIZE];
-    sprintf(sqlstr, "describe %s.%s;", dbName, table);
-
-    res = taos_query(taos, sqlstr);
-    int32_t code = taos_errno(res);
-    if (code != 0) {
-        errorPrint("%s() LN%d, failed to run command <%s>, reason: %s\n",
-                __func__, __LINE__, sqlstr, taos_errstr(res));
-        taos_free_result(res);
-        taos_close(taos);
-        return -1;
-    }
-
-    TAOS_FIELD *fields = taos_fetch_fields(res);
-
-    tstrncpy(stableDes->name, table, TSDB_TABLE_NAME_LEN);
-    while ((row = taos_fetch_row(res)) != NULL) {
-        tstrncpy(stableDes->cols[colCount].field,
-                (char *)row[TSDB_DESCRIBE_METRIC_FIELD_INDEX],
-                min(TSDB_COL_NAME_LEN + 1,
-                    fields[TSDB_DESCRIBE_METRIC_FIELD_INDEX].bytes + 1));
-        tstrncpy(stableDes->cols[colCount].type,
-                (char *)row[TSDB_DESCRIBE_METRIC_TYPE_INDEX],
-                min(16, fields[TSDB_DESCRIBE_METRIC_TYPE_INDEX].bytes + 1));
-        stableDes->cols[colCount].length =
-            *((int *)row[TSDB_DESCRIBE_METRIC_LENGTH_INDEX]);
-        tstrncpy(stableDes->cols[colCount].note,
-                (char *)row[TSDB_DESCRIBE_METRIC_NOTE_INDEX],
-<<<<<<< HEAD
-                fields[TSDB_DESCRIBE_METRIC_NOTE_INDEX].bytes);
-        count++;
-=======
-                min(COL_NOTE_LEN,
-                    fields[TSDB_DESCRIBE_METRIC_NOTE_INDEX].bytes + 1));
-
-        colCount++;
->>>>>>> 00752f79
-    }
-
-    taos_free_result(res);
-    res = NULL;
-
-    if (isSuperTable) {
-        return colCount;
-    }
-
-<<<<<<< HEAD
-    // if chidl-table have tag, using  select tagName from table to get tagValue
-    for (int i = 0 ; i < count; i++) {
-        if (strcmp(tableDes->cols[i].note, "TAG") != 0) continue;
-=======
-    // if child-table have tag, using  select tagName from table to get tagValue
-    for (int i = 0 ; i < colCount; i++) {
-        if (strcmp(stableDes->cols[i].note, "TAG") != 0) continue;
->>>>>>> 00752f79
-
-        sprintf(sqlstr, "select %s from %s.%s",
-                stableDes->cols[i].field, dbName, table);
-
-        res = taos_query(taos, sqlstr);
-        code = taos_errno(res);
-        if (code != 0) {
-            errorPrint("%s() LN%d, failed to run command <%s>, reason: %s\n",
-                    __func__, __LINE__, sqlstr, taos_errstr(res));
-            taos_free_result(res);
-            taos_close(taos);
-            return -1;
-        }
-
-        fields = taos_fetch_fields(res);
-
-        row = taos_fetch_row(res);
-        if (NULL == row) {
-            errorPrint("%s() LN%d, fetch failed to run command <%s>, reason:%s\n",
-                    __func__, __LINE__, sqlstr, taos_errstr(res));
-            taos_free_result(res);
-            taos_close(taos);
-            return -1;
-        }
-
-<<<<<<< HEAD
-        if (row[0] == NULL) {
-            sprintf(tableDes->cols[i].note, "%s", "");
-=======
-        if (row[TSDB_SHOW_TABLES_NAME_INDEX] == NULL) {
-            sprintf(stableDes->cols[i].note, "%s", "NULL");
->>>>>>> 00752f79
-            taos_free_result(res);
-            res = NULL;
-            taos_close(taos);
-            continue;
-        }
-
-        int32_t* length = taos_fetch_lengths(res);
-
-        //int32_t* length = taos_fetch_lengths(tmpResult);
-        switch (fields[0].type) {
-            case TSDB_DATA_TYPE_BOOL:
-<<<<<<< HEAD
-                sprintf(tableDes->cols[i].value, "%d",
-                        ((((int32_t)(*((char *)row[0]))) == 1) ? 1 : 0));
-                break;
-            case TSDB_DATA_TYPE_TINYINT:
-                sprintf(tableDes->cols[i].value, "%d", *((int8_t *)row[0]));
-                break;
-            case TSDB_DATA_TYPE_SMALLINT:
-                sprintf(tableDes->cols[i].value, "%d", *((int16_t *)row[0]));
-                break;
-            case TSDB_DATA_TYPE_INT:
-                sprintf(tableDes->cols[i].value, "%d", *((int32_t *)row[0]));
-                break;
-            case TSDB_DATA_TYPE_BIGINT:
-                sprintf(tableDes->cols[i].value, "%" PRId64 "", *((int64_t *)row[0]));
-                break;
-            case TSDB_DATA_TYPE_FLOAT:
-                sprintf(tableDes->cols[i].value, "%f", GET_FLOAT_VAL(row[0]));
-                break;
-            case TSDB_DATA_TYPE_DOUBLE:
-                sprintf(tableDes->cols[i].value, "%f", GET_DOUBLE_VAL(row[0]));
-                break;
-            case TSDB_DATA_TYPE_BINARY:
-                {
-                    memset(tableDes->cols[i].value, 0,
-                            sizeof(tableDes->cols[i].value));
-                    int len = strlen((char *)row[0]);
-                    // FIXME for long value
-                    if (len < (COL_VALUEBUF_LEN - 2)) {
-                        tableDes->cols[i].value[0] = '\'';
-                        converStringToReadable(
-                                (char *)row[0],
-                                length[0],
-                                tableDes->cols[i].value + 1,
-                                len);
-                        tableDes->cols[i].value[len+1] = '\'';
-                    } else {
-                        tableDes->cols[i].var_value = calloc(1, len + 2);
-                        if (tableDes->cols[i].var_value == NULL) {
-                            errorPrint("%s() LN%d, memory alalocation failed!\n",
-                                    __func__, __LINE__);
-                            taos_free_result(res);
-                            return -1;
-                        }
-                        tableDes->cols[i].var_value[0] = '\'';
-                        converStringToReadable((char *)row[0],
-                                length[0],
-                                (char *)(tableDes->cols[i].var_value + 1), len);
-                        tableDes->cols[i].var_value[len+1] = '\'';
-                    }
-=======
-                sprintf(stableDes->cols[i].note, "%d",
-                        ((((int32_t)(*((char *)row[TSDB_SHOW_TABLES_NAME_INDEX]))) == 1) ? 1 : 0));
-                break;
-            case TSDB_DATA_TYPE_TINYINT:
-                sprintf(stableDes->cols[i].note, "%d",
-                        *((int8_t *)row[TSDB_SHOW_TABLES_NAME_INDEX]));
-                break;
-            case TSDB_DATA_TYPE_SMALLINT:
-                sprintf(stableDes->cols[i].note, "%d", *((int16_t *)row[TSDB_SHOW_TABLES_NAME_INDEX]));
-                break;
-            case TSDB_DATA_TYPE_INT:
-                sprintf(stableDes->cols[i].note, "%d", *((int32_t *)row[TSDB_SHOW_TABLES_NAME_INDEX]));
-                break;
-            case TSDB_DATA_TYPE_BIGINT:
-                sprintf(stableDes->cols[i].note, "%" PRId64 "", *((int64_t *)row[TSDB_SHOW_TABLES_NAME_INDEX]));
-                break;
-            case TSDB_DATA_TYPE_FLOAT:
-                sprintf(stableDes->cols[i].note, "%f", GET_FLOAT_VAL(row[TSDB_SHOW_TABLES_NAME_INDEX]));
-                break;
-            case TSDB_DATA_TYPE_DOUBLE:
-                sprintf(stableDes->cols[i].note, "%f", GET_DOUBLE_VAL(row[TSDB_SHOW_TABLES_NAME_INDEX]));
-                break;
-            case TSDB_DATA_TYPE_BINARY:
-                {
-                    memset(stableDes->cols[i].note, 0, sizeof(stableDes->cols[i].note));
-                    stableDes->cols[i].note[0] = '\'';
-                    char tbuf[COL_NOTE_LEN];
-                    converStringToReadable((char *)row[TSDB_SHOW_TABLES_NAME_INDEX], length[0], tbuf, COL_NOTE_LEN);
-                    char* pstr = stpcpy(&(stableDes->cols[i].note[1]), tbuf);
-                    *(pstr++) = '\'';
->>>>>>> 00752f79
-                    break;
-                }
-            case TSDB_DATA_TYPE_NCHAR:
-                {
-<<<<<<< HEAD
-                    memset(tableDes->cols[i].value, 0, sizeof(tableDes->cols[i].value));
-                    char tbuf[COL_VALUEBUF_LEN - 2];    // need reserve 2 bytes for ' '
-                    convertNCharToReadable((char *)row[0], length[0], tbuf,
-                            COL_VALUEBUF_LEN);
-                    // FIXME for long value
-                    snprintf(tableDes->cols[i].value, COL_VALUEBUF_LEN, "\'%s\'", tbuf);
-                    length = length;
-                    break;
-                }
-            case TSDB_DATA_TYPE_TIMESTAMP:
-                sprintf(tableDes->cols[i].value, "%" PRId64 "", *(int64_t *)row[0]);
-#if 0
-                if (!g_args.mysqlFlag) {
-                    sprintf(tableDes->cols[i].value, "%" PRId64 "", *(int64_t *)row[0]);
-                } else {
-                    char buf[64] = "\0";
-                    int64_t ts = *((int64_t *)row[0]);
-                    time_t tt = (time_t)(ts / 1000);
-                    struct tm *ptm = localtime(&tt);
-                    strftime(buf, 64, "%y-%m-%d %H:%M:%S", ptm);
-                    sprintf(tableDes->cols[i].value, "\'%s.%03d\'", buf, (int)(ts % 1000));
-=======
-                    memset(stableDes->cols[i].note, 0, sizeof(stableDes->cols[i].note));
-                    char tbuf[COL_NOTE_LEN-2];    // need reserve 2 bytes for ' '
-                    convertNCharToReadable((char *)row[TSDB_SHOW_TABLES_NAME_INDEX], length[0], tbuf, COL_NOTE_LEN);
-                    sprintf(stableDes->cols[i].note, "\'%s\'", tbuf);
-                    break;
-                }
-            case TSDB_DATA_TYPE_TIMESTAMP:
-                sprintf(stableDes->cols[i].note, "%" PRId64 "", *(int64_t *)row[TSDB_SHOW_TABLES_NAME_INDEX]);
-#if 0
-                if (!g_args.mysqlFlag) {
-                    sprintf(tableDes->cols[i].note, "%" PRId64 "", *(int64_t *)row[TSDB_SHOW_TABLES_NAME_INDEX]);
-                } else {
-                    char buf[64] = "\0";
-                    int64_t ts = *((int64_t *)row[TSDB_SHOW_TABLES_NAME_INDEX]);
-                    time_t tt = (time_t)(ts / 1000);
-                    struct tm *ptm = localtime(&tt);
-                    strftime(buf, 64, "%y-%m-%d %H:%M:%S", ptm);
-                    sprintf(tableDes->cols[i].note, "\'%s.%03d\'", buf, (int)(ts % 1000));
->>>>>>> 00752f79
-                }
-#endif
-                break;
-            default:
-                break;
-<<<<<<< HEAD
-        }
-
-        taos_free_result(res);
-        res = NULL;
-    }
-
-    return count;
-}
-
 static int convertTbDesToAvroSchema(
-        char *dbName, char *tbName, STableDef *tableDes, int colCount,
+        char *dbName, char *tbName, TableDef *tableDes, int colCount,
         char **avroSchema)
 {
     errorPrint("%s() LN%d TODO: covert table schema to avro schema\n",
@@ -2044,70 +1712,254 @@
     return 0;
 }
 
-static int32_t taosDumpTable(
-        char *tbName, char *metric,
-        FILE *fp, TAOS* taosCon, char* dbName) {
-    int count = 0;
-
-    STableDef *tableDes = (STableDef *)calloc(1, sizeof(STableDef)
-            + sizeof(SColDes) * TSDB_MAX_COLUMNS);
-
-    if (metric != NULL && metric[0] != '\0') {  // dump table schema which is created by using super table
+static int getTableDes(
+        char* dbName, char *table,
+        TableDef *tableDes, bool isSuperTable) {
+    TAOS_ROW row = NULL;
+    TAOS_RES* res = NULL;
+    int colCount = 0;
+
+    TAOS *taos = taos_connect(g_args.host,
+            g_args.user, g_args.password, dbName, g_args.port);
+    if (NULL == taos) {
+        errorPrint(
+                "Failed to connect to TDengine server %s by specified database %s\n",
+                g_args.host, dbName);
+        return -1;
+    }
+
+    char sqlstr[COMMAND_SIZE];
+    sprintf(sqlstr, "describe %s.%s;", dbName, table);
+
+    res = taos_query(taos, sqlstr);
+    int32_t code = taos_errno(res);
+    if (code != 0) {
+        errorPrint("%s() LN%d, failed to run command <%s>, reason: %s\n",
+                __func__, __LINE__, sqlstr, taos_errstr(res));
+        taos_free_result(res);
+        taos_close(taos);
+        return -1;
+    }
+
+    TAOS_FIELD *fields = taos_fetch_fields(res);
+
+    tstrncpy(tableDes->name, table, TSDB_TABLE_NAME_LEN);
+    while ((row = taos_fetch_row(res)) != NULL) {
+        tstrncpy(tableDes->cols[colCount].field,
+                (char *)row[TSDB_DESCRIBE_METRIC_FIELD_INDEX],
+                min(TSDB_COL_NAME_LEN + 1,
+                    fields[TSDB_DESCRIBE_METRIC_FIELD_INDEX].bytes + 1));
+        tstrncpy(tableDes->cols[colCount].type,
+                (char *)row[TSDB_DESCRIBE_METRIC_TYPE_INDEX],
+                min(16, fields[TSDB_DESCRIBE_METRIC_TYPE_INDEX].bytes + 1));
+        tableDes->cols[colCount].length =
+            *((int *)row[TSDB_DESCRIBE_METRIC_LENGTH_INDEX]);
+        tstrncpy(tableDes->cols[colCount].note,
+                (char *)row[TSDB_DESCRIBE_METRIC_NOTE_INDEX],
+                min(COL_NOTE_LEN,
+                    fields[TSDB_DESCRIBE_METRIC_NOTE_INDEX].bytes + 1));
+        colCount++;
+    }
+
+    taos_free_result(res);
+    res = NULL;
+
+    if (isSuperTable) {
+        return colCount;
+    }
+
+    // if child-table have tag, using  select tagName from table to get tagValue
+    for (int i = 0 ; i < colCount; i++) {
+        if (strcmp(tableDes->cols[i].note, "TAG") != 0) continue;
+
+        sprintf(sqlstr, "select %s from %s.%s",
+                tableDes->cols[i].field, dbName, table);
+
+        res = taos_query(taos, sqlstr);
+        code = taos_errno(res);
+        if (code != 0) {
+            errorPrint("%s() LN%d, failed to run command <%s>, reason: %s\n",
+                    __func__, __LINE__, sqlstr, taos_errstr(res));
+            taos_free_result(res);
+            taos_close(taos);
+            return -1;
+        }
+
+        fields = taos_fetch_fields(res);
+
+        row = taos_fetch_row(res);
+        if (NULL == row) {
+            errorPrint("%s() LN%d, fetch failed to run command <%s>, reason:%s\n",
+                    __func__, __LINE__, sqlstr, taos_errstr(res));
+            taos_free_result(res);
+            taos_close(taos);
+            return -1;
+        }
+
+        if (row[TSDB_SHOW_TABLES_NAME_INDEX] == NULL) {
+            sprintf(tableDes->cols[i].note, "%s", "NULL");
+            taos_free_result(res);
+            res = NULL;
+            taos_close(taos);
+            continue;
+        }
+
+        int32_t* length = taos_fetch_lengths(res);
+
+        //int32_t* length = taos_fetch_lengths(tmpResult);
+        switch (fields[0].type) {
+            case TSDB_DATA_TYPE_BOOL:
+                sprintf(tableDes->cols[i].value, "%d",
+                        ((((int32_t)(*((char *)row[TSDB_SHOW_TABLES_NAME_INDEX]))) == 1) ? 1 : 0));
+                break;
+            case TSDB_DATA_TYPE_TINYINT:
+                sprintf(tableDes->cols[i].value, "%d",
+                        *((int8_t *)row[TSDB_SHOW_TABLES_NAME_INDEX]));
+                break;
+            case TSDB_DATA_TYPE_SMALLINT:
+                sprintf(tableDes->cols[i].value, "%d",
+                        *((int16_t *)row[TSDB_SHOW_TABLES_NAME_INDEX]));
+                break;
+            case TSDB_DATA_TYPE_INT:
+                sprintf(tableDes->cols[i].value, "%d",
+                        *((int32_t *)row[TSDB_SHOW_TABLES_NAME_INDEX]));
+                break;
+            case TSDB_DATA_TYPE_BIGINT:
+                sprintf(tableDes->cols[i].value, "%" PRId64 "",
+                        *((int64_t *)row[TSDB_SHOW_TABLES_NAME_INDEX]));
+                break;
+            case TSDB_DATA_TYPE_FLOAT:
+                sprintf(tableDes->cols[i].value, "%f",
+                        GET_FLOAT_VAL(row[TSDB_SHOW_TABLES_NAME_INDEX]));
+                break;
+            case TSDB_DATA_TYPE_DOUBLE:
+                sprintf(tableDes->cols[i].value, "%f",
+                        GET_DOUBLE_VAL(row[TSDB_SHOW_TABLES_NAME_INDEX]));
+                break;
+            case TSDB_DATA_TYPE_BINARY:
+                memset(tableDes->cols[i].value, 0,
+                        sizeof(tableDes->cols[i].value));
+                int len = strlen((char *)row[0]);
+                // FIXME for long value
+                if (len < (COL_VALUEBUF_LEN - 2)) {
+                    tableDes->cols[i].value[0] = '\'';
+                    converStringToReadable(
+                            (char *)row[0],
+                            length[0],
+                            tableDes->cols[i].value + 1,
+                            len);
+                    tableDes->cols[i].value[len+1] = '\'';
+                } else {
+                    tableDes->cols[i].var_value = calloc(1, len + 2);
+                    if (tableDes->cols[i].var_value == NULL) {
+                        errorPrint("%s() LN%d, memory alalocation failed!\n",
+                                __func__, __LINE__);
+                        taos_free_result(res);
+                        return -1;
+                    }
+                    tableDes->cols[i].var_value[0] = '\'';
+                    converStringToReadable((char *)row[0],
+                            length[0],
+                            (char *)(tableDes->cols[i].var_value + 1), len);
+                    tableDes->cols[i].var_value[len+1] = '\'';
+                }
+                break;
+
+            case TSDB_DATA_TYPE_NCHAR:
+                {
+                    memset(tableDes->cols[i].value, 0, sizeof(tableDes->cols[i].note));
+                    char tbuf[COL_NOTE_LEN-2];    // need reserve 2 bytes for ' '
+                    convertNCharToReadable((char *)row[TSDB_SHOW_TABLES_NAME_INDEX], length[0], tbuf, COL_NOTE_LEN);
+                    sprintf(tableDes->cols[i].value, "\'%s\'", tbuf);
+                    break;
+                }
+            case TSDB_DATA_TYPE_TIMESTAMP:
+                sprintf(tableDes->cols[i].value, "%" PRId64 "", *(int64_t *)row[TSDB_SHOW_TABLES_NAME_INDEX]);
+#if 0
+                if (!g_args.mysqlFlag) {
+                    sprintf(tableDes->cols[i].value, "%" PRId64 "", *(int64_t *)row[TSDB_SHOW_TABLES_NAME_INDEX]);
+                } else {
+                    char buf[64] = "\0";
+                    int64_t ts = *((int64_t *)row[TSDB_SHOW_TABLES_NAME_INDEX]);
+                    time_t tt = (time_t)(ts / 1000);
+                    struct tm *ptm = localtime(&tt);
+                    strftime(buf, 64, "%y-%m-%d %H:%M:%S", ptm);
+                    sprintf(tableDes->cols[i].value, "\'%s.%03d\'", buf, (int)(ts % 1000));
+                }
+#endif
+                break;
+            default:
+                break;
+        }
+
+        taos_free_result(res);
+    }
+
+    taos_close(taos);
+    return colCount;
+}
+
+static int64_t taosDumpTable(
+        char *tbName, char *stable,
+        FILE *fp, char* dbName, int precision) {
+    int colCount = 0;
+
+    TableDef *tableDes = (TableDef *)calloc(1, sizeof(TableDef)
+            + sizeof(ColDes) * TSDB_MAX_COLUMNS);
+
+    if (stable != NULL && stable[0] != '\0') {  // dump table schema which is created by using super table
         /*
-           count = taosGetTableDes(metric, tableDes, taosCon);
+           colCount = getTableDes(stable, tableDes, taos);
 
            if (count < 0) {
-           freeTbDes(tableDes);
+           free(tableDes);
            return -1;
            }
 
-           taosDumpCreateTableClause(tableDes, count, fp);
-
-           memset(tableDes, 0, sizeof(STableDef) + sizeof(SColDes) * TSDB_MAX_COLUMNS);
+           dumpCreateTableClause(tableDes, count, fp);
+
+           memset(tableDes, 0, sizeof(TableDef) + sizeof(ColDes) * TSDB_MAX_COLUMNS);
            */
 
-        count = taosGetTableDes(dbName, tbName, tableDes, taosCon, false);
-
-        if (count < 0) {
-            freeTbDes(tableDes);
+        colCount = getTableDes(dbName, tbName, tableDes, false);
+
+        if (colCount < 0) {
+            free(tableDes);
             return -1;
         }
 
         // create child-table using super-table
-        taosDumpCreateMTableClause(tableDes, metric, count, fp, dbName);
+        taosDumpCreateMTableClause(tableDes, stable, colCount, fp, dbName);
 
     } else {  // dump table definition
-        count = taosGetTableDes(dbName, tbName, tableDes, taosCon, false);
-
-        if (count < 0) {
-            freeTbDes(tableDes);
+        colCount = getTableDes(dbName, tbName, tableDes, false);
+
+        if (colCount < 0) {
+            free(tableDes);
             return -1;
         }
 
         // create normal-table or super-table
-        taosDumpCreateTableClause(tableDes, count, fp, dbName);
+        dumpCreateTableClause(tableDes, colCount, fp, dbName);
     }
 
     char *jsonAvroSchema = NULL;
     if (g_args.avro) {
         if (0 != convertTbDesToAvroSchema(
-                    dbName, tbName, tableDes, count, &jsonAvroSchema)) {
+                    dbName, tbName, tableDes, colCount, &jsonAvroSchema)) {
             freeTbDes(tableDes);
             return -1;
         }
     }
 
-    freeTbDes(tableDes);
-
-    int32_t ret = 0;
+    free(tableDes);
+
+    int64_t ret = 0;
     if (!g_args.schemaonly) {
-        ret = taosDumpTableData(fp, tbName, taosCon, dbName,
+        ret = dumpTableData(fp, tbName, dbName, precision,
             jsonAvroSchema);
     }
 
-    if (jsonAvroSchema) {
-        free(jsonAvroSchema);
-    }
     return ret;
 }
 
@@ -2133,415 +1985,35 @@
     fprintf(fp, "%s\n\n", sqlstr);
 }
 
-static void* taosDumpOutWorkThreadFp(void *arg)
-{
-    SThreadParaObj *pThread = (SThreadParaObj*)arg;
-    STableRecord    tableRecord;
-    int fd;
-
-    setThreadName("dumpOutWorkThrd");
-
-    char tmpBuf[4096] = {0};
-    sprintf(tmpBuf, ".tables.tmp.%d", pThread->threadIndex);
-    fd = open(tmpBuf, O_RDWR | O_CREAT, S_IRWXU | S_IRGRP | S_IXGRP | S_IROTH);
-    if (fd == -1) {
-        errorPrint("%s() LN%d, failed to open temp file: %s\n",
-                __func__, __LINE__, tmpBuf);
-        return NULL;
-    }
-
-    FILE *fp = NULL;
-    memset(tmpBuf, 0, 4096);
-
-    if (g_args.outpath[0] != 0) {
-        sprintf(tmpBuf, "%s/%s.tables.%d.sql",
-                g_args.outpath, pThread->dbName, pThread->threadIndex);
-    } else {
-        sprintf(tmpBuf, "%s.tables.%d.sql",
-                pThread->dbName, pThread->threadIndex);
-    }
-
-    fp = fopen(tmpBuf, "w");
-    if (fp == NULL) {
-        errorPrint("%s() LN%d, failed to open file %s\n",
-                __func__, __LINE__, tmpBuf);
-        close(fd);
-        return NULL;
-    }
-
-    memset(tmpBuf, 0, 4096);
-    sprintf(tmpBuf, "use %s", pThread->dbName);
-
-    TAOS_RES* tmpResult = taos_query(pThread->taosCon, tmpBuf);
-    int32_t code = taos_errno(tmpResult);
-    if (code != 0) {
-        errorPrint("%s() LN%d, invalid database %s. reason: %s\n",
-                __func__, __LINE__, pThread->dbName, taos_errstr(tmpResult));
-        taos_free_result(tmpResult);
-        fclose(fp);
-        close(fd);
-        return NULL;
-    }
-
-#if 0
-    int     fileNameIndex = 1;
-    int     tablesInOneFile = 0;
-#endif
-    int64_t lastRowsPrint = 5000000;
-    fprintf(fp, "USE %s;\n\n", pThread->dbName);
-    while (1) {
-        ssize_t readLen = read(fd, &tableRecord, sizeof(STableRecord));
-        if (readLen <= 0) break;
-
-        int ret = taosDumpTable(
-                tableRecord.name, tableRecord.metric,
-                fp, pThread->taosCon, pThread->dbName);
-        if (ret >= 0) {
-            pThread->tablesOfDumpOut++;
-            pThread->rowsOfDumpOut += ret;
-
-            if (pThread->rowsOfDumpOut >= lastRowsPrint) {
-                printf(" %"PRId64 " rows already be dumpout from database %s\n",
-                        pThread->rowsOfDumpOut, pThread->dbName);
-                lastRowsPrint += 5000000;
-            }
-
-#if 0
-            tablesInOneFile++;
-            if (tablesInOneFile >= g_args.table_batch) {
-                fclose(fp);
-                tablesInOneFile = 0;
-
-                memset(tmpBuf, 0, 4096);
-                if (g_args.outpath[0] != 0) {
-                    sprintf(tmpBuf, "%s/%s.tables.%d-%d.sql",
-                            g_args.outpath, pThread->dbName,
-                            pThread->threadIndex, fileNameIndex);
-                } else {
-                    sprintf(tmpBuf, "%s.tables.%d-%d.sql",
-                            pThread->dbName, pThread->threadIndex, fileNameIndex);
-                }
-                fileNameIndex++;
-
-                fp = fopen(tmpBuf, "w");
-                if (fp == NULL) {
-                    errorPrint("%s() LN%d, failed to open file %s\n",
-                            __func__, __LINE__, tmpBuf);
-                    close(fd);
-                    taos_free_result(tmpResult);
-                    return NULL;
-                }
-            }
-#endif
-        }
-    }
-
-    taos_free_result(tmpResult);
-    close(fd);
-    fclose(fp);
-
-    return NULL;
-}
-
-static void taosStartDumpOutWorkThreads(int32_t  numOfThread, char *dbName)
-{
-    pthread_attr_t thattr;
-    SThreadParaObj *threadObj =
-        (SThreadParaObj *)calloc(numOfThread, sizeof(SThreadParaObj));
-
-    if (threadObj == NULL) {
-        errorPrint("%s() LN%d, memory allocation failed!\n",
-                __func__, __LINE__);
-        return;
-    }
-
-    for (int t = 0; t < numOfThread; ++t) {
-        SThreadParaObj *pThread = threadObj + t;
-        pThread->rowsOfDumpOut = 0;
-        pThread->tablesOfDumpOut = 0;
-        pThread->threadIndex = t;
-        pThread->totalThreads = numOfThread;
-        tstrncpy(pThread->dbName, dbName, TSDB_DB_NAME_LEN);
-        pThread->taosCon = taos_connect(g_args.host, g_args.user, g_args.password,
-            NULL, g_args.port);
-        if (pThread->taosCon == NULL) {
-            errorPrint("Failed to connect to TDengine server %s\n", g_args.host);
-            free(threadObj);
-            return;
-        }
-        pthread_attr_init(&thattr);
-        pthread_attr_setdetachstate(&thattr, PTHREAD_CREATE_JOINABLE);
-
-        if (pthread_create(&(pThread->threadID), &thattr,
-                    taosDumpOutWorkThreadFp,
-                    (void*)pThread) != 0) {
-            errorPrint("%s() LN%d, thread:%d failed to start\n",
-                   __func__, __LINE__, pThread->threadIndex);
-            exit(-1);
-=======
->>>>>>> 00752f79
-        }
-
-<<<<<<< HEAD
-    int64_t   totalRowsOfDumpOut = 0;
-    int64_t   totalChildTblsOfDumpOut = 0;
-    for (int32_t t = 0; t < numOfThread; ++t) {
-        totalChildTblsOfDumpOut += threadObj[t].tablesOfDumpOut;
-        totalRowsOfDumpOut      += threadObj[t].rowsOfDumpOut;
-=======
-        taos_free_result(res);
->>>>>>> 00752f79
-    }
-
-    taos_close(taos);
-    return colCount;
-}
-
-<<<<<<< HEAD
-static int32_t taosDumpStable(char *table, FILE *fp,
-        TAOS* taosCon, char* dbName) {
-    int count = 0;
-
-    STableDef *tableDes = (STableDef *)calloc(1,
-            sizeof(STableDef) + sizeof(SColDes) * TSDB_MAX_COLUMNS);
+static int dumpStable(char *stbName, FILE *fp, SDbInfo *dbInfo)
+{
+    uint64_t sizeOfTableDes =
+        (uint64_t)(sizeof(TableDef) + sizeof(ColDes) * TSDB_MAX_COLUMNS);
+
+    TableDef *tableDes = (TableDef *)calloc(1, sizeOfTableDes);
     if (NULL == tableDes) {
-        errorPrint("%s() LN%d, failed to allocate %"PRIu64" memory\n",
-                __func__, __LINE__,
-                (uint64_t)(sizeof(STableDef)
-                    + sizeof(SColDes) * TSDB_MAX_COLUMNS));
-        exit(-1);
-    }
-
-    count = taosGetTableDes(dbName, table, tableDes, taosCon, true);
-
-    if (count < 0) {
-        freeTbDes(tableDes);
-        errorPrint("failed to get stable[%s] schema\n", table);
-        exit(-1);
-    }
-
-    taosDumpCreateTableClause(tableDes, count, fp, dbName);
-
-    freeTbDes(tableDes);
-    return 0;
-}
-
-static int32_t taosDumpCreateSuperTableClause(
-        TAOS* taosCon, char* dbName, FILE *fp)
-{
-    TAOS_ROW row;
-    int fd = -1;
-    STableRecord tableRecord;
-    char sqlstr[TSDB_MAX_SQL_LEN] = {0};
-
-    sprintf(sqlstr, "show %s.stables", dbName);
-=======
-static int convertSchemaToAvroSchema(STableDef *stableDes, char **avroSchema)
-{
-    errorPrint("%s() LN%d TODO: covert table schema to avro schema\n",
-            __func__, __LINE__);
-    return 0;
-}
-
-static int64_t taosDumpTable(
-        char *tbName, char *stable,
-        FILE *fp, char* dbName, int precision) {
-    int colCount = 0;
->>>>>>> 00752f79
-
-    STableDef *tableDes = (STableDef *)calloc(1, sizeof(STableDef)
-            + sizeof(SColDes) * TSDB_MAX_COLUMNS);
-
-    if (stable != NULL && stable[0] != '\0') {  // dump table schema which is created by using super table
-        /*
-           colCount = getTableDes(stable, tableDes, taos);
-
-           if (count < 0) {
-           free(tableDes);
-           return -1;
-           }
-
-           dumpCreateTableClause(tableDes, count, fp);
-
-           memset(tableDes, 0, sizeof(STableDef) + sizeof(SColDes) * TSDB_MAX_COLUMNS);
-           */
-
-        colCount = getTableDes(dbName, tbName, tableDes, false);
-
-        if (colCount < 0) {
-            free(tableDes);
-            return -1;
-        }
-<<<<<<< HEAD
-    }
-
-    fprintf(g_fpOfResult, "# super table counter:               %d\n", superTblCnt);
-    g_resultStatistics.totalSuperTblsOfDumpOut += superTblCnt;
-
-    close(fd);
-    (void)remove(".stables.tmp");
-
-    return 0;
-}
-
-
-static int taosDumpDb(SDbInfo *dbInfo, FILE *fp, TAOS *taosCon) {
-    TAOS_ROW row;
-    int fd = -1;
-    STableRecord tableRecord;
-
-    taosDumpCreateDbClause(dbInfo, g_args.with_property, fp);
-
-    fprintf(g_fpOfResult, "\n#### database:                       %s\n",
-            dbInfo->name);
-    g_resultStatistics.totalDatabasesOfDumpOut++;
-
-    char sqlstr[TSDB_MAX_SQL_LEN] = {0};
-=======
->>>>>>> 00752f79
-
-        // create child-table using super-table
-        taosDumpCreateMTableClause(tableDes, stable, colCount, fp, dbName);
-
-    } else {  // dump table definition
-        colCount = getTableDes(dbName, tbName, tableDes, false);
-
-        if (colCount < 0) {
-            free(tableDes);
-            return -1;
-        }
-
-        // create normal-table or super-table
-        dumpCreateTableClause(tableDes, colCount, fp, dbName);
-    }
-
-<<<<<<< HEAD
-    char tmpBuf[MAX_FILE_NAME_LEN];
-    memset(tmpBuf, 0, MAX_FILE_NAME_LEN);
-    sprintf(tmpBuf, ".show-tables.tmp");
-    fd = open(tmpBuf, O_RDWR | O_CREAT | O_TRUNC,
-            S_IRWXU | S_IRGRP | S_IXGRP | S_IROTH);
-    if (fd == -1) {
-        errorPrint("%s() LN%d, failed to open temp file: %s\n",
-                __func__, __LINE__, tmpBuf);
-        taos_free_result(res);
-        return -1;
-=======
-    char *jsonAvroSchema = NULL;
-    if (g_args.avro) {
-        convertSchemaToAvroSchema(tableDes, &jsonAvroSchema);
->>>>>>> 00752f79
-    }
-
-    free(tableDes);
-
-<<<<<<< HEAD
-    int32_t  numOfTable  = 0;
-    while ((row = taos_fetch_row(res)) != NULL) {
-        memset(&tableRecord, 0, sizeof(STableRecord));
-        tstrncpy(tableRecord.name,
-                (char *)row[TSDB_SHOW_TABLES_NAME_INDEX],
-                fields[TSDB_SHOW_TABLES_NAME_INDEX].bytes);
-        tstrncpy(tableRecord.metric,
-                (char *)row[TSDB_SHOW_TABLES_METRIC_INDEX],
-                min(TSDB_TABLE_NAME_LEN,
-                    fields[TSDB_SHOW_TABLES_METRIC_INDEX].bytes));
-=======
-    int64_t ret = 0;
-    if (!g_args.schemaonly) {
-        ret = dumpTableData(fp, tbName, dbName, precision,
-            jsonAvroSchema);
-    }
->>>>>>> 00752f79
-
-    return ret;
-}
-
-static void taosDumpCreateDbClause(
-        SDbInfo *dbInfo, bool isDumpProperty, FILE *fp) {
-    char sqlstr[TSDB_MAX_SQL_LEN] = {0};
-
-    char *pstr = sqlstr;
-    pstr += sprintf(pstr, "CREATE DATABASE IF NOT EXISTS %s ", dbInfo->name);
-    if (isDumpProperty) {
-        pstr += sprintf(pstr,
-                "REPLICA %d QUORUM %d DAYS %d KEEP %s CACHE %d BLOCKS %d MINROWS %d MAXROWS %d FSYNC %d CACHELAST %d COMP %d PRECISION '%s' UPDATE %d",
-                dbInfo->replica, dbInfo->quorum, dbInfo->days,
-                dbInfo->keeplist,
-                dbInfo->cache,
-                dbInfo->blocks, dbInfo->minrows, dbInfo->maxrows,
-                dbInfo->fsync,
-                dbInfo->cachelast,
-                dbInfo->comp, dbInfo->precision, dbInfo->update);
-    }
-
-    pstr += sprintf(pstr, ";");
-    fprintf(fp, "%s\n\n", sqlstr);
-}
-
-<<<<<<< HEAD
-    int32_t  numOfThread = 0;
-    int      subFd = -1;
-    for (numOfThread = 0; numOfThread < maxThreads; numOfThread++) {
-        memset(tmpBuf, 0, MAX_FILE_NAME_LEN);
-        sprintf(tmpBuf, ".tables.tmp.%d", numOfThread);
-        subFd = open(tmpBuf,
-                O_RDWR | O_CREAT | O_TRUNC,
-                S_IRWXU | S_IRGRP | S_IXGRP | S_IROTH);
-        if (subFd == -1) {
-            errorPrint("%s() LN%d, failed to open temp file: %s\n",
-                    __func__, __LINE__, tmpBuf);
-            for (int32_t loopCnt = 0; loopCnt < numOfThread; loopCnt++) {
-                sprintf(tmpBuf, ".tables.tmp.%d", loopCnt);
-                (void)remove(tmpBuf);
-            }
-            sprintf(tmpBuf, ".show-tables.tmp");
-            (void)remove(tmpBuf);
-            free(tblBuf);
-            close(fd);
-            return -1;
-        }
-
-        // read tableOfPerFile for fd, write to subFd
-        ssize_t readLen = read(fd, tblBuf,
-                tableOfPerFile * sizeof(STableRecord));
-        if (readLen <= 0) {
-            close(subFd);
-            break;
-        }
-        taosWrite(subFd, tblBuf, readLen);
-        close(subFd);
-=======
-static int dumpStable(char *stbName, FILE *fp, SDbInfo *dbInfo)
-{
-    uint64_t sizeOfTableDes =
-        (uint64_t)(sizeof(STableDef) + sizeof(SColDes) * TSDB_MAX_COLUMNS);
-
-    STableDef *stableDes = (STableDef *)calloc(1, sizeOfTableDes);
-    if (NULL == stableDes) {
         errorPrint("%s() LN%d, failed to allocate %"PRIu64" memory\n",
                 __func__, __LINE__, sizeOfTableDes);
         exit(-1);
->>>>>>> 00752f79
     }
 
     int colCount = getTableDes(dbInfo->name,
-            stbName, stableDes, true);
+            stbName, tableDes, true);
 
     if (colCount < 0) {
-        free(stableDes);
+        free(tableDes);
         errorPrint("%s() LN%d, failed to get stable[%s] schema\n",
                __func__, __LINE__, stbName);
         exit(-1);
     }
 
-    dumpCreateTableClause(stableDes, colCount, fp, dbInfo->name);
-    free(stableDes);
+    dumpCreateTableClause(tableDes, colCount, fp, dbInfo->name);
+    free(tableDes);
 
     return 0;
 }
 
-static int dumpCreateTableClause(STableDef *tableDes, int numOfCols,
+static int dumpCreateTableClause(TableDef *tableDes, int numOfCols,
         FILE *fp, char* dbName) {
     int counter = 0;
     int count_temp = 0;
@@ -2588,15 +2060,11 @@
 
     pstr += sprintf(pstr, ");");
 
-<<<<<<< HEAD
-    fprintf(fp, "%s\n\n", sqlstr);
-=======
     debugPrint("%s() LN%d, write string: %s\n", __func__, __LINE__, sqlstr);
     return fprintf(fp, "%s\n\n", sqlstr);
->>>>>>> 00752f79
-}
-
-static void taosDumpCreateMTableClause(STableDef *tableDes, char *stable,
+}
+
+static void taosDumpCreateMTableClause(TableDef *tableDes, char *stable,
         int numOfCols, FILE *fp, char* dbName) {
     int counter = 0;
     int count_temp = 0;
