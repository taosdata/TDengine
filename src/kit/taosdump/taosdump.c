/*
 * Copyright (c) 2019 TAOS Data, Inc. <jhtao@taosdata.com>
 *
 * This program is free software: you can use, redistribute, and/or modify
 * it under the terms of the GNU Affero General Public License, version 3
 * or later ("AGPL"), as published by the Free Software Foundation.
 *
 * This program is distributed in the hope that it will be useful, but WITHOUT
 * ANY WARRANTY; without even the implied warranty of MERCHANTABILITY or
 * FITNESS FOR A PARTICULAR PURPOSE.
 *
 * You should have received a copy of the GNU Affero General Public License
 * along with this program. If not, see <http://www.gnu.org/licenses/>.
 */

#include <stdio.h>
#include <pthread.h>
#include <iconv.h>
#include <sys/stat.h>
#include <sys/syscall.h>

#include "os.h"
#include "taos.h"
#include "taosdef.h"
#include "taosmsg.h"
#include "tglobal.h"
#include "tsclient.h"
#include "tsdb.h"
#include "tutil.h"

#define AVRO_SUPPORT    0

#if AVRO_SUPPORT == 1
#include <avro.h>
#endif

#define TSDB_SUPPORT_NANOSECOND 1

#define MAX_FILE_NAME_LEN       256             // max file name length on linux is 255
#define COMMAND_SIZE            65536
#define MAX_RECORDS_PER_REQ     32766
//#define DEFAULT_DUMP_FILE "taosdump.sql"

// for strncpy buffer overflow
#define min(a, b) (((a) < (b)) ? (a) : (b))

static int  converStringToReadable(char *str, int size, char *buf, int bufsize);
static int  convertNCharToReadable(char *str, int size, char *buf, int bufsize);
static void dumpCharset(FILE *fp);
static void loadFileCharset(FILE *fp, char *fcharset);

typedef struct {
  short bytes;
  int8_t type;
} SOColInfo;

#define debugPrint(fmt, ...) \
    do { if (g_args.debug_print || g_args.verbose_print) \
      fprintf(stderr, "DEBG: "fmt, __VA_ARGS__); } while(0)

#define verbosePrint(fmt, ...) \
    do { if (g_args.verbose_print) \
        fprintf(stderr, "VERB: "fmt, __VA_ARGS__); } while(0)

#define performancePrint(fmt, ...) \
    do { if (g_args.performance_print) \
        fprintf(stderr, "VERB: "fmt, __VA_ARGS__); } while(0)

#define errorPrint(fmt, ...) \
    do { fprintf(stderr, "\033[31m"); \
        fprintf(stderr, "ERROR: "fmt, __VA_ARGS__); \
        fprintf(stderr, "\033[0m"); } while(0)

#define okPrint(fmt, ...) \
    do { fprintf(stderr, "\033[32m"); \
        fprintf(stderr, "OK: "fmt, __VA_ARGS__); \
        fprintf(stderr, "\033[0m"); } while(0)

static bool isStringNumber(char *input)
{
    int len = strlen(input);
    if (0 == len) {
        return false;
    }

    for (int i = 0; i < len; i++) {
        if (!isdigit(input[i]))
            return false;
    }

    return true;
}

// -------------------------- SHOW DATABASE INTERFACE-----------------------
enum _show_db_index {
    TSDB_SHOW_DB_NAME_INDEX,
    TSDB_SHOW_DB_CREATED_TIME_INDEX,
    TSDB_SHOW_DB_NTABLES_INDEX,
    TSDB_SHOW_DB_VGROUPS_INDEX,
    TSDB_SHOW_DB_REPLICA_INDEX,
    TSDB_SHOW_DB_QUORUM_INDEX,
    TSDB_SHOW_DB_DAYS_INDEX,
    TSDB_SHOW_DB_KEEP_INDEX,
    TSDB_SHOW_DB_CACHE_INDEX,
    TSDB_SHOW_DB_BLOCKS_INDEX,
    TSDB_SHOW_DB_MINROWS_INDEX,
    TSDB_SHOW_DB_MAXROWS_INDEX,
    TSDB_SHOW_DB_WALLEVEL_INDEX,
    TSDB_SHOW_DB_FSYNC_INDEX,
    TSDB_SHOW_DB_COMP_INDEX,
    TSDB_SHOW_DB_CACHELAST_INDEX,
    TSDB_SHOW_DB_PRECISION_INDEX,
    TSDB_SHOW_DB_UPDATE_INDEX,
    TSDB_SHOW_DB_STATUS_INDEX,
    TSDB_MAX_SHOW_DB
};

// -----------------------------------------SHOW TABLES CONFIGURE -------------------------------------
enum _show_tables_index {
    TSDB_SHOW_TABLES_NAME_INDEX,
    TSDB_SHOW_TABLES_CREATED_TIME_INDEX,
    TSDB_SHOW_TABLES_COLUMNS_INDEX,
    TSDB_SHOW_TABLES_METRIC_INDEX,
    TSDB_SHOW_TABLES_UID_INDEX,
    TSDB_SHOW_TABLES_TID_INDEX,
    TSDB_SHOW_TABLES_VGID_INDEX,
    TSDB_MAX_SHOW_TABLES
};

// ---------------------------------- DESCRIBE STABLE CONFIGURE ------------------------------
enum _describe_table_index {
    TSDB_DESCRIBE_METRIC_FIELD_INDEX,
    TSDB_DESCRIBE_METRIC_TYPE_INDEX,
    TSDB_DESCRIBE_METRIC_LENGTH_INDEX,
    TSDB_DESCRIBE_METRIC_NOTE_INDEX,
    TSDB_MAX_DESCRIBE_METRIC
};

#define COL_NOTE_LEN        4
#define COL_TYPEBUF_LEN     16
#define COL_VALUEBUF_LEN    32

typedef struct {
    char field[TSDB_COL_NAME_LEN];
    char type[COL_TYPEBUF_LEN];
    int length;
    char note[COL_NOTE_LEN];
    char value[COL_VALUEBUF_LEN];
    char *var_value;
} ColDes;

typedef struct {
    char name[TSDB_TABLE_NAME_LEN];
    ColDes cols[];
} TableDef;

extern char version[];

#define DB_PRECISION_LEN   8
#define DB_STATUS_LEN      16

<<<<<<< HEAD
=======
typedef struct {
    char name[TSDB_TABLE_NAME_LEN];
    bool belongStb;
    char stable[TSDB_TABLE_NAME_LEN];
} TableInfo;

typedef struct {
    char name[TSDB_TABLE_NAME_LEN];
    char stable[TSDB_TABLE_NAME_LEN];
} TableRecord;

typedef struct {
    bool isStb;
    bool belongStb;
    int64_t dumpNtbCount;
    TableRecord **dumpNtbInfos;
    TableRecord tableRecord;
} TableRecordInfo;

>>>>>>> 19dac100
typedef struct {
    char     name[TSDB_DB_NAME_LEN];
    char     create_time[32];
    int64_t  ntables;
    int32_t  vgroups;
    int16_t  replica;
    int16_t  quorum;
    int16_t  days;
    char     keeplist[32];
    //int16_t  daysToKeep;
    //int16_t  daysToKeep1;
    //int16_t  daysToKeep2;
    int32_t  cache; //MB
    int32_t  blocks;
    int32_t  minrows;
    int32_t  maxrows;
    int8_t   wallevel;
    int32_t  fsync;
    int8_t   comp;
    int8_t   cachelast;
    char     precision[DB_PRECISION_LEN];   // time resolution
    int8_t   update;
    char     status[DB_STATUS_LEN];
<<<<<<< HEAD
=======
    int64_t  dumpTbCount;
    TableRecordInfo **dumpTbInfos;
>>>>>>> 19dac100
} SDbInfo;

typedef struct {
    pthread_t threadID;
    int32_t   threadIndex;
    int32_t   totalThreads;
    char      dbName[TSDB_DB_NAME_LEN];
    char      stbName[TSDB_TABLE_NAME_LEN];
    int       precision;
    TAOS      *taos;
    int64_t   rowsOfDumpOut;
    int64_t   tablesOfDumpOut;
    int64_t   tableFrom;
} threadInfo;

typedef struct {
    int64_t   totalRowsOfDumpOut;
    int64_t   totalChildTblsOfDumpOut;
    int32_t   totalSuperTblsOfDumpOut;
    int32_t   totalDatabasesOfDumpOut;
} resultStatistics;

static int64_t g_totalDumpOutRows = 0;

SDbInfo **g_dbInfos = NULL;
TableInfo *g_tablesList = NULL;

const char *argp_program_version = version;
const char *argp_program_bug_address = "<support@taosdata.com>";

/* Program documentation. */
static char doc[] = "";
/* "Argp example #4 -- a program with somewhat more complicated\ */
/*         options\ */
/*         \vThis part of the documentation comes *after* the options;\ */
/*         note that the text is automatically filled, but it's possible\ */
/*         to force a line-break, e.g.\n<-- here."; */

/* A description of the arguments we accept. */
static char args_doc[] = "dbname [tbname ...]\n--databases db1,db2,... \n--all-databases\n-i inpath\n-o outpath";

/* Keys for options without short-options. */
#define OPT_ABORT 1 /* –abort */

/* The options we understand. */
static struct argp_option options[] = {
    // connection option
    {"host", 'h', "HOST",    0,  "Server host dumping data from. Default is localhost.", 0},
    {"user", 'u', "USER",    0,  "User name used to connect to server. Default is root.", 0},
#ifdef _TD_POWER_
    {"password", 'p', 0,    0,  "User password to connect to server. Default is powerdb.", 0},
#else
    {"password", 'p', 0,    0,  "User password to connect to server. Default is taosdata.", 0},
#endif
    {"port", 'P', "PORT",        0,  "Port to connect", 0},
    {"mysqlFlag",     'q', "MYSQLFLAG",   0,  "mysqlFlag, Default is 0", 0},
    // input/output file
    {"outpath", 'o', "OUTPATH",     0,  "Output file path.", 1},
    {"inpath", 'i', "INPATH",      0,  "Input file path.", 1},
    {"resultFile", 'r', "RESULTFILE",  0,  "DumpOut/In Result file path and name.", 1},
#ifdef _TD_POWER_
    {"config-dir", 'c', "CONFIG_DIR",  0,  "Configure directory. Default is /etc/power/taos.cfg.", 1},
#else
    {"config-dir", 'c', "CONFIG_DIR",  0,  "Configure directory. Default is /etc/taos/taos.cfg.", 1},
#endif
    {"encode", 'e', "ENCODE", 0,  "Input file encoding.", 1},
    // dump unit options
    {"all-databases", 'A', 0, 0,  "Dump all databases.", 2},
    {"databases", 'D', "DATABASES", 0,  "Dump inputed databases. Use comma to seprate databases\' name.", 2},
    {"allow-sys",   'a', 0, 0,  "Allow to dump sys database", 2},
    // dump format options
    {"schemaonly", 's', 0, 0,  "Only dump schema.", 2},
    {"without-property", 'N', 0, 0,  "Dump schema without properties.", 2},
    {"avro", 'v', 0, 0,  "Dump apache avro format data file. By default, dump sql command sequence.", 2},
    {"start-time",    'S', "START_TIME",  0,  "Start time to dump. Either epoch or ISO8601/RFC3339 format is acceptable. ISO8601 format example: 2017-10-01T00:00:00.000+0800 or 2017-10-0100:00:00:000+0800 or '2017-10-01 00:00:00.000+0800'",  4},
    {"end-time",      'E', "END_TIME",    0,  "End time to dump. Either epoch or ISO8601/RFC3339 format is acceptable. ISO8601 format example: 2017-10-01T00:00:00.000+0800 or 2017-10-0100:00:00.000+0800 or '2017-10-01 00:00:00.000+0800'",  5},
    {"data-batch",  'B', "DATA_BATCH",  0,  "Number of data point per insert statement. Max value is 32766. Default is 1.", 3},
    {"max-sql-len", 'L', "SQL_LEN",     0,  "Max length of one sql. Default is 65480.",   3},
    {"table-batch", 't', "TABLE_BATCH", 0,  "Number of table dumpout into one output file. Default is 1.",  3},
    {"thread_num",  'T', "THREAD_NUM",  0,  "Number of thread for dump in file. Default is 5.", 3},
    {"debug",   'g', 0, 0,  "Print debug info.",    8},
    {0}
};

#define HUMAN_TIME_LEN      28

/* Used by main to communicate with parse_opt. */
typedef struct arguments {
    // connection option
    char    *host;
    char    *user;
    char    password[SHELL_MAX_PASSWORD_LEN];
    uint16_t port;
    uint16_t mysqlFlag;
    // output file
    char     outpath[MAX_FILE_NAME_LEN];
    char     inpath[MAX_FILE_NAME_LEN];
    // result file
    char    *resultFile;
    char    *encode;
    // dump unit option
    bool     all_databases;
    bool     databases;
    char    *databasesSeq;
    // dump format option
    bool     schemaonly;
    bool     with_property;
    bool     avro;
    int64_t  start_time;
    char     humanStartTime[HUMAN_TIME_LEN];
    int64_t  end_time;
    char     humanEndTime[HUMAN_TIME_LEN];
    char     precision[8];

    int32_t  data_batch;
    int32_t  max_sql_len;
    int32_t  table_batch; // num of table which will be dump into one output file.
    bool     allow_sys;
    // other options
    int32_t  thread_num;
    int      abort;
    char   **arg_list;
    int      arg_list_len;
    bool     isDumpIn;
    bool     debug_print;
    bool     verbose_print;
    bool     performance_print;

    int      dumpDbCount;
} SArguments;

/* Our argp parser. */
static error_t parse_opt(int key, char *arg, struct argp_state *state);

static struct argp argp = {options, parse_opt, args_doc, doc};
static resultStatistics g_resultStatistics = {0};
static FILE *g_fpOfResult = NULL;
static int g_numOfCores = 1;

static int dumpOut();
static int dumpIn();
static void dumpCreateDbClause(SDbInfo *dbInfo, bool isDumpProperty,
        FILE *fp);
static int dumpCreateTableClause(TableDef *tableDes, int numOfCols,
        FILE *fp, char* dbName);
static int getTableDes(
        char* dbName, char *table,
        TableDef *stableDes, bool isSuperTable);
static int64_t dumpTableData(FILE *fp, char *tbName,
        char* dbName,
        int precision,
        char *jsonAvroSchema);
static int checkParam();
static void freeDbInfos();

struct arguments g_args = {
    // connection option
    NULL,
    "root",
#ifdef _TD_POWER_
    "powerdb",
#else
    "taosdata",
#endif
    0,
    0,
    // outpath and inpath
    "",
    "",
    "./dump_result.txt",
    NULL,
    // dump unit option
    false,      // all_databases
    false,      // databases
    NULL,       // databasesSeq
    // dump format option
    false,      // schemaonly
    true,       // with_property
    false,      // avro format
    -INT64_MAX + 1, // start_time
    {0},        // humanStartTime
    INT64_MAX,  // end_time
    {0},        // humanEndTime
    "ms",       // precision
    1,          // data_batch
    TSDB_MAX_SQL_LEN,   // max_sql_len
    1,          // table_batch
    false,      // allow_sys
    // other options
    5,          // thread_num
    0,          // abort
    NULL,       // arg_list
    0,          // arg_list_len
    false,      // isDumpIn
    false,      // debug_print
    false,      // verbose_print
    false,      // performance_print
        0,      // dumpDbCount
};

// get taosdump commit number version
#ifndef TAOSDUMP_COMMIT_SHA1
#define TAOSDUMP_COMMIT_SHA1 "unknown"
#endif

#ifndef TD_VERNUMBER
#define TD_VERNUMBER "unknown"
#endif

#ifndef TAOSDUMP_STATUS
#define TAOSDUMP_STATUS "unknown"
#endif

static void printVersion() {
    char tdengine_ver[] = TD_VERNUMBER;
    char taosdump_ver[] = TAOSDUMP_COMMIT_SHA1;
    char taosdump_status[] = TAOSDUMP_STATUS;

    if (strlen(taosdump_status) == 0) {
        printf("taosdump version %s-%s\n",
                tdengine_ver, taosdump_ver);
    } else {
        printf("taosdump version %s-%s, status:%s\n",
                tdengine_ver, taosdump_ver, taosdump_status);
    }
}

void errorWrongValue(char *program, char *wrong_arg, char *wrong_value)
{
    fprintf(stderr, "%s %s: %s is an invalid value\n", program, wrong_arg, wrong_value);
    fprintf(stderr, "Try `taosdump --help' or `taosdump --usage' for more information.\n");
}

static void errorUnrecognized(char *program, char *wrong_arg)
{
    fprintf(stderr, "%s: unrecognized options '%s'\n", program, wrong_arg);
    fprintf(stderr, "Try `taosdump --help' or `taosdump --usage' for more information.\n");
}

static void errorPrintReqArg(char *program, char *wrong_arg)
{
    fprintf(stderr,
            "%s: option requires an argument -- '%s'\n",
            program, wrong_arg);
    fprintf(stderr,
            "Try `taosdump --help' or `taosdump --usage' for more information.\n");
}

static void errorPrintReqArg2(char *program, char *wrong_arg)
{
    fprintf(stderr,
            "%s: option requires a number argument '-%s'\n",
            program, wrong_arg);
    fprintf(stderr,
            "Try `taosdump --help' or `taosdump --usage' for more information.\n");
}

static void errorPrintReqArg3(char *program, char *wrong_arg)
{
    fprintf(stderr,
            "%s: option '%s' requires an argument\n",
            program, wrong_arg);
    fprintf(stderr,
            "Try `taosdump --help' or `taosdump --usage' for more information.\n");
}

/* Parse a single option. */
static error_t parse_opt(int key, char *arg, struct argp_state *state) {
    /* Get the input argument from argp_parse, which we
       know is a pointer to our arguments structure. */
    wordexp_t full_path;

    switch (key) {
        // connection option
        case 'a':
            g_args.allow_sys = true;
            break;
        case 'h':
            g_args.host = arg;
            break;
        case 'u':
            g_args.user = arg;
            break;
        case 'p':
            break;
        case 'P':
            if (!isStringNumber(arg)) {
                errorPrintReqArg2("taosdump", "P");
                exit(EXIT_FAILURE);
            }

            uint64_t port = atoi(arg);
            if (port > 65535) {
                errorWrongValue("taosdump", "-P or --port", arg);
                exit(EXIT_FAILURE);
            }
            g_args.port = (uint16_t)port;

            break;
        case 'q':
            g_args.mysqlFlag = atoi(arg);
            break;
        case 'o':
            if (wordexp(arg, &full_path, 0) != 0) {
                errorPrint("Invalid path %s\n", arg);
                return -1;
            }

            if (full_path.we_wordv[0]) {
                tstrncpy(g_args.outpath, full_path.we_wordv[0],
                        MAX_FILE_NAME_LEN);
                wordfree(&full_path);
            } else {
                errorPrintReqArg3("taosdump", "-o or --outpath");
                exit(EXIT_FAILURE);
            }
            break;

        case 'g':
            g_args.debug_print = true;
            break;

        case 'i':
            g_args.isDumpIn = true;
            if (wordexp(arg, &full_path, 0) != 0) {
                errorPrint("Invalid path %s\n", arg);
                return -1;
            }

            if (full_path.we_wordv[0]) {
                tstrncpy(g_args.inpath, full_path.we_wordv[0],
                        MAX_FILE_NAME_LEN);
                wordfree(&full_path);
            } else {
                errorPrintReqArg3("taosdump", "-i or --inpath");
                exit(EXIT_FAILURE);
            }
            break;

        case 'r':
            g_args.resultFile = arg;
            break;
        case 'c':
            if (0 == strlen(arg)) {
                errorPrintReqArg3("taosdump", "-c or --config-dir");
                exit(EXIT_FAILURE);
            }
            if (wordexp(arg, &full_path, 0) != 0) {
                errorPrint("Invalid path %s\n", arg);
                exit(EXIT_FAILURE);
            }
            tstrncpy(configDir, full_path.we_wordv[0], MAX_FILE_NAME_LEN);
            wordfree(&full_path);
            break;
        case 'e':
            g_args.encode = arg;
            break;
            // dump unit option
        case 'A':
            break;
        case 'D':
            g_args.databases = true;
            break;
            // dump format option
        case 's':
            g_args.schemaonly = true;
            break;
        case 'N':
            g_args.with_property = false;
            break;
        case 'v':
            g_args.avro = true;
            break;
        case 'S':
            // parse time here.
            break;
        case 'E':
            break;
        case 'B':
            g_args.data_batch = atoi(arg);
            if (g_args.data_batch > MAX_RECORDS_PER_REQ) {
                g_args.data_batch = MAX_RECORDS_PER_REQ;
            }
            break;
        case 'L':
            {
                int32_t len = atoi(arg);
                if (len > TSDB_MAX_ALLOWED_SQL_LEN) {
                    len = TSDB_MAX_ALLOWED_SQL_LEN;
                } else if (len < TSDB_MAX_SQL_LEN) {
                    len = TSDB_MAX_SQL_LEN;
                }
                g_args.max_sql_len = len;
                break;
            }
        case 't':
            g_args.table_batch = atoi(arg);
            break;
        case 'T':
            if (!isStringNumber(arg)) {
                errorPrint("%s", "\n\t-T need a number following!\n");
                exit(EXIT_FAILURE);
            }
            g_args.thread_num = atoi(arg);
            break;
        case OPT_ABORT:
            g_args.abort = 1;
            break;
        case ARGP_KEY_ARG:
            g_args.arg_list     = &state->argv[state->next - 1];
            g_args.arg_list_len = state->argc - state->next + 1;
            state->next             = state->argc;
            break;

        default:
            return ARGP_ERR_UNKNOWN;
    }
    return 0;
}

static void freeTbDes(TableDef *tableDes)
{
    for (int i = 0; i < TSDB_MAX_COLUMNS; i ++) {
        if (tableDes->cols[i].var_value) {
            free(tableDes->cols[i].var_value);
        }
    }

    free(tableDes);
}

static int queryDbImpl(TAOS *taos, char *command) {
    TAOS_RES *res = NULL;
    int32_t   code = -1;

    if (NULL != res) {
        taos_free_result(res);
        res = NULL;
    }

    res = taos_query(taos, command);
    code = taos_errno(res);

    if (code != 0) {
        errorPrint("Failed to run <%s>, reason: %s\n",
                command, taos_errstr(res));
        taos_free_result(res);
        //taos_close(taos);
        return code;
    }

    taos_free_result(res);
    return 0;
}

static void parse_args(
        int argc, char *argv[], SArguments *arguments) {

    for (int i = 1; i < argc; i++) {
        if ((strncmp(argv[i], "-p", 2) == 0)
              || (strncmp(argv[i], "--password", 10) == 0)) {
            if ((strlen(argv[i]) == 2)
                  || (strncmp(argv[i], "--password", 10) == 0)) {
                printf("Enter password: ");
                taosSetConsoleEcho(false);
                if(scanf("%20s", arguments->password) > 1) {
                    errorPrint("%s() LN%d, password read error!\n", __func__, __LINE__);
                }
                taosSetConsoleEcho(true);
            } else {
                tstrncpy(arguments->password, (char *)(argv[i] + 2),
                        SHELL_MAX_PASSWORD_LEN);
                strcpy(argv[i], "-p");
            }
        } else if (strcmp(argv[i], "-gg") == 0) {
            arguments->verbose_print = true;
            strcpy(argv[i], "");
        } else if (strcmp(argv[i], "-PP") == 0) {
            arguments->performance_print = true;
            strcpy(argv[i], "");
        } else if ((strcmp(argv[i], "-A") == 0)
                || (0 == strncmp(
                            argv[i], "--all-database",
                            strlen("--all-database")))) {
            g_args.all_databases = true;
        } else if ((strncmp(argv[i], "-D", strlen("-D")) == 0)
                || (0 == strncmp(
                        argv[i], "--database",
                        strlen("--database")))) {
            if (2 == strlen(argv[i])) {
                if (argc == i+1) {
                    errorPrintReqArg(argv[0], "D");
                    exit(EXIT_FAILURE);
                }
                arguments->databasesSeq = argv[++i];
            } else if (0 == strncmp(argv[i], "--databases=", strlen("--databases="))) {
                arguments->databasesSeq = (char *)(argv[i] + strlen("--databases="));
            } else if (0 == strncmp(argv[i], "-D", strlen("-D"))) {
                arguments->databasesSeq = (char *)(argv[i] + strlen("-D"));
            } else if (strlen("--databases") == strlen(argv[i])) {
                if (argc == i+1) {
                    errorPrintReqArg3(argv[0], "--databases");
                    exit(EXIT_FAILURE);
                }
                arguments->databasesSeq = argv[++i];
            } else {
                errorUnrecognized(argv[0], argv[i]);
                exit(EXIT_FAILURE);
            }
<<<<<<< HEAD
            strncpy(g_args.precision, tmp,
                min(DB_PRECISION_LEN - 1, strlen(tmp)));
            free(tmp);
=======
            g_args.databases = true;
        } else if (0 == strncmp(argv[i], "--version", strlen("--version")) ||
            0 == strncmp(argv[i], "-V", strlen("-V"))) {
                printVersion();
                exit(EXIT_SUCCESS);
        } else {
            continue;
>>>>>>> 19dac100
        }

    }
}

static void copyHumanTimeToArg(char *timeStr, bool isStartTime)
{
    if (isStartTime)
        tstrncpy(g_args.humanStartTime, timeStr, HUMAN_TIME_LEN);
    else
        tstrncpy(g_args.humanEndTime, timeStr, HUMAN_TIME_LEN);
}

static void copyTimestampToArg(char *timeStr, bool isStartTime)
{
    if (isStartTime)
        g_args.start_time = atol(timeStr);
    else
        g_args.end_time = atol(timeStr);
}

static void parse_timestamp(
        int argc, char *argv[], SArguments *arguments) {
    for (int i = 1; i < argc; i++) {
        char *tmp;
        bool isStartTime = false;
        bool isEndTime = false;

        if (strcmp(argv[i], "-S") == 0) {
            isStartTime = true;
        } else if (strcmp(argv[i], "-E") == 0) {
            isEndTime = true;
        }

        if (isStartTime || isEndTime) {
            if (NULL == argv[i+1]) {
                errorPrint("%s need a valid value following!\n", argv[i]);
                exit(-1);
            }
            tmp = strdup(argv[i+1]);

            if (strchr(tmp, ':') && strchr(tmp, '-')) {
                copyHumanTimeToArg(tmp, isStartTime);
            } else {
                copyTimestampToArg(tmp, isStartTime);
            }

            free(tmp);
        }
    }
}

static int getPrecisionByString(char *precision)
{
    if (0 == strncasecmp(precision,
                "ms", 2)) {
        return TSDB_TIME_PRECISION_MILLI;
    } else if (0 == strncasecmp(precision,
                "us", 2)) {
        return TSDB_TIME_PRECISION_MICRO;
#if TSDB_SUPPORT_NANOSECOND == 1
    } else if (0 == strncasecmp(precision,
                "ns", 2)) {
        return TSDB_TIME_PRECISION_NANO;
#endif
    } else {
        errorPrint("Invalid time precision: %s",
                precision);
    }

    return -1;
}

static void freeDbInfos() {
    if (g_dbInfos == NULL) return;
    for (int i = 0; i < g_args.dumpDbCount; i++)
        tfree(g_dbInfos[i]);
    tfree(g_dbInfos);
}

// check table is normal table or super table
static int getTableRecordInfo(
        char *dbName,
        char *table, TableRecordInfo *pTableRecordInfo) {
    TAOS *taos = taos_connect(g_args.host, g_args.user, g_args.password,
            dbName, g_args.port);
    if (taos == NULL) {
        errorPrint("Failed to connect to TDengine server %s\n", g_args.host);
        return -1;
    }

    TAOS_ROW row = NULL;
    bool isSet = false;
    TAOS_RES *result     = NULL;

    memset(pTableRecordInfo, 0, sizeof(TableRecordInfo));

    char command[COMMAND_SIZE];

    sprintf(command, "USE %s", dbName);
    result = taos_query(taos, command);
    int32_t code = taos_errno(result);
    if (code != 0) {
        errorPrint("invalid database %s, reason: %s\n",
                dbName, taos_errstr(result));
        return 0;
    }

    sprintf(command, "SHOW TABLES LIKE \'%s\'", table);

    result = taos_query(taos, command);
    code = taos_errno(result);

    if (code != 0) {
        errorPrint("%s() LN%d, failed to run command <%s>. reason: %s\n",
                __func__, __LINE__, command, taos_errstr(result));
        taos_free_result(result);
        return -1;
    }

    TAOS_FIELD *fields = taos_fetch_fields(result);

    while ((row = taos_fetch_row(result)) != NULL) {
        isSet = true;
        pTableRecordInfo->isStb = false;
        tstrncpy(pTableRecordInfo->tableRecord.name,
                (char *)row[TSDB_SHOW_TABLES_NAME_INDEX],
                min(TSDB_TABLE_NAME_LEN,
                    fields[TSDB_SHOW_TABLES_NAME_INDEX].bytes + 1));
        if (strlen((char *)row[TSDB_SHOW_TABLES_METRIC_INDEX]) > 0) {
            pTableRecordInfo->belongStb = true;
            tstrncpy(pTableRecordInfo->tableRecord.stable,
                    (char *)row[TSDB_SHOW_TABLES_METRIC_INDEX],
                    min(TSDB_TABLE_NAME_LEN,
                        fields[TSDB_SHOW_TABLES_METRIC_INDEX].bytes + 1));
        } else {
            pTableRecordInfo->belongStb = false;
        }
        break;
    }

    taos_free_result(result);
    result = NULL;

    if (isSet) {
        return 0;
    }

    sprintf(command, "SHOW STABLES LIKE \'%s\'", table);

    result = taos_query(taos, command);
    code = taos_errno(result);

    if (code != 0) {
        errorPrint("%s() LN%d, failed to run command <%s>. reason: %s\n",
                __func__, __LINE__, command, taos_errstr(result));
        taos_free_result(result);
        return -1;
    }

    while ((row = taos_fetch_row(result)) != NULL) {
        isSet = true;
        pTableRecordInfo->isStb = true;
        tstrncpy(pTableRecordInfo->tableRecord.stable, table,
                TSDB_TABLE_NAME_LEN);
        break;
    }

    taos_free_result(result);
    result = NULL;

    if (isSet) {
        return 0;
    }
    errorPrint("%s() LN%d, invalid table/stable %s\n",
            __func__, __LINE__, table);
    return -1;
}

static int inDatabasesSeq(
        char *name,
        int len)
{
    if (strstr(g_args.databasesSeq, ",") == NULL) {
        if (0 == strncmp(g_args.databasesSeq, name, len)) {
            return 0;
        }
    } else {
        char *dupSeq = strdup(g_args.databasesSeq);
        char *running = dupSeq;
        char *dbname = strsep(&running, ",");
        while (dbname) {
            if (0 == strncmp(dbname, name, len)) {
                tfree(dupSeq);
                return 0;
            }

            dbname = strsep(&running, ",");
        }
    }

    return -1;
}

static int getDumpDbCount()
{
    int count = 0;

    TAOS     *taos = NULL;
    TAOS_RES *result     = NULL;
    char     *command    = "show databases";
    TAOS_ROW row;

    /* Connect to server */
    taos = taos_connect(g_args.host, g_args.user, g_args.password,
            NULL, g_args.port);
    if (NULL == taos) {
        errorPrint("Failed to connect to TDengine server %s\n", g_args.host);
        return 0;
    }

    result = taos_query(taos, command);
    int32_t code = taos_errno(result);

    if (0 != code) {
        errorPrint("%s() LN%d, failed to run command <%s>, reason: %s\n",
                __func__, __LINE__, command, taos_errstr(result));
        taos_close(taos);
        return 0;
    }

    TAOS_FIELD *fields = taos_fetch_fields(result);

    while ((row = taos_fetch_row(result)) != NULL) {
        // sys database name : 'log', but subsequent version changed to 'log'
        if ((strncasecmp(row[TSDB_SHOW_DB_NAME_INDEX], "log",
                        fields[TSDB_SHOW_DB_NAME_INDEX].bytes) == 0)
                && (!g_args.allow_sys)) {
            continue;
        }

        if (g_args.databases) {  // input multi dbs
            if (inDatabasesSeq(
                        (char *)row[TSDB_SHOW_DB_NAME_INDEX],
                        fields[TSDB_SHOW_DB_NAME_INDEX].bytes) != 0)
                continue;
        } else if (!g_args.all_databases) {  // only input one db
            if (strncasecmp(g_args.arg_list[0],
                        (char *)row[TSDB_SHOW_DB_NAME_INDEX],
                        fields[TSDB_SHOW_DB_NAME_INDEX].bytes) != 0)
                continue;
        }

        count++;
    }

    if (count == 0) {
        errorPrint("%d databases valid to dump\n", count);
    }

    taos_close(taos);
    return count;
}

static void dumpCreateMTableClause(
        char* dbName,
        char *stable,
        TableDef *tableDes,
        int numOfCols,
        FILE *fp
        ) {
    int counter = 0;
    int count_temp = 0;

    char* tmpBuf = (char *)malloc(COMMAND_SIZE);
    if (tmpBuf == NULL) {
        errorPrint("%s() LN%d, failed to allocate %d memory\n",
               __func__, __LINE__, COMMAND_SIZE);
        return;
    }

    char *pstr = NULL;
    pstr = tmpBuf;

    pstr += sprintf(tmpBuf,
            "CREATE TABLE IF NOT EXISTS %s.%s USING %s.%s TAGS (",
            dbName, tableDes->name, dbName, stable);

    for (; counter < numOfCols; counter++) {
        if (tableDes->cols[counter].note[0] != '\0') break;
    }

    assert(counter < numOfCols);
    count_temp = counter;

    for (; counter < numOfCols; counter++) {
        if (counter != count_temp) {
            if (strcasecmp(tableDes->cols[counter].type, "binary") == 0 ||
                    strcasecmp(tableDes->cols[counter].type, "nchar") == 0) {
                //pstr += sprintf(pstr, ", \'%s\'", tableDes->cols[counter].note);
                if (tableDes->cols[counter].var_value) {
                    pstr += sprintf(pstr, ", %s",
                            tableDes->cols[counter].var_value);
                } else {
                    pstr += sprintf(pstr, ", %s", tableDes->cols[counter].value);
                }
            } else {
                pstr += sprintf(pstr, ", %s", tableDes->cols[counter].value);
            }
        } else {
            if (strcasecmp(tableDes->cols[counter].type, "binary") == 0 ||
                    strcasecmp(tableDes->cols[counter].type, "nchar") == 0) {
                //pstr += sprintf(pstr, "\'%s\'", tableDes->cols[counter].note);
                if (tableDes->cols[counter].var_value) {
                    pstr += sprintf(pstr, "%s", tableDes->cols[counter].var_value);
                } else {
                    pstr += sprintf(pstr, "%s", tableDes->cols[counter].value);
                }
            } else {
                pstr += sprintf(pstr, "%s", tableDes->cols[counter].value);
            }
            /* pstr += sprintf(pstr, "%s", tableDes->cols[counter].note); */
        }

        /* if (strcasecmp(tableDes->cols[counter].type, "binary") == 0 || strcasecmp(tableDes->cols[counter].type, "nchar")
         * == 0) { */
        /*     pstr += sprintf(pstr, "(%d)", tableDes->cols[counter].length); */
        /* } */
    }

    pstr += sprintf(pstr, ");");

    fprintf(fp, "%s\n", tmpBuf);
    free(tmpBuf);
}

static int convertTbDesToAvroSchema(
        char *dbName, char *tbName, TableDef *tableDes, int colCount,
        char **avroSchema)
{
    errorPrint("%s() LN%d TODO: covert table schema to avro schema\n",
            __func__, __LINE__);
    // {
    // "namesapce": "database name",
    // "type": "record",
    // "name": "table name",
    // "fields": [
    //      {
    //      "name": "col0 name",
    //      "type": "long"
    //      },
    //      {
    //      "name": "col1 name",
    //      "type": ["int", "null"]
    //      },
    //      {
    //      "name": "col2 name",
    //      "type": ["float", "null"]
    //      },
    //      ...
    //      {
    //      "name": "coln name",
    //      "type": ["string", "null"]
    //      }
    // ]
    // }
    *avroSchema = (char *)calloc(1,
            17 + TSDB_DB_NAME_LEN               /* dbname section */
            + 17                                /* type: record */
            + 11 + TSDB_TABLE_NAME_LEN          /* tbname section */
            + 10                                /* fields section */
            + (TSDB_COL_NAME_LEN + 11 + 16) * colCount + 4);    /* fields section */
    if (*avroSchema == NULL) {
        errorPrint("%s() LN%d, memory allocation failed!\n", __func__, __LINE__);
        return -1;
    }

    char *pstr = *avroSchema;
    pstr += sprintf(pstr,
            "{\"namespace\": \"%s\", \"type\": \"record\", \"name\": \"%s\", \"fields\": [",
            dbName, tbName);
    for (int i = 0; i < colCount; i ++) {
        if (0 == i) {
            pstr += sprintf(pstr,
                    "{\"name\": \"%s\", \"type\": \"%s\"",
                    tableDes->cols[i].field, "long");
        } else {
            if (strcasecmp(tableDes->cols[i].type, "binary") == 0 ||
                    strcasecmp(tableDes->cols[i].type, "nchar") == 0) {
                pstr += sprintf(pstr,
                    "{\"name\": \"%s\", \"type\": [\"%s\", \"null\"]",
                    tableDes->cols[i].field, "string");
            } else {
                pstr += sprintf(pstr,
                    "{\"name\": \"%s\", \"type\": [\"%s\", \"null\"]",
                    tableDes->cols[i].field, tableDes->cols[i].type);
            }
        }
        if ((i != (colCount -1))
                && (strcmp(tableDes->cols[i + 1].note, "TAG") != 0)) {
            pstr += sprintf(pstr, "},");
        } else {
            pstr += sprintf(pstr, "}");
            break;
        }
    }

    pstr += sprintf(pstr, "]}");

    debugPrint("%s() LN%d, avroSchema: %s\n", __func__, __LINE__, *avroSchema);

    return 0;
}

static int64_t dumpNormalTable(
        char *dbName,
        char *stable,
        char *tbName,
        int precision,
        FILE *fp
        ) {
    int colCount = 0;

    TableDef *tableDes = (TableDef *)calloc(1, sizeof(TableDef)
            + sizeof(ColDes) * TSDB_MAX_COLUMNS);

    if (stable != NULL && stable[0] != '\0') {  // dump table schema which is created by using super table
        colCount = getTableDes(dbName, tbName, tableDes, false);

        if (colCount < 0) {
            free(tableDes);
            return -1;
        }

        // create child-table using super-table
        dumpCreateMTableClause(dbName, stable, tableDes, colCount, fp);

    } else {  // dump table definition
        colCount = getTableDes(dbName, tbName, tableDes, false);

        if (colCount < 0) {
            free(tableDes);
            return -1;
        }

        // create normal-table or super-table
        dumpCreateTableClause(tableDes, colCount, fp, dbName);
    }

    char *jsonAvroSchema = NULL;
    if (g_args.avro) {
        if (0 != convertTbDesToAvroSchema(
                    dbName, tbName, tableDes, colCount, &jsonAvroSchema)) {
            freeTbDes(tableDes);
            return -1;
        }
    }

    free(tableDes);

    int64_t ret = 0;
    if (!g_args.schemaonly) {
        ret = dumpTableData(fp, tbName, dbName, precision,
            jsonAvroSchema);
    }

    return ret;
}

static int64_t dumpNormalTableBelongStb(
        SDbInfo *dbInfo, char *stbName, char *ntbName)
{
    int64_t count = 0;

    char tmpBuf[4096] = {0};
    FILE *fp = NULL;

    if (g_args.outpath[0] != 0) {
        sprintf(tmpBuf, "%s/%s.%s.sql",
                g_args.outpath, dbInfo->name, ntbName);
    } else {
        sprintf(tmpBuf, "%s.%s.sql",
                dbInfo->name, ntbName);
    }

    fp = fopen(tmpBuf, "w");
    if (fp == NULL) {
        errorPrint("%s() LN%d, failed to open file %s\n",
                __func__, __LINE__, tmpBuf);
        return -1;
    }

    count = dumpNormalTable(
            dbInfo->name,
            stbName,
            ntbName,
            getPrecisionByString(dbInfo->precision),
            fp);

    fclose(fp);
    return count;
}

static int64_t dumpNormalTableWithoutStb(SDbInfo *dbInfo, char *ntbName)
{
    int64_t count = 0;

    char tmpBuf[4096] = {0};
    FILE *fp = NULL;

    if (g_args.outpath[0] != 0) {
        sprintf(tmpBuf, "%s/%s.%s.sql",
                g_args.outpath, dbInfo->name, ntbName);
    } else {
        sprintf(tmpBuf, "%s.%s.sql",
                dbInfo->name, ntbName);
    }

    fp = fopen(tmpBuf, "w");
    if (fp == NULL) {
        errorPrint("%s() LN%d, failed to open file %s\n",
                __func__, __LINE__, tmpBuf);
        return -1;
    }

    count = dumpNormalTable(
            dbInfo->name,
            NULL,
            ntbName,
            getPrecisionByString(dbInfo->precision),
            fp);

    fclose(fp);
    return count;
}

static void *dumpNtbOfDb(void *arg) {
    threadInfo *pThreadInfo = (threadInfo *)arg;

    debugPrint("dump table from = \t%"PRId64"\n", pThreadInfo->tableFrom);
    debugPrint("dump table count = \t%"PRId64"\n",
            pThreadInfo->tablesOfDumpOut);

    FILE *fp = NULL;
    char tmpBuf[4096] = {0};

    if (g_args.outpath[0] != 0) {
        sprintf(tmpBuf, "%s/%s.%d.sql",
                g_args.outpath, pThreadInfo->dbName, pThreadInfo->threadIndex);
    } else {
        sprintf(tmpBuf, "%s.%d.sql",
                pThreadInfo->dbName, pThreadInfo->threadIndex);
    }

    fp = fopen(tmpBuf, "w");

    if (fp == NULL) {
        errorPrint("%s() LN%d, failed to open file %s\n",
                __func__, __LINE__, tmpBuf);
        return NULL;
    }

    for (int64_t i = 0; i < pThreadInfo->tablesOfDumpOut; i++) {
        debugPrint("[%d] No.\t%"PRId64" table name: %s\n",
                pThreadInfo->threadIndex, i,
                ((TableInfo *)(g_tablesList + pThreadInfo->tableFrom+i))->name);
        dumpNormalTable(
                pThreadInfo->dbName,
                ((TableInfo *)(g_tablesList + pThreadInfo->tableFrom+i))->stable,
                ((TableInfo *)(g_tablesList + pThreadInfo->tableFrom+i))->name,
                pThreadInfo->precision,
                fp);
    }

    fclose(fp);

    return NULL;
}

static void *dumpNormalTablesOfStb(void *arg) {
    threadInfo *pThreadInfo = (threadInfo *)arg;

    debugPrint("dump table from = \t%"PRId64"\n", pThreadInfo->tableFrom);
    debugPrint("dump table count = \t%"PRId64"\n", pThreadInfo->tablesOfDumpOut);

    char command[COMMAND_SIZE];

    sprintf(command, "SELECT TBNAME FROM %s.%s LIMIT %"PRId64" OFFSET %"PRId64"",
            pThreadInfo->dbName, pThreadInfo->stbName,
            pThreadInfo->tablesOfDumpOut, pThreadInfo->tableFrom);

    TAOS_RES *res = taos_query(pThreadInfo->taos, command);
    int32_t code = taos_errno(res);
    if (code) {
        errorPrint("%s() LN%d, failed to run command <%s>. reason: %s\n",
                __func__, __LINE__, command, taos_errstr(res));
        taos_free_result(res);
        return NULL;
    }

    FILE *fp = NULL;
    char tmpBuf[4096] = {0};

    if (g_args.outpath[0] != 0) {
        sprintf(tmpBuf, "%s/%s.%d.sql",
                g_args.outpath, pThreadInfo->dbName, pThreadInfo->threadIndex);
    } else {
        sprintf(tmpBuf, "%s.%d.sql",
                pThreadInfo->dbName, pThreadInfo->threadIndex);
    }

    fp = fopen(tmpBuf, "w");

    if (fp == NULL) {
        errorPrint("%s() LN%d, failed to open file %s\n",
                __func__, __LINE__, tmpBuf);
        return NULL;
    }

    TAOS_ROW row = NULL;
    int64_t i = 0;
    while((row = taos_fetch_row(res)) != NULL) {
        debugPrint("[%d] sub table %"PRId64": name: %s\n",
                pThreadInfo->threadIndex, i++, (char *)row[TSDB_SHOW_TABLES_NAME_INDEX]);

        dumpNormalTable(
                pThreadInfo->dbName,
                pThreadInfo->stbName,
                (char *)row[TSDB_SHOW_TABLES_NAME_INDEX],
                pThreadInfo->precision,
                fp);
    }

    fclose(fp);
    return NULL;
}

static int64_t dumpNtbOfDbByThreads(
        SDbInfo *dbInfo,
        int64_t ntbCount)
{
    if (ntbCount <= 0) {
        return 0;
    }

    int threads = g_args.thread_num;

    int64_t a = ntbCount / threads;
    if (a < 1) {
        threads = ntbCount;
        a = 1;
    }

    assert(threads);
    int64_t b = ntbCount % threads;

    threadInfo *infos = calloc(1, threads * sizeof(threadInfo));
    pthread_t *pids = calloc(1, threads * sizeof(pthread_t));
    assert(pids);
    assert(infos);

    for (int64_t i = 0; i < threads; i++) {
        threadInfo *pThreadInfo = infos + i;
        pThreadInfo->taos = taos_connect(
                g_args.host,
                g_args.user,
                g_args.password,
                dbInfo->name,
                g_args.port
                );
        if (NULL == pThreadInfo->taos) {
            errorPrint("%s() LN%d, Failed to connect to TDengine, reason: %s\n",
                    __func__,
                    __LINE__,
                    taos_errstr(NULL));
            free(pids);
            free(infos);

            return -1;
        }

        pThreadInfo->threadIndex = i;
        pThreadInfo->tablesOfDumpOut = (i<b)?a+1:a;
        pThreadInfo->tableFrom = (i==0)?0:
            ((threadInfo *)(infos + i - 1))->tableFrom +
            ((threadInfo *)(infos + i - 1))->tablesOfDumpOut;
        strcpy(pThreadInfo->dbName, dbInfo->name);
        pThreadInfo->precision = getPrecisionByString(dbInfo->precision);

        pthread_create(pids + i, NULL, dumpNtbOfDb, pThreadInfo);
    }

    for (int64_t i = 0; i < threads; i++) {
        pthread_join(pids[i], NULL);
    }

    for (int64_t i = 0; i < threads; i++) {
        threadInfo *pThreadInfo = infos + i;
        taos_close(pThreadInfo->taos);
    }

    free(pids);
    free(infos);

    return 0;
}

static int64_t getNtbCountOfStb(char *dbName, char *stbName)
{
    TAOS *taos = taos_connect(g_args.host, g_args.user, g_args.password,
            dbName, g_args.port);
    if (taos == NULL) {
        errorPrint("Failed to connect to TDengine server %s\n", g_args.host);
        return -1;
    }

    int64_t count = 0;

    char command[COMMAND_SIZE];

    sprintf(command, "SELECT COUNT(TBNAME) FROM %s.%s", dbName, stbName);

    TAOS_RES *res = taos_query(taos, command);
    int32_t code = taos_errno(res);
    if (code != 0) {
        errorPrint("%s() LN%d, failed to run command <%s>. reason: %s\n",
                __func__, __LINE__, command, taos_errstr(res));
        taos_free_result(res);
        taos_close(taos);
        return -1;
    }

    TAOS_ROW row = NULL;

    if ((row = taos_fetch_row(res)) != NULL) {
        count = *(int64_t*)row[TSDB_SHOW_TABLES_NAME_INDEX];
    }

    taos_close(taos);
    return count;
}

static int64_t dumpNtbOfStbByThreads(
        SDbInfo *dbInfo, char *stbName)
{
    int64_t ntbCount = getNtbCountOfStb(dbInfo->name, stbName);

    if (ntbCount <= 0) {
        return 0;
    }

    int threads = g_args.thread_num;

    int64_t a = ntbCount / threads;
    if (a < 1) {
        threads = ntbCount;
        a = 1;
    }

    assert(threads);
    int64_t b = ntbCount % threads;

    pthread_t *pids = calloc(1, threads * sizeof(pthread_t));
    threadInfo *infos = calloc(1, threads * sizeof(threadInfo));
    assert(pids);
    assert(infos);

    for (int64_t i = 0; i < threads; i++) {
        threadInfo *pThreadInfo = infos + i;
        pThreadInfo->taos = taos_connect(
                g_args.host,
                g_args.user,
                g_args.password,
                dbInfo->name,
                g_args.port
                );
        if (NULL == pThreadInfo->taos) {
            errorPrint("%s() LN%d, Failed to connect to TDengine, reason: %s\n",
                    __func__,
                    __LINE__,
                    taos_errstr(NULL));
            free(pids);
            free(infos);

            return -1;
        }

        pThreadInfo->threadIndex = i;
        pThreadInfo->tablesOfDumpOut = (i<b)?a+1:a;
        pThreadInfo->tableFrom = (i==0)?0:
            ((threadInfo *)(infos + i - 1))->tableFrom +
            ((threadInfo *)(infos + i - 1))->tablesOfDumpOut;
        strcpy(pThreadInfo->dbName, dbInfo->name);
        pThreadInfo->precision = getPrecisionByString(dbInfo->precision);

        strcpy(pThreadInfo->stbName, stbName);
        pthread_create(pids + i, NULL, dumpNormalTablesOfStb, pThreadInfo);
    }

    for (int64_t i = 0; i < threads; i++) {
        pthread_join(pids[i], NULL);
    }

    int64_t records = 0;
    for (int64_t i = 0; i < threads; i++) {
        threadInfo *pThreadInfo = infos + i;
        records += pThreadInfo->rowsOfDumpOut;
        taos_close(pThreadInfo->taos);
    }

    free(pids);
    free(infos);

    return records;
}

static int dumpStableClasuse(SDbInfo *dbInfo, char *stbName, FILE *fp)
{
    uint64_t sizeOfTableDes =
        (uint64_t)(sizeof(TableDef) + sizeof(ColDes) * TSDB_MAX_COLUMNS);

    TableDef *tableDes = (TableDef *)calloc(1, sizeOfTableDes);
    if (NULL == tableDes) {
        errorPrint("%s() LN%d, failed to allocate %"PRIu64" memory\n",
                __func__, __LINE__, sizeOfTableDes);
        exit(-1);
    }

    int colCount = getTableDes(dbInfo->name,
            stbName, tableDes, true);

    if (colCount < 0) {
        free(tableDes);
        errorPrint("%s() LN%d, failed to get stable[%s] schema\n",
               __func__, __LINE__, stbName);
        exit(-1);
    }

    dumpCreateTableClause(tableDes, colCount, fp, dbInfo->name);
    free(tableDes);

    return 0;
}

static int64_t dumpCreateSTableClauseOfDb(
        SDbInfo *dbInfo, FILE *fp)
{
    TAOS *taos = taos_connect(g_args.host,
            g_args.user, g_args.password, dbInfo->name, g_args.port);
    if (NULL == taos) {
        errorPrint(
                "Failed to connect to TDengine server %s by specified database %s\n",
                g_args.host, dbInfo->name);
        return 0;
    }

    TAOS_ROW row;
    char command[COMMAND_SIZE] = {0};

    sprintf(command, "SHOW %s.STABLES", dbInfo->name);

    TAOS_RES* res = taos_query(taos, command);
    int32_t  code = taos_errno(res);
    if (code != 0) {
        errorPrint("%s() LN%d, failed to run command <%s>, reason: %s\n",
                __func__, __LINE__, command, taos_errstr(res));
        taos_free_result(res);
        taos_close(taos);
        exit(-1);
    }

    int64_t superTblCnt = 0;
    while ((row = taos_fetch_row(res)) != NULL) {
        if (0 == dumpStableClasuse(dbInfo, row[TSDB_SHOW_TABLES_NAME_INDEX], fp)) {
            superTblCnt ++;
        }
    }

    taos_free_result(res);

    fprintf(g_fpOfResult,
            "# super table counter:               %"PRId64"\n",
            superTblCnt);
    g_resultStatistics.totalSuperTblsOfDumpOut += superTblCnt;

    taos_close(taos);

    return superTblCnt;
}

static int64_t dumpNTablesOfDb(SDbInfo *dbInfo)
{
    TAOS *taos = taos_connect(g_args.host,
            g_args.user, g_args.password, dbInfo->name, g_args.port);
    if (NULL == taos) {
        errorPrint(
                "Failed to connect to TDengine server %s by specified database %s\n",
                g_args.host, dbInfo->name);
        return 0;
    }

    char command[COMMAND_SIZE];
    TAOS_RES *result;
    int32_t code;

    sprintf(command, "USE %s", dbInfo->name);
    result = taos_query(taos, command);
    code = taos_errno(result);
    if (code != 0) {
        errorPrint("invalid database %s, reason: %s\n",
                dbInfo->name, taos_errstr(result));
        taos_close(taos);
        return 0;
    }

    sprintf(command, "SHOW TABLES");
    result = taos_query(taos, command);
    code = taos_errno(result);
    if (code != 0) {
        errorPrint("Failed to show %s\'s tables, reason: %s\n",
                dbInfo->name, taos_errstr(result));
        taos_close(taos);
        return 0;
    }

    g_tablesList = calloc(1, dbInfo->ntables * sizeof(TableInfo));

    TAOS_ROW row;
    int64_t count = 0;
    while(NULL != (row = taos_fetch_row(result))) {
        debugPrint("%s() LN%d, No.\t%"PRId64" table name: %s\n",
                __func__, __LINE__,
                count, (char *)row[TSDB_SHOW_TABLES_NAME_INDEX]);
        tstrncpy(((TableInfo *)(g_tablesList + count))->name,
                (char *)row[TSDB_SHOW_TABLES_NAME_INDEX], TSDB_TABLE_NAME_LEN);
        char *stbName = (char *) row[TSDB_SHOW_TABLES_METRIC_INDEX];
        if (stbName) {
            tstrncpy(((TableInfo *)(g_tablesList + count))->stable,
                (char *)row[TSDB_SHOW_TABLES_METRIC_INDEX], TSDB_TABLE_NAME_LEN);
            ((TableInfo *)(g_tablesList + count))->belongStb = true;
        }
        count ++;
    }
    taos_close(taos);

    int64_t records = dumpNtbOfDbByThreads(dbInfo, count);

    free(g_tablesList);
    g_tablesList = NULL;

    return records;
}

static int64_t dumpWholeDatabase(SDbInfo *dbInfo, FILE *fp)
{
    dumpCreateDbClause(dbInfo, g_args.with_property, fp);

    fprintf(g_fpOfResult, "\n#### database:                       %s\n",
            dbInfo->name);
    g_resultStatistics.totalDatabasesOfDumpOut++;

    dumpCreateSTableClauseOfDb(dbInfo, fp);

    return dumpNTablesOfDb(dbInfo);
}

static int dumpOut() {
    TAOS     *taos       = NULL;
    TAOS_RES *result     = NULL;

    TAOS_ROW row;
    FILE *fp = NULL;
    int32_t count = 0;

    char tmpBuf[4096] = {0};
    if (g_args.outpath[0] != 0) {
        sprintf(tmpBuf, "%s/dbs.sql", g_args.outpath);
    } else {
        sprintf(tmpBuf, "dbs.sql");
    }

    fp = fopen(tmpBuf, "w");
    if (fp == NULL) {
        errorPrint("%s() LN%d, failed to open file %s\n",
                __func__, __LINE__, tmpBuf);
        return -1;
    }

    g_args.dumpDbCount = getDumpDbCount();
    debugPrint("%s() LN%d, dump db count: %d\n",
            __func__, __LINE__, g_args.dumpDbCount);

    if (0 == g_args.dumpDbCount) {
        errorPrint("%d databases valid to dump\n", g_args.dumpDbCount);
        fclose(fp);
        return -1;
    }

    g_dbInfos = (SDbInfo **)calloc(g_args.dumpDbCount, sizeof(SDbInfo *));
    if (g_dbInfos == NULL) {
        errorPrint("%s() LN%d, failed to allocate memory\n",
                __func__, __LINE__);
        goto _exit_failure;
    }

    char command[COMMAND_SIZE];

    /* Connect to server */
    taos = taos_connect(g_args.host, g_args.user, g_args.password,
            NULL, g_args.port);
    if (taos == NULL) {
        errorPrint("Failed to connect to TDengine server %s\n", g_args.host);
        goto _exit_failure;
    }

    /* --------------------------------- Main Code -------------------------------- */
    /* if (g_args.databases || g_args.all_databases) { // dump part of databases or all databases */
    /*  */
    dumpCharset(fp);

    sprintf(command, "show databases");
    result = taos_query(taos, command);
    int32_t code = taos_errno(result);

    if (code != 0) {
        errorPrint("%s() LN%d, failed to run command <%s>, reason: %s\n",
                __func__, __LINE__, command, taos_errstr(result));
        goto _exit_failure;
    }

    TAOS_FIELD *fields = taos_fetch_fields(result);

    while ((row = taos_fetch_row(result)) != NULL) {
        // sys database name : 'log', but subsequent version changed to 'log'
        if ((strncasecmp(row[TSDB_SHOW_DB_NAME_INDEX], "log",
                        fields[TSDB_SHOW_DB_NAME_INDEX].bytes) == 0)
                && (!g_args.allow_sys)) {
            continue;
        }

        if (g_args.databases) {  // input multi dbs
            if (inDatabasesSeq(
                        (char *)row[TSDB_SHOW_DB_NAME_INDEX],
                        fields[TSDB_SHOW_DB_NAME_INDEX].bytes) != 0) {
                continue;
            }
        } else if (!g_args.all_databases) {  // only input one db
            if (strncasecmp(g_args.arg_list[0],
                        (char *)row[TSDB_SHOW_DB_NAME_INDEX],
                        fields[TSDB_SHOW_DB_NAME_INDEX].bytes) != 0)
                continue;
        }

        g_dbInfos[count] = (SDbInfo *)calloc(1, sizeof(SDbInfo));
        if (g_dbInfos[count] == NULL) {
            errorPrint("%s() LN%d, failed to allocate %"PRIu64" memory\n",
                    __func__, __LINE__, (uint64_t)sizeof(SDbInfo));
            goto _exit_failure;
        }

        okPrint("%s exists\n", (char *)row[TSDB_SHOW_DB_NAME_INDEX]);
        tstrncpy(g_dbInfos[count]->name, (char *)row[TSDB_SHOW_DB_NAME_INDEX],
                min(TSDB_DB_NAME_LEN,
                    fields[TSDB_SHOW_DB_NAME_INDEX].bytes + 1));
        if (g_args.with_property) {
            g_dbInfos[count]->ntables =
                *((int32_t *)row[TSDB_SHOW_DB_NTABLES_INDEX]);
            g_dbInfos[count]->vgroups =
                *((int32_t *)row[TSDB_SHOW_DB_VGROUPS_INDEX]);
            g_dbInfos[count]->replica =
                *((int16_t *)row[TSDB_SHOW_DB_REPLICA_INDEX]);
            g_dbInfos[count]->quorum =
                *((int16_t *)row[TSDB_SHOW_DB_QUORUM_INDEX]);
            g_dbInfos[count]->days =
                *((int16_t *)row[TSDB_SHOW_DB_DAYS_INDEX]);

            tstrncpy(g_dbInfos[count]->keeplist,
                    (char *)row[TSDB_SHOW_DB_KEEP_INDEX],
                    min(32, fields[TSDB_SHOW_DB_KEEP_INDEX].bytes + 1));
            //g_dbInfos[count]->daysToKeep = *((int16_t *)row[TSDB_SHOW_DB_KEEP_INDEX]);
            //g_dbInfos[count]->daysToKeep1;
            //g_dbInfos[count]->daysToKeep2;
            g_dbInfos[count]->cache =
                *((int32_t *)row[TSDB_SHOW_DB_CACHE_INDEX]);
            g_dbInfos[count]->blocks =
                *((int32_t *)row[TSDB_SHOW_DB_BLOCKS_INDEX]);
            g_dbInfos[count]->minrows =
                *((int32_t *)row[TSDB_SHOW_DB_MINROWS_INDEX]);
            g_dbInfos[count]->maxrows =
                *((int32_t *)row[TSDB_SHOW_DB_MAXROWS_INDEX]);
            g_dbInfos[count]->wallevel =
                *((int8_t *)row[TSDB_SHOW_DB_WALLEVEL_INDEX]);
            g_dbInfos[count]->fsync =
                *((int32_t *)row[TSDB_SHOW_DB_FSYNC_INDEX]);
            g_dbInfos[count]->comp =
                (int8_t)(*((int8_t *)row[TSDB_SHOW_DB_COMP_INDEX]));
            g_dbInfos[count]->cachelast =
                (int8_t)(*((int8_t *)row[TSDB_SHOW_DB_CACHELAST_INDEX]));

            tstrncpy(g_dbInfos[count]->precision,
                    (char *)row[TSDB_SHOW_DB_PRECISION_INDEX],
                    DB_PRECISION_LEN);
            g_dbInfos[count]->update =
                *((int8_t *)row[TSDB_SHOW_DB_UPDATE_INDEX]);
        }
        count++;

        if (g_args.databases) {
            if (count > g_args.dumpDbCount)
                break;
        } else if (!g_args.all_databases) {
            if (count >= 1)
                break;
        }
    }

    if (count == 0) {
        errorPrint("%d databases valid to dump\n", count);
        goto _exit_failure;
    }

    taos_close(taos);

    if (g_args.databases || g_args.all_databases) { // case: taosdump --databases dbx,dby ...   OR  taosdump --all-databases
        for (int i = 0; i < count; i++) {
            int64_t records = 0;
            records = dumpWholeDatabase(g_dbInfos[i], fp);
            if (records >= 0) {
                okPrint("Database %s dumped\n", g_dbInfos[i]->name);
                g_totalDumpOutRows += records;
            }
        }
    } else {
        if (1 == g_args.arg_list_len) {
            int64_t records = dumpWholeDatabase(g_dbInfos[0], fp);
            if (records >= 0) {
                okPrint("Database %s dumped\n", g_dbInfos[0]->name);
                g_totalDumpOutRows += records;
            }
        } else {
            dumpCreateDbClause(g_dbInfos[0], g_args.with_property, fp);
        }

        int superTblCnt = 0 ;
        for (int i = 1; g_args.arg_list[i]; i++) {
            TableRecordInfo tableRecordInfo;

            if (getTableRecordInfo(g_dbInfos[0]->name,
                        g_args.arg_list[i],
                        &tableRecordInfo) < 0) {
                errorPrint("input the invalid table %s\n",
                        g_args.arg_list[i]);
                continue;
            }

            int64_t records = 0;
            if (tableRecordInfo.isStb) {  // dump all table of this stable
                int ret = dumpStableClasuse(
                        g_dbInfos[0],
                        tableRecordInfo.tableRecord.stable,
                        fp);
                if (ret >= 0) {
                    superTblCnt++;
                    records = dumpNtbOfStbByThreads(g_dbInfos[0], g_args.arg_list[i]);
                }
            } else if (tableRecordInfo.belongStb){
                dumpStableClasuse(
                        g_dbInfos[0],
                        tableRecordInfo.tableRecord.stable,
                        fp);
                records = dumpNormalTableBelongStb(
                        g_dbInfos[0],
                        tableRecordInfo.tableRecord.stable,
                        g_args.arg_list[i]);
            } else {
                records = dumpNormalTableWithoutStb(g_dbInfos[0], g_args.arg_list[i]);
            }

            if (records >= 0) {
                okPrint("table: %s dumped\n", g_args.arg_list[i]);
                g_totalDumpOutRows += records;
            }
        }
    }

    /* Close the handle and return */
    fclose(fp);
    taos_free_result(result);
    freeDbInfos();
    fprintf(stderr, "dump out rows: %" PRId64 "\n", g_totalDumpOutRows);
    return 0;

_exit_failure:
    fclose(fp);
    taos_close(taos);
    taos_free_result(result);
    freeDbInfos();
    errorPrint("dump out rows: %" PRId64 "\n", g_totalDumpOutRows);
    return -1;
}

static int getTableDes(
        char* dbName, char *table,
        TableDef *tableDes, bool isSuperTable) {
    TAOS_ROW row = NULL;
    TAOS_RES* res = NULL;
    int colCount = 0;

    TAOS *taos = taos_connect(g_args.host,
            g_args.user, g_args.password, dbName, g_args.port);
    if (NULL == taos) {
        errorPrint(
                "Failed to connect to TDengine server %s by specified database %s\n",
                g_args.host, dbName);
        return -1;
    }

    char sqlstr[COMMAND_SIZE];
    sprintf(sqlstr, "describe %s.%s;", dbName, table);

    res = taos_query(taos, sqlstr);
    int32_t code = taos_errno(res);
    if (code != 0) {
        errorPrint("%s() LN%d, failed to run command <%s>, reason: %s\n",
                __func__, __LINE__, sqlstr, taos_errstr(res));
        taos_free_result(res);
        taos_close(taos);
        return -1;
    }

    TAOS_FIELD *fields = taos_fetch_fields(res);

    tstrncpy(tableDes->name, table, TSDB_TABLE_NAME_LEN);
    while ((row = taos_fetch_row(res)) != NULL) {
        tstrncpy(tableDes->cols[colCount].field,
                (char *)row[TSDB_DESCRIBE_METRIC_FIELD_INDEX],
                min(TSDB_COL_NAME_LEN + 1,
                    fields[TSDB_DESCRIBE_METRIC_FIELD_INDEX].bytes + 1));
        tstrncpy(tableDes->cols[colCount].type,
                (char *)row[TSDB_DESCRIBE_METRIC_TYPE_INDEX],
                min(16, fields[TSDB_DESCRIBE_METRIC_TYPE_INDEX].bytes + 1));
        tableDes->cols[colCount].length =
            *((int *)row[TSDB_DESCRIBE_METRIC_LENGTH_INDEX]);
        tstrncpy(tableDes->cols[colCount].note,
                (char *)row[TSDB_DESCRIBE_METRIC_NOTE_INDEX],
                min(COL_NOTE_LEN,
                    fields[TSDB_DESCRIBE_METRIC_NOTE_INDEX].bytes + 1));
        colCount++;
    }

    taos_free_result(res);
    res = NULL;

    if (isSuperTable) {
        return colCount;
    }

    // if child-table have tag, using  select tagName from table to get tagValue
    for (int i = 0 ; i < colCount; i++) {
        if (strcmp(tableDes->cols[i].note, "TAG") != 0) continue;

        sprintf(sqlstr, "select %s from %s.%s",
                tableDes->cols[i].field, dbName, table);

        res = taos_query(taos, sqlstr);
        code = taos_errno(res);
        if (code != 0) {
            errorPrint("%s() LN%d, failed to run command <%s>, reason: %s\n",
                    __func__, __LINE__, sqlstr, taos_errstr(res));
            taos_free_result(res);
            taos_close(taos);
            return -1;
        }

        fields = taos_fetch_fields(res);

        row = taos_fetch_row(res);
        if (NULL == row) {
            errorPrint("%s() LN%d, fetch failed to run command <%s>, reason:%s\n",
                    __func__, __LINE__, sqlstr, taos_errstr(res));
            taos_free_result(res);
            taos_close(taos);
            return -1;
        }

        if (row[TSDB_SHOW_TABLES_NAME_INDEX] == NULL) {
            sprintf(tableDes->cols[i].note, "%s", "NUL");
            taos_free_result(res);
            res = NULL;
            taos_close(taos);
            continue;
        }

        int32_t* length = taos_fetch_lengths(res);

        //int32_t* length = taos_fetch_lengths(tmpResult);
        switch (fields[0].type) {
            case TSDB_DATA_TYPE_BOOL:
                sprintf(tableDes->cols[i].value, "%d",
                        ((((int32_t)(*((char *)row[TSDB_SHOW_TABLES_NAME_INDEX]))) == 1) ? 1 : 0));
                break;
            case TSDB_DATA_TYPE_TINYINT:
                sprintf(tableDes->cols[i].value, "%d",
                        *((int8_t *)row[TSDB_SHOW_TABLES_NAME_INDEX]));
                break;
            case TSDB_DATA_TYPE_SMALLINT:
                sprintf(tableDes->cols[i].value, "%d",
                        *((int16_t *)row[TSDB_SHOW_TABLES_NAME_INDEX]));
                break;
            case TSDB_DATA_TYPE_INT:
                sprintf(tableDes->cols[i].value, "%d",
                        *((int32_t *)row[TSDB_SHOW_TABLES_NAME_INDEX]));
                break;
            case TSDB_DATA_TYPE_BIGINT:
                sprintf(tableDes->cols[i].value, "%" PRId64 "",
                        *((int64_t *)row[TSDB_SHOW_TABLES_NAME_INDEX]));
                break;
            case TSDB_DATA_TYPE_FLOAT:
                sprintf(tableDes->cols[i].value, "%f",
                        GET_FLOAT_VAL(row[TSDB_SHOW_TABLES_NAME_INDEX]));
                break;
            case TSDB_DATA_TYPE_DOUBLE:
                sprintf(tableDes->cols[i].value, "%f",
                        GET_DOUBLE_VAL(row[TSDB_SHOW_TABLES_NAME_INDEX]));
                break;
            case TSDB_DATA_TYPE_BINARY:
                memset(tableDes->cols[i].value, 0,
                        sizeof(tableDes->cols[i].value));
                int len = strlen((char *)row[0]);
                // FIXME for long value
                if (len < (COL_VALUEBUF_LEN - 2)) {
                    tableDes->cols[i].value[0] = '\'';
                    converStringToReadable(
                            (char *)row[0],
                            length[0],
                            tableDes->cols[i].value + 1,
                            len);
                    tableDes->cols[i].value[len+1] = '\'';
                } else {
                    tableDes->cols[i].var_value = calloc(1, len + 2);
                    if (tableDes->cols[i].var_value == NULL) {
                        errorPrint("%s() LN%d, memory alalocation failed!\n",
                                __func__, __LINE__);
                        taos_free_result(res);
                        return -1;
                    }
                    tableDes->cols[i].var_value[0] = '\'';
                    converStringToReadable((char *)row[0],
                            length[0],
                            (char *)(tableDes->cols[i].var_value + 1), len);
                    tableDes->cols[i].var_value[len+1] = '\'';
                }
                break;

            case TSDB_DATA_TYPE_NCHAR:
                {
                    memset(tableDes->cols[i].value, 0, sizeof(tableDes->cols[i].note));
                    char tbuf[COL_NOTE_LEN-2];    // need reserve 2 bytes for ' '
                    convertNCharToReadable((char *)row[TSDB_SHOW_TABLES_NAME_INDEX], length[0], tbuf, COL_NOTE_LEN);
                    sprintf(tableDes->cols[i].value, "\'%s\'", tbuf);
                    break;
                }
            case TSDB_DATA_TYPE_TIMESTAMP:
                sprintf(tableDes->cols[i].value, "%" PRId64 "", *(int64_t *)row[TSDB_SHOW_TABLES_NAME_INDEX]);
#if 0
                if (!g_args.mysqlFlag) {
                    sprintf(tableDes->cols[i].value, "%" PRId64 "", *(int64_t *)row[TSDB_SHOW_TABLES_NAME_INDEX]);
                } else {
                    char buf[64] = "\0";
                    int64_t ts = *((int64_t *)row[TSDB_SHOW_TABLES_NAME_INDEX]);
                    time_t tt = (time_t)(ts / 1000);
                    struct tm *ptm = localtime(&tt);
                    strftime(buf, 64, "%y-%m-%d %H:%M:%S", ptm);
                    sprintf(tableDes->cols[i].value, "\'%s.%03d\'", buf, (int)(ts % 1000));
                }
#endif
                break;
            default:
                break;
        }

        taos_free_result(res);
    }

    taos_close(taos);
    return colCount;
}

static void dumpCreateDbClause(
        SDbInfo *dbInfo, bool isDumpProperty, FILE *fp) {
    char sqlstr[TSDB_MAX_SQL_LEN] = {0};

    char *pstr = sqlstr;
    pstr += sprintf(pstr, "CREATE DATABASE IF NOT EXISTS %s ", dbInfo->name);
    if (isDumpProperty) {
        pstr += sprintf(pstr,
                "REPLICA %d QUORUM %d DAYS %d KEEP %s CACHE %d BLOCKS %d MINROWS %d MAXROWS %d FSYNC %d CACHELAST %d COMP %d PRECISION '%s' UPDATE %d",
                dbInfo->replica, dbInfo->quorum, dbInfo->days,
                dbInfo->keeplist,
                dbInfo->cache,
                dbInfo->blocks, dbInfo->minrows, dbInfo->maxrows,
                dbInfo->fsync,
                dbInfo->cachelast,
                dbInfo->comp, dbInfo->precision, dbInfo->update);
    }

    pstr += sprintf(pstr, ";");
    fprintf(fp, "%s\n\n", sqlstr);
}

static int dumpCreateTableClause(TableDef *tableDes, int numOfCols,
        FILE *fp, char* dbName) {
    int counter = 0;
    int count_temp = 0;
    char sqlstr[COMMAND_SIZE];

    char* pstr = sqlstr;

    pstr += sprintf(sqlstr, "CREATE TABLE IF NOT EXISTS %s.%s",
            dbName, tableDes->name);

    for (; counter < numOfCols; counter++) {
        if (tableDes->cols[counter].note[0] != '\0') break;

        if (counter == 0) {
            pstr += sprintf(pstr, " (%s %s",
                    tableDes->cols[counter].field, tableDes->cols[counter].type);
        } else {
            pstr += sprintf(pstr, ", %s %s",
                    tableDes->cols[counter].field, tableDes->cols[counter].type);
        }

        if (strcasecmp(tableDes->cols[counter].type, "binary") == 0 ||
                strcasecmp(tableDes->cols[counter].type, "nchar") == 0) {
            pstr += sprintf(pstr, "(%d)", tableDes->cols[counter].length);
        }
    }

    count_temp = counter;

    for (; counter < numOfCols; counter++) {
        if (counter == count_temp) {
            pstr += sprintf(pstr, ") TAGS (%s %s",
                    tableDes->cols[counter].field, tableDes->cols[counter].type);
        } else {
            pstr += sprintf(pstr, ", %s %s",
                    tableDes->cols[counter].field, tableDes->cols[counter].type);
        }

        if (strcasecmp(tableDes->cols[counter].type, "binary") == 0 ||
                strcasecmp(tableDes->cols[counter].type, "nchar") == 0) {
            pstr += sprintf(pstr, "(%d)", tableDes->cols[counter].length);
        }
    }

    pstr += sprintf(pstr, ");");

    debugPrint("%s() LN%d, write string: %s\n", __func__, __LINE__, sqlstr);
    return fprintf(fp, "%s\n\n", sqlstr);
}

static int writeSchemaToAvro(char *jsonAvroSchema)
{
    errorPrint("%s() LN%d, TODO: implement write schema to avro",
            __func__, __LINE__);
    return 0;
}

static int64_t writeResultToAvro(TAOS_RES *res)
{
    errorPrint("%s() LN%d, TODO: implementation need\n", __func__, __LINE__);
    return 0;
}

static int64_t writeResultToSql(TAOS_RES *res, FILE *fp, char *dbName, char *tbName)
{
    int64_t    totalRows     = 0;

    int32_t  sql_buf_len = g_args.max_sql_len;
    char* tmpBuffer = (char *)calloc(1, sql_buf_len + 128);
    if (tmpBuffer == NULL) {
        errorPrint("failed to allocate %d memory\n", sql_buf_len + 128);
        return -1;
    }

    char *pstr = tmpBuffer;

    TAOS_ROW row = NULL;
    int numFields = 0;
    int rowFlag = 0;
    int64_t    lastRowsPrint = 5000000;
    int count = 0;

    numFields = taos_field_count(res);
    assert(numFields > 0);
    TAOS_FIELD *fields = taos_fetch_fields(res);

    int32_t  curr_sqlstr_len = 0;
    int32_t  total_sqlstr_len = 0;

    while ((row = taos_fetch_row(res)) != NULL) {
        curr_sqlstr_len = 0;

        int32_t* length = taos_fetch_lengths(res);   // act len

        if (count == 0) {
            total_sqlstr_len = 0;
            curr_sqlstr_len += sprintf(pstr + curr_sqlstr_len,
                    "INSERT INTO %s.%s VALUES (", dbName, tbName);
        } else {
            if (g_args.mysqlFlag) {
                if (0 == rowFlag) {
                    curr_sqlstr_len += sprintf(pstr + curr_sqlstr_len, "(");
                    rowFlag++;
                } else {
                    curr_sqlstr_len += sprintf(pstr + curr_sqlstr_len, ", (");
                }
            } else {
                curr_sqlstr_len += sprintf(pstr + curr_sqlstr_len, "(");
            }
        }

        for (int col = 0; col < numFields; col++) {
            if (col != 0) curr_sqlstr_len += sprintf(pstr + curr_sqlstr_len, ", ");

            if (row[col] == NULL) {
                curr_sqlstr_len += sprintf(pstr + curr_sqlstr_len, "NULL");
                continue;
            }

            switch (fields[col].type) {
                case TSDB_DATA_TYPE_BOOL:
                    curr_sqlstr_len += sprintf(pstr + curr_sqlstr_len, "%d",
                            ((((int32_t)(*((char *)row[col]))) == 1) ? 1 : 0));
                    break;
                case TSDB_DATA_TYPE_TINYINT:
                    curr_sqlstr_len += sprintf(pstr + curr_sqlstr_len, "%d", *((int8_t *)row[col]));
                    break;
                case TSDB_DATA_TYPE_SMALLINT:
                    curr_sqlstr_len += sprintf(pstr + curr_sqlstr_len, "%d", *((int16_t *)row[col]));
                    break;
                case TSDB_DATA_TYPE_INT:
                    curr_sqlstr_len += sprintf(pstr + curr_sqlstr_len, "%d", *((int32_t *)row[col]));
                    break;
                case TSDB_DATA_TYPE_BIGINT:
                    curr_sqlstr_len += sprintf(pstr + curr_sqlstr_len, "%" PRId64 "",
                            *((int64_t *)row[col]));
                    break;
                case TSDB_DATA_TYPE_FLOAT:
                    curr_sqlstr_len += sprintf(pstr + curr_sqlstr_len, "%f", GET_FLOAT_VAL(row[col]));
                    break;
                case TSDB_DATA_TYPE_DOUBLE:
                    curr_sqlstr_len += sprintf(pstr + curr_sqlstr_len, "%f", GET_DOUBLE_VAL(row[col]));
                    break;
                case TSDB_DATA_TYPE_BINARY:
                    {
                        char tbuf[COMMAND_SIZE] = {0};
                        converStringToReadable((char *)row[col], length[col], tbuf, COMMAND_SIZE);
                        curr_sqlstr_len += sprintf(pstr + curr_sqlstr_len, "\'%s\'", tbuf);
                        break;
                    }
                case TSDB_DATA_TYPE_NCHAR:
                    {
                        char tbuf[COMMAND_SIZE] = {0};
                        convertNCharToReadable((char *)row[col], length[col], tbuf, COMMAND_SIZE);
                        curr_sqlstr_len += sprintf(pstr + curr_sqlstr_len, "\'%s\'", tbuf);
                        break;
                    }
                case TSDB_DATA_TYPE_TIMESTAMP:
                    if (!g_args.mysqlFlag) {
                        curr_sqlstr_len += sprintf(pstr + curr_sqlstr_len, "%" PRId64 "",
                                *(int64_t *)row[col]);
                    } else {
                        char buf[64] = "\0";
                        int64_t ts = *((int64_t *)row[col]);
                        time_t tt = (time_t)(ts / 1000);
                        struct tm *ptm = localtime(&tt);
                        strftime(buf, 64, "%y-%m-%d %H:%M:%S", ptm);
                        curr_sqlstr_len += sprintf(pstr + curr_sqlstr_len, "\'%s.%03d\'",
                                buf, (int)(ts % 1000));
                    }
                    break;
                default:
                    break;
            }
        }

        curr_sqlstr_len += sprintf(pstr + curr_sqlstr_len, ")");

        totalRows++;
        count++;
        fprintf(fp, "%s", tmpBuffer);

        if (totalRows >= lastRowsPrint) {
            printf(" %"PRId64 " rows already be dumpout from %s.%s\n",
                    totalRows, dbName, tbName);
            lastRowsPrint += 5000000;
        }

        total_sqlstr_len += curr_sqlstr_len;

        if ((count >= g_args.data_batch)
                || (sql_buf_len - total_sqlstr_len < TSDB_MAX_BYTES_PER_ROW)) {
            fprintf(fp, ";\n");
            count = 0;
        }
    }

    debugPrint("total_sqlstr_len: %d\n", total_sqlstr_len);

    fprintf(fp, "\n");
    atomic_add_fetch_64(&g_totalDumpOutRows, totalRows);
    free(tmpBuffer);

    return 0;
}

static int64_t dumpTableData(FILE *fp, char *tbName,
        char* dbName, int precision,
        char *jsonAvroSchema) {
    int64_t    totalRows     = 0;

    char sqlstr[1024] = {0};

    int64_t start_time, end_time;
    if (strlen(g_args.humanStartTime)) {
        if (TSDB_CODE_SUCCESS != taosParseTime(
                g_args.humanStartTime, &start_time, strlen(g_args.humanStartTime),
                precision, 0)) {
            errorPrint("Input %s, time format error!\n", g_args.humanStartTime);
            return -1;
        }
    } else {
        start_time = g_args.start_time;
    }

    if (strlen(g_args.humanEndTime)) {
        if (TSDB_CODE_SUCCESS != taosParseTime(
                g_args.humanEndTime, &end_time, strlen(g_args.humanEndTime),
                precision, 0)) {
            errorPrint("Input %s, time format error!\n", g_args.humanEndTime);
            return -1;
        }
    } else {
        end_time = g_args.end_time;
    }

    sprintf(sqlstr,
            "select * from %s.%s where _c0 >= %" PRId64 " and _c0 <= %" PRId64 " order by _c0 asc;",
            dbName, tbName, start_time, end_time);

    TAOS *taos = taos_connect(g_args.host,
            g_args.user, g_args.password, dbName, g_args.port);
    if (NULL == taos) {
        errorPrint(
                "Failed to connect to TDengine server %s by specified database %s\n",
                g_args.host, dbName);
        return -1;
    }

    TAOS_RES* res = taos_query(taos, sqlstr);
    int32_t code = taos_errno(res);
    if (code != 0) {
        errorPrint("failed to run command %s, reason: %s\n",
                sqlstr, taos_errstr(res));
        taos_free_result(res);
        taos_close(taos);
        return -1;
    }

    if (g_args.avro) {
        writeSchemaToAvro(jsonAvroSchema);
        totalRows = writeResultToAvro(res);
    } else {
        totalRows = writeResultToSql(res, fp, dbName, tbName);
    }

    taos_free_result(res);
    taos_close(taos);
    return totalRows;
}

static int checkParam() {
    if (g_args.all_databases && g_args.databases) {
        errorPrint("%s", "conflict option --all-databases and --databases\n");
        return -1;
    }

    if (g_args.start_time > g_args.end_time) {
        errorPrint("%s", "start time is larger than end time\n");
        return -1;
    }

    if (g_args.arg_list_len == 0) {
        if ((!g_args.all_databases) && (!g_args.databases) && (!g_args.isDumpIn)) {
            errorPrint("%s", "taosdump requires parameters\n");
            return -1;
        }
    }
    /*
       if (g_args.isDumpIn && (strcmp(g_args.outpath, DEFAULT_DUMP_FILE) != 0)) {
       fprintf(stderr, "duplicate parameter input and output file path\n");
       return -1;
       }
       */
    if (!g_args.isDumpIn && g_args.encode != NULL) {
        fprintf(stderr, "invalid option in dump out\n");
        return -1;
    }

    if (g_args.table_batch <= 0) {
        fprintf(stderr, "invalid option in dump out\n");
        return -1;
    }

    return 0;
}

/*
static bool isEmptyCommand(char *cmd) {
  char *pchar = cmd;

  while (*pchar != '\0') {
    if (*pchar != ' ') return false;
    pchar++;
  }

  return true;
}

static void taosReplaceCtrlChar(char *str) {
  bool ctrlOn = false;
  char *pstr = NULL;

  for (pstr = str; *str != '\0'; ++str) {
    if (ctrlOn) {
      switch (*str) {
        case 'n':
          *pstr = '\n';
          pstr++;
          break;
        case 'r':
          *pstr = '\r';
          pstr++;
          break;
        case 't':
          *pstr = '\t';
          pstr++;
          break;
        case '\\':
          *pstr = '\\';
          pstr++;
          break;
        case '\'':
          *pstr = '\'';
          pstr++;
          break;
        default:
          break;
      }
      ctrlOn = false;
    } else {
      if (*str == '\\') {
        ctrlOn = true;
      } else {
        *pstr = *str;
        pstr++;
      }
    }
  }

  *pstr = '\0';
}
*/

char *ascii_literal_list[] = {
    "\\x00", "\\x01", "\\x02", "\\x03", "\\x04", "\\x05", "\\x06", "\\x07", "\\x08", "\\t",   "\\n",   "\\x0b", "\\x0c",
    "\\r",   "\\x0e", "\\x0f", "\\x10", "\\x11", "\\x12", "\\x13", "\\x14", "\\x15", "\\x16", "\\x17", "\\x18", "\\x19",
    "\\x1a", "\\x1b", "\\x1c", "\\x1d", "\\x1e", "\\x1f", " ",     "!",     "\\\"",  "#",     "$",     "%",     "&",
    "\\'",   "(",     ")",     "*",     "+",     ",",     "-",     ".",     "/",     "0",     "1",     "2",     "3",
    "4",     "5",     "6",     "7",     "8",     "9",     ":",     ";",     "<",     "=",     ">",     "?",     "@",
    "A",     "B",     "C",     "D",     "E",     "F",     "G",     "H",     "I",     "J",     "K",     "L",     "M",
    "N",     "O",     "P",     "Q",     "R",     "S",     "T",     "U",     "V",     "W",     "X",     "Y",     "Z",
    "[",     "\\\\",  "]",     "^",     "_",     "`",     "a",     "b",     "c",     "d",     "e",     "f",     "g",
    "h",     "i",     "j",     "k",     "l",     "m",     "n",     "o",     "p",     "q",     "r",     "s",     "t",
    "u",     "v",     "w",     "x",     "y",     "z",     "{",     "|",     "}",     "~",     "\\x7f", "\\x80", "\\x81",
    "\\x82", "\\x83", "\\x84", "\\x85", "\\x86", "\\x87", "\\x88", "\\x89", "\\x8a", "\\x8b", "\\x8c", "\\x8d", "\\x8e",
    "\\x8f", "\\x90", "\\x91", "\\x92", "\\x93", "\\x94", "\\x95", "\\x96", "\\x97", "\\x98", "\\x99", "\\x9a", "\\x9b",
    "\\x9c", "\\x9d", "\\x9e", "\\x9f", "\\xa0", "\\xa1", "\\xa2", "\\xa3", "\\xa4", "\\xa5", "\\xa6", "\\xa7", "\\xa8",
    "\\xa9", "\\xaa", "\\xab", "\\xac", "\\xad", "\\xae", "\\xaf", "\\xb0", "\\xb1", "\\xb2", "\\xb3", "\\xb4", "\\xb5",
    "\\xb6", "\\xb7", "\\xb8", "\\xb9", "\\xba", "\\xbb", "\\xbc", "\\xbd", "\\xbe", "\\xbf", "\\xc0", "\\xc1", "\\xc2",
    "\\xc3", "\\xc4", "\\xc5", "\\xc6", "\\xc7", "\\xc8", "\\xc9", "\\xca", "\\xcb", "\\xcc", "\\xcd", "\\xce", "\\xcf",
    "\\xd0", "\\xd1", "\\xd2", "\\xd3", "\\xd4", "\\xd5", "\\xd6", "\\xd7", "\\xd8", "\\xd9", "\\xda", "\\xdb", "\\xdc",
    "\\xdd", "\\xde", "\\xdf", "\\xe0", "\\xe1", "\\xe2", "\\xe3", "\\xe4", "\\xe5", "\\xe6", "\\xe7", "\\xe8", "\\xe9",
    "\\xea", "\\xeb", "\\xec", "\\xed", "\\xee", "\\xef", "\\xf0", "\\xf1", "\\xf2", "\\xf3", "\\xf4", "\\xf5", "\\xf6",
    "\\xf7", "\\xf8", "\\xf9", "\\xfa", "\\xfb", "\\xfc", "\\xfd", "\\xfe", "\\xff"};

static int converStringToReadable(char *str, int size, char *buf, int bufsize) {
    char *pstr = str;
    char *pbuf = buf;
    while (size > 0) {
        if (*pstr == '\0') break;
        pbuf = stpcpy(pbuf, ascii_literal_list[((uint8_t)(*pstr))]);
        pstr++;
        size--;
    }
    *pbuf = '\0';
    return 0;
}

static int convertNCharToReadable(char *str, int size, char *buf, int bufsize) {
    char *pstr = str;
    char *pbuf = buf;
    wchar_t wc;
    while (size > 0) {
        if (*pstr == '\0') break;
        int byte_width = mbtowc(&wc, pstr, MB_CUR_MAX);
        if (byte_width < 0) {
            errorPrint("%s() LN%d, mbtowc() return fail.\n", __func__, __LINE__);
            exit(-1);
        }

        if ((int)wc < 256) {
            pbuf = stpcpy(pbuf, ascii_literal_list[(int)wc]);
        } else {
            memcpy(pbuf, pstr, byte_width);
            pbuf += byte_width;
        }
        pstr += byte_width;
    }

    *pbuf = '\0';

    return 0;
}

static void dumpCharset(FILE *fp) {
    char charsetline[256];

    (void)fseek(fp, 0, SEEK_SET);
    sprintf(charsetline, "#!%s\n", tsCharset);
    (void)fwrite(charsetline, strlen(charsetline), 1, fp);
}

static void loadFileCharset(FILE *fp, char *fcharset) {
    char * line = NULL;
    size_t line_size = 0;

    (void)fseek(fp, 0, SEEK_SET);
    ssize_t size = getline(&line, &line_size, fp);
    if (size <= 2) {
        goto _exit_no_charset;
    }

    if (strncmp(line, "#!", 2) != 0) {
        goto _exit_no_charset;
    }
    if (line[size - 1] == '\n') {
        line[size - 1] = '\0';
        size--;
    }
    strcpy(fcharset, line + 2);

    tfree(line);
    return;

_exit_no_charset:
    (void)fseek(fp, 0, SEEK_SET);
    *fcharset = '\0';
    tfree(line);
    return;
}

// ========  dumpIn support multi threads functions ================================//

static char    **g_tsDumpInSqlFiles   = NULL;
static int32_t   g_tsSqlFileNum = 0;
static char      g_tsDbSqlFile[MAX_FILE_NAME_LEN] = {0};
static char      g_tsCharset[64] = {0};

static int taosGetFilesNum(const char *directoryName,
        const char *prefix, const char *prefix2)
{
    char cmd[1024] = { 0 };

    if (prefix2)
        sprintf(cmd, "ls %s/*.%s %s/*.%s | wc -l ",
                directoryName, prefix, directoryName, prefix2);
    else
        sprintf(cmd, "ls %s/*.%s | wc -l ", directoryName, prefix);

    FILE *fp = popen(cmd, "r");
    if (fp == NULL) {
        errorPrint("failed to execute:%s, error:%s\n", cmd, strerror(errno));
        exit(-1);
    }

    int fileNum = 0;
    if (fscanf(fp, "%d", &fileNum) != 1) {
        errorPrint("failed to execute:%s, parse result error\n", cmd);
        exit(-1);
    }

    if (fileNum <= 0) {
        errorPrint("directory:%s is empty\n", directoryName);
        exit(-1);
    }

    pclose(fp);
    return fileNum;
}

static void taosParseDirectory(const char *directoryName,
        const char *prefix, const char *prefix2,
        char **fileArray, int totalFiles)
{
    char cmd[1024] = { 0 };

    if (prefix2) {
        sprintf(cmd, "ls %s/*.%s %s/*.%s | sort",
                directoryName, prefix, directoryName, prefix2);
    } else {
        sprintf(cmd, "ls %s/*.%s | sort", directoryName, prefix);
    }

    FILE *fp = popen(cmd, "r");
    if (fp == NULL) {
        errorPrint("failed to execute:%s, error:%s\n", cmd, strerror(errno));
        exit(-1);
    }

    int fileNum = 0;
    while (fscanf(fp, "%128s", fileArray[fileNum++])) {
        if (strcmp(fileArray[fileNum-1], g_tsDbSqlFile) == 0) {
            fileNum--;
        }
        if (fileNum >= totalFiles) {
            break;
        }
    }

    if (fileNum != totalFiles) {
        errorPrint("directory:%s changed while read\n", directoryName);
        pclose(fp);
        exit(-1);
    }

    pclose(fp);
}

static void taosCheckDatabasesSQLFile(const char *directoryName)
{
    char cmd[1024] = { 0 };
    sprintf(cmd, "ls %s/dbs.sql", directoryName);

    FILE *fp = popen(cmd, "r");
    if (fp == NULL) {
        errorPrint("failed to execute:%s, error:%s\n", cmd, strerror(errno));
        exit(-1);
    }

    while (fscanf(fp, "%128s", g_tsDbSqlFile)) {
        break;
    }

    pclose(fp);
}

static void taosMallocDumpFiles()
{
    g_tsDumpInSqlFiles = (char**)calloc(g_tsSqlFileNum, sizeof(char*));
    for (int i = 0; i < g_tsSqlFileNum; i++) {
        g_tsDumpInSqlFiles[i] = calloc(1, MAX_FILE_NAME_LEN);
    }
}

static void freeDumpFiles()
{
    for (int i = 0; i < g_tsSqlFileNum; i++) {
        tfree(g_tsDumpInSqlFiles[i]);
    }
    tfree(g_tsDumpInSqlFiles);
}

static void taosGetDirectoryFileList(char *inputDir)
{
    struct stat fileStat;
    if (stat(inputDir, &fileStat) < 0) {
        errorPrint("%s not exist\n", inputDir);
        exit(-1);
    }

    if (fileStat.st_mode & S_IFDIR) {
        taosCheckDatabasesSQLFile(inputDir);
        if (g_args.avro)
            g_tsSqlFileNum = taosGetFilesNum(inputDir, "sql", "avro");
        else
            g_tsSqlFileNum += taosGetFilesNum(inputDir, "sql", NULL);

        int tsSqlFileNumOfTbls = g_tsSqlFileNum;
        if (g_tsDbSqlFile[0] != 0) {
            tsSqlFileNumOfTbls--;
        }
        taosMallocDumpFiles();
        if (0 != tsSqlFileNumOfTbls) {
            if (g_args.avro) {
                taosParseDirectory(inputDir, "sql", "avro",
                        g_tsDumpInSqlFiles, tsSqlFileNumOfTbls);
            } else {
                taosParseDirectory(inputDir, "sql", NULL,
                        g_tsDumpInSqlFiles, tsSqlFileNumOfTbls);
            }
        }
        fprintf(stdout, "\nstart to dispose %d files in %s\n",
                g_tsSqlFileNum, inputDir);
    } else {
        errorPrint("%s is not a directory\n", inputDir);
        exit(-1);
    }
}

static FILE* taosOpenDumpInFile(char *fptr) {
    wordexp_t full_path;

    if (wordexp(fptr, &full_path, 0) != 0) {
        errorPrint("illegal file name: %s\n", fptr);
        return NULL;
    }

    char *fname = full_path.we_wordv[0];

    FILE *f = NULL;
    if ((fname) && (strlen(fname) > 0)) {
        f = fopen(fname, "r");
        if (f == NULL) {
            errorPrint("%s() LN%d, failed to open file %s\n",
                    __func__, __LINE__, fname);
        }
    }

    wordfree(&full_path);
    return f;
}

static int dumpInOneFile(TAOS* taos, FILE* fp, char* fcharset,
        char* encode, char* fileName) {
    int       read_len = 0;
    char *    cmd      = NULL;
    size_t    cmd_len  = 0;
    char *    line     = NULL;
    size_t    line_len = 0;

    cmd  = (char *)malloc(TSDB_MAX_ALLOWED_SQL_LEN);
    if (cmd == NULL) {
        errorPrint("%s() LN%d, failed to allocate memory\n",
                __func__, __LINE__);
        return -1;
    }

    int lastRowsPrint = 5000000;
    int lineNo = 0;
    while ((read_len = getline(&line, &line_len, fp)) != -1) {
        ++lineNo;
        if (read_len >= TSDB_MAX_ALLOWED_SQL_LEN) continue;
        line[--read_len] = '\0';

        //if (read_len == 0 || isCommentLine(line)) {  // line starts with #
        if (read_len == 0 ) {
            continue;
        }

        if (line[read_len - 1] == '\\') {
            line[read_len - 1] = ' ';
            memcpy(cmd + cmd_len, line, read_len);
            cmd_len += read_len;
            continue;
        }

        memcpy(cmd + cmd_len, line, read_len);
        cmd[read_len + cmd_len]= '\0';
        if (queryDbImpl(taos, cmd)) {
            errorPrint("%s() LN%d, error sql: lineno:%d, file:%s\n",
                    __func__, __LINE__, lineNo, fileName);
            fprintf(g_fpOfResult, "error sql: lineno:%d, file:%s\n", lineNo, fileName);
        }

        memset(cmd, 0, TSDB_MAX_ALLOWED_SQL_LEN);
        cmd_len = 0;

        if (lineNo >= lastRowsPrint) {
            printf(" %d lines already be executed from file %s\n", lineNo, fileName);
            lastRowsPrint += 5000000;
        }
    }

    tfree(cmd);
    tfree(line);
    fclose(fp);
    return 0;
}

static void* dumpInWorkThreadFp(void *arg)
{
    threadInfo *pThread = (threadInfo*)arg;
    setThreadName("dumpInWorkThrd");

    for (int32_t f = 0; f < g_tsSqlFileNum; ++f) {
        if (f % pThread->totalThreads == pThread->threadIndex) {
            char *SQLFileName = g_tsDumpInSqlFiles[f];
            FILE* fp = taosOpenDumpInFile(SQLFileName);
            if (NULL == fp) {
                continue;
            }
            fprintf(stderr, ", Success Open input file: %s\n",
                    SQLFileName);
            dumpInOneFile(pThread->taos, fp, g_tsCharset, g_args.encode, SQLFileName);
        }
    }

    return NULL;
}

static void startDumpInWorkThreads()
{
    pthread_attr_t  thattr;
    threadInfo *pThread;
    int32_t         totalThreads = g_args.thread_num;

    if (totalThreads > g_tsSqlFileNum) {
        totalThreads = g_tsSqlFileNum;
    }

    threadInfo *threadObj = (threadInfo *)calloc(
            totalThreads, sizeof(threadInfo));

    if (NULL == threadObj) {
        errorPrint("%s() LN%d, memory allocation failed\n", __func__, __LINE__);
    }

    for (int32_t t = 0; t < totalThreads; ++t) {
        pThread = threadObj + t;
        pThread->threadIndex = t;
        pThread->totalThreads = totalThreads;
        pThread->taos = taos_connect(g_args.host, g_args.user, g_args.password,
            NULL, g_args.port);
        if (pThread->taos == NULL) {
            errorPrint("Failed to connect to TDengine server %s\n", g_args.host);
            free(threadObj);
            return;
        }
        pthread_attr_init(&thattr);
        pthread_attr_setdetachstate(&thattr, PTHREAD_CREATE_JOINABLE);

        if (pthread_create(&(pThread->threadID), &thattr,
                    dumpInWorkThreadFp, (void*)pThread) != 0) {
            errorPrint("%s() LN%d, thread:%d failed to start\n",
                    __func__, __LINE__, pThread->threadIndex);
            exit(0);
        }
    }

    for (int t = 0; t < totalThreads; ++t) {
        pthread_join(threadObj[t].threadID, NULL);
    }

    for (int t = 0; t < totalThreads; ++t) {
        taos_close(threadObj[t].taos);
    }
    free(threadObj);
}

static int dumpIn() {
    assert(g_args.isDumpIn);

    TAOS     *taos    = NULL;
    FILE     *fp      = NULL;

    taos = taos_connect(
            g_args.host, g_args.user, g_args.password,
            NULL, g_args.port);
    if (taos == NULL) {
        errorPrint("%s() LN%d, failed to connect to TDengine server\n",
                __func__, __LINE__);
        return -1;
    }

    taosGetDirectoryFileList(g_args.inpath);

    int32_t  tsSqlFileNumOfTbls = g_tsSqlFileNum;
    if (g_tsDbSqlFile[0] != 0) {
        tsSqlFileNumOfTbls--;

        fp = taosOpenDumpInFile(g_tsDbSqlFile);
        if (NULL == fp) {
            errorPrint("%s() LN%d, failed to open input file %s\n",
                    __func__, __LINE__, g_tsDbSqlFile);
            return -1;
        }
        fprintf(stderr, "Success Open input file: %s\n", g_tsDbSqlFile);

        loadFileCharset(fp, g_tsCharset);

        dumpInOneFile(taos, fp, g_tsCharset, g_args.encode,
                g_tsDbSqlFile);
    }

    taos_close(taos);

    if (0 != tsSqlFileNumOfTbls) {
        startDumpInWorkThreads();
    }

    freeDumpFiles();
    return 0;
}

int main(int argc, char *argv[]) {
    static char verType[32] = {0};
    sprintf(verType, "version: %s\n", version);
    argp_program_version = verType;

    int ret = 0;
    /* Parse our arguments; every option seen by parse_opt will be
       reflected in arguments. */
    if (argc > 1) {
//        parse_precision_first(argc, argv, &g_args);
        parse_timestamp(argc, argv, &g_args);
        parse_args(argc, argv, &g_args);
    }

    argp_parse(&argp, argc, argv, 0, 0, &g_args);

    if (g_args.abort) {
#ifndef _ALPINE
        error(10, 0, "ABORTED");
#else
        abort();
#endif
    }

    printf("====== arguments config ======\n");

    printf("host: %s\n", g_args.host);
    printf("user: %s\n", g_args.user);
    printf("password: %s\n", g_args.password);
    printf("port: %u\n", g_args.port);
    printf("mysqlFlag: %d\n", g_args.mysqlFlag);
    printf("outpath: %s\n", g_args.outpath);
    printf("inpath: %s\n", g_args.inpath);
    printf("resultFile: %s\n", g_args.resultFile);
    printf("encode: %s\n", g_args.encode);
    printf("all_databases: %s\n", g_args.all_databases?"true":"false");
    printf("databases: %d\n", g_args.databases);
    printf("databasesSeq: %s\n", g_args.databasesSeq);
    printf("schemaonly: %s\n", g_args.schemaonly?"true":"false");
    printf("with_property: %s\n", g_args.with_property?"true":"false");
    printf("avro format: %s\n", g_args.avro?"true":"false");
    printf("start_time: %" PRId64 "\n", g_args.start_time);
    printf("human readable start time: %s \n", g_args.humanStartTime);
    printf("end_time: %" PRId64 "\n", g_args.end_time);
    printf("human readable end time: %s \n", g_args.humanEndTime);
    printf("precision: %s\n", g_args.precision);
    printf("data_batch: %d\n", g_args.data_batch);
    printf("max_sql_len: %d\n", g_args.max_sql_len);
    printf("table_batch: %d\n", g_args.table_batch);
    printf("thread_num: %d\n", g_args.thread_num);
    printf("allow_sys: %d\n", g_args.allow_sys);
    printf("abort: %d\n", g_args.abort);
    printf("isDumpIn: %d\n", g_args.isDumpIn);
    printf("arg_list_len: %d\n", g_args.arg_list_len);
    printf("debug_print: %d\n", g_args.debug_print);

    for (int32_t i = 0; i < g_args.arg_list_len; i++) {
        printf("arg_list[%d]: %s\n", i, g_args.arg_list[i]);
    }

    printf("==============================\n");
    if (checkParam(&g_args) < 0) {
        exit(EXIT_FAILURE);
    }

    g_fpOfResult = fopen(g_args.resultFile, "a");
    if (NULL == g_fpOfResult) {
        errorPrint("Failed to open %s for save result\n", g_args.resultFile);
        exit(-1);
    };

    fprintf(g_fpOfResult, "#############################################################################\n");
    fprintf(g_fpOfResult, "============================== arguments config =============================\n");

    fprintf(g_fpOfResult, "host: %s\n", g_args.host);
    fprintf(g_fpOfResult, "user: %s\n", g_args.user);
    fprintf(g_fpOfResult, "password: %s\n", g_args.password);
    fprintf(g_fpOfResult, "port: %u\n", g_args.port);
    fprintf(g_fpOfResult, "mysqlFlag: %d\n", g_args.mysqlFlag);
    fprintf(g_fpOfResult, "outpath: %s\n", g_args.outpath);
    fprintf(g_fpOfResult, "inpath: %s\n", g_args.inpath);
    fprintf(g_fpOfResult, "resultFile: %s\n", g_args.resultFile);
    fprintf(g_fpOfResult, "encode: %s\n", g_args.encode);
    fprintf(g_fpOfResult, "all_databases: %s\n", g_args.all_databases?"true":"false");
    fprintf(g_fpOfResult, "databases: %d\n", g_args.databases);
    fprintf(g_fpOfResult, "databasesSeq: %s\n", g_args.databasesSeq);
    fprintf(g_fpOfResult, "schemaonly: %s\n", g_args.schemaonly?"true":"false");
    fprintf(g_fpOfResult, "with_property: %s\n", g_args.with_property?"true":"false");
    fprintf(g_fpOfResult, "avro format: %s\n", g_args.avro?"true":"false");
    fprintf(g_fpOfResult, "start_time: %" PRId64 "\n", g_args.start_time);
    fprintf(g_fpOfResult, "human readable start time: %s \n", g_args.humanStartTime);
    fprintf(g_fpOfResult, "end_time: %" PRId64 "\n", g_args.end_time);
    fprintf(g_fpOfResult, "human readable end time: %s \n", g_args.humanEndTime);
    fprintf(g_fpOfResult, "precision: %s\n", g_args.precision);
    fprintf(g_fpOfResult, "data_batch: %d\n", g_args.data_batch);
    fprintf(g_fpOfResult, "max_sql_len: %d\n", g_args.max_sql_len);
    fprintf(g_fpOfResult, "table_batch: %d\n", g_args.table_batch);
    fprintf(g_fpOfResult, "thread_num: %d\n", g_args.thread_num);
    fprintf(g_fpOfResult, "allow_sys: %d\n", g_args.allow_sys);
    fprintf(g_fpOfResult, "abort: %d\n", g_args.abort);
    fprintf(g_fpOfResult, "isDumpIn: %d\n", g_args.isDumpIn);
    fprintf(g_fpOfResult, "arg_list_len: %d\n", g_args.arg_list_len);

    for (int32_t i = 0; i < g_args.arg_list_len; i++) {
        fprintf(g_fpOfResult, "arg_list[%d]: %s\n", i, g_args.arg_list[i]);
    }

    g_numOfCores = (int32_t)sysconf(_SC_NPROCESSORS_ONLN);

    time_t tTime = time(NULL);
    struct tm tm = *localtime(&tTime);

    if (g_args.isDumpIn) {
        fprintf(g_fpOfResult, "============================== DUMP IN ============================== \n");
        fprintf(g_fpOfResult, "# DumpIn start time:                   %d-%02d-%02d %02d:%02d:%02d\n",
                tm.tm_year + 1900, tm.tm_mon + 1,
                tm.tm_mday, tm.tm_hour, tm.tm_min, tm.tm_sec);
        if (dumpIn() < 0) {
            ret = -1;
        }
    } else {
        fprintf(g_fpOfResult, "============================== DUMP OUT ============================== \n");
        fprintf(g_fpOfResult, "# DumpOut start time:                   %d-%02d-%02d %02d:%02d:%02d\n",
                tm.tm_year + 1900, tm.tm_mon + 1,
                tm.tm_mday, tm.tm_hour, tm.tm_min, tm.tm_sec);
        if (dumpOut() < 0) {
            ret = -1;
        } else {
            fprintf(g_fpOfResult, "\n============================== TOTAL STATISTICS ============================== \n");
            fprintf(g_fpOfResult, "# total database count:     %d\n",
                    g_resultStatistics.totalDatabasesOfDumpOut);
            fprintf(g_fpOfResult, "# total super table count:  %d\n",
                    g_resultStatistics.totalSuperTblsOfDumpOut);
            fprintf(g_fpOfResult, "# total child table count:  %"PRId64"\n",
                    g_resultStatistics.totalChildTblsOfDumpOut);
            fprintf(g_fpOfResult, "# total row count:          %"PRId64"\n",
                    g_resultStatistics.totalRowsOfDumpOut);
        }
    }

    fprintf(g_fpOfResult, "\n");
    fclose(g_fpOfResult);

    if (g_tablesList) {
        free(g_tablesList);
    }

    return ret;
}
<|MERGE_RESOLUTION|>--- conflicted
+++ resolved
@@ -159,8 +159,6 @@
 #define DB_PRECISION_LEN   8
 #define DB_STATUS_LEN      16
 
-<<<<<<< HEAD
-=======
 typedef struct {
     char name[TSDB_TABLE_NAME_LEN];
     bool belongStb;
@@ -180,7 +178,6 @@
     TableRecord tableRecord;
 } TableRecordInfo;
 
->>>>>>> 19dac100
 typedef struct {
     char     name[TSDB_DB_NAME_LEN];
     char     create_time[32];
@@ -204,11 +201,8 @@
     char     precision[DB_PRECISION_LEN];   // time resolution
     int8_t   update;
     char     status[DB_STATUS_LEN];
-<<<<<<< HEAD
-=======
     int64_t  dumpTbCount;
     TableRecordInfo **dumpTbInfos;
->>>>>>> 19dac100
 } SDbInfo;
 
 typedef struct {
@@ -718,11 +712,6 @@
                 errorUnrecognized(argv[0], argv[i]);
                 exit(EXIT_FAILURE);
             }
-<<<<<<< HEAD
-            strncpy(g_args.precision, tmp,
-                min(DB_PRECISION_LEN - 1, strlen(tmp)));
-            free(tmp);
-=======
             g_args.databases = true;
         } else if (0 == strncmp(argv[i], "--version", strlen("--version")) ||
             0 == strncmp(argv[i], "-V", strlen("-V"))) {
@@ -730,7 +719,6 @@
                 exit(EXIT_SUCCESS);
         } else {
             continue;
->>>>>>> 19dac100
         }
 
     }
