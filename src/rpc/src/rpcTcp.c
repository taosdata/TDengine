--- conflicted
+++ resolved
@@ -43,13 +43,16 @@
   SFdObj *        pHead;
   pthread_mutex_t mutex;
   uint32_t        ip;
-  bool            stop;
+  volatile bool   stop;
   int             pollFd;
   int             numOfFds;
   int             threadId;
   char            label[TSDB_LABEL_LEN];
   void           *shandle;  // handle passed by upper layer during server initialization
   void           *(*processData)(SRecvInfo *pPacket);
+
+  // pro: won't suffer eventfd failure later on
+  // con: fd count limits.
   struct epoll_event event;
   eventfd_t          fd_event;
 } SThreadObj;
@@ -63,6 +66,7 @@
   void *      shandle;
   SThreadObj *pThreadObj;
   pthread_t   thread;
+  volatile bool stop;
 } SServerObj;
 
 static void   *taosProcessTcpData(void *param);
@@ -70,6 +74,7 @@
 static void    taosFreeFdObj(SFdObj *pFdObj);
 static void    taosReportBrokenLink(SFdObj *pFdObj);
 static void*   taosAcceptTcpConnection(void *arg);
+static void    taosStopTcpThread(SThreadObj* pThreadObj);
 
 void *taosInitTcpServer(uint32_t ip, uint16_t port, char *label, int numOfThreads, void *fp, void *shandle) {
   SServerObj *pServerObj;
@@ -82,7 +87,6 @@
     return NULL;
   }
 
-  pServerObj->thread = 0;
   pServerObj->ip = ip;
   pServerObj->port = port;
   tstrncpy(pServerObj->label, label, sizeof(pServerObj->label));
@@ -102,14 +106,10 @@
   pthread_attr_setdetachstate(&thattr, PTHREAD_CREATE_JOINABLE);
 
   pThreadObj = pServerObj->pThreadObj;
-  for (int i = 0; i < numOfThreads; ++i) {
-<<<<<<< HEAD
+  int i;
+  for (i = 0; i < numOfThreads; ++i) {
     pThreadObj->fd_event = -1;
     pThreadObj->pollFd = -1;
-=======
-    pThreadObj->pollFd = -1;
-    pThreadObj->thread = 0;
->>>>>>> 54e947e3
     pThreadObj->processData = fp;
     tstrncpy(pThreadObj->label, label, sizeof(pThreadObj->label));
     pThreadObj->shandle = shandle;
@@ -133,13 +133,10 @@
     pThreadObj->pollFd = epoll_create(10);  // size does not matter
     if (pThreadObj->pollFd < 0) {
       tError("%s failed to create TCP epoll", label);
-<<<<<<< HEAD
       close(pThreadObj->fd_event);
       pThreadObj->fd_event = -1;
       pthread_mutex_destroy(&(pThreadObj->mutex));
-=======
       terrno = TAOS_SYSTEM_ERROR(errno); 
->>>>>>> 54e947e3
       code = -1;
       break;
     }
@@ -147,15 +144,12 @@
     code = pthread_create(&(pThreadObj->thread), &thattr, taosProcessTcpData, (void *)(pThreadObj));
     if (code != 0) {
       tError("%s failed to create TCP process data thread(%s)", label, strerror(errno));
-<<<<<<< HEAD
       close(pThreadObj->pollFd);
       pThreadObj->pollFd = -1;
       close(pThreadObj->fd_event);
       pThreadObj->fd_event = -1;
       pthread_mutex_destroy(&(pThreadObj->mutex));
-=======
       terrno = TAOS_SYSTEM_ERROR(errno); 
->>>>>>> 54e947e3
       break;
     }
 
@@ -163,14 +157,12 @@
     pThreadObj++;
   }
 
-<<<<<<< HEAD
+  if (i<numOfThreads) {
+    // not all threads were created successfully
+    pServerObj->numOfThreads = i;
+  }
+
   if (code == 0) {
-    pthread_attr_t thattr;
-    pthread_attr_init(&thattr);
-    pthread_attr_setdetachstate(&thattr, PTHREAD_CREATE_JOINABLE);
-=======
-  if (code == 0) { 
->>>>>>> 54e947e3
     code = pthread_create(&(pServerObj->thread), &thattr, (void *)taosAcceptTcpConnection, (void *)(pServerObj));
     if (code != 0) {
       terrno = TAOS_SYSTEM_ERROR(errno); 
@@ -178,21 +170,36 @@
     }
   }
 
+  pthread_attr_destroy(&thattr);
+
   if (code != 0) {
-    taosCleanUpTcpServer(pServerObj);
+    // server thread definitely not created
+    for (int i = 0; i < pServerObj->numOfThreads; ++i) {
+      pThreadObj = pServerObj->pThreadObj + i;
+      taosStopTcpThread(pThreadObj);
+      pthread_mutex_destroy(&(pThreadObj->mutex));
+    }
+
+    tfree(pServerObj->pThreadObj);
+    tfree(pServerObj);
     pServerObj = NULL;
   } else {
     tTrace("%s TCP server is initialized, ip:0x%x port:%hu numOfThreads:%d", label, ip, port, numOfThreads);
   }
 
-  pthread_attr_destroy(&thattr);
   return (void *)pServerObj;
 }
 
 static void taosStopTcpThread(SThreadObj* pThreadObj) {
-  assert(pThreadObj->stop == false); // assertion failure indicates internal logic error
+  // ref: man pthread_self / pthread_equal
+  // note: since stop is `private` flag, we can use this to make sure the underlying thread
+  //       remains consistent
+  // if (pThreadObj->stop) {
+  //   return; // this does NOT make sence. caller might suffer delayed pain hereafter, such as double-free
+  // }
+  // assertion failure indicates internal logic error, currently only valid in debug build
+  assert(pThreadObj->stop == false);
   pThreadObj->stop = true;
-<<<<<<< HEAD
 
   // signal the thread to stop, try graceful method first,
   // and use pthread_cancel when failed
@@ -202,38 +209,15 @@
   }
 
   pthread_join(pThreadObj->thread, NULL);
-  if (pThreadObj->pollFd >= 0) {
+  if (pThreadObj->pollFd != -1) {
     close(pThreadObj->pollFd);
     pThreadObj->pollFd = -1;
   }
 
-  if (pThreadObj->fd_event >= 0) {
+  if (pThreadObj->fd_event != -1) {
     close(pThreadObj->fd_event);
     pThreadObj->fd_event = -1;
   }
-=======
-  eventfd_t fd = -1;
-
-  if (pThreadObj->thread && pThreadObj->pollFd >=0) {
-    // signal the thread to stop, try graceful method first,
-    // and use pthread_cancel when failed
-    struct epoll_event event = { .events = EPOLLIN };
-    fd = eventfd(1, 0);
-    if (fd == -1) {
-      // failed to create eventfd, call pthread_cancel instead, which may result in data corruption:
-      tError("%s, failed to create eventfd(%s)", pThreadObj->label, strerror(errno));
-      pthread_cancel(pThreadObj->thread);
-    } else if (epoll_ctl(pThreadObj->pollFd, EPOLL_CTL_ADD, fd, &event) < 0) {
-      // failed to call epoll_ctl, call pthread_cancel instead, which may result in data corruption:
-      tError("%s, failed to call epoll_ctl(%s)", pThreadObj->label, strerror(errno));
-      pthread_cancel(pThreadObj->thread);
-    }
-  }
-
-  if (pThreadObj->thread) pthread_join(pThreadObj->thread, NULL);
-  if (pThreadObj->pollFd >=0) close(pThreadObj->pollFd);
-  if (fd != -1) close(fd);
->>>>>>> 54e947e3
 
   while (pThreadObj->pHead) {
     SFdObj *pFdObj = pThreadObj->pHead;
@@ -247,8 +231,11 @@
   SThreadObj *pThreadObj;
 
   if (pServerObj == NULL) return;
-  if(pServerObj->fd >=0) shutdown(pServerObj->fd, SHUT_RD);
-  if(pServerObj->thread) pthread_join(pServerObj->thread, NULL);
+  assert(!pServerObj->stop);
+  pServerObj->stop = true;
+
+  if(pServerObj->fd != -1) shutdown(pServerObj->fd, SHUT_RD);
+  pthread_join(pServerObj->thread, NULL);
 
   for (int i = 0; i < pServerObj->numOfThreads; ++i) {
     pThreadObj = pServerObj->pThreadObj + i;
