---
sidebar_label: C#
title: Connect with C# Connector
description: Connect to TDengine cloud service using C# connector
---
<!-- exclude -->
import Tabs from '@theme/Tabs';
import TabItem from '@theme/TabItem';

<!-- exclude-end -->
## Create Project

```bash
dotnet new console -o example
```

## Add C# TDengine Driver class lib

```bash
cd example
vim example.csproj
```

Add following ItemGroup and Task to your project file.

```XML
<ItemGroup>
    <PackageReference Include="TDengine.Connector" Version="3.0.*" GeneratePathProperty="true" />
  </ItemGroup>
  <Target Name="copyDLLDepency" BeforeTargets="BeforeBuild">
    <ItemGroup>
<<<<<<< HEAD
      <DepDLLFiles Include="$(PkgTDengine_Connector)\runtimes\**\*.*" />
    </ItemGroup>
    <Copy SourceFiles="@(DepDLLFiles)" DestinationFolder="$(OutDir)" />
=======
      <DepDLLFiles Include="$(PkgTDengine_Connector_test)\runtimes\**\*.*" />
    </ItemGroup>
    <Copy SourceFiles="@(DepDLLFiles)" DestinationFolder="$(OutDir)\dep_lib" />
>>>>>>> bfc6bcd5
  </Target>
```

## Config

Run this command in your terminal to save TDengine cloud token as variables:

<Tabs defaultValue="bash">
<TabItem value="bash" label="Bash">

```bash
export TDENGINE_CLOUD_DSN="<DSN>"
```

</TabItem>
<TabItem value="cmd" label="CMD">

```bash
set TDENGINE_CLOUD_DSN=<DSN>
```

</TabItem>
<TabItem value="powershell" label="Powershell">

```powershell
$env:TDENGINE_CLOUD_DSN='<DSN>'
```

</TabItem>
</Tabs>


<!-- exclude -->
:::note
Replace  <DSN\> with real TDengine cloud DSN. To obtain the real value, please log in [TDengine Cloud](https://cloud.tdengine.com) and click "Connector" and then select "C#".

:::
<!-- exclude-end -->

## Connect

``` XML
{{#include docs/examples/csharp/cloud-example/connect/connect.csproj}}
```

```C#
{{#include docs/examples/csharp/cloud-example/connect/Program.cs}}
```

The client connection is then established. For how to write data and query data, please refer to <https://docs.tdengine.com/cloud/data-in/insert-data/> and <https://docs.tdengine.com/cloud/data-out/query-data/>.

For more details about how to write or query data via REST API, please check [REST API](https://docs.tdengine.com/cloud/programming/connector/rest-api/).<|MERGE_RESOLUTION|>--- conflicted
+++ resolved
@@ -29,16 +29,12 @@
   </ItemGroup>
   <Target Name="copyDLLDepency" BeforeTargets="BeforeBuild">
     <ItemGroup>
-<<<<<<< HEAD
       <DepDLLFiles Include="$(PkgTDengine_Connector)\runtimes\**\*.*" />
     </ItemGroup>
     <Copy SourceFiles="@(DepDLLFiles)" DestinationFolder="$(OutDir)" />
-=======
-      <DepDLLFiles Include="$(PkgTDengine_Connector_test)\runtimes\**\*.*" />
-    </ItemGroup>
-    <Copy SourceFiles="@(DepDLLFiles)" DestinationFolder="$(OutDir)\dep_lib" />
->>>>>>> bfc6bcd5
   </Target>
+||||||| eeb4065670
+dotnet add package TDengine.Connector
 ```
 
 ## Config
