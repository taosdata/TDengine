---
title: Select
sidebar_label: Select
description: This document describes how to query data in TDengine.
---

## Syntax

```sql
SELECT {DATABASE() | CLIENT_VERSION() | SERVER_VERSION() | SERVER_STATUS() | NOW() | TODAY() | TIMEZONE()}

SELECT [DISTINCT] select_list
    from_clause
    [WHERE condition]
    [partition_by_clause]
    [interp_clause]
    [window_clause]
    [group_by_clause]
    [order_by_clasue]
    [SLIMIT limit_val [SOFFSET offset_val]]
    [LIMIT limit_val [OFFSET offset_val]]
    [>> export_file]

select_list:
    select_expr [, select_expr] ...

select_expr: {
    *
  | query_name.*
  | [schema_name.] {table_name | view_name} .*
  | t_alias.*
  | expr [[AS] c_alias]
}

from_clause: {
    table_reference [, table_reference] ...
  | join_clause [, join_clause] ...
}

table_reference:
    table_expr t_alias

table_expr: {
    table_name
  | view_name
  | ( subquery )
}

join_clause:
    table_reference [INNER] JOIN table_reference ON condition

window_clause: {
    SESSION(ts_col, tol_val)
  | STATE_WINDOW(col)
  | INTERVAL(interval_val [, interval_offset]) [SLIDING (sliding_val)] [WATERMARK(watermark_val)] [FILL(fill_mod_and_val)]

interp_clause:
<<<<<<< HEAD
    RANGE(ts_val, ts_val) EVERY(every_val) FILL(fill_mod_and_val)
=======
    RANGE(ts_val [, ts_val]) EVERY(every_val) FILL(fill_mod_and_val)
>>>>>>> 3c2bf197

partition_by_clause:
    PARTITION BY expr [, expr] ...

group_by_clause:
    GROUP BY expr [, expr] ... HAVING condition

order_by_clasue:
    ORDER BY order_expr [, order_expr] ...

order_expr:
    {expr | position | c_alias} [DESC | ASC] [NULLS FIRST | NULLS LAST]
```

## Lists

A query can be performed on some or all columns. Data and tag columns can all be included in the SELECT list.

### Wildcards

You can use an asterisk (\*) as a wildcard character to indicate all columns. For normal tables or sub-tables, the asterisk indicates only data columns. For supertables, tag columns are also included when using asterisk (\*).

```sql
SELECT * FROM d1001;
```

You can use a table name as a prefix before an asterisk. For example, the following SQL statements both return all columns from the d1001 table:

```sql
SELECT * FROM d1001;
SELECT d1001.* FROM d1001;
```

However, in a JOIN query, using a table name prefix with an asterisk returns different results. In this case, querying * returns all data in all columns in all tables (not including tags), whereas using a table name prefix returns all data in all columns in the specified table only.

```sql
SELECT * FROM d1001, d1003 WHERE d1001.ts=d1003.ts;
SELECT d1001.* FROM d1001,d1003 WHERE d1001.ts = d1003.ts;
```

The first of the preceding SQL statements returns all columns from the d1001 and d1003 tables, but the second of the preceding SQL statements returns all columns from the d1001 table only.

With regard to the other SQL functions that support wildcards, the differences are as follows:
`count(*)` only returns one column. `first`, `last`, and `last_row` return all columns.

### Tag Columns

You can query tag columns in supertables and subtables and receive results in the same way as querying data columns.

```sql
SELECT location, groupid, current FROM d1001 LIMIT 2;
```

### Distinct Values

The DISTINCT keyword returns only values that are different over one or more columns. You can use the DISTINCT keyword with tag columns and data columns.

The following SQL statement returns distinct values from a tag column:

```sql
SELECT DISTINCT tag_name [, tag_name ...] FROM stb_name;
```

The following SQL statement returns distinct values from a data column:

```sql
SELECT DISTINCT col_name [, col_name ...] FROM tb_name;
```

:::info

1. Configuration parameter `maxNumOfDistinctRes` in `taos.cfg` is used to control the number of rows to output. The minimum configurable value is 100,000, the maximum configurable value is 100,000,000, the default value is 1,000,000. If the actual number of rows exceeds the value of this parameter, only the number of rows specified by this parameter will be output.
2. It can't be guaranteed that the results selected by using `DISTINCT` on columns of `FLOAT` or `DOUBLE` are exactly unique because of the precision errors in floating point numbers.

:::

### Column Names

When using `SELECT`, the column names in the result set will be the same as that in the select clause if `AS` is not used. `AS` can be used to rename the column names in the result set. For example:

```sql
taos> SELECT ts, ts AS primary_key_ts FROM d1001;
```

`AS` can't be used together with `first(*)`, `last(*)`, or `last_row(*)`.

### Pseudocolumns

**Pseudocolumn:** A pseudo-column behaves like a table column but is not actually stored in the table. You can select from pseudo-columns, but you cannot insert, update, or delete their values. A pseudo-column is also similar to a function without arguments. This section describes these pseudo-columns:

**TBNAME**
The TBNAME pseudocolumn in a supertable contains the names of subtables within the supertable.

The following SQL statement returns all unique subtable names and locations within the meters supertable:

```mysql
SELECT DISTINCT TBNAME, location FROM meters;
```

Use the `INS_TAGS` system table in `INFORMATION_SCHEMA` to query the information for subtables in a supertable. For example, the following statement returns the name and tag values for each subtable in the `meters` supertable.

```mysql
SELECT table_name, tag_name, tag_type, tag_value FROM information_schema.ins_tags WHERE stable_name='meters';
```

The following SQL statement returns the number of subtables within the meters supertable.

```mysql
SELECT COUNT(*) FROM (SELECT DISTINCT TBNAME FROM meters);
```

In the preceding two statements, only tags can be used as filtering conditions in the WHERE clause. For example:

**\_QSTART and \_QEND**

The \_QSTART and \_QEND pseudocolumns contain the beginning and end of the time range of a query. If the WHERE clause in a statement does not contain valid timestamps, the time range is equal to [-2^63, 2^63 - 1].

The \_QSTART and \_QEND pseudocolumns cannot be used in a WHERE clause.

**\_WSTART, \_WEND, and \_WDURATION**

The \_WSTART, \_WEND, and \_WDURATION pseudocolumns indicate the beginning, end, and duration of a window.

These pseudocolumns can be used only in time window-based aggregations and must occur after the aggregation clause.

**\_c0 and \_ROWTS**

In TDengine, the first column of all tables must be a timestamp. This column is the primary key of the table. The \_c0 and \_ROWTS pseudocolumns both represent the values of this column. These pseudocolumns enable greater flexibility and standardization. For example, you can use functions such as MAX and MIN with these pseudocolumns.

```sql
select _rowts, max(current) from meters;
```

**\_IROWTS**

The \_IROWTS pseudocolumn can only be used with INTERP function. This pseudocolumn can be used to retrieve the corresponding timestamp column associated with the interpolation results.

```sql
select _irowts, interp(current) from meters range('2020-01-01 10:00:00', '2020-01-01 10:30:00') every(1s) fill(linear);
```

## Query Objects

`FROM` can be followed by a number of tables or super tables, or can be followed by a sub-query.
If no database is specified as current database in use, table names must be preceded with database name, for example, `power.d1001`.

You can perform INNER JOIN statements based on the primary key. The following conditions apply:

1. You can use FROM table list or an explicit JOIN clause.
2. For standard tables and subtables, you must specify an ON condition and the condition must be equivalent to the primary key.
3. For supertables, the ON condition must be equivalent to the primary key. In addition, the tag columns of the tables on which the INNER JOIN is performed must have a one-to-one relationship. You cannot specify an OR condition.
4. The tables that are included in a JOIN clause must be of the same type (supertable, standard table, or subtable).
5. You can include subqueries before and after the JOIN keyword.
6. You cannot include more than ten tables in a JOIN clause.
7. You cannot include a FILL clause and a JOIN clause in the same statement.

## GROUP BY

If you use a GROUP BY clause, the SELECT list can only include the following items:

1. Constants
2. Aggregate functions
3. Expressions that are consistent with the expression following the GROUP BY clause
4. Expressions that include the preceding expression

The GROUP BY clause groups each row of data by the value of the expression following the clause and returns a combined result for each group.

The expressions in a GROUP BY clause can include any column in any table or view. It is not necessary that the expressions appear in the SELECT list.

The GROUP BY clause does not guarantee that the results are ordered. If you want to ensure that grouped data is ordered, use the ORDER BY clause.


## PARTITION BY

The PARTITION BY clause is a TDengine-specific extension to standard SQL. This clause partitions data based on the part_list and performs computations per partition.

For more information, see TDengine Extensions.

## ORDER BY

The ORDER BY keyword orders query results. If you do not include an ORDER BY clause in a query, the order of the results can be inconsistent.

You can specify integers after ORDER BY to indicate the order in which you want the items in the SELECT list to be displayed. For example, 1 indicates the first item in the select list.

You can specify ASC for ascending order or DESC for descending order.

You can also use the NULLS keyword to specify the position of null values. Ascending order uses NULLS LAST by default. Descending order uses NULLS FIRST by default.

## LIMIT

The LIMIT keyword controls the number of results that are displayed. You can also use the OFFSET keyword to specify the result to display first. `LIMIT` and `OFFSET` are executed after `ORDER BY` in the query execution. You can include an offset in a LIMIT clause. For example, LIMIT 5 OFFSET 2 can also be written LIMIT 2, 5. Both of these clauses display the third through the seventh results.

In a statement that includes a PARTITION BY/GROUP BY clause, the LIMIT keyword is performed on each partition/group, not on the entire set of results.

## SLIMIT

The SLIMIT keyword is used with a PARTITION BY/GROUP BY clause to control the number of partitions/groups that are displayed. You can include an offset in a SLIMIT clause. For example, SLIMIT 5 OFFSET 2 can also be written LIMIT 2, 5. Both of these clauses display the third through the seventh partitions/groups.

Note: If you include an ORDER BY clause, only one partition/group can be displayed.

## Special Query

Some special query functions can be invoked without `FROM` sub-clause.

### Obtain Current Database

The following SQL statement returns the current database. If a database has not been specified on login or with the `USE` command, a null value is returned.

```sql
SELECT DATABASE();
```

### Obtain Current Version

```sql
SELECT CLIENT_VERSION();
SELECT SERVER_VERSION();
```

### Obtain Server Status

The following SQL statement returns the status of the TDengine server. An integer indicates that the server is running normally. An error code indicates that an error has occurred. This statement can also detect whether a connection pool or third-party tool is connected to TDengine properly. By using this statement, you can ensure that connections in a pool are not lost due to an incorrect heartbeat detection statement.

```sql
SELECT SERVER_STATUS();
```

### Obtain Current Time

```sql
SELECT NOW();
```

### Obtain Current Date

```sql
SELECT TODAY();
```

### Obtain Current Time Zone

```sql
SELECT TIMEZONE();
```

## Regular Expression

### Syntax

```txt
WHERE (column|tbname) match/MATCH/nmatch/NMATCH _regex_
```

### Specification

TDengine supports POSIX regular expression syntax. For more information, see [Regular Expressions](https://pubs.opengroup.org/onlinepubs/9699919799/basedefs/V1_chap09.html).

### Restrictions

Regular expression filtering is supported only on table names (TBNAME), BINARY tags, and NCHAR tags. Regular expression filtering cannot be performed on data columns.

A regular expression string cannot exceed 128 bytes. You can configure this value by modifying the maxRegexStringLen parameter on the TDengine Client. The modified value takes effect when the client is restarted.

## CASE Expressions

### Syntax

```txt
CASE value WHEN compare_value THEN result [WHEN compare_value THEN result ...] [ELSE result] END
CASE WHEN condition THEN result [WHEN condition THEN result ...] [ELSE result] END
```

### Description
CASE expressions let you use IF ... THEN ... ELSE logic in SQL statements without having to invoke procedures. 

The first CASE syntax returns the `result` for the first `value`=`compare_value` comparison that is true. 

The second syntax returns the `result` for the first `condition` that is true. 

If no comparison or condition is true, the result after ELSE is returned, or NULL if there is no ELSE part.

The return type of the CASE expression is the result type of the first WHEN WHEN part, and the result type of the other WHEN WHEN parts and ELSE parts can be converted to them, otherwise TDengine will report an error.

### Examples

A device has three status codes to display its status. The statements are as follows:

```sql
SELECT CASE dev_status WHEN 1 THEN 'Running' WHEN 2 THEN 'Warning' WHEN 3 THEN 'Downtime' ELSE 'Unknown' END FROM dev_table;
```

The average voltage value of the smart meter is counted. When the voltage is less than 200 or more than 250, it is considered that the statistics is wrong, and the value is corrected to 220. The statement is as follows:

```sql
SELECT AVG(CASE WHEN voltage < 200 or voltage > 250 THEN 220 ELSE voltage END) FROM meters;
```

## JOIN

TDengine supports the `INTER JOIN` based on the timestamp primary key, that is, the `JOIN` condition must contain the timestamp primary key. As long as the requirement of timestamp-based primary key is met, `INTER JOIN` can be made between normal tables, sub-tables, super tables and sub-queries at will, and there is no limit on the number of tables.

For standard tables:

```sql
SELECT *
FROM temp_tb_1 t1, pressure_tb_1 t2
WHERE t1.ts = t2.ts
```

For supertables:

```sql
SELECT *
FROM temp_stable t1, temp_stable t2
WHERE t1.ts = t2.ts AND t1.deviceid = t2.deviceid AND t1.status=0;
```

For sub-table and super table:

```sql
SELECT *
FROM temp_ctable t1, temp_stable t2
WHERE t1.ts = t2.ts AND t1.deviceid = t2.deviceid AND t1.status=0;
```

Similarly, join operations can be performed on the result sets of multiple subqueries.

## Nested Query

Nested query is also called sub query. This means that in a single SQL statement the result of inner query can be used as the data source of the outer query.

From 2.2.0.0, unassociated sub query can be used in the `FROM` clause. Unassociated means the sub query doesn't use the parameters in the parent query. More specifically, in the `tb_name_list` of `SELECT` statement, an independent SELECT statement can be used. So a complete nested query looks like:

```
SELECT ... FROM (SELECT ... FROM ...) ...;
```

:::info

- The result of a nested query is returned as a virtual table used by the outer query. It's recommended to give an alias to this table for the convenience of using it in the outer query.
- JOIN operation is allowed between tables/STables inside both inner and outer queries. Join operation can be performed on the result set of the inner query.
- The features that can be used in the inner query are the same as those that can be used in a non-nested query.
  - `ORDER BY` inside the inner query is unnecessary and will slow down the query performance significantly. It is best to avoid the use of `ORDER BY` inside the inner query.
- Compared to the non-nested query, the functionality that can be used in the outer query has the following restrictions:
  - Functions
    - If the result set returned by the inner query doesn't contain timestamp column, then functions relying on timestamp can't be used in the outer query, like INTERP,DERIVATIVE, IRATE, LAST_ROW, FIRST, LAST, TWA, STATEDURATION, TAIL, UNIQUE.
    - If the result set returned by the inner query are not sorted in order by timestamp, then functions relying on data ordered by timestamp can't be used in the outer query, like LEASTSQUARES, ELAPSED, INTERP, DERIVATIVE, IRATE, TWA, DIFF, STATECOUNT, STATEDURATION, CSUM, MAVG, TAIL, UNIQUE. 
    - Functions that need to scan the data twice can't be used in the outer query, like PERCENTILE.

:::

## UNION ALL

```txt title=Syntax
SELECT ...
UNION ALL SELECT ...
[UNION ALL SELECT ...]
```

TDengine supports the `UNION ALL` operation. `UNION ALL` operator can be used to combine the result set from multiple select statements as long as the result set of these select statements have exactly the same columns. `UNION ALL` doesn't remove redundant rows from multiple result sets. In a single SQL statement, at most 100 `UNION ALL` can be supported.

### Examples

table `tb1` is created using below SQL statement:

```
CREATE TABLE tb1 (ts TIMESTAMP, col1 INT, col2 FLOAT, col3 BINARY(50));
```

The rows in the past one hour in `tb1` can be selected using below SQL statement:

```
SELECT * FROM tb1 WHERE ts >= NOW - 1h;
```

The rows between 2018-06-01 08:00:00.000 and 2018-06-02 08:00:00.000 and col3 ends with 'nny' can be selected in the descending order of timestamp using below SQL statement:

```
SELECT * FROM tb1 WHERE ts > '2018-06-01 08:00:00.000' AND ts <= '2018-06-02 08:00:00.000' AND col3 LIKE '%nny' ORDER BY ts DESC;
```

The sum of col1 and col2 for rows later than 2018-06-01 08:00:00.000 and whose col2 is bigger than 1.2 can be selected and renamed as "complex", while only 10 rows are output from the 5th row, by below SQL statement:

```
SELECT (col1 + col2) AS 'complex' FROM tb1 WHERE ts > '2018-06-01 08:00:00.000' AND col2 > 1.2 LIMIT 10 OFFSET 5;
```

The rows in the past 10 minutes and whose col2 is bigger than 3.14 are selected and output to the result file `/home/testoutput.csv` with below SQL statement:

```
SELECT COUNT(*) FROM tb1 WHERE ts >= NOW - 10m AND col2 > 3.14 >> /home/testoutput.csv;
```<|MERGE_RESOLUTION|>--- conflicted
+++ resolved
@@ -55,11 +55,7 @@
   | INTERVAL(interval_val [, interval_offset]) [SLIDING (sliding_val)] [WATERMARK(watermark_val)] [FILL(fill_mod_and_val)]
 
 interp_clause:
-<<<<<<< HEAD
-    RANGE(ts_val, ts_val) EVERY(every_val) FILL(fill_mod_and_val)
-=======
     RANGE(ts_val [, ts_val]) EVERY(every_val) FILL(fill_mod_and_val)
->>>>>>> 3c2bf197
 
 partition_by_clause:
     PARTITION BY expr [, expr] ...
