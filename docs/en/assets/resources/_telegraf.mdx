--- conflicted
+++ resolved
@@ -1,4 +1,3 @@
-<<<<<<< HEAD
 #### Configuring taosAdapter
 
 Enable the configuration in the taosAdapter configuration file (default location /etc/taos/taosadapter.toml)
@@ -14,14 +13,9 @@
 
 #### Configuring Telegraf
 
-In the Telegraf configuration file (default location /etc/telegraf/telegraf.conf), add the configuration for the outputs.http output module:
+In the Telegraf configuration file (default location `/etc/telegraf/telegraf.conf`), add the configuration for the `outputs.http` output module:
 
 ```conf
-=======
-In the Telegraf configuration file (default location `/etc/telegraf/telegraf.conf`), add the configuration for the `outputs.http` output module:
-
-```toml
->>>>>>> 7e67914b
 [[outputs.http]]
   url = "http://<taosAdapter's host>:<REST service port>/influxdb/v1/write?db=<database name>"
   ...
@@ -34,11 +28,7 @@
 
 Example as follows:
 
-<<<<<<< HEAD
-```conf
-=======
 ```toml
->>>>>>> 7e67914b
 [[outputs.http]]
   url = "http://127.0.0.1:6041/influxdb/v1/write?db=telegraf"
   method = "POST"
