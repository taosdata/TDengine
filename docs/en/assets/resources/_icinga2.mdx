--- conflicted
+++ resolved
@@ -25,11 +25,7 @@
 
 #### Configuring icinga2
 
-<<<<<<< HEAD
-- Enable icinga2's opentsdb-writer [reference link](https://icinga.com/docs/icinga-2/latest/doc/14-features/#opentsdb-writer)
-=======
 - Enable icinga2's opentsdb-writer ([reference link](https://icinga.com/docs/icinga-2/latest/doc/14-features/#opentsdb-writer))
->>>>>>> 7e67914b
 - Modify the configuration file `/etc/icinga2/features-enabled/opentsdb.conf` filling in `<taosAdapter's host>` with the domain name or IP address of the server running taosAdapter, `<port for icinga2>` with the corresponding port supported by taosAdapter for receiving icinga2 data (default is 6048)
 
     ```c
