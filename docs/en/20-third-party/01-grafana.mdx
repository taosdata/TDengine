--- conflicted
+++ resolved
@@ -50,11 +50,7 @@
 </TabItem>
 <TabItem value="script" label="With Script">
 
-<<<<<<< HEAD
 On a server with Grafana installed, run `install.sh` with TDengine url and username/passwords will install TDengine data source plugin and add a data source named TDengine. This is the recommended way for Grafana 7.x or [Grafana provisioning](https://grafana.com/docs/grafana/latest/administration/provisioning/) users.
-=======
-In Grafana server, run `install.sh` with TDengine url and username/passwords will install TDengine data source plugin and add a data source named TDengine. This is the recommended way for Grafana 7.x or [Grafana provisioning](https://grafana.com/docs/grafana/latest/administration/provisioning/) users.
->>>>>>> c10ca6ae
 
 ```sh
 bash -c "$(curl -fsSL \
