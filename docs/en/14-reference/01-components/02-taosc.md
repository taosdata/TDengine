--- conflicted
+++ resolved
@@ -60,12 +60,7 @@
 | smlTsDefaultName                |                   |Supported, effective immediately  | Configuration for setting the time column name in schemaless auto table creation, default value "_ts" |
 | smlDot2Underline                |                   |Supported, effective immediately  | Converts dots in supertable names to underscores in schemaless |
 | maxInsertBatchRows              |                   |Supported, effective immediately  | Internal parameter, maximum number of rows per batch insert |
-<<<<<<< HEAD
-| maxSQLLength                    | v3.3.6.34         |Supported, effective immediately  | Maximum length of a single SQL statement; default value: 1,048,576; minimum value: 1,048,576; maximum value: 67,108,864|
-
-=======
 | maxSQLLength                    | v3.3.6.34         |Supported, effective immediately  | Maximum length of a single SQL statement; default value: 1,048,576; minimum value: 1,048,576; maximum value: 67,108,864 |
->>>>>>> a34c5f67
 
 ### Region Related
 
