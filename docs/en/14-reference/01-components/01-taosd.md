---
title: taosd Reference
sidebar_label: taosd
slug: /tdengine-reference/components/taosd
---

taosd is the core service of the TDengine database engine, and its configuration file is by default located at `/etc/taos/taos.cfg`, but you can also specify a configuration file in a different path. This section provides a detailed introduction to the command-line parameters of taosd and the configuration parameters in the configuration file.

## Command Line Parameters

The command line parameters for taosd are as follows:

- -a `<json file>`: Specifies a JSON file containing various configuration parameters for service startup, formatted like `{"fqdn":"td1"}`. For details on configuration parameters, please refer to the next section.
- -c `<directory>`: Specifies the directory where the configuration file is located.
- -s: Prints SDB information.
- -C: Prints configuration information.
- -e: Specifies environment variables, formatted like `-e 'TAOS_FQDN=td1'`.
- -k: Retrieves the machine code.
- -dm: Enables memory scheduling.
- -V: Prints version information.

## Configuration Parameters

:::note
After modifying configuration file parameters, you need to restart the *taosd* service or client application for the changes to take effect.

:::

### Connection Related

|Parameter Name         |Supported Version        |Dynamic Modification|Description|
|-----------------------|-------------------------|--------------------|------------|
|firstEp                |                         |Not supported                     |Endpoint of the first dnode in the cluster that taosd actively connects to at startup, default value localhost:6030|
|secondEp               |                         |Not supported                     |Endpoint of the second dnode in the cluster that taosd tries to connect to if the firstEp is unreachable, no default value|
|fqdn                   |                         |Not supported                     |The service address that taosd listens on, default is the first hostname configured on the server|
|serverPort             |                         |Not supported                     |The port that taosd listens on, default value 6030|
|compressMsgSize        |                         |Supported, effective after restart|Whether to compress RPC messages; -1: do not compress any messages; 0: compress all messages; N (N>0): only compress messages larger than N bytes; default value -1|
|shellActivityTimer     |                         |Supported, effective immediately  |Duration in seconds for the client to send heartbeat to mnode, range 1-120, default value 3 |
|numOfRpcSessions       |                         |Supported, effective after restart|Maximum number of connections supported by RPC, range 100-100000, default value 30000|
|numOfRpcThreads        |                         |Supported, effective after restart|Number of threads for receiving and sending RPC data, range 1-50, default value is half of the CPU cores|
|numOfTaskQueueThreads  |                         |Supported, effective after restart|Number of threads for client to process RPC messages, range 4-16, default value is half of the CPU cores|
|rpcQueueMemoryAllowed  |                         |Supported, effective immediately  |Maximum memory allowed for received RPC messages in dnode, in bytes, range 104857600-INT64_MAX, default value is 1/10 of server memory |
|resolveFQDNRetryTime   | Cancelled after 3.x      |Not supported                     |Number of retries when FQDN resolution fails|
|timeToGetAvailableConn | Cancelled after 3.3.4.x  |Maximum waiting time to get an available connection, range 10-50000000, in milliseconds, default value 500000|
|maxShellConns          | Cancelled after 3.x      |Supported, effective after restart|Maximum number of connections allowed|
|maxRetryWaitTime       |                         |Supported, effective after restart|Maximum timeout for reconnection,calculated from the time of retry,range is 3000-86400000,in milliseconds, default value 10000|
|shareConnLimit         |Added in 3.3.4.0          |Supported, effective after restart|Number of requests a connection can share, range 1-512, default value 10|
|readTimeout            |Added in 3.3.4.0          |Supported, effective after restart|Minimum timeout for a single request, range 64-604800, in seconds, default value 900|

### Monitoring Related

|Parameter Name         |Supported Version        |Dynamic Modification|Description|
|-----------------------|-------------------------|--------------------|------------|
|monitor                |          |Supported, effective immediately  |Whether to collect and report monitoring data, 0: off; 1: on; default value 0|
|monitorFqdn            |          |Supported, effective after restart|The FQDN of the server where the taosKeeper service is located, default value none|
|monitorPort            |          |Supported, effective after restart|The port number listened to by the taosKeeper service, default value 6043|
|monitorInterval        |          |Supported, effective immediately  |The time interval for recording system parameters (CPU/memory) in the monitoring database, in seconds, range 1-200000, default value 30|
|monitorMaxLogs         |          |Supported, effective immediately  |Number of cached logs pending report|
|monitorComp            |          |Supported, effective after restart|Whether to use compression when reporting monitoring logs|
|monitorLogProtocol     |          |Supported, effective immediately  |Whether to print monitoring logs|
|monitorForceV2         |          |Supported, effective immediately  |Whether to use V2 protocol for reporting|
|telemetryReporting     |          |Supported, effective immediately  |Whether to upload telemetry, 0: do not upload, 1: upload, default value 1|
|telemetryServer        |          |Not supported                     |Telemetry server address|
|telemetryPort          |          |Not supported                     |Telemetry server port number|
|telemetryInterval      |          |Supported, effective immediately  |Telemetry upload interval, in seconds, default 86400|
|crashReporting         |          |Supported, effective immediately  |Whether to upload crash information; 0: do not upload, 1: upload; default value 1|

### Query Related

|Parameter Name         |Supported Version        |Dynamic Modification|Description|
|-----------------------|-------------------------|--------------------|------------|
|countAlwaysReturnValue  |          |Supported, effective immediately  |Whether count/hyperloglog functions return a value when input data is empty or NULL; 0: return empty row, 1: return; default value 1; When this parameter is set to 1, if the query contains an INTERVAL clause or the query uses TSMA, and the corresponding group or window has empty or NULL data, the corresponding group or window will not return a query result; Note that this parameter should be consistent between client and server|
|tagFilterCache          |          |Not supported                     |Whether to cache tag filter results|
|queryBufferSize         |          |Supported, effective after restart|Not effective yet|
|queryRspPolicy          |          |Supported, effective immediately  |Query response strategy|
|queryUseMemoryPool      |          |Not supported                     |Whether query will use memory pool to manage memory, default value: 1 (on); 0: off, 1: on|
|minReservedMemorySize   |          |Supported, effective immediately  |The minimum reserved system available memory size, all memory except reserved can be used for queries, unit: MB, default reserved size is 20% of system physical memory, value range 1024-1000000000|
|singleQueryMaxMemorySize|          |Not supported                     |The memory limit that a single query can use on a single node (dnode), exceeding this limit will return an error, unit: MB, default value: 0 (no limit), value range 0-1000000000|
|filterScalarMode        |          |Not supported                     |Force scalar filter mode, 0: off; 1: on, default value 0|
|queryRsmaTolerance      |          |Not supported                     |Internal parameter, tolerance time for determining which level of rsma data to query, in milliseconds|
|pqSortMemThreshold      |          |Not supported                     |Internal parameter, memory threshold for sorting|

### Region Related

|Parameter Name         |Supported Version        |Dynamic Modification|Description|
|-----------------------|-------------------------|--------------------|------------|
|timezone         |          | since 3.1.0.0                     |Time zone; defaults to dynamically obtaining the current time zone setting from the system|
|locale           |          | since 3.1.0.0                     |System locale information and encoding format, defaults to obtaining from the system|
|charset          |          | since 3.1.0.0                     |Character set encoding, defaults to obtaining from the system|

:::info
#### Explanation of Regional Related Parameters
1. To address the issue of data writing and querying across multiple time zones, TDengine uses Unix Timestamps to record and store timestamps. The nature of Unix Timestamps ensures that the timestamps generated are consistent at any given moment across any time zone. It is important to note that the conversion to Unix Timestamps is done on the client side. To ensure that other forms of time on the client are correctly converted to Unix Timestamps, it is necessary to set the correct time zone.

On Linux/macOS, the client automatically reads the time zone information set by the system. Users can also set the time zone in the configuration file in various ways. For example:

```text
timezone UTC-8
timezone GMT-8
timezone Asia/Shanghai
```

All are valid settings for the GMT+8 time zone. However, note that on Windows, the format `timezone Asia/Shanghai` is not supported, and must be written as `timezone UTC-8`.

The setting of the time zone affects the querying and writing of SQL statements involving non-Unix timestamp content (timestamp strings, interpretation of the keyword now). For example:

```sql
SELECT count(*) FROM table_name WHERE TS<'2019-04-11 12:01:08';
```

In GMT+8, the SQL statement is equivalent to:

```sql
SELECT count(*) FROM table_name WHERE TS<1554955268000;
```

In the UTC time zone, the SQL statement is equivalent to:

```sql
SELECT count(*) FROM table_name WHERE TS<1554984068000;
```

To avoid the uncertainties brought by using string time formats, you can also directly use Unix Timestamps. Additionally, you can use timestamp strings with time zones in SQL statements, such as RFC3339 formatted timestamp strings, 2013-04-12T15:52:01.123+08:00 or ISO-8601 formatted timestamp strings 2013-04-12T15:52:01.123+0800. The conversion of these two strings to Unix Timestamps is not affected by the system's local time zone.

2. TDengine provides a special field type, nchar, for storing wide characters in non-ASCII encodings such as Chinese, Japanese, and Korean. Data written to the nchar field is uniformly encoded in UCS4-LE format and sent to the server. It is important to note that the correctness of the encoding is ensured by the client. Therefore, if users want to properly use the nchar field to store non-ASCII characters such as Chinese, Japanese, and Korean, they need to correctly set the client's encoding format.

The characters input by the client use the current default encoding format of the operating system, which is often UTF-8 on Linux/macOS systems, but may be GB18030 or GBK on some Chinese systems. The default encoding in a Docker environment is POSIX. In Chinese version Windows systems, the encoding is CP936. The client needs to ensure the correct setting of the character set they are using, i.e., the current encoding character set of the operating system on which the client is running, to ensure that the data in nchar is correctly converted to UCS4-LE encoding format.

In Linux/macOS, the naming rule for locale is: \<language>_\<region>.\<character set encoding> such as: zh_CN.UTF-8, where zh represents Chinese, CN represents mainland China, and UTF-8 represents the character set. The character set encoding provides instructions for the client to correctly parse local strings. Linux/macOS can set the system's character encoding by setting the locale, but since Windows uses a locale format that is not POSIX standard, another configuration parameter charset is used to specify the character encoding in Windows. Charset can also be used in Linux/macOS to specify the character encoding.

3. If charset is not set in the configuration file, in Linux/macOS, taos automatically reads the current locale information of the system at startup, and extracts the charset encoding format from the locale information. If it fails to automatically read the locale information, it attempts to read the charset configuration, and if reading the charset configuration also fails, it interrupts the startup process.

In Linux/macOS, the locale information includes character encoding information, so after correctly setting the locale in Linux/macOS, there is no need to set charset separately. For example:

```text
locale zh_CN.UTF-8
```

In Windows systems, it is not possible to obtain the current encoding from the locale. If it is not possible to read the string encoding information from the configuration file, taos defaults to setting the character encoding to CP936. This is equivalent to adding the following configuration in the configuration file:

```text
charset CP936
```

If you need to adjust the character encoding, please consult the encoding used by the current operating system and set it correctly in the configuration file.

In Linux/macOS, if the user sets both locale and charset encoding, and if the locale and charset are inconsistent, the latter setting will override the earlier one.

```text
locale zh_CN.UTF-8
charset GBK
```

Then the effective value of charset is GBK.

```text
charset GBK
locale zh_CN.UTF-8
```

The effective value of charset is UTF-8.

:::

### Storage Related

|Parameter Name         |Supported Version        |Dynamic Modification|Description|
|-----------------------|-------------------------|--------------------|------------|
|dataDir             |          |Not supported                     |Directory for data files, all data files are written to this directory, default value /var/lib/taos|
|tempDir             |          |Not supported                     |Specifies the directory for generating temporary files during system operation, default value /tmp|
|minimalDataDirGB    |          |Not supported                     |Minimum space to be reserved in the time-series data storage directory specified by dataDir, in GB, default value 2|
|minimalTmpDirGB     |          |Not supported                     |Minimum space to be reserved in the temporary file directory specified by tempDir, in GB, default value 1|
|minDiskFreeSize     |After 3.1.1.0|Supported, effective immediately  |When the available space on a disk is less than or equal to this threshold, the disk will no longer be selected for generating new data files, unit is bytes, range 52428800-2199023255552, default value 52428800; Enterprise parameter|
|s3MigrateIntervalSec|After 3.3.4.3|Supported, effective immediately  |Trigger cycle for automatic upload of local data files to S3, in seconds. Minimum: 600; Maximum: 100000. Default value 3600; Enterprise parameter|
|s3MigrateEnabled    |After 3.3.4.3|Supported, effective immediately  |Whether to automatically perform S3 migration, default value is 0, which means auto S3 migration is off, can be set to 1; Enterprise parameter|
|s3Accesskey         |After 3.3.4.3|Supported, effective after restart|Colon-separated user SecretId:SecretKey, for example AKIDsQmwsfKxTo2A6nGVXZN0UlofKn6JRRSJ:lIdoy99ygEacU7iHfogaN2Xq0yumSm1E; Enterprise parameter|
|s3Endpoint          |After 3.3.4.3|Supported, effective after restart|COS service domain name in the user's region, supports http and https, the region of the bucket must match the endpoint, otherwise it cannot be accessed; Enterprise parameter|
|s3BucketName        |After 3.3.4.3|Supported, effective after restart|Bucket name, followed by a hyphen and the AppId of the user registered COS service, where AppId is unique to COS, not present in AWS and Alibaba Cloud, needs to be part of the bucket name, separated by a hyphen; parameter values are string type, but do not need quotes; for example test0711-1309024725; Enterprise parameter|
|s3PageCacheSize     |After 3.3.4.3|Supported, effective after restart|Number of S3 page cache pages, range 4-1048576, unit is pages, default value 4096; Enterprise parameter|
|s3UploadDelaySec    |After 3.3.4.3|Supported, effective immediately  |How long a data file remains unchanged before being uploaded to S3, range 1-2592000 (30 days), in seconds, default value 60; Enterprise parameter|
|cacheLazyLoadThreshold|        |Supported, effective immediately  |Internal parameter, cache loading strategy|

### Cluster Related

|Parameter Name         |Supported Version        |Dynamic Modification|Description|
|-----------------------|-------------------------|--------------------|------------|
|supportVnodes             |          |Supported, effective immediately  |Maximum number of vnodes supported by a dnode, range 0-4096, default value is twice the number of CPU cores + 5|
|numOfCommitThreads        |          |Supported, effective after restart|Maximum number of commit threads, range 1-1024, default value 4|
|numOfCompactThreads       |          |Supported, effective after restart|Maximum number of commit threads, range 1-16, default value 2|
|numOfMnodeReadThreads     |          |Supported, effective after restart|Number of Read threads for mnode, range 0-1024, default value is one quarter of the CPU cores (not exceeding 4)|
|numOfVnodeQueryThreads    |          |Supported, effective after restart|Number of Query threads for vnode, range 0-1024, default value is twice the number of CPU cores (not exceeding 16)|
|numOfVnodeFetchThreads    |          |Supported, effective after restart|Number of Fetch threads for vnode, range 0-1024, default value is one quarter of the CPU cores (not exceeding 4)|
|numOfVnodeRsmaThreads     |          |Supported, effective after restart|Number of Rsma threads for vnode, range 0-1024, default value is one quarter of the CPU cores (not exceeding 4)|
|numOfQnodeQueryThreads    |          |Supported, effective after restart|Number of Query threads for qnode, range 0-1024, default value is twice the number of CPU cores (not exceeding 16)|
|numOfSnodeSharedThreads   |          |Supported, effective after restart|Number of shared threads for snode, range 0-1024, default value is one quarter of the CPU cores (not less than 2, not exceeding 4)|
|numOfSnodeUniqueThreads   |          |Supported, effective after restart|Number of exclusive threads for snode, range 0-1024, default value is one quarter of the CPU cores (not less than 2, not exceeding 4)|
|ratioOfVnodeStreamThreads |          |Supported, effective after restart|Ratio of stream computing using vnode threads, range 0.01-4, default value 4|
|ttlUnit                   |          |Not supported                     |Unit for ttl parameter, range 1-31572500, in seconds, default value 86400|
|ttlPushInterval           |          |Supported, effective immediately  |Frequency of ttl timeout checks, range 1-100000, in seconds, default value 10|
|ttlChangeOnWrite          |          |Supported, effective immediately  |Whether ttl expiration time changes with table modification; 0: no change, 1: change; default value 0|
|ttlBatchDropNum           |          |Supported, effective immediately  |Number of subtables deleted in a batch for ttl, minimum value 0, default value 10000|
|retentionSpeedLimitMB     |          |Supported, effective immediately  |Speed limit for data migration across different levels of disks, range 0-1024, in MB, default value 0, which means no limit|
|maxTsmaNum                |          |Supported, effective immediately  |Maximum number of TSMAs that can be created in the cluster; range 0-3; default value 3|
|tmqMaxTopicNum            |          |Supported, effective immediately  |Maximum number of topics that can be established for subscription; range 1-10000; default value 20|
|tmqRowSize                |          |Supported, effective immediately  |Maximum number of records in a subscription data block, range 1-1000000, default value 4096|
|audit                     |          |Supported, effective immediately  |Audit feature switch; Enterprise parameter|
|auditInterval             |          |Supported, effective immediately  |Time interval for reporting audit data; Enterprise parameter|
|auditCreateTable          |          |Supported, effective immediately  |Whether to enable audit feature for creating subtables; Enterprise parameter|
|encryptAlgorithm          |          |Not supported                     |Data encryption algorithm; Enterprise parameter|
|encryptScope              |          |Not supported                     |Encryption scope; Enterprise parameter|
|enableWhiteList           |          |Supported, effective immediately  |Switch for whitelist feature; Enterprise parameter|
|syncLogBufferMemoryAllowed|          |Supported, effective immediately  |Maximum memory allowed for sync log cache messages for a dnode, in bytes, range 104857600-INT64_MAX, default value is 1/10 of server memory, effective from versions 3.1.3.2/3.3.2.13|
|syncElectInterval         |          |Not supported                     |Internal parameter, for debugging synchronization module|
|syncHeartbeatInterval     |          |Not supported                     |Internal parameter, for debugging synchronization module|
|syncHeartbeatTimeout      |          |Not supported                     |Internal parameter, for debugging synchronization module|
|syncSnapReplMaxWaitN      |          |Supported, effective immediately  |Internal parameter, for debugging synchronization module|
|arbHeartBeatIntervalSec   |          |Supported, effective immediately  |Internal parameter, for debugging synchronization module|
|arbCheckSyncIntervalSec   |          |Supported, effective immediately  |Internal parameter, for debugging synchronization module|
|arbSetAssignedTimeoutSec  |          |Supported, effective immediately  |Internal parameter, for debugging synchronization module|
|mndSdbWriteDelta          |          |Supported, effective immediately  |Internal parameter, for debugging mnode module|
|mndLogRetention           |          |Supported, effective immediately  |Internal parameter, for debugging mnode module|
|skipGrant                 |          |Not supported                     |Internal parameter, for authorization checks|
|trimVDbIntervalSec        |          |Supported, effective immediately  |Internal parameter, for deleting expired data|
|ttlFlushThreshold         |          |Supported, effective immediately  |Internal parameter, frequency of ttl timer|
|compactPullupInterval     |          |Supported, effective immediately  |Internal parameter, frequency of data reorganization timer|
|walFsyncDataSizeLimit     |          |Supported, effective immediately  |Internal parameter, threshold for WAL to perform FSYNC|
|transPullupInterval       |          |Supported, effective immediately  |Internal parameter, retry interval for mnode to execute transactions|
|forceKillTrans            |3.3.7.0   |Supported, effective immediately  |Internal parameter, for debugging mnode module to execute transactions|
|mqRebalanceInterval       |          |Supported, effective immediately  |Internal parameter, interval for consumer rebalancing|
|uptimeInterval            |          |Supported, effective immediately  |Internal parameter, for recording system uptime|
|timeseriesThreshold       |          |Supported, effective immediately  |Internal parameter, for usage statistics|
|udf                       |          |Supported, effective after restart|Whether to start UDF service; 0: do not start, 1: start; default value 0 |
|udfdResFuncs              |          |Supported, effective after restart|Internal parameter, for setting UDF result sets|
|udfdLdLibPath             |          |Supported, effective after restart|Internal parameter, indicates the library path for loading UDF|
<<<<<<< HEAD
|enableStrongPassword      | After 3.3.6.0 |Supported, effective after restart|The password include at least three types of characters from the following: uppercase letters, lowercase letters, numbers, and special characters, special characters include `! @ # $ % ^ & * ( ) - _ + = [ ] { } : ; > < ? \| ~ , .`; 0: disable, 1: enable; default value 1 |
|enableIpv6      | After 3.3.7.0 |not Supported|force nodes to communicate directly via IPv6 only, default value is 0, notes: 1. `firstep`, `sencodep`, and `FQDN` must all resolve to IPv6 addresses. 2. Mixed IPv4/IPv6 deployment is not supported|
=======
|enableStrongPassword      | 3.3.6.0  |Supported, effective after restart|The password include at least three types of characters from the following: uppercase letters, lowercase letters, numbers, and special characters, special characters include `! @ # $ % ^ & * ( ) - _ + = [ ] { } : ; > < ? \| ~ , .`; 0: disable, 1: enable; default value 1 |
|enableIpv6                | 3.3.7.0  |not Supported                     |force nodes to communicate directly via IPv6 only, default value is 0, notes: 1. `firstep`, `sencodep`, and `FQDN` must all resolve to IPv6 addresses. 2. Mixed IPv4/IPv6 deployment is not supported|
>>>>>>> d67b7d52

### Stream Computing Parameters

|Parameter Name         |Supported Version        |Dynamic Modification|Description|
|-----------------------|-------------------------|--------------------|------------|
| disableStream          |          |Supported, effective immediately  | Switch to enable or disable stream computing |
| streamBufferSize       |          |Supported, effective immediately  | Controls the size of the window state cache in memory, default value is 128MB |
| streamAggCnt           |          |Not supported                     | Internal parameter, number of concurrent aggregation computations |
| checkpointInterval     |          |Supported, effective after restart| Internal parameter, checkpoint synchronization interval |
| concurrentCheckpoint   |          |Supported, effective immediately  | Internal parameter, whether to check checkpoints concurrently |
| maxStreamBackendCache  |          |Supported, effective immediately  | Internal parameter, maximum cache used by stream computing |
| streamSinkDataRate     |          |Supported, effective after restart| Internal parameter, used to control the write speed of stream computing results |
| streamNotifyMessageSize | After 3.3.6.0 | Not supported | Internal parameter, controls the message size for event notifications, default value is 8192 |
| streamNotifyFrameSize   | After 3.3.6.0 | Not supported | Internal parameter, controls the underlying frame size when sending event notification messages, default value is 256 |
| adapterFqdn            | After 3.3.6.0 | Not supported | Internal parameter, The address of the taosadapter services, default value is localhost |
| adapterPort            | After 3.3.6.0 | Not supported | Internal parameter, The port of the taosadapter services, default value is 6041 |
| adapterToken           | After 3.3.6.0 | Not supported | Internal parameter, The string obtained by Base64-encoding `{username}:{password}`, default value is `cm9vdDp0YW9zZGF0YQ==` |

### Log Related

|Parameter Name         |Supported Version        |Dynamic Modification|Description|
|-----------------------|-------------------------|--------------------|------------|
| logDir          |          |Not supported                     | Log file directory, operational logs will be written to this directory, default value /var/log/taos |
| minimalLogDirGB |          |Not supported                     | Stops writing logs when the available space on the disk where the log folder is located is less than this value, unit GB, default value 1 |
| numOfLogLines   |          |Supported, effective immediately  | Maximum number of lines allowed in a single log file, default value 10,000,000 |
| asyncLog        |          |Supported, effective immediately  | Log writing mode, 0: synchronous, 1: asynchronous, default value 1 |
| logKeepDays     |          |Supported, effective immediately  | Maximum retention time for log files, unit: days, default value 0, which means unlimited retention, log files will not be renamed, nor will new log files be rolled out, but the content of the log files may continue to roll depending on the log file size setting; when set to a value greater than 0, when the log file size reaches the set limit, it will be renamed to taosdlog.yyy, where yyy is the timestamp of the last modification of the log file, and a new log file will be rolled out, and log files whose creation time exceeds logKeepDays will be removed; Considering the usage habits of users of TDengine 2.0, starting from TDengine 3.3.6.6, when the value is set to less than 0, except that log files whose creation time exceeds -logKeepDays will be removed, other behaviors are the same as those when the value is greater than 0(For TDengine versions between 3.0.0.0 and 3.3.6.5, it is not recommended to set the value to less than 0) |
| slowLogThreshold| 3.3.3.0 onwards |Supported, effective immediately  | Slow query threshold, queries taking longer than or equal to this threshold are considered slow, unit seconds, default value 3 |
| slowLogMaxLen   | 3.3.3.0 onwards |Supported, effective immediately  | Maximum length of slow query logs, range 1-16384, default value 4096 |
| slowLogScope    | 3.3.3.0 onwards |Supported, effective immediately  | Type of slow query records, range ALL/QUERY/INSERT/OTHERS/NONE, default value QUERY |
| slowLogExceptDb | 3.3.3.0 onwards |Supported, effective immediately  | Specifies the database that does not report slow queries, only supports configuring one database |
| debugFlag       |          |Supported, effective immediately  | Log switch for running logs, 131 (outputs error and warning logs), 135 (outputs error, warning, and debug logs), 143 (outputs error, warning, debug, and trace logs); default value 131 or 135 (depending on the module) |
| tmrDebugFlag    |          |Supported, effective immediately  | Log switch for the timer module, range as above |
| uDebugFlag      |          |Supported, effective immediately  | Log switch for the utility module, range as above |
| rpcDebugFlag    |          |Supported, effective immediately  | Log switch for the rpc module, range as above |
| qDebugFlag      |          |Supported, effective immediately  | Log switch for the query module, range as above |
| dDebugFlag      |          |Supported, effective immediately  | Log switch for the dnode module, range as above |
| vDebugFlag      |          |Supported, effective immediately  | Log switch for the vnode module, range as above |
| mDebugFlag      |          |Supported, effective immediately  | Log switch for the mnode module, range as above |
| azDebugFlag     | 3.3.4.3 onwards |Supported, effective immediately  | Log switch for the S3 module, range as above |
| sDebugFlag      |          |Supported, effective immediately  | Log switch for the sync module, range as above |
| tsdbDebugFlag   |          |Supported, effective immediately  | Log switch for the tsdb module, range as above |
| tqDebugFlag     |          |Supported, effective immediately  | Log switch for the tq module, range as above |
| fsDebugFlag     |          |Supported, effective immediately  | Log switch for the fs module, range as above |
| udfDebugFlag    |          |Supported, effective immediately  | Log switch for the udf module, range as above |
| smaDebugFlag    |          |Supported, effective immediately  | Log switch for the sma module, range as above |
| idxDebugFlag    |          |Supported, effective immediately  | Log switch for the index module, range as above |
| tdbDebugFlag    |          |Supported, effective immediately  | Log switch for the tdb module, range as above |
| metaDebugFlag   |          |Supported, effective immediately  | Log switch for the meta module, range as above |
| stDebugFlag     |          |Supported, effective immediately  | Log switch for the stream module, range as above |
| sndDebugFlag    |          |Supported, effective immediately  | Log switch for the snode module, range as above |

### Debugging Related

|Parameter Name         |Supported Version        |Dynamic Modification|Description|
|-----------------------|-------------------------|--------------------|------------|
| enableCoreFile       |                   |Supported, effective immediately  | Whether to generate a core file when crashing, 0: do not generate, 1: generate; default value is 1 |
| configDir            |                   |Not supported                     | Directory where the configuration files are located |
|forceReadConfig       |                   |Not supported                     ||Force the use of parameters from the configuration file,default value: 0|
| scriptDir            |                   |Not supported                     | Directory for internal test tool scripts |
| assert               |                   |Not supported                     | Assertion control switch, default value is 0 |
| randErrorChance      |                   |Supported, effective immediately  | Internal parameter, used for random failure testing |
| randErrorDivisor     |                   |Supported, effective immediately  | Internal parameter, used for random failure testing |
| randErrorScope       |                   |Supported, effective immediately  | Internal parameter, used for random failure testing |
| safetyCheckLevel     |                   |Supported, effective immediately  | Internal parameter, used for random failure testing |
| experimental         |                   |Supported, effective immediately  | Internal parameter, used for some experimental features |
| simdEnable           | After 3.3.4.3     |Not supported                     | Internal parameter, used for testing SIMD acceleration |
| AVX512Enable         | After 3.3.4.3     |Not supported                     | Internal parameter, used for testing AVX512 acceleration |
| rsyncPort            |                   |Not supported                     | Internal parameter, used for debugging stream computing |
| snodeAddress         |                   |Supported, effective immediately  | Internal parameter, used for debugging stream computing |
| checkpointBackupDir  |                   |Supported, effective immediately  | Internal parameter, used for restoring snode data |
| enableAuditDelete    |                   |Not supported                     | Internal parameter, used for testing audit functions |
| slowLogThresholdTest |                   |Not supported                     | Internal parameter, used for testing slow logs |
| bypassFlag           |After 3.3.4.5      |Supported, effective immediately  | Internal parameter, used for  short-circuit testing|

### Compression Parameters

|Parameter Name         |Supported Version        |Dynamic Modification|Description|
|-----------------------|-------------------------|--------------------|------------|
| fPrecision     |                   |Supported, effective immediately  | Sets the compression precision for float type floating numbers, range 0.1 ~ 0.00000001, default value 0.00000001, floating numbers smaller than this value will have their mantissa truncated |
| dPrecision     |                   |Supported, effective immediately  | Sets the compression precision for double type floating numbers, range 0.1 ~ 0.0000000000000001, default value 0.0000000000000001, floating numbers smaller than this value will have their mantissa truncated |
| lossyColumn    | Before 3.3.0.0    |Not supported                     | Enables TSZ lossy compression for float and/or double types; range float/double/none; default value none, indicating lossless compression is off |
| ifAdtFse       |                   |Supported, effective after restart| When TSZ lossy compression is enabled, use the FSE algorithm instead of the HUFFMAN algorithm, FSE algorithm is faster in compression but slightly slower in decompression, choose this for faster compression speed; 0: off, 1: on; default value is 0 |
| maxRange       |                   |Supported, effective after restart| Internal parameter, used for setting lossy compression |
| curRange       |                   |Supported, effective after restart| Internal parameter, used for setting lossy compression |
| compressor     |                   |Supported, effective after restart| Internal parameter, used for setting lossy compression |

**Additional Notes**

1. Effective in versions 3.2.0.0 ~ 3.3.0.0 (not inclusive), enabling this parameter will prevent rollback to the version before the upgrade
2. TSZ compression algorithm is completed through data prediction technology, thus it is more suitable for data with regular changes
3. TSZ compression time will be longer, if your server CPU is mostly idle and storage space is small, it is suitable to choose this
4. Example: Enable lossy compression for both float and double types

```shell
lossyColumns     float|double
```

5. Configuration requires service restart to take effect, if you see the following content in the taosd log after restarting, it indicates that the configuration has taken effect:

```sql
   02/22 10:49:27.607990 00002933 UTL  lossyColumns     float|double
```

## taosd Monitoring Metrics

taosd reports monitoring metrics to taosKeeper, which are written into the monitoring database by taosKeeper, default is `log` database, which can be modified in the taoskeeper configuration file. Below is a detailed introduction to these monitoring metrics.

### taosd_cluster_basic Table

`taosd_cluster_basic` table records basic cluster information.

| field                | type      | is\_tag | comment                         |
| :------------------- | :-------- | :------ | :------------------------------ |
| ts                   | TIMESTAMP |         | timestamp                       |
| first\_ep            | VARCHAR   |         | cluster first ep                |
| first\_ep\_dnode\_id | INT       |         | dnode id of cluster first ep    |
| cluster_version      | VARCHAR   |         | tdengine version. e.g.: 3.0.4.0 |
| cluster\_id          | VARCHAR   | tag     | cluster id                      |

### taosd\_cluster\_info table

`taosd_cluster_info` table records cluster information.

| field                    | type      | is\_tag | comment                                          |
| :----------------------- | :-------- | :------ | :----------------------------------------------- |
| \_ts                     | TIMESTAMP |         | timestamp                                        |
| cluster_uptime           | DOUBLE    |         | uptime of the current master node. Unit: seconds |
| dbs\_total               | DOUBLE    |         | total number of databases                        |
| tbs\_total               | DOUBLE    |         | total number of tables in the current cluster    |
| stbs\_total              | DOUBLE    |         | total number of stables in the current cluster   |
| dnodes\_total            | DOUBLE    |         | total number of dnodes in the current cluster    |
| dnodes\_alive            | DOUBLE    |         | total number of alive dnodes in the current cluster |
| mnodes\_total            | DOUBLE    |         | total number of mnodes in the current cluster    |
| mnodes\_alive            | DOUBLE    |         | total number of alive mnodes in the current cluster |
| vgroups\_total           | DOUBLE    |         | total number of vgroups in the current cluster   |
| vgroups\_alive           | DOUBLE    |         | total number of alive vgroups in the current cluster |
| vnodes\_total            | DOUBLE    |         | total number of vnodes in the current cluster    |
| vnodes\_alive            | DOUBLE    |         | total number of alive vnodes in the current cluster |
| connections\_total       | DOUBLE    |         | total number of connections in the current cluster |
| topics\_total            | DOUBLE    |         | total number of topics in the current cluster    |
| streams\_total           | DOUBLE    |         | total number of streams in the current cluster   |
| grants_expire\_time      | DOUBLE    |         | authentication expiration time, valid in enterprise edition, maximum DOUBLE value in community edition |
| grants_timeseries\_used  | DOUBLE    |         | number of used timeseries                        |
| grants_timeseries\_total | DOUBLE    |         | total number of timeseries, maximum DOUBLE value in open source version |
| cluster\_id              | VARCHAR   | tag     | cluster id                                       |

### taosd\_vgroups\_info Table

`taosd_vgroups_info` table records virtual node group information.

| field          | type      | is\_tag | comment                                        |
| :------------- | :-------- | :------ | :--------------------------------------------- |
| \_ts           | TIMESTAMP |         | timestamp                                      |
| tables\_num    | DOUBLE    |         | Number of tables in vgroup                     |
| status         | DOUBLE    |         | vgroup status, range: unsynced = 0, ready = 1 |
| vgroup\_id     | VARCHAR   | tag     | vgroup id                                      |
| database\_name | VARCHAR   | tag     | Name of the database the vgroup belongs to     |
| cluster\_id    | VARCHAR   | tag     | cluster id                                     |

### taosd\_dnodes\_info Table

`taosd_dnodes_info` records dnode information.

| field             | type      | is\_tag | comment                                                                                           |
| :---------------- | :-------- | :------ | :------------------------------------------------------------------------------------------------ |
| \_ts              | TIMESTAMP |         | timestamp                                                                                         |
| uptime            | DOUBLE    |         | dnode uptime, unit: seconds                                                                       |
| cpu\_engine       | DOUBLE    |         | taosd CPU usage, read from `/proc/<taosd_pid>/stat`                                               |
| cpu\_system       | DOUBLE    |         | Server CPU usage, read from `/proc/stat`                                                          |
| cpu\_cores        | DOUBLE    |         | Number of server CPU cores                                                                        |
| mem\_engine       | DOUBLE    |         | taosd memory usage, read from `/proc/<taosd_pid>/status`                                          |
| mem\_free         | DOUBLE    |         | Server free memory, unit: KB                                                                      |
| mem\_total        | DOUBLE    |         | Total server memory, unit: KB                                                                     |
| disk\_used        | DOUBLE    |         | Disk usage of data dir mount, unit: bytes                                                         |
| disk\_total       | DOUBLE    |         | Total disk capacity of data dir mount, unit: bytes                                                |
| system\_net\_in   | DOUBLE    |         | Network throughput, received bytes read from `/proc/net/dev`. Unit: byte/s                        |
| system\_net\_out  | DOUBLE    |         | Network throughput, transmit bytes read from `/proc/net/dev`. Unit: byte/s                        |
| io\_read          | DOUBLE    |         | IO throughput, speed calculated from `rchar` read from `/proc/<taosd_pid>/io` since last value. Unit: byte/s |
| io\_write         | DOUBLE    |         | IO throughput, speed calculated from `wchar` read from `/proc/<taosd_pid>/io` since last value. Unit: byte/s |
| io\_read\_disk    | DOUBLE    |         | Disk IO throughput, read_bytes read from `/proc/<taosd_pid>/io`. Unit: byte/s                     |
| io\_write\_disk   | DOUBLE    |         | Disk IO throughput, write_bytes read from `/proc/<taosd_pid>/io`. Unit: byte/s                    |
| vnodes\_num       | DOUBLE    |         | Number of vnodes on dnode                                                                         |
| masters           | DOUBLE    |         | Number of master nodes on dnode                                                                   |
| has\_mnode        | DOUBLE    |         | Whether dnode contains mnode, range: contains=1, does not contain=0                               |
| has\_qnode        | DOUBLE    |         | Whether dnode contains qnode, range: contains=1, does not contain=0                               |
| has\_snode        | DOUBLE    |         | Whether dnode contains snode, range: contains=1, does not contain=0                               |
| has\_bnode        | DOUBLE    |         | Whether dnode contains bnode, range: contains=1, does not contain=0                               |
| error\_log\_count | DOUBLE    |         | Total number of error logs                                                                        |
| info\_log\_count  | DOUBLE    |         | Total number of info logs                                                                         |
| debug\_log\_count | DOUBLE    |         | Total number of debug logs                                                                        |
| trace\_log\_count | DOUBLE    |         | Total number of trace logs                                                                        |
| dnode\_id         | VARCHAR   | tag     | dnode id                                                                                          |
| dnode\_ep         | VARCHAR   | tag     | dnode endpoint                                                                                    |
| cluster\_id       | VARCHAR   | tag     | cluster id                                                                                        |

### taosd\_dnodes\_status table

The `taosd_dnodes_status` table records dnode status information.

| field       | type      | is\_tag | comment                                  |
| :---------- | :-------- | :------ | :--------------------------------------- |
| \_ts        | TIMESTAMP |         | timestamp                                |
| status      | DOUBLE    |         | dnode status, value range ready=1, offline=0 |
| dnode\_id   | VARCHAR   | tag     | dnode id                                 |
| dnode\_ep   | VARCHAR   | tag     | dnode endpoint                           |
| cluster\_id | VARCHAR   | tag     | cluster id                               |

### taosd\_dnodes\_log\_dir table

The `taosd_dnodes_log_dir` table records log directory information.

| field       | type      | is\_tag | comment                             |
| :---------- | :-------- | :------ | :---------------------------------- |
| \_ts        | TIMESTAMP |         | timestamp                           |
| avail       | DOUBLE    |         | available space in log directory. Unit: byte |
| used        | DOUBLE    |         | used space in log directory. Unit: byte       |
| total       | DOUBLE    |         | space in log directory. Unit: byte             |
| name        | VARCHAR   | tag     | log directory name, usually `/var/log/taos/` |
| dnode\_id   | VARCHAR   | tag     | dnode id                            |
| dnode\_ep   | VARCHAR   | tag     | dnode endpoint                      |
| cluster\_id | VARCHAR   | tag     | cluster id                          |

### taosd\_dnodes\_data\_dir table

The `taosd_dnodes_data_dir` table records data directory information.

| field       | type      | is\_tag | comment                           |
| :---------- | :-------- | :------ | :-------------------------------- |
| \_ts        | TIMESTAMP |         | timestamp                         |
| avail       | DOUBLE    |         | available space in data directory. Unit: byte      |
| used        | DOUBLE    |         | used space in data directory. Unit: byte    |
| total       | DOUBLE    |         | space in data directory. Unit: byte          |
| level       | VARCHAR   | tag     | multi-level storage levels 0, 1, 2              |
| name        | VARCHAR   | tag     | data directory, usually `/var/lib/taos` |
| dnode\_id   | VARCHAR   | tag     | dnode id                          |
| dnode\_ep   | VARCHAR   | tag     | dnode endpoint                    |
| cluster\_id | VARCHAR   | tag     | cluster id                        |

### taosd\_mnodes\_info table

The `taosd_mnodes_info` table records mnode role information.

| field       | type      | is\_tag | comment                                                                                                  |
| :---------- | :-------- | :------ | :------------------------------------------------------------------------------------------------------- |
| \_ts        | TIMESTAMP |         | timestamp                                                                                                |
| role        | DOUBLE    |         | mnode role, value range offline = 0, follower = 100, candidate = 101, leader = 102, error = 103, learner = 104 |
| mnode\_id   | VARCHAR   | tag     | master node id                                                                                           |
| mnode\_ep   | VARCHAR   | tag     | master node endpoint                                                                                     |
| cluster\_id | VARCHAR   | tag     | cluster id                                                                                               |

### taosd\_vnodes\_role table

The `taosd_vnodes_role` table records virtual node role information.

| field          | type      | is\_tag | comment                                                                                                 |
| :------------- | :-------- | :------ | :------------------------------------------------------------------------------------------------------ |
| \_ts           | TIMESTAMP |         | timestamp                                                                                               |
| vnode\_role    | DOUBLE    |         | vnode role, value range offline = 0, follower = 100, candidate = 101, leader = 102, error = 103, learner = 104 |
| vgroup\_id     | VARCHAR   | tag     | dnode id                                                                                                |
| dnode\_id      | VARCHAR   | tag     | dnode id                                                                                                |
| database\_name | VARCHAR   | tag     | vgroup's belonging database name                                                                        |
| cluster\_id    | VARCHAR   | tag     | cluster id                                                                                              |

### taosd_sql_req Table

`taosd_sql_req` records server-side SQL request information.

| field       | type      | is_tag | comment                                          |
| :---------- | :-------- | :------ | :----------------------------------------------- |
| _ts         | TIMESTAMP |        | timestamp                                        |
| count       | DOUBLE    |        | number of SQL queries                            |
| result      | VARCHAR   | tag    | SQL execution result, values range: Success, Failed |
| username    | VARCHAR   | tag    | user name executing the SQL                      |
| sql_type    | VARCHAR   | tag    | SQL type, value range: inserted_rows             |
| dnode_id    | VARCHAR   | tag    | dnode id                                         |
| dnode_ep    | VARCHAR   | tag    | dnode endpoint                                   |
| vgroup_id   | VARCHAR   | tag    | dnode id                                         |
| cluster_id  | VARCHAR   | tag    | cluster id                                       |

### taos_sql_req Table

`taos_sql_req` records client-side SQL request information.

| field       | type      | is_tag | comment                                          |
| :---------- | :-------- | :------ | :----------------------------------------------- |
| _ts         | TIMESTAMP |        | timestamp                                        |
| count       | DOUBLE    |        | number of SQL queries                            |
| result      | VARCHAR   | tag    | SQL execution result, values range: Success, Failed |
| username    | VARCHAR   | tag    | user name executing the SQL                      |
| sql_type    | VARCHAR   | tag    | SQL type, value range: select, insert, delete    |
| cluster_id  | VARCHAR   | tag    | cluster id                                       |

### taos_slow_sql Table

`taos_slow_sql` records client-side slow query information.

| field       | type      | is_tag | comment                                          |
| :---------- | :-------- | :------ | :------------------------------------------------ |
| _ts         | TIMESTAMP |        | timestamp                                        |
| count       | DOUBLE    |        | number of SQL queries                            |
| result      | VARCHAR   | tag    | SQL execution result, values range: Success, Failed |
| username    | VARCHAR   | tag    | user name executing the SQL                      |
| duration    | VARCHAR   | tag    | SQL execution duration, value range: 3-10s, 10-100s, 100-1000s, 1000s- |
| cluster_id  | VARCHAR   | tag    | cluster id                                       |

### taos\_slow\_sql\_detail 表

`taos_slow_sql_detail` records slow query detail information.The rule of the table name is `{user}_{db}_{ip}_clusterId_{cluster_id}`

| field          | type      | is\_tag | comment                                               |
| :------------- | :-------- | :------ | :---------------------------------------------------- |
| start\_ts      | TIMESTAMP |         | sql start exec time in client, ms, primary key                     |
| request\_id    | UINT64_T  |         | sql request id, random hash              |
| query\_time    | INT32_T   |         | sql exec time, ms                                   |
| code           | INT32_T   |         | sql return code, 0 success                               |
| error\_info    | VARCHAR   |         | error info if sql exec failed                           |
| type           | INT8_T    |         | sql type（1-query, 2-insert, 4-others）                  |
| rows\_num      | INT64_T   |         | sql result rows num                                   |
| sql            | VARCHAR   |         | sql sting                                       |
| process\_name  | VARCHAR   |         | process name                                              |
| process\_id    | VARCHAR   |         | process id                                              |
| db             | VARCHAR   | TAG     | which db the sql belong to                                   |
| user           | VARCHAR   | TAG     | the user that exec this sql                                    |
| ip             | VARCHAR   | TAG     | the client ip that exec this sql                             |
| cluster\_id    | VARCHAR   | TAG     | cluster id                                           |<|MERGE_RESOLUTION|>--- conflicted
+++ resolved
@@ -232,13 +232,8 @@
 |udf                       |          |Supported, effective after restart|Whether to start UDF service; 0: do not start, 1: start; default value 0 |
 |udfdResFuncs              |          |Supported, effective after restart|Internal parameter, for setting UDF result sets|
 |udfdLdLibPath             |          |Supported, effective after restart|Internal parameter, indicates the library path for loading UDF|
-<<<<<<< HEAD
-|enableStrongPassword      | After 3.3.6.0 |Supported, effective after restart|The password include at least three types of characters from the following: uppercase letters, lowercase letters, numbers, and special characters, special characters include `! @ # $ % ^ & * ( ) - _ + = [ ] { } : ; > < ? \| ~ , .`; 0: disable, 1: enable; default value 1 |
-|enableIpv6      | After 3.3.7.0 |not Supported|force nodes to communicate directly via IPv6 only, default value is 0, notes: 1. `firstep`, `sencodep`, and `FQDN` must all resolve to IPv6 addresses. 2. Mixed IPv4/IPv6 deployment is not supported|
-=======
 |enableStrongPassword      | 3.3.6.0  |Supported, effective after restart|The password include at least three types of characters from the following: uppercase letters, lowercase letters, numbers, and special characters, special characters include `! @ # $ % ^ & * ( ) - _ + = [ ] { } : ; > < ? \| ~ , .`; 0: disable, 1: enable; default value 1 |
 |enableIpv6                | 3.3.7.0  |not Supported                     |force nodes to communicate directly via IPv6 only, default value is 0, notes: 1. `firstep`, `sencodep`, and `FQDN` must all resolve to IPv6 addresses. 2. Mixed IPv4/IPv6 deployment is not supported|
->>>>>>> d67b7d52
 
 ### Stream Computing Parameters
 
