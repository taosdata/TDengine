--- conflicted
+++ resolved
@@ -234,11 +234,7 @@
 | udfdResFuncs               |                   | Supported, effective after restart | Internal parameter, for setting UDF result sets              |
 | udfdLdLibPath              |                   | Supported, effective after restart | Internal parameter, indicates the library path for loading UDF |
 | enableStrongPassword       | After 3.3.6.0     | Supported, effective after restart | The password include at least three types of characters from the following: uppercase letters, lowercase letters, numbers, and special characters, special characters include `! @ # $ % ^ & * ( ) - _ + = [ ] { } : ; > < ? \| ~ , .`; 0: disable, 1: enable; default value 1 |
-<<<<<<< HEAD
-|enableIpv6                  | After 3.3.7.0     |not Supported                       |force nodes to communicate directly via IPv6 only, default value is 0, notes: 1. `firstep`, `sencodep`, and `FQDN` must all resolve to IPv6 addresses. 2. Mixed IPv4/IPv6 deployment is not supported|
-=======
 |enableIpv6                  | 3.3.7.0           |not Supported                       |force nodes to communicate directly via IPv6 only, default value is 0, notes: 1. `firstep`, `sencodep`, and `FQDN` must all resolve to IPv6 addresses. 2. Mixed IPv4/IPv6 deployment is not supported|
->>>>>>> 8986788d
 
 ### Stream Computing Parameters
 
