--- conflicted
+++ resolved
@@ -317,15 +317,6 @@
 
 Note: Users with SYSINFO property set to 0 cannot view this table.
 
-<<<<<<< HEAD
-| #   | **Column Name** | **Data Type**  | **Description**                      |
-| --- | :-------------: | -------------- | ------------------------------------ |
-| 1   |    user_name    | VARCHAR(24)    | Username                             |
-| 2   |    privilege    | VARCHAR(10)    | Permission description               |
-| 3   |     db_name     | VARCHAR(65)    | Database name                        |
-| 4   |   table_name    | VARCHAR(193)   | Table name                           |
-| 5   |    condition    | VARCHAR(49152) | Subtable permission filter condition |
-=======
 | #    | **Column Name** | **Data Type**  | **Description**                      |
 |:-----|:----------------|:---------------|:-------------------------------------|
 | 1    |    user_name    | VARCHAR(24)    | Username                             |
@@ -334,7 +325,6 @@
 | 4    |   table_name    | VARCHAR(193)   | Table name                           |
 | 5    |    condition    | VARCHAR(49152) | Subtable permission filter condition |
 
->>>>>>> 61493303
 
 ## INS_DISK_USAGE
 
