--- conflicted
+++ resolved
@@ -28,17 +28,6 @@
 
 Provides information about dnodes. You can also use SHOW DNODES to query this information. Users with SYSINFO set to 0 cannot view this table.
 
-<<<<<<< HEAD
-| #   | **Column Name** | **Data Type** | **Description**                                                                                                     |
-| --- | :-------------: | ------------- | ------------------------------------------------------------------------------------------------------------------- |
-| 1   |     vnodes      | SMALLINT      | The actual number of vnodes in the dnode. Note that `vnodes` is a TDengine keyword and needs to be escaped with \`. |
-| 2   | support_vnodes  | SMALLINT      | The maximum number of supported vnodes                                                                              |
-| 3   |     status      | BINARY(10)    | The current status                                                                                                  |
-| 4   |      note       | BINARY(256)   | Reason for offline and other information                                                                            |
-| 5   |       id        | SMALLINT      | dnode id                                                                                                            |
-| 6   |    endpoint     | BINARY(134)   | The address of the dnode                                                                                            |
-| 7   |     create      | TIMESTAMP     | Creation time                                                                                                       |
-=======
 | #    | **Column Name** | **Data Type** | **Description**                                              |
 | ---- | :-------------: | ------------- | ------------------------------------------------------------ |
 | 1    |     vnodes      | SMALLINT      | The actual number of vnodes in the dnode. Note, `vnodes` is a TDengine keyword, and needs to be escaped with ` when used as a column name. |
@@ -48,21 +37,11 @@
 | 5    |       id        | SMALLINT      | dnode id                                                     |
 | 6    |    endpoint     | BINARY(134)   | Address of the dnode                                         |
 | 7    |     create      | TIMESTAMP     | Creation time                                                |
->>>>>>> beec1c55
 
 ## INS_MNODES
 
 Provides information about mnodes. You can also use SHOW MNODES to query this information. Users with SYSINFO set to 0 cannot view this table.
 
-<<<<<<< HEAD
-| #   | **Column Name** | **Data Type** | **Description**                          |
-| --- | :-------------: | ------------- | ---------------------------------------- |
-| 1   |       id        | SMALLINT      | mnode id                                 |
-| 2   |    endpoint     | BINARY(134)   | The address of the mnode                 |
-| 3   |      role       | BINARY(10)    | Current role                             |
-| 4   |    role_time    | TIMESTAMP     | The time when it became the current role |
-| 5   |   create_time   | TIMESTAMP     | Creation time                            |
-=======
 | #    | **Column Name** | **Data Type** | **Description**                    |
 | ---- | :-------------: | ------------- | ---------------------------------- |
 | 1    |       id        | SMALLINT      | mnode id                           |
@@ -70,90 +49,31 @@
 | 3    |      role       | BINARY(10)    | current role                       |
 | 4    |    role_time    | TIMESTAMP     | time when current role was assumed |
 | 5    |   create_time   | TIMESTAMP     | creation time                      |
->>>>>>> beec1c55
 
 ## INS_QNODES
 
 Information about QNODEs in the current system. You can also use SHOW QNODES to query this information. Users with SYSINFO set to 0 cannot view this table.
 
-<<<<<<< HEAD
-| #   | **Column Name** | **Data Type** | **Description**          |
-| --- | :-------------: | ------------- | ------------------------ |
-| 1   |       id        | SMALLINT      | qnode id                 |
-| 2   |    endpoint     | VARCHAR(134)  | The address of the qnode |
-| 3   |   create_time   | TIMESTAMP     | Creation time            |
-=======
 | #    | **Column Name** | **Data Type** | **Description**      |
 | ---- | :-------------: | ------------- | -------------------- |
 | 1    |       id        | SMALLINT      | qnode id             |
 | 2    |    endpoint     | VARCHAR(134)  | address of the qnode |
 | 3    |   create_time   | TIMESTAMP     | creation time        |
->>>>>>> beec1c55
 
 ## INS_SNODES
 
 Information about SNODEs in the current system. You can also use SHOW SNODES to query this information. Users with SYSINFO set to 0 cannot view this table.
 
-<<<<<<< HEAD
-| #   | **Column Name** | **Data Type** | **Description**          |
-| --- | :-------------: | ------------- | ------------------------ |
-| 1   |       id        | SMALLINT      | snode id                 |
-| 2   |    endpoint     | VARCHAR(134)  | The address of the snode |
-| 3   |   create_time   | TIMESTAMP     | Creation time            |
-=======
 | #    | **Column Name** | **Data Type** | **Description**      |
 | ---- | :-------------: | ------------- | -------------------- |
 | 1    |       id        | SMALLINT      | snode id             |
 | 2    |    endpoint     | VARCHAR(134)  | address of the snode |
 | 3    |   create_time   | TIMESTAMP     | creation time        |
->>>>>>> beec1c55
 
 ## INS_CLUSTER
 
 Stores cluster-related information. Users with SYSINFO set to 0 cannot view this table.
 
-<<<<<<< HEAD
-| #   | **Column Name** | **Data Type** | **Description** |
-| --- | :-------------: | ------------- | --------------- |
-| 1   |       id        | BIGINT        | Cluster id      |
-| 2   |      name       | VARCHAR(134)  | Cluster name    |
-| 3   |   create_time   | TIMESTAMP     | Creation time   |
-
-## INS_DATABASES
-
-Provides information about user-created database objects. You can also use SHOW DATABASES to query this information.
-
-| #   |   **Column Name**    | **Data Type** | **Description**                                                                                                                                                                                                              |
-| --- | :------------------: | ------------- | ---------------------------------------------------------------------------------------------------------------------------------------------------------------------------------------------------------------------------- |
-| 1   |         name         | VARCHAR(64)   | Database name                                                                                                                                                                                                                |
-| 2   |     create_time      | TIMESTAMP     | Creation time                                                                                                                                                                                                                |
-| 3   |       ntables        | INT           | Number of tables in the database, including subtables and basic tables but excluding supertables                                                                                                                             |
-| 4   |       vgroups        | INT           | Number of vgroups in the database. Note that `vgroups` is a TDengine keyword and needs to be escaped with \`.                                                                                                                |
-| 5   |       replica        | INT           | Number of replicas. Note that `replica` is a TDengine keyword and needs to be escaped with \`.                                                                                                                               |
-| 6   |        strict        | VARCHAR(4)    | Deprecated parameter                                                                                                                                                                                                         |
-| 7   |       duration       | VARCHAR(10)   | Duration of time data is stored in a single file. Note that `duration` is a TDengine keyword and needs to be escaped with \`. The internal storage unit is minutes, and it may be converted to days or hours during queries. |
-| 8   |         keep         | VARCHAR(32)   | Data retention duration. Note that `keep` is a TDengine keyword and needs to be escaped with \`. The internal storage unit is minutes, and it may be converted to days or hours during queries.                              |
-| 9   |        buffer        | INT           | Size of the memory block for writing caches per vnode, in MB. Note that `buffer` is a TDengine keyword and needs to be escaped with \`.                                                                                      |
-| 10  |       pagesize       | INT           | Page size of the metadata storage engine in each VNODE, in KB. Note that `pagesize` is a TDengine keyword and needs to be escaped with \`.                                                                                   |
-| 11  |        pages         | INT           | Number of cached pages for metadata storage engine in each vnode. Note that `pages` is a TDengine keyword and needs to be escaped with \`.                                                                                   |
-| 12  |       minrows        | INT           | Minimum number of records in a file block. Note that `minrows` is a TDengine keyword and needs to be escaped with \`.                                                                                                        |
-| 13  |       maxrows        | INT           | Maximum number of records in a file block. Note that `maxrows` is a TDengine keyword and needs to be escaped with \`.                                                                                                        |
-| 14  |         comp         | INT           | Data compression method. Note that `comp` is a TDengine keyword and needs to be escaped with \`.                                                                                                                             |
-| 15  |      precision       | VARCHAR(2)    | Time resolution. Note that `precision` is a TDengine keyword and needs to be escaped with \`.                                                                                                                                |
-| 16  |        status        | VARCHAR(10)   | Database status                                                                                                                                                                                                              |
-| 17  |      retentions      | VARCHAR(60)   | Data aggregation cycle and retention duration. Note that `retentions` is a TDengine keyword and needs to be escaped with \`.                                                                                                 |
-| 18  |    single_stable     | BOOL          | Indicates whether only one supertable can be created in this database. Note that `single_stable` is a TDengine keyword and needs to be escaped with \`.                                                                      |
-| 19  |      cachemodel      | VARCHAR(60)   | Indicates whether to cache the most recent data of subtables in memory. Note that `cachemodel` is a TDengine keyword and needs to be escaped with \`.                                                                        |
-| 20  |      cachesize       | INT           | Size of memory used for caching the most recent data of subtables in each vnode. Note that `cachesize` is a TDengine keyword and needs to be escaped with \`.                                                                |
-| 21  |      wal_level       | INT           | WAL level. Note that `wal_level` is a TDengine keyword and needs to be escaped with \`.                                                                                                                                      |
-| 22  |   wal_fsync_period   | INT           | Data persistence period. Note that `wal_fsync_period` is a TDengine keyword and needs to be escaped with \`.                                                                                                                 |
-| 23  | wal_retention_period | INT           | WAL retention duration, in seconds. Note that `wal_retention_period` is a TDengine keyword and needs to be escaped with \`.                                                                                                  |
-| 24  |  wal_retention_size  | INT           | WAL retention limit. Note that `wal_retention_size` is a TDengine keyword and needs to be escaped with \`.                                                                                                                   |
-| 25  |     stt_trigger      | SMALLINT      | Number of persistent files that trigger file merging. Note that `stt_trigger` is a TDengine keyword and needs to be escaped with \`.                                                                                         |
-| 26  |     table_prefix     | SMALLINT      | Length of prefix to ignore when assigning storage of table data by table name in the internal storage engine. Note that `table_prefix` is a TDengine keyword and needs to be escaped with \`.                                |
-| 27  |     table_suffix     | SMALLINT      | Length of suffix to ignore when assigning storage of table data by table name in the internal storage engine. Note that `table_suffix` is a TDengine keyword and needs to be escaped with \`.                                |
-| 28  |    tsdb_pagesize     | INT           | Page size in the time-series data storage engine. Note that `tsdb_pagesize` is a TDengine keyword and needs to be escaped with \`.                                                                                           |
-=======
 | #    | **Column Name** | **Data Type** | **Description** |
 | ---- | :-------------: | ------------- | --------------- |
 | 1    |       id        | BIGINT        | cluster id      |
@@ -194,26 +114,11 @@
 | 27   |     table_prefix     | SMALLINT      | length of the prefix to ignore when the internal storage engine allocates a VNODE to store data for a table based on its name. Note, `table_prefix` is a TDengine keyword and must be escaped with ` when used as a column name. |
 | 28   |     table_suffix     | SMALLINT      | length of the suffix to ignore when the internal storage engine allocates a VNODE to store data for a table based on its name. Note, `table_suffix` is a TDengine keyword and must be escaped with ` when used as a column name. |
 | 29   |    tsdb_pagesize     | INT           | page size in the time-series data storage engine. Note, `tsdb_pagesize` is a TDengine keyword and must be escaped with ` when used as a column name. |
->>>>>>> beec1c55
 
 ## INS_FUNCTIONS
 
 Information about user-created custom functions.
 
-<<<<<<< HEAD
-| #   | **Column Name** | **Data Type**  | **Description**                                                                                                             |
-| --- | :-------------: | -------------- | --------------------------------------------------------------------------------------------------------------------------- |
-| 1   |      name       | VARCHAR(64)    | Function name                                                                                                               |
-| 2   |     comment     | VARCHAR(255)   | Additional description. Note that `comment` is a TDengine keyword and needs to be escaped with \`.                          |
-| 3   |    aggregate    | INT            | Indicates whether it is an aggregate function. Note that `aggregate` is a TDengine keyword and needs to be escaped with \`. |
-| 4   |   output_type   | VARCHAR(31)    | Output type                                                                                                                 |
-| 5   |   create_time   | TIMESTAMP      | Creation time                                                                                                               |
-| 6   |    code_len     | INT            | Code length                                                                                                                 |
-| 7   |     bufsize     | INT            | Buffer size                                                                                                                 |
-| 8   |  func_language  | VARCHAR(31)    | Programming language of the custom function                                                                                 |
-| 9   |    func_body    | VARCHAR(16384) | Function body definition                                                                                                    |
-| 10  |  func_version   | INT            | Function version number. Initial version is 0, and each update increments the version number.                               |
-=======
 | #    | **Column Name** | **Data Type**  | **Description**                                              |
 | ---- | :-------------: | -------------- | ------------------------------------------------------------ |
 | 1    |      name       | VARCHAR(64)    | Function name                                                |
@@ -226,22 +131,11 @@
 | 8    |  func_language  | VARCHAR(31)    | Programming language of the custom function                  |
 | 9    |    func_body    | VARCHAR(16384) | Function body definition                                     |
 | 10   |  func_version   | INT            | Function version number. Initial version is 0, and the version number increases by 1 with each update. |
->>>>>>> beec1c55
 
 ## INS_INDEXES
 
 Provides information about indexes created by the user. You can also use SHOW INDEX to query this information.
 
-<<<<<<< HEAD
-| #   | **Column Name**  | **Data Type** | **Description**                                                                                |
-| --- | :--------------: | ------------- | ---------------------------------------------------------------------------------------------- |
-| 1   |     db_name      | VARCHAR(32)   | Database name containing this index                                                            |
-| 2   |    table_name    | VARCHAR(192)  | Name of the table containing this index                                                        |
-| 3   |    index_name    | VARCHAR(192)  | Index name                                                                                     |
-| 4   |   column_name    | VARCHAR(64)   | Name of the column indexed                                                                     |
-| 5   |    index_type    | VARCHAR(10)   | Currently, there are SMA and tag                                                               |
-| 6   | index_extensions | VARCHAR(256)  | Additional information about the index. For SMA/tag indexes, this is a list of function names. |
-=======
 | #    | **Column Name**  | **Data Type** | **Description**                                              |
 | ---- | :--------------: | ------------- | ------------------------------------------------------------ |
 | 1    |     db_name      | VARCHAR(32)   | Database name containing the table with this index           |
@@ -250,68 +144,11 @@
 | 4    |   column_name    | VARCHAR(64)   | Column name on which the index is built                      |
 | 5    |    index_type    | VARCHAR(10)   | Currently includes SMA and tag                               |
 | 6    | index_extensions | VARCHAR(256)  | Additional information about the index. For SMA/tag types of indexes, it is a list of function names. |
->>>>>>> beec1c55
 
 ## INS_STABLES
 
 Provides information about supertables created by users.
 
-<<<<<<< HEAD
-| #   | **Column Name** | **Data Type** | **Description**                                                                                                             |
-| --- | :-------------: | ------------- | --------------------------------------------------------------------------------------------------------------------------- |
-| 1   |   stable_name   | VARCHAR(192)  | Supertable name                                                                                                             |
-| 2   |     db_name     | VARCHAR(64)   | Name of the database where the supertable is located                                                                        |
-| 3   |   create_time   | TIMESTAMP     | Creation time                                                                                                               |
-| 4   |     columns     | INT           | Number of columns                                                                                                           |
-| 5   |      tags       | INT           | Number of tags. Note that `tags` is a TDengine keyword and needs to be escaped with \`.                                     |
-| 6   |   last_update   | TIMESTAMP     | Last update time                                                                                                            |
-| 7   |  table_comment  | VARCHAR(1024) | Table comment                                                                                                               |
-| 8   |    watermark    | VARCHAR(64)   | Window closing time. Note that `watermark` is a TDengine keyword and needs to be escaped with \`.                           |
-| 9   |    max_delay    | VARCHAR(64)   | Maximum delay for pushing computation results. Note that `max_delay` is a TDengine keyword and needs to be escaped with \`. |
-| 10  |     rollup      | VARCHAR(128)  | Rollup aggregation function. Note that `rollup` is a TDengine keyword and needs to be escaped with \`.                      |
-
-## INS_TABLES
-
-Provides information about basic tables and subtables created by users.
-
-| #   | **Column Name** | **Data Type** | **Description**                                                                                |
-| --- | :-------------: | ------------- | ---------------------------------------------------------------------------------------------- |
-| 1   |   table_name    | VARCHAR(192)  | Table name                                                                                     |
-| 2   |     db_name     | VARCHAR(64)   | Name of the database where the table is located                                                |
-| 3   |   create_time   | TIMESTAMP     | Creation time                                                                                  |
-| 4   |     columns     | INT           | Number of columns                                                                              |
-| 5   |   stable_name   | VARCHAR(192)  | Name of the supertable to which it belongs                                                     |
-| 6   |       uid       | BIGINT        | Table id                                                                                       |
-| 7   |    vgroup_id    | INT           | vgroup id                                                                                      |
-| 8   |       ttl       | INT           | Lifecycle of the table. Note that `ttl` is a TDengine keyword and needs to be escaped with \`. |
-| 9   |  table_comment  | VARCHAR(1024) | Table comment                                                                                  |
-| 10  |      type       | VARCHAR(21)   | Table type                                                                                     |
-
-## INS_TAGS
-
-| #   | **Column Name** | **Data Type**  | **Description**                                  |
-| --- | :-------------: | -------------- | ------------------------------------------------ |
-| 1   |   table_name    | VARCHAR(192)   | Table name                                       |
-| 2   |     db_name     | VARCHAR(64)    | Name of the database where this table is located |
-| 3   |   stable_name   | VARCHAR(192)   | Name of the supertable to which it belongs       |
-| 4   |    tag_name     | VARCHAR(64)    | Name of the tag                                  |
-| 5   |    tag_type     | VARCHAR(64)    | Type of the tag                                  |
-| 6   |    tag_value    | VARCHAR(16384) | Value of the tag                                 |
-
-## INS_COLUMNS
-
-| #   | **Column Name** | **Data Type** | **Description**                                  |
-| --- | :-------------: | ------------- | ------------------------------------------------ |
-| 1   |   table_name    | VARCHAR(192)  | Table name                                       |
-| 2   |     db_name     | VARCHAR(64)   | Name of the database where this table is located |
-| 3   |   table_type    | VARCHAR(21)   | Table type                                       |
-| 4   |    col_name     | VARCHAR(64)   | Name of the column                               |
-| 5   |    col_type     | VARCHAR(32)   | Type of the column                               |
-| 6   |   col_length    | INT           | Length of the column                             |
-| 7   |  col_precision  | INT           | Precision of the column                          |
-| 8   |    col_scale    | INT           | Scale of the column                              |
-| 9   |  col_nullable   | INT           | Indicates whether the column can be null         |
-=======
 | #    | **Column Name** | **Data Type** | **Description**                                              |
 | ---- | :-------------: | ------------- | ------------------------------------------------------------ |
 | 1    |   stable_name   | VARCHAR(192)  | Supertable name                                              |
@@ -366,63 +203,11 @@
 | 7    |  col_precision  | INT           | Precision of the column                   |
 | 8    |    col_scale    | INT           | Scale of the column                       |
 | 9    |  col_nullable   | INT           | Whether the column can be null            |
->>>>>>> beec1c55
 
 ## INS_USERS
 
 Provides information about users created in the system. Users with SYSINFO attribute as 0 cannot view this table.
 
-<<<<<<< HEAD
-| #   | **Column Name** | **Data Type**  | **Description**                                             |
-| --- | :-------------: | -------------- | ----------------------------------------------------------- |
-| 1   |      name       | VARCHAR(24)    | Username                                                    |
-| 2   |      super      | TINYINT        | Whether the user is a superuser, 1: yes, 0: no              |
-| 3   |     enable      | TINYINT        | Whether the user is enabled, 1: yes, 0: no                  |
-| 4   |     sysinfo     | TINYINT        | Whether the user can view system information, 1: yes, 0: no |
-| 5   |   create_time   | TIMESTAMP      | Creation time                                               |
-| 6   |  allowed_host   | VARCHAR(49152) | IP whitelist                                                |
-
-## INS_GRANTS
-
-Provides information about enterprise edition authorizations. Users with SYSINFO set to 0 cannot view this table.
-
-| #   | **Column Name** | **Data Type** | **Description**                                                                                                                 |
-| --- | :-------------: | ------------- | ------------------------------------------------------------------------------------------------------------------------------- |
-| 1   |     version     | VARCHAR(9)    | Enterprise edition authorization description: official (officially authorized) / trial (trial version)                          |
-| 2   |    cpu_cores    | VARCHAR(9)    | Number of CPU cores authorized for use                                                                                          |
-| 3   |     dnodes      | VARCHAR(10)   | Number of dnode nodes authorized for use. Note that `dnodes` is a TDengine keyword and needs to be escaped with \`.             |
-| 4   |     streams     | VARCHAR(10)   | Number of streams authorized for creation. Note that `streams` is a TDengine keyword and needs to be escaped with \`.           |
-| 5   |      users      | VARCHAR(10)   | Number of users authorized for creation. Note that `users` is a TDengine keyword and needs to be escaped with \`.               |
-| 6   |    accounts     | VARCHAR(10)   | Number of accounts authorized for creation. Note that `accounts` is a TDengine keyword and needs to be escaped with \`.         |
-| 7   |     storage     | VARCHAR(21)   | Size of storage space authorized for use. Note that `storage` is a TDengine keyword and needs to be escaped with \`.            |
-| 8   |   connections   | VARCHAR(21)   | Number of client connections authorized for use. Note that `connections` is a TDengine keyword and needs to be escaped with \`. |
-| 9   |    databases    | VARCHAR(11)   | Number of databases authorized for use. Note that `databases` is a TDengine keyword and needs to be escaped with \`.            |
-| 10  |      speed      | VARCHAR(9)    | Number of data points per second authorized for use                                                                             |
-| 11  |    querytime    | VARCHAR(9)    | Total duration for queries authorized for use                                                                                   |
-| 12  |   timeseries    | VARCHAR(21)   | Number of measurement points authorized for use                                                                                 |
-| 13  |     expired     | VARCHAR(5)    | Whether it has expired, true: expired, false: not expired                                                                       |
-| 14  |   expire_time   | VARCHAR(19)   | Trial expiration date                                                                                                           |
-
-## INS_VGROUPS
-
-Information about all vgroups in the system. Users with SYSINFO set to 0 cannot view this table.
-
-| #   | **Column Name** | **Data Type** | **Description**                                                                                            |
-| --- | :-------------: | ------------- | ---------------------------------------------------------------------------------------------------------- |
-| 1   |    vgroup_id    | INT           | vgroup id                                                                                                  |
-| 2   |     db_name     | VARCHAR(32)   | Database name                                                                                              |
-| 3   |     tables      | INT           | Number of tables in this vgroup. Note that `tables` is a TDengine keyword and needs to be escaped with \`. |
-| 4   |     status      | VARCHAR(10)   | Status of this vgroup                                                                                      |
-| 5   |    v1_dnode     | INT           | ID of the dnode where the first member is located                                                          |
-| 6   |    v1_status    | VARCHAR(10)   | Status of the first member                                                                                 |
-| 7   |    v2_dnode     | INT           | ID of the dnode where the second member is located                                                         |
-| 8   |    v2_status    | VARCHAR(10)   | Status of the second member                                                                                |
-| 9   |    v3_dnode     | INT           | ID of the dnode where the third member is located                                                          |
-| 10  |    v3_status    | VARCHAR(10)   | Status of the third member                                                                                 |
-| 11  |     nfiles      | INT           | Number of data/metadata files in this vgroup                                                               |
-| 12  |    file_size    | INT           | Size of data/metadata files in this vgroup                                                                 |
-| 13  |      tsma       | TINYINT       | Indicates whether this vgroup is specifically for Time-range-wise SMA, 1: yes, 0: no                       |
-=======
 | #    | **Column Name** | **Data Type**  | **Description**                                             |
 | ---- | :-------------: | -------------- | ----------------------------------------------------------- |
 | 1    |      name       | VARCHAR(24)    | Username                                                    |
@@ -472,71 +257,20 @@
 | 11   |     nfiles      | INT           | Number of data/metadata files in this vgroup                 |
 | 12   |    file_size    | INT           | Size of data/metadata files in this vgroup                   |
 | 13   |      tsma       | TINYINT       | Whether this vgroup is dedicated to Time-range-wise SMA, 1: Yes, 0: No |
->>>>>>> beec1c55
 
 ## INS_CONFIGS
 
 System configuration parameters.
 
-<<<<<<< HEAD
-| #   | **Column Name** | **Data Type** | **Description**                                                                                           |
-| --- | :-------------: | ------------- | --------------------------------------------------------------------------------------------------------- |
-| 1   |      name       | VARCHAR(32)   | Configuration item name                                                                                   |
-| 2   |      value      | VARCHAR(64)   | Value of the configuration item. Note that `value` is a TDengine keyword and needs to be escaped with \`. |
-=======
 | #    | **Column Name** | **Data Type** | **Description**                                              |
 | ---- | :-------------: | ------------- | ------------------------------------------------------------ |
 | 1    |      name       | VARCHAR(32)   | Configuration item name                                      |
 | 2    |      value      | VARCHAR(64)   | Value of the configuration item. Note that `value` is a TDengine keyword and must be escaped with ` when used as a column name. |
->>>>>>> beec1c55
 
 ## INS_DNODE_VARIABLES
 
 Configuration parameters for each dnode in the system. Users with SYSINFO attribute 0 cannot view this table.
 
-<<<<<<< HEAD
-| #   | **Column Name** | **Data Type** | **Description**                                                                                           |
-| --- | :-------------: | ------------- | --------------------------------------------------------------------------------------------------------- |
-| 1   |    dnode_id     | INT           | ID of the dnode                                                                                           |
-| 2   |      name       | VARCHAR(32)   | Configuration item name                                                                                   |
-| 3   |      value      | VARCHAR(64)   | Value of the configuration item. Note that `value` is a TDengine keyword and needs to be escaped with \`. |
-
-## INS_TOPICS
-
-| #   | **Column Name** | **Data Type** | **Description**                         |
-| --- | :-------------: | ------------- | --------------------------------------- |
-| 1   |   topic_name    | VARCHAR(192)  | Topic name                              |
-| 2   |     db_name     | VARCHAR(64)   | Database related to the topic           |
-| 3   |   create_time   | TIMESTAMP     | Creation time of the topic              |
-| 4   |       sql       | VARCHAR(1024) | SQL statement used to create this topic |
-
-## INS_SUBSCRIPTIONS
-
-| #   | **Column Name** | **Data Type** | **Description**                                   |
-| --- | :-------------: | ------------- | ------------------------------------------------- |
-| 1   |   topic_name    | VARCHAR(204)  | Subscribed topic                                  |
-| 2   | consumer_group  | VARCHAR(193)  | Subscriber's consumer group                       |
-| 3   |    vgroup_id    | INT           | vgroup id assigned to the consumer                |
-| 4   |   consumer_id   | BIGINT        | Unique id of the consumer                         |
-| 5   |      user       | VARCHAR(24)   | Username of the consumer                          |
-| 6   |      fqdn       | VARCHAR(128)  | FQDN of the machine where the consumer is located |
-| 7   |     offset      | VARCHAR(64)   | Consumer's consumption progress                   |
-| 8   |      rows       | BIGINT        | Number of data records consumed                   |
-
-## INS_STREAMS
-
-| #   | **Column Name** | **Data Type** | **Description**                                                                                                                                  |
-| --- | :-------------: | ------------- | ------------------------------------------------------------------------------------------------------------------------------------------------ |
-| 1   |   stream_name   | VARCHAR(64)   | Stream calculation name                                                                                                                          |
-| 2   |   create_time   | TIMESTAMP     | Creation time                                                                                                                                    |
-| 3   |       sql       | VARCHAR(1024) | SQL statement provided when creating the stream calculation                                                                                      |
-| 4   |     status      | VARCHAR(20)   | Current status of the stream                                                                                                                     |
-| 5   |    source_db    | VARCHAR(64)   | Source database                                                                                                                                  |
-| 6   |    target_db    | VARCHAR(64)   | Target database                                                                                                                                  |
-| 7   |  target_table   | VARCHAR(192)  | Target table where the stream calculation writes results                                                                                         |
-| 8   |    watermark    | BIGINT        | Watermark, see SQL manual for stream calculations. Note that `watermark` is a TDengine keyword and needs to be escaped with \`.                  |
-| 9   |     trigger     | INT           | Push result computation mode, see SQL manual for stream calculations. Note that `trigger` is a TDengine keyword and needs to be escaped with \`. |
-=======
 | #    | **Column Name** | **Data Type** | **Description**                                              |
 | ---- | :-------------: | ------------- | ------------------------------------------------------------ |
 | 1    |    dnode_id     | INT           | ID of the dnode                                              |
@@ -578,7 +312,6 @@
 | 7    |  target_table   | VARCHAR(192)  | Target table for stream computing output                     |
 | 8    |    watermark    | BIGINT        | Watermark, see SQL manual for stream computing. Note, `watermark` is a TDengine keyword, use ` to escape when used as a column name. |
 | 9    |     trigger     | INT           | Mode of pushing computation results, see SQL manual for stream computing. Note, `trigger` is a TDengine keyword, use ` to escape when used as a column name. |
->>>>>>> beec1c55
 
 ## INS_USER_PRIVILEGES
 
@@ -594,19 +327,20 @@
 
 ## INS_DISK_USAGE
 
-| #   | **Column Name** | **Data type** | **Description**                            |
-| --- | :-------------: | ------------- | ------------------------------------------ |
-| 1   |     db_name     | VARCHAR(32)   | Database name                              |
-| 2   |    vgroup_id    | INT           | vgroup ID                                  |
-| 3   |       wal       | BIGINT        | WAL file size, in KB                       |
-| 4   |      data1      | BIGINT        | Data file size on primary storage, in KB   |
-| 5   |      data2      | BIGINT        | Data file size on secondary storage, in KB |
-| 6   |      data3      | BIGINT        | Data file size on tertiary storage, in KB  |
-| 7   |    cache_rdb    | BIGINT        | Size of last/last_row files, in KB         |
-| 8   |   table_meta    | BIGINT        | Size of meta files, in KB                  |
-| 9   |       s3        | BIGINT        | Size occupied on S3, in KB                 |
-| 10  |    raw_data     | BIGINT        | Estimated size of raw data, in KB          |
-
+| #   |   **Column Name**    | **Data type** | **Description**|
+| --- | :----------: | ------------ | ------------------------|
+| 1   | db_name      | VARCHAR(32)       | Database name 
+| 2   | vgroup_id    | INT       | vgroup ID 
+| 3   | wal          | BIGINT    | WAL file size, in KB
+| 4   | data1        | BIGINT    | Data file size on primary storage, in KB 
+| 5   | data2        | BIGINT    | Data file size on secondary storage, in KB
+| 6   | data3        | BIGINT    | Data file size on tertiary storage, in KB 
+| 7   | cache_rdb    | BIGINT    | Size of last/last_row files, in KB
+| 8   | table_meta   | BIGINT    | Size of meta files, in KB 
+| 9   | s3           | BIGINT    | Size occupied on S3, in KB
+| 10  | raw_data     | BIGINT    | Estimated size of raw data, in KB
+
+note: 
 
 ## INS_FILESETS
 
