---
title: "taosAdapter"
description: "taosAdapter is a TDengine companion tool that acts as a bridge and adapter between TDengine clusters and applications. It provides an easy-to-use and efficient way to ingest data directly from data collection agent software such as Telegraf, StatsD, collectd, etc. It also provides an InfluxDB/OpenTSDB compatible data ingestion interface, allowing InfluxDB/OpenTSDB applications to be seamlessly ported to TDengine."
sidebar_label: "taosAdapter"
---

import Prometheus from "./_prometheus.mdx"
import CollectD from "./_collectd.mdx"
import StatsD from "./_statsd.mdx"
import Icinga2 from "./_icinga2.mdx"
import TCollector from "./_tcollector.mdx"

taosAdapter is a TDengine companion tool that acts as a bridge and adapter between TDengine clusters and applications. It provides an easy-to-use and efficient way to ingest data directly from data collection agent software such as Telegraf, StatsD, collectd, etc. It also provides an InfluxDB/OpenTSDB compatible data ingestion interface that allows InfluxDB/OpenTSDB applications to be seamlessly ported to TDengine.

taosAdapter provides the following features.

- RESTful interface
- InfluxDB v1 compliant write interface
- OpenTSDB JSON and telnet format writes compatible
- Seamless connection to Telegraf
- Seamless connection to collectd
- Seamless connection to StatsD
- Supports Prometheus remote_read and remote_write

## taosAdapter architecture diagram

![TDengine Database taosAdapter Architecture](taosAdapter-architecture.webp)

## taosAdapter Deployment Method

### Install taosAdapter

<<<<<<< HEAD
The taosAdapter is part of TDengine server software. If you use the TDengine server, you don't need additional steps to install taosAdapter. You can download taosAdapter from [TDengine official website](https://tdengine.com/all-downloads/) to download the TDengine server installation package. If you need to deploy taosAdapter separately on another server other than the TDengine server, you should install the full TDengine server package on that server to install taosAdapter. If you need to build taosAdapter from source code, you can refer to the [Building taosAdapter]( https://github.com/taosdata/taosadapter/blob/3.0/BUILD.md) documentation.
=======
If you use the TDengine server, you don't need additional steps to install taosAdapter. You can download taosAdapter from [TDengine 3.0 released versions](../../releases) to download the TDengine server installation package. If you need to deploy taosAdapter separately on another server other than the TDengine server, you should install the full TDengine server package on that server to install taosAdapter. If you need to build taosAdapter from source code, you can refer to the [Building taosAdapter]( https://github.com/taosdata/taosadapter/blob/3.0/BUILD.md) documentation.
>>>>>>> 0f32540f

### Start/Stop taosAdapter

On Linux systems, the taosAdapter service is managed by `systemd` by default. You can use the command `systemctl start taosadapter` to start the taosAdapter service and use the command `systemctl stop taosadapter` to stop the taosAdapter service.

### Remove taosAdapter

Use the command `rmtaos` to remove the TDengine server software if you use tar.gz package. If you installed using a .deb or .rpm package, use the corresponding command, for your package manager, like apt or rpm to remove the TDengine server, including taosAdapter.

### Upgrade taosAdapter

taosAdapter and TDengine server need to use the same version. Please upgrade the taosAdapter by upgrading the TDengine server.
You need to upgrade the taosAdapter deployed separately from TDengine server by upgrading the TDengine server on the deployed server.

## taosAdapter parameter list

taosAdapter is configurable via command-line arguments, environment variables and configuration files. The default configuration file is /etc/taos/taosadapter.toml on Linux.

Command-line arguments take precedence over environment variables over configuration files. The command-line usage is arg=val, e.g., taosadapter -p=30000 --debug=true. The detailed list is as follows:

```shell
Usage of taosAdapter:
      --collectd.db string                           collectd db name. Env "TAOS_ADAPTER_COLLECTD_DB" (default "collectd")
      --collectd.enable                              enable collectd. Env "TAOS_ADAPTER_COLLECTD_ENABLE" (default true)
      --collectd.password string                     collectd password. Env "TAOS_ADAPTER_COLLECTD_PASSWORD" (default "taosdata")
      --collectd.port int                            collectd server port. Env "TAOS_ADAPTER_COLLECTD_PORT" (default 6045)
      --collectd.user string                         collectd user. Env "TAOS_ADAPTER_COLLECTD_USER" (default "root")
      --collectd.worker int                          collectd write worker. Env "TAOS_ADAPTER_COLLECTD_WORKER" (default 10)
  -c, --config string                                config path default /etc/taos/taosadapter.toml
      --cors.allowAllOrigins                         cors allow all origins. Env "TAOS_ADAPTER_CORS_ALLOW_ALL_ORIGINS" (default true)
      --cors.allowCredentials                        cors allow credentials. Env "TAOS_ADAPTER_CORS_ALLOW_Credentials"
      --cors.allowHeaders stringArray                cors allow HEADERS. Env "TAOS_ADAPTER_ALLOW_HEADERS"
      --cors.allowOrigins stringArray                cors allow origins. Env "TAOS_ADAPTER_ALLOW_ORIGINS"
      --cors.allowWebSockets                         cors allow WebSockets. Env "TAOS_ADAPTER_CORS_ALLOW_WebSockets"
      --cors.exposeHeaders stringArray               cors expose headers. Env "TAOS_ADAPTER_Expose_Headers"
      --debug                                        enable debug mode. Env "TAOS_ADAPTER_DEBUG"
      --help                                         Print this help message and exit
      --influxdb.enable                              enable influxdb. Env "TAOS_ADAPTER_INFLUXDB_ENABLE" (default true)
      --log.enableRecordHttpSql                      whether to record http sql. Env "TAOS_ADAPTER_LOG_ENABLE_RECORD_HTTP_SQL"
      --log.path string                              log path. Env "TAOS_ADAPTER_LOG_PATH" (default "/var/log/taos")
      --log.rotationCount uint                       log rotation count. Env "TAOS_ADAPTER_LOG_ROTATION_COUNT" (default 30)
      --log.rotationSize string                      log rotation size(KB MB GB), must be a positive integer. Env "TAOS_ADAPTER_LOG_ROTATION_SIZE" (default "1GB")
      --log.rotationTime duration                    log rotation time. Env "TAOS_ADAPTER_LOG_ROTATION_TIME" (default 24h0m0s)
      --log.sqlRotationCount uint                    record sql log rotation count. Env "TAOS_ADAPTER_LOG_SQL_ROTATION_COUNT" (default 2)
      --log.sqlRotationSize string                   record sql log rotation size(KB MB GB), must be a positive integer. Env "TAOS_ADAPTER_LOG_SQL_ROTATION_SIZE" (default "1GB")
      --log.sqlRotationTime duration                 record sql log rotation time. Env "TAOS_ADAPTER_LOG_SQL_ROTATION_TIME" (default 24h0m0s)
      --logLevel string                              log level (panic fatal error warn warning info debug trace). Env "TAOS_ADAPTER_LOG_LEVEL" (default "info")
      --monitor.collectDuration duration             Set monitor duration. Env "TAOS_MONITOR_COLLECT_DURATION" (default 3s)
      --monitor.identity string                      The identity of the current instance, or 'hostname:port' if it is empty. Env "TAOS_MONITOR_IDENTITY"
      --monitor.incgroup                             Whether running in cgroup. Env "TAOS_MONITOR_INCGROUP"
      --monitor.password string                      TDengine password. Env "TAOS_MONITOR_PASSWORD" (default "taosdata")      --monitor.pauseAllMemoryThreshold float        Memory percentage threshold for pause all. Env "TAOS_MONITOR_PAUSE_ALL_MEMORY_THRESHOLD" (default 80)
      --monitor.pauseQueryMemoryThreshold float      Memory percentage threshold for pause query. Env "TAOS_MONITOR_PAUSE_QUERY_MEMORY_THRESHOLD" (default 70)
      --monitor.user string                          TDengine user. Env "TAOS_MONITOR_USER" (default "root")
      --monitor.writeInterval duration               Set write to TDengine interval. Env "TAOS_MONITOR_WRITE_INTERVAL" (default 30s)
      --monitor.writeToTD                            Whether write metrics to TDengine. Env "TAOS_MONITOR_WRITE_TO_TD"
      --node_exporter.caCertFile string              node_exporter ca cert file path. Env "TAOS_ADAPTER_NODE_EXPORTER_CA_CERT_FILE"
      --node_exporter.certFile string                node_exporter cert file path. Env "TAOS_ADAPTER_NODE_EXPORTER_CERT_FILE"
      --node_exporter.db string                      node_exporter db name. Env "TAOS_ADAPTER_NODE_EXPORTER_DB" (default "node_exporter")
      --node_exporter.enable                         enable node_exporter. Env "TAOS_ADAPTER_NODE_EXPORTER_ENABLE"
      --node_exporter.gatherDuration duration        node_exporter gather duration. Env "TAOS_ADAPTER_NODE_EXPORTER_GATHER_DURATION" (default 5s)
      --node_exporter.httpBearerTokenString string   node_exporter http bearer token. Env "TAOS_ADAPTER_NODE_EXPORTER_HTTP_BEARER_TOKEN_STRING"
      --node_exporter.httpPassword string            node_exporter http password. Env "TAOS_ADAPTER_NODE_EXPORTER_HTTP_PASSWORD"
      --node_exporter.httpUsername string            node_exporter http username. Env "TAOS_ADAPTER_NODE_EXPORTER_HTTP_USERNAME"
      --node_exporter.insecureSkipVerify             node_exporter skip ssl check. Env "TAOS_ADAPTER_NODE_EXPORTER_INSECURE_SKIP_VERIFY" (default true)
      --node_exporter.keyFile string                 node_exporter cert key file path. Env "TAOS_ADAPTER_NODE_EXPORTER_KEY_FILE"
      --node_exporter.password string                node_exporter password. Env "TAOS_ADAPTER_NODE_EXPORTER_PASSWORD" (default "taosdata")
      --node_exporter.responseTimeout duration       node_exporter response timeout. Env "TAOS_ADAPTER_NODE_EXPORTER_RESPONSE_TIMEOUT" (default 5s)
      --node_exporter.urls strings                   node_exporter urls. Env "TAOS_ADAPTER_NODE_EXPORTER_URLS" (default [http://localhost:9100])
      --node_exporter.user string                    node_exporter user. Env "TAOS_ADAPTER_NODE_EXPORTER_USER" (default "root")
      --opentsdb.enable                              enable opentsdb. Env "TAOS_ADAPTER_OPENTSDB_ENABLE" (default true)
      --opentsdb_telnet.batchSize int                opentsdb_telnet batch size. Env "TAOS_ADAPTER_OPENTSDB_TELNET_BATCH_SIZE" (default 1)
      --opentsdb_telnet.dbs strings                  opentsdb_telnet db names. Env "TAOS_ADAPTER_OPENTSDB_TELNET_DBS" (default [opentsdb_telnet,collectd_tsdb,icinga2_tsdb,tcollector_tsdb])
      --opentsdb_telnet.enable                       enable opentsdb telnet,warning: without auth info(default false). Env "TAOS_ADAPTER_OPENTSDB_TELNET_ENABLE"
      --opentsdb_telnet.flushInterval duration       opentsdb_telnet flush interval (0s means not valid) . Env "TAOS_ADAPTER_OPENTSDB_TELNET_FLUSH_INTERVAL"
      --opentsdb_telnet.maxTCPConnections int        max tcp connections. Env "TAOS_ADAPTER_OPENTSDB_TELNET_MAX_TCP_CONNECTIONS" (default 250)
      --opentsdb_telnet.password string              opentsdb_telnet password. Env "TAOS_ADAPTER_OPENTSDB_TELNET_PASSWORD" (default "taosdata")
      --opentsdb_telnet.ports ints                   opentsdb telnet tcp port. Env "TAOS_ADAPTER_OPENTSDB_TELNET_PORTS" (default [6046,6047,6048,6049])
      --opentsdb_telnet.tcpKeepAlive                 enable tcp keep alive. Env "TAOS_ADAPTER_OPENTSDB_TELNET_TCP_KEEP_ALIVE"
      --opentsdb_telnet.user string                  opentsdb_telnet user. Env "TAOS_ADAPTER_OPENTSDB_TELNET_USER" (default "root")
      --pool.idleTimeout duration                    Set idle connection timeout. Env "TAOS_ADAPTER_POOL_IDLE_TIMEOUT" (default 1h0m0s)
      --pool.maxConnect int                          max connections to taosd. Env "TAOS_ADAPTER_POOL_MAX_CONNECT" (default 4000)
      --pool.maxIdle int                             max idle connections to taosd. Env "TAOS_ADAPTER_POOL_MAX_IDLE" (default 4000)
  -P, --port int                                     http port. Env "TAOS_ADAPTER_PORT" (default 6041)
      --prometheus.enable                            enable prometheus. Env "TAOS_ADAPTER_PROMETHEUS_ENABLE" (default true)
      --restfulRowLimit int                          restful returns the maximum number of rows (-1 means no limit). Env "TAOS_ADAPTER_RESTFUL_ROW_LIMIT" (default -1)
      --statsd.allowPendingMessages int              statsd allow pending messages. Env "TAOS_ADAPTER_STATSD_ALLOW_PENDING_MESSAGES" (default 50000)
      --statsd.db string                             statsd db name. Env "TAOS_ADAPTER_STATSD_DB" (default "statsd")
      --statsd.deleteCounters                        statsd delete counter cache after gather. Env "TAOS_ADAPTER_STATSD_DELETE_COUNTERS" (default true)
      --statsd.deleteGauges                          statsd delete gauge cache after gather. Env "TAOS_ADAPTER_STATSD_DELETE_GAUGES" (default true)
      --statsd.deleteSets                            statsd delete set cache after gather. Env "TAOS_ADAPTER_STATSD_DELETE_SETS" (default true)
      --statsd.deleteTimings                         statsd delete timing cache after gather. Env "TAOS_ADAPTER_STATSD_DELETE_TIMINGS" (default true)
      --statsd.enable                                enable statsd. Env "TAOS_ADAPTER_STATSD_ENABLE" (default true)
      --statsd.gatherInterval duration               statsd gather interval. Env "TAOS_ADAPTER_STATSD_GATHER_INTERVAL" (default 5s)
      --statsd.maxTCPConnections int                 statsd max tcp connections. Env "TAOS_ADAPTER_STATSD_MAX_TCP_CONNECTIONS" (default 250)
      --statsd.password string                       statsd password. Env "TAOS_ADAPTER_STATSD_PASSWORD" (default "taosdata")
      --statsd.port int                              statsd server port. Env "TAOS_ADAPTER_STATSD_PORT" (default 6044)
      --statsd.protocol string                       statsd protocol [tcp or udp]. Env "TAOS_ADAPTER_STATSD_PROTOCOL" (default "udp")
      --statsd.tcpKeepAlive                          enable tcp keep alive. Env "TAOS_ADAPTER_STATSD_TCP_KEEP_ALIVE"
      --statsd.user string                           statsd user. Env "TAOS_ADAPTER_STATSD_USER" (default "root")
      --statsd.worker int                            statsd write worker. Env "TAOS_ADAPTER_STATSD_WORKER" (default 10)
      --taosConfigDir string                         load taos client config path. Env "TAOS_ADAPTER_TAOS_CONFIG_FILE"
      --version                                      Print the version and exit
```

Note:
Please set the following Cross-Origin Resource Sharing (CORS) parameters according to the actual situation when using a browser for interface calls.

```text
AllowAllOrigins
AllowOrigins
AllowHeaders
ExposeHeaders
AllowCredentials
AllowWebSockets
```

You do not need to care about these configurations if you do not make interface calls through the browser.

For details on the CORS protocol, please refer to: [https://www.w3.org/wiki/CORS_Enabled](https://www.w3.org/wiki/CORS_Enabled) or [https://developer.mozilla.org/zh-CN/docs/Web/HTTP/CORS](https://developer.mozilla.org/zh-CN/docs/Web/HTTP/CORS).

See [example/config/taosadapter.toml](https://github.com/taosdata/taosadapter/blob/3.0/example/config/taosadapter.toml) for sample configuration files.

## Feature List

- RESTful interface
  [https://docs.tdengine.com/reference/rest-api/](https://docs.tdengine.com/reference/rest-api/)
- Compatible with InfluxDB v1 write interface
  [https://docs.influxdata.com/influxdb/v2.0/reference/api/influxdb-1x/write/](https://docs.influxdata.com/influxdb/v2.0/reference/api/influxdb-1x/write/)
- Compatible with OpenTSDB JSON and telnet format writes
  - <http://opentsdb.net/docs/build/html/api_http/put.html>
  - <http://opentsdb.net/docs/build/html/api_telnet/put.html>
- Seamless connection to collectd
  collectd is a system statistics collection daemon, please visit [https://collectd.org/](https://collectd.org/) for more information.
- Seamless connection with StatsD
  StatsD is a simple yet powerful daemon for aggregating statistical information. Please visit [https://github.com/statsd/statsd](https://github.com/statsd/statsd) for more information.
- Seamless connection with icinga2
  icinga2 is a software that collects inspection result metrics and performance data. Please visit [https://icinga.com/docs/icinga-2/latest/doc/14-features/#opentsdb-writer](https://icinga.com/docs/icinga-2/latest/doc/14-features/#opentsdb-writer) for more information.
- Seamless connection to TCollector
  TCollector is a client process that collects data from a local collector and pushes the data to OpenTSDB. Please visit [http://opentsdb.net/docs/build/html/user_guide/utilities/tcollector.html](http://opentsdb.net/docs/build/html/user_guide/utilities/tcollector.html) for more information.
- Seamless connection to node_exporter
  node_export is an exporter for machine metrics. Please visit [https://github.com/prometheus/node_exporter](https://github.com/prometheus/node_exporter) for more information.
- Support for Prometheus remote_read and remote_write
  remote_read and remote_write are interfaces for Prometheus data read and write from/to other data storage solution. Please visit [https://prometheus.io/blog/2019/10/10/remote-read-meets-streaming/#remote-apis](https://prometheus.io/blog/2019/10/10/remote-read-meets-streaming/#remote-apis) for more information.

## Interfaces

### TDengine RESTful interface

You can use any client that supports the http protocol to write data to or query data from TDengine by accessing the REST interface address `http://<fqdn>:6041/rest/sql`. See the [official documentation](/reference/rest-api/) for details.

### InfluxDB

You can use any client that supports the http protocol to access the RESTful interface address `http://<fqdn>:6041/<APIEndPoint>` to write data in InfluxDB compatible format to TDengine. The EndPoint is as follows:

```text
/influxdb/v1/write
```

Support InfluxDB query parameters as follows.

- `db` Specifies the database name used by TDengine
- `precision` The time precision used by TDengine
- `u` TDengine user name
- `p` TDengine password

Note: InfluxDB token authorization is not supported at present. Only Basic authorization and query parameter validation are supported.

### OpenTSDB

You can use any client that supports the http protocol to access the RESTful interface address `http://<fqdn>:6041/<APIEndPoint>` to write data in OpenTSDB compatible format to TDengine. The EndPoint is as follows:

```text
/opentsdb/v1/put/json/<db>
/opentsdb/v1/put/telnet/<db>
```

### collectd

<CollectD />

### StatsD

<StatsD />

### icinga2 OpenTSDB writer

<Icinga2 />

### TCollector

<TCollector />

### node_exporter

node_export is an exporter of hardware and OS metrics exposed by the \*NIX kernel used by Prometheus

- Enable the taosAdapter configuration `node_exporter.enable`
- Set the configuration of the node_exporter
- Restart taosAdapter

### Prometheus

<Prometheus />

## Memory usage optimization methods

taosAdapter will monitor its memory usage during operation and adjust it with two thresholds. Valid values are integers between 1 to 100, and represent a percentage of the system's physical memory.

- pauseQueryMemoryThreshold
- pauseAllMemoryThreshold

Stops processing query requests when the `pauseQueryMemoryThreshold` threshold is exceeded.

HTTP response content.

- code 503
- body "query memory exceeds threshold"

Stops processing all write and query requests when the `pauseAllMemoryThreshold` threshold is exceeded.

HTTP response content.

- code 503
- body "memory exceeds threshold"

Resume the corresponding function when the memory falls back below the threshold.

Status check interface `http://<fqdn>:6041/-/ping`

- Normal returns `code 200`
- No parameter If memory exceeds pauseAllMemoryThreshold returns `code 503`
- Request parameter `action=query` returns `code 503` if memory exceeds `pauseQueryMemoryThreshold` or `pauseAllMemoryThreshold`

Corresponding configuration parameter

```text
  monitor.collectDuration monitoring interval environment variable `TAOS_MONITOR_COLLECT_DURATION` (default value 3s)
  monitor.incgroup whether to run in cgroup (set to true for running in container) environment variable `TAOS_MONITOR_INCGROUP`
  monitor.pauseAllMemoryThreshold memory threshold for no more inserts and queries environment variable `TAOS_MONITOR_PAUSE_ALL_MEMORY_THRESHOLD` (default 80)
  monitor.pauseQueryMemoryThreshold memory threshold for no more queries Environment variable `TAOS_MONITOR_PAUSE_QUERY_MEMORY_THRESHOLD` (default 70)
```

You should adjust this parameter based on your specific application scenario and operation strategy. We recommend using monitoring software to monitor system memory status. The load balancer can also check the taosAdapter running status through this interface.

## taosAdapter Monitoring Metrics

taosAdapter collects HTTP-related metrics, CPU percentage, and memory percentage.

### HTTP interface

Provides an interface conforming to [OpenMetrics](https://github.com/OpenObservability/OpenMetrics/blob/main/specification/OpenMetrics.md).

```text
http://<fqdn>:6041/metrics
```

### Write to TDengine

taosAdapter supports writing the metrics of HTTP monitoring, CPU percentage, and memory percentage to TDengine.

For configuration parameters

| **Configuration items** | **Description** | **Default values** |
|-------------------------|--------------------------------------------|----------|
| monitor.collectDuration | CPU and memory collection interval | 3s |
| monitor.identity | The current taosadapter identifier will be used if not set to `hostname:port` | |
| monitor.incgroup | whether it is running in a cgroup (set to true for running in a container) | false |
| monitor.writeToTD | Whether to write to TDengine | false |
| monitor.user | TDengine connection username | root |
| monitor.password | TDengine connection password | taosdata |
| monitor.writeInterval | Write to TDengine interval | 30s |

## Limit the number of results returned

taosAdapter controls the number of results returned by the parameter `restfulRowLimit`, -1 means no limit, default is no limit.

This parameter controls the number of results returned by the following interfaces:

- `http://<fqdn>:6041/rest/sql`
- `http://<fqdn>:6041/prometheus/v1/remote_read/:db`

## Troubleshooting

You can check the taosAdapter running status with the `systemctl status taosadapter` command.

You can also adjust the level of the taosAdapter log output by setting the `--logLevel` parameter or the environment variable `TAOS_ADAPTER_LOG_LEVEL`. Valid values are: panic, fatal, error, warn, warning, info, debug and trace.

## How to migrate from older TDengine versions to taosAdapter

In TDengine server 2.2.x.x or earlier, the TDengine server process (taosd) contains an embedded HTTP service. As mentioned earlier, taosAdapter is a standalone software managed using `systemd` and has its own process ID. There are some configuration parameters and behaviors that are different between the two. See the following table for details.

| **#** | **embedded httpd** | **taosAdapter** | **comment** |
|-------|---------------------|-------------------------------|------------------------------------------------------------------------------------------------|
| 1 | httpEnableRecordSql | --logLevel=debug | |
| 2 | httpMaxThreads | n/a | taosAdapter Automatically manages thread pools without this parameter |
| 3 | telegrafUseFieldNum | See the taosAdapter telegraf configuration method | |
| 4 | restfulRowLimit | restfulRowLimit | Embedded httpd outputs 10240 rows of data by default, the maximum allowed is 102400. taosAdapter also provides restfulRowLimit but it is not limited by default. You can configure it according to the actual scenario.
| 5 | httpDebugFlag | Not applicable | httpdDebugFlag does not work for taosAdapter |
| 6 | httpDBNameMandatory | N/A | taosAdapter requires the database name to be specified in the URL |<|MERGE_RESOLUTION|>--- conflicted
+++ resolved
@@ -30,11 +30,7 @@
 
 ### Install taosAdapter
 
-<<<<<<< HEAD
-The taosAdapter is part of TDengine server software. If you use the TDengine server, you don't need additional steps to install taosAdapter. You can download taosAdapter from [TDengine official website](https://tdengine.com/all-downloads/) to download the TDengine server installation package. If you need to deploy taosAdapter separately on another server other than the TDengine server, you should install the full TDengine server package on that server to install taosAdapter. If you need to build taosAdapter from source code, you can refer to the [Building taosAdapter]( https://github.com/taosdata/taosadapter/blob/3.0/BUILD.md) documentation.
-=======
 If you use the TDengine server, you don't need additional steps to install taosAdapter. You can download taosAdapter from [TDengine 3.0 released versions](../../releases) to download the TDengine server installation package. If you need to deploy taosAdapter separately on another server other than the TDengine server, you should install the full TDengine server package on that server to install taosAdapter. If you need to build taosAdapter from source code, you can refer to the [Building taosAdapter]( https://github.com/taosdata/taosadapter/blob/3.0/BUILD.md) documentation.
->>>>>>> 0f32540f
 
 ### Start/Stop taosAdapter
 
