---
title: taosBenchmark Reference
sidebar_label: taosBenchmark
slug: /tdengine-reference/tools/taosbenchmark
---

TaosBenchmark is a performance benchmarking tool for TDengine products, providing insertion, query, and subscription performance testing for TDengine products, and outputting performance indicators.

## Installation

taosBenchmark is the default installation component in the TDengine installation package, which can be used after installing TDengine. For how to install TDengine, please refer to [TDengine Installation](../../../get started/)

## Operation

### Configuration and Operation Methods

taosBbenchmark supports three operating modes:
- No parameter mode
- Command line mode
- JSON configuration file mode
The command-line approach is a subset of the functionality of JSON configuration files, which immediately uses the command line and then the configuration file, with the parameters specified by the command line taking precedence.

**Ensure that the TDengine cluster is running correctly before running taosBenchmark.**

### Running Without Command Line Arguments


Execute the following command to quickly experience taosBenchmark performing a write performance test on TDengine based on the default configuration.
```shell
taosBenchmark
```

When running without parameters, taosBenchmark defaults to connecting to the TDengine cluster specified in `/etc/taos/taos.cfg `.
After successful connection, a smart meter example database test, super meters, and 10000 sub meters will be created, with 10000 records per sub meter. If the test database already exists, it will be deleted before creating a new one.

### Running Using Command Line Configuration Parameters

When running taosBenchmark using command line parameters and controlling its behavior, the `-f <json file>` parameter cannot be used. All configuration parameters must be specified through the command line. Below is an example of using command line mode to test the write performance of taosBenchmark.

```shell
taosBenchmark -I stmt -n 200 -t 100
```

The above command `taosBenchmark` will create a database named `test`, establish a supertable `meters` within it, create 100 subtables in the supertable, and insert 200 records into each subtable using parameter binding.

### Running Using a Configuration File

Running in configuration file mode provides all functions, so parameters can be configured to run in the configuration file.  

```shell
taosBenchmark -f <json file>
```

**Below are a few examples of configuration files:**

#### JSON Configuration File Example for Insertion Scenario

<details>
<summary>insert.json</summary>

```json
{{#include /TDengine/tools/taos-tools/example/insert.json}}
```

</details>

#### Example JSON Configuration File for Query Scenario

<details>
<summary>query.json</summary>

```json
{{#include /TDengine/tools/taos-tools/example/query.json}}
```

</details>

#### Example JSON Configuration File for Subscription Scenario

<details>
<summary>tmq.json</summary>

```json
{{#include /TDengine/tools/taos-tools/example/tmq.json}}
```

</details>

## Detailed Explanation of Command Line Parameters

- **-f/--file \<json file>** :
  The JSON configuration file to use, specifying all parameters. This parameter cannot be used simultaneously with other command line parameters. There is no default value.

- **-c/--config-dir \<dir>** :
  The directory where the TDengine cluster configuration files are located, default path is /etc/taos.

- **-h/--host \<host>** :
  Specifies the FQDN of the TDengine server to connect to, default value is localhost.

- **-P/--port \<port>** :
  The port number of the TDengine server to connect to, default value is 6030.

- **-I/--interface \<insertMode>** :
  Insert mode, options include taosc, rest, stmt, sml, sml-rest, corresponding to normal writing, restful interface writing, parameter binding interface writing, schemaless interface writing, restful schemaless interface writing (provided by taosAdapter). Default value is taosc.

- **-u/--user \<user>** :
  Username for connecting to the TDengine server, default is root.

- **-U/--supplement-insert** :
  Insert data without pre-creating database and tables, default is off.

- **-p/--password \<passwd>** :
  Password for connecting to the TDengine server, default value is taosdata.

- **-o/--output \<file>** :
  Path of the output file for results, default value is ./output.txt.

- **-T/--thread \<threadNum>** :
  Number of threads for inserting data, default is 8.

- **-B/--interlace-rows \<rowNum>** :
  Enables interlaced insertion mode and specifies the number of rows to insert into each subtable at a time. Interlaced insertion mode means inserting the specified number of rows into each subtable in sequence and repeating this process until all subtable data is inserted. Default value is 0, meaning data is inserted into one subtable completely before moving to the next.

- **-i/--insert-interval \<timeInterval>** :
  Specifies the insertion interval for interlaced insertion mode, in ms, default value is 0. Only effective when `-B/--interlace-rows` is greater than 0. It means that the data insertion thread will wait for the time interval specified by this value after inserting interlaced records for each subtable before proceeding to the next round of writing.

- **-r/--rec-per-req \<rowNum>** :
  Number of data rows requested per TDengine write, default value is 30000.

- **-t/--tables \<tableNum>** :
  Specifies the number of subtables, default is 10000.

- **-S/--timestampstep \<stepLength>** :
  Timestamp step length for inserting data into each subtable, in ms, default value is 1.

- **-n/--records \<recordNum>** :
  Number of records to insert per subtable, default value is 10000.

- **-d/--database \<dbName>** :
  Name of the database to use, default value is test.

- **-b/--data-type \<colType>** :
  Data column types for the supertable. If not used, the default is three data columns, types are FLOAT, INT, FLOAT.

- **-l/--columns \<colNum>** :
  Total number of data columns for the supertable. If both this parameter and `-b/--data-type` are set, the final number of columns is the larger of the two. If the number specified by this parameter is greater than the number of columns specified by `-b/--data-type`, the unspecified column types default to INT, for example: `-l 5 -b float,double`, then the final columns are `FLOAT,DOUBLE,INT,INT,INT`. If the number of columns specified is less than or equal to the number specified by `-b/--data-type`, the result is the columns and types specified by `-b/--data-type`, for example: `-l 3 -b float,double,float,bigint`, then the final columns are `FLOAT,DOUBLE,FLOAT,BIGINT`.

- **-L/--partial-col-num \<colNum>**:
  Specifies that only some columns are written with data, while other columns are NULL. By default, data is written to all columns.

- **-A/--tag-type \<tagType>**:
  Tag column types for the supertable. `nchar` and `binary` types can set length simultaneously, for example:

```shell
taosBenchmark -A INT,DOUBLE,NCHAR,BINARY(16)
```

If no tag types are set, the default is two tags, with types INT and BINARY(16).
Note: In some shells like bash, "()" needs to be escaped, so the command should be:

```shell
taosBenchmark -A INT,DOUBLE,NCHAR,BINARY\(16\)
```

- **-w/--binwidth \<length>**:
  The default length for `nchar` and `binary` types, default value is 64.

- **-m/--table-prefix \<tablePrefix>**:
  The prefix for the subtable names, default value is "d".

- **-E/--escape-character**:
  A toggle parameter, specifies whether to use escape characters in supertable and subtable names. The default is not to use.

- **-C/--chinese**:
  A toggle parameter, specifies whether `nchar` and `binary` use Unicode Chinese characters. The default is not to use.

- **-N/--normal-table**:
  A toggle parameter, specifies to only create basic tables, not supertables. Default is false. Only available when the insertion mode is taosc, stmt, or rest.

- **-M/--random**:
  A toggle parameter, data to be inserted are generated random values. Default is false. If this parameter is configured, the data to be inserted will be randomly generated. For numeric type tag/columns, the values will be random within the type's range. For NCHAR and BINARY type tag/columns, the values will be random strings within the specified length range.

- **-x/--aggr-func**:
  A toggle parameter, indicates to query aggregate functions after insertion. Default is false.

- **-y/--answer-yes**:
  A toggle parameter, requires user confirmation after prompt to continue. Default is false.

- **-O/--disorder \<Percentage>**:
  Specifies the percentage probability of disorder data, with a range of [0,50]. Default is 0, meaning no disorder data.

- **-R/--disorder-range \<timeRange>**:
  Specifies the timestamp fallback range for disorder data. The generated disorder timestamps are the timestamps that should be used in non-disorder situations minus a random value within this range. Only effective when the disorder data percentage specified by `-O/--disorder` is greater than 0.

- **-F/--prepare_rand \<Num>**:
  The number of unique values in the generated random data. If it is 1, it means all data are the same. Default value is 10000.

- **-a/--replica \<replicaNum>**:
  Specifies the number of replicas when creating the database, default value is 1.

- **-k/--keep-trying \<NUMBER>**: Number of retries after failure, default is no retry. Requires version v3.0.9 or above.

- **-z/--trying-interval \<NUMBER>**: Retry interval in milliseconds, effective only when retries are specified with -k. Requires version v3.0.9 or above.

- **-v/--vgroups \<NUMBER>**:
  Specifies the number of vgroups when creating the database, only valid for TDengine v3.0+.

- **-V/--version**:
  Displays version information and exits. Cannot be used with other parameters.

- **-?/--help**:
  Displays help information and exits. Cannot be used with other parameters.


## Output performance indicators

#### Write indicators

After writing is completed, a summary performance metric will be output in the last two lines in the following format:
``` bash
SUCC: Spent 8.527298 (real 8.117379) seconds to insert rows: 10000000 with 8 thread(s) into test 1172704.41 (real 1231924.74) records/second
SUCC: insert delay, min: 19.6780ms, avg: 64.9390ms, p90: 94.6900ms, p95: 105.1870ms, p99: 130.6660ms, max: 157.0830ms
```
First line write speed statistics:
- Spent: Total write time, in seconds, counting from the start of writing the first data to the end of the last data. This indicates that a total of 8.527298 seconds were spent
- Real: Total write time (calling the engine), excluding the time spent preparing data for the testing framework. Purely counting the time spent on engine calls, The time spent is 8.117379 seconds. If 8.527298-8.117379=0.409919 seconds, it is the time spent preparing data for the testing framework
- Rows: Write the total number of rows, which is 10 million pieces of data
- Threads: The number of threads being written, which is 8 threads writing simultaneously
- Records/second write speed = `total write time` / `total number of rows written`, real in parentheses is the same as before, indicating pure engine write speed

Second line single write delay statistics:  
- min: Write minimum delay
- avg: Write normal delay
- p90: Write delay p90 percentile delay number
- p95: Write delay p95 percentile delay number
- p99: Write delay p99 percentile delay number
- max: maximum write delay
Through this series of indicators, the distribution of write request latency can be observed

#### Query indicators
The query performance test mainly outputs the QPS indicator of query request speed, and the output format is as follows:

``` bash
complete query with 3 threads and 10000 query delay avg: 	0.002686s min: 	0.001182s max: 	0.012189s p90: 	0.002977s p95: 	0.003493s p99: 	0.004645s SQL command: select ...
INFO: Spend 26.9530 second completed total queries: 30000, the QPS of all threads: 1113.049
```

- The first line represents the percentile distribution of query execution and query request delay for each of the three threads executing 10000 queries. The SQL command is the test query statement
<<<<<<< HEAD
- The second line indicates that the total query time is 26.9653 seconds, the total queries is 10000 * 3 = 30000, and the query rate per second (QPS) is 1113.049 times/second
=======
- The second line indicates that the total query time is 26.9653 seconds, and the query rate per second (QPS) is 1113.049 times/second
>>>>>>> 3eab0d79
- If the `continue_if_fail` option is set to `yes` in the query, the last line will output the number of failed requests and error rate, the format like "error + number of failed requests (error rate)"
- QPS        = number of successful requests / time spent (in seconds)
- Error rate = number of failed requests / (number of successful requests + number of failed requests)

#### Subscription metrics

The subscription performance test mainly outputs consumer consumption speed indicators, with the following output format:
``` bash
INFO: consumer id 0 has poll total msgs: 376, period rate: 37.592 msgs/s, total rows: 3760000, period rate: 375924.815 rows/s
INFO: consumer id 1 has poll total msgs: 362, period rate: 36.131 msgs/s, total rows: 3620000, period rate: 361313.504 rows/s
INFO: consumer id 2 has poll total msgs: 364, period rate: 36.378 msgs/s, total rows: 3640000, period rate: 363781.731 rows/s
INFO: consumerId: 0, consume msgs: 1000, consume rows: 10000000
INFO: consumerId: 1, consume msgs: 1000, consume rows: 10000000
INFO: consumerId: 2, consume msgs: 1000, consume rows: 10000000
INFO: Consumed total msgs: 3000, total rows: 30000000
```
- Lines 1 to 3 real-time output of the current consumption speed of each consumer, msgs/s represents the number of consumption messages, each message contains multiple rows of data, and rows/s represents the consumption speed calculated by rows
- Lines 4 to 6 show the overall statistics of each consumer after the test is completed, including the total number of messages consumed and the total number of lines
- The overall statistics of all consumers in line 7, `msgs` represents how many messages were consumed in total, `rows` represents how many rows of data were consumed in total

## Configuration File Parameters Detailed Explanation

### General Configuration Parameters

The parameters listed in this section apply to all functional modes.

- **filetype**: The function to test, possible values are `insert`, `query`, and `subscribe`. Corresponding to insert, query, and subscribe functions. Only one can be specified in each configuration file.
- **cfgdir**: Directory where the TDengine client configuration file is located, default path is /etc/taos.

- **host**: Specifies the FQDN of the TDengine server to connect to, default value is localhost.

- **port**: The port number of the TDengine server to connect to, default value is 6030.

- **user**: Username for connecting to the TDengine server, default is root.

- **password** : Password for connecting to the TDengine server, default value is taosdata.

### Configuration Parameters for Insertion Scenarios

In insertion scenarios, `filetype` must be set to `insert`. For this parameter and other common parameters, see Common Configuration Parameters.

- **keep_trying**: Number of retries after failure, default is no retry. Requires version v3.0.9 or above.

- **trying_interval**: Interval between retries in milliseconds, effective only when retries are specified in keep_trying. Requires version v3.0.9 or above.
- **childtable_from and childtable_to**: Specifies the range of child tables to write to, the interval is [childtable_from, childtable_to).

- **continue_if_fail**: Allows users to define behavior after failure

  “continue_if_fail”:  “no”, taosBenchmark exits automatically upon failure, default behavior
  “continue_if_fail”: “yes”, taosBenchmark warns the user and continues writing
  “continue_if_fail”: “smart”, if the child table does not exist upon failure, taosBenchmark will create the child table and continue writing

#### Database Related Configuration Parameters

Parameters related to database creation are configured in the `dbinfo` section of the json configuration file, specific parameters are as follows. Other parameters correspond to those specified in TDengine's `create database`, see [../../taos-sql/database]

- **name**: Database name.

- **drop**: Whether to delete the database before insertion, options are "yes" or "no", "no" means do not create. Default is to delete.

#### Stream Computing Related Configuration Parameters

Parameters related to stream computing are configured in the `stream` section of the json configuration file, specific parameters are as follows.

- **stream_name**: Name of the stream computing, mandatory.

- **stream_stb**: Name of the supertable corresponding to the stream computing, mandatory.

- **stream_sql**: SQL statement for the stream computing, mandatory.

- **trigger_mode**: Trigger mode for the stream computing, optional.

- **watermark**: Watermark for the stream computing, optional.

- **drop**: Whether to create stream computing, options are "yes" or "no", "no" means do not create.

#### Supertable Related Configuration Parameters

Parameters related to supertable creation are configured in the `super_tables` section of the json configuration file, specific parameters are as follows.

- **name**: Supertable name, must be configured, no default value.

- **child_table_exists**: Whether the child table already exists, default is "no", options are "yes" or "no".

- **childtable_count**: Number of child tables, default is 10.

- **childtable_prefix**: Prefix for child table names, mandatory, no default value.

- **escape_character**: Whether the supertable and child table names contain escape characters, default is "no", options are "yes" or "no".

- **auto_create_table**: Effective only when insert_mode is taosc, rest, stmt and child_table_exists is "no", "yes" means taosBenchmark will automatically create non-existent tables during data insertion; "no" means all tables are created in advance before insertion.

- **batch_create_tbl_num**: Number of tables created per batch during child table creation, default is 10. Note: The actual number of batches may not match this value, if the executed SQL statement exceeds the maximum supported length, it will be automatically truncated and executed, continuing the creation.

- **data_source**: Source of the data, default is randomly generated by taosBenchmark, can be configured as "rand" and "sample". For "sample", use the file specified by the sample_file parameter.

- **insert_mode**: Insertion mode, options include taosc, rest, stmt, sml, sml-rest, corresponding to normal writing, restful interface writing, parameter binding interface writing, schemaless interface writing, restful schemaless interface writing (provided by taosAdapter). Default is taosc.

- **non_stop_mode**: Specifies whether to continue writing, if "yes" then insert_rows is ineffective, writing stops only when Ctrl + C stops the program. Default is "no", i.e., stop after writing a specified number of records. Note: Even in continuous writing mode, insert_rows must still be configured as a non-zero positive integer.

- **line_protocol** : Use line protocol to insert data, effective only when insert_mode is sml or sml-rest, options include line, telnet, json.

- **tcp_transfer** : Communication protocol in telnet mode, effective only when insert_mode is sml-rest and line_protocol is telnet. If not configured, the default is the http protocol.

- **insert_rows** : The number of records inserted per subtable, default is 0.

- **childtable_offset** : Effective only when child_table_exists is yes, specifies the offset when getting the subtable list from the supertable, i.e., starting from which subtable.

- **childtable_limit** : Effective only when child_table_exists is yes, specifies the limit when getting the subtable list from the supertable.

- **interlace_rows** : Enables interlaced insertion mode and specifies the number of rows to insert into each subtable at a time. Interlaced insertion mode means inserting the number of rows specified by this parameter into each subtable in turn and repeating this process until all subtable data is inserted. The default value is 0, i.e., data is inserted into one subtable before moving to the next subtable.

- **insert_interval** : Specifies the insertion interval for interlaced insertion mode, in ms, default value is 0. Only effective when `-B/--interlace-rows` is greater than 0. It means that the data insertion thread will wait for the time interval specified by this value after inserting interlaced records for each subtable before proceeding to the next round of writing.

- **partial_col_num** : If this value is a positive number n, then only the first n columns are written to, effective only when insert_mode is taosc and rest, if n is 0 then all columns are written to.

- **disorder_ratio** : Specifies the percentage probability of out-of-order data, its value range is [0,50]. Default is 0, i.e., no out-of-order data.

- **disorder_range** : Specifies the timestamp rollback range for out-of-order data. The generated out-of-order timestamp is the timestamp that should be used under non-out-of-order conditions minus a random value within this range. Only effective when `-O/--disorder` specifies a disorder data percentage greater than 0.

- **timestamp_step** : The timestamp step for inserting data into each subtable, unit consistent with the database's `precision`, default value is 1.

- **start_timestamp** : The starting timestamp for each subtable, default value is now.

- **sample_format** : The type of sample data file, currently only supports "csv".

- **sample_file** : Specifies a csv format file as the data source, effective only when data_source is sample. If the number of data rows in the csv file is less than or equal to prepared_rand, then the csv file data will be read in a loop until it matches prepared_rand; otherwise, only prepared_rand number of rows will be read. Thus, the final number of data rows generated is the smaller of the two.

- **use_sample_ts** : Effective only when data_source is sample, indicates whether the csv file specified by sample_file contains the first column timestamp, default is no. If set to yes, then use the first column of the csv file as the timestamp, since the same subtable timestamp cannot be repeated, the amount of data generated depends on the same number of data rows in the csv file, at this time insert_rows is ineffective.

- **tags_file** : Effective only when insert_mode is taosc, rest. The final value of the tag is related to childtable_count, if the tag data rows in the csv file are less than the given number of subtables, then the csv file data will be read in a loop until the childtable_count specified subtable number is generated; otherwise, only childtable_count rows of tag data will be read. Thus, the final number of subtables generated is the smaller of the two.

- **primary_key** : Specifies whether the supertable has a composite primary key, values are 1 and 0, composite primary key columns can only be the second column of the supertable, after specifying the generation of composite primary keys, ensure that the second column meets the data type of composite primary keys, otherwise an error will occur
- **repeat_ts_min** : Numeric type, when composite primary key is enabled, specifies the minimum number of records with the same timestamp to be generated, the number of records with the same timestamp is a random value within the range [repeat_ts_min, repeat_ts_max], when the minimum value equals the maximum value, it is a fixed number
- **repeat_ts_max** : Numeric type, when composite primary key is enabled, specifies the maximum number of records with the same timestamp to be generated
- **sqls** : Array of strings type, specifies the array of sql to be executed after the supertable is successfully created, the table name specified in sql must be prefixed with the database name, otherwise an unspecified database error will occur


#### Tag and Data Column Configuration Parameters

Specify the configuration parameters for tag and data columns in `super_tables` under `columns` and `tag`.

- **type**: Specifies the column type, refer to the data types supported by TDengine.
  Note: The JSON data type is special, it can only be used for tags, and when using JSON type as a tag, there must be only this one tag. In this case, count and len represent the number of key-value pairs in the JSON tag and the length of each KV pair's value respectively, with value defaulting to string.

- **len**: Specifies the length of the data type, effective for NCHAR, BINARY, and JSON data types. If configured for other data types, if it is 0, it means the column is always written with a null value; if not 0, it is ignored.

- **count**: Specifies the number of times this type of column appears consecutively, for example, "count": 4096 can generate 4096 columns of the specified type.

- **name**: The name of the column, if used with count, for example "name": "current", "count":3, then the names of the 3 columns are current, current_2, current_3 respectively.

- **min**: The minimum value for the data type of the column/tag. Generated values will be greater than or equal to the minimum value.

- **max**: The maximum value for the data type of the column/tag. Generated values will be less than the maximum value.

- **scalingFactor**: Floating-point precision enhancement factor, only effective when the data type is float/double, valid values range from 1 to 1000000 positive integers. Used to enhance the precision of generated floating points, especially when min or max values are small. This attribute enhances the precision after the decimal point by powers of 10: a scalingFactor of 10 means enhancing the precision by 1 decimal place, 100 means 2 places, and so on.

- **fun**: This column data is filled with functions, currently only supports sin and cos functions, input parameters are converted from timestamps to angle values, conversion formula: angle x = input time column ts value % 360. Also supports coefficient adjustment, random fluctuation factor adjustment, displayed in a fixed format expression, such as fun="10*sin(x)+100*random(5)", x represents the angle, ranging from 0 ~ 360 degrees, the increment step is consistent with the time column step. 10 represents the multiplication coefficient, 100 represents the addition or subtraction coefficient, 5 represents the fluctuation amplitude within a 5% random range. Currently supports int, bigint, float, double four data types. Note: The expression is in a fixed pattern and cannot be reversed.

- **values**: The value domain for nchar/binary column/tag, will randomly select from the values.

- **sma**: Adds this column to SMA, value is "yes" or "no", default is "no".

- **encode**: String type, specifies the first level encoding algorithm for this column in two-level compression, see creating supertables for details.

- **compress**: String type, specifies the second level encryption algorithm for this column in two-level compression, see creating supertables for details.

- **level**: String type, specifies the compression rate of the second level encryption algorithm for this column in two-level compression, see creating supertables for details.

- **gen**: String type, specifies the method of generating data for this column, if not specified it is random, if specified as "order", it will increase sequentially by natural numbers.

- **fillNull**: String type, specifies whether this column randomly inserts NULL values, can be specified as "true" or "false", only effective when generate_row_rule is 2.

#### Insertion Behavior Configuration Parameters

- **thread_count**: The number of threads for inserting data, default is 8.

- **thread_bind_vgroup**: Whether the vgroup is bound with the writing thread during writing, binding can improve writing speed, values are "yes" or "no", default is "no". Set to "no" to maintain the same behavior as before. When set to "yes", if the thread_count is equal to the number of vgroups in the database, thread_count is automatically adjusted to the number of vgroups; if thread_count is less than the number of vgroups, the number of writing threads is not adjusted, one thread writes one vgroup data after another, while maintaining the rule that only one thread can write into a vgroup at a time.

- **create_table_thread_count** : The number of threads for creating tables, default is 8.

- **result_file** : The path to the result output file, default is ./output.txt.

- **confirm_parameter_prompt** : A toggle parameter that requires user confirmation after a prompt to continue. The value can be "yes" or "no", by default "no".

- **interlace_rows** : Enables interleaved insertion mode and specifies the number of rows to insert into each subtable at a time. Interleaved insertion mode refers to inserting the specified number of rows into each subtable in sequence and repeating this process until all subtable data has been inserted. The default value is 0, meaning data is inserted into one subtable completely before moving to the next.
  This parameter can also be configured in `super_tables`; if configured, the settings in `super_tables` take higher priority and override the global settings.

- **insert_interval** :
  Specifies the insertion interval for interleaved insertion mode in milliseconds, default is 0. This only takes effect when `-B/--interlace-rows` is greater than 0. It means that the data insertion thread will wait for the specified interval after inserting interleaved records for each subtable before proceeding to the next round of writing.
  This parameter can also be configured in `super_tables`; if configured, the settings in `super_tables` take higher priority and override the global settings.

- **num_of_records_per_req** :
  The number of data rows requested per write to TDengine, default is 30000. If set too high, the TDengine client driver will return corresponding error messages, and this parameter needs to be reduced to meet the writing requirements.

- **prepare_rand** : The number of unique values in the generated random data. If it is 1, it means all data are the same. The default value is 10000.

- **pre_load_tb_meta** : Whether to pre-load the meta data of subtables, values are “yes” or "no". When there are a large number of subtables, turning on this option can improve the writing speed.

### Configuration Parameters for Query Scenarios

In query scenarios, `filetype` must be set to `query`.
`query_times` specifies the number of times to run the query, numeric type.

Query scenarios can control the execution of slow query statements by setting `kill_slow_query_threshold` and `kill_slow_query_interval` parameters, where threshold controls that queries exceeding the specified exec_usec time will be killed by taosBenchmark, in seconds; interval controls the sleep time to avoid continuous slow query CPU consumption, in seconds.

For other common parameters, see Common Configuration Parameters.

#### Configuration Parameters for Executing Specified Query Statements

Configuration parameters for querying specified tables (can specify supertables, subtables, or regular tables) are set in `specified_table_query`.

<<<<<<< HEAD
- `General Query`: Each SQL in `sqls` starts `threads` threads to query this SQL, Each thread exits after executing the `query_times` queries, and only after all threads executing this SQL have completed can the next SQL be executed.  
=======
`General Query`: Each SQL in `sqls` starts `threads` threads to query this SQL, Each thread exits after executing the `query_times` queries, and only after all threads executing this SQL have completed can the next SQL be executed.  
>>>>>>> 3eab0d79
The total number of queries(`General Query`) = the number of `sqls` * `query_times` * `threads`  
- `Mixed Query`  : All SQL statements in `sqls` are divided into `threads` groups, with each thread executing one group. Each SQL statement needs to execute `query_times` queries.   
The total number of queries(`Mixed Query`)   = the number of `sqls` * `query_times`

- **query_interval** : Query interval, in millisecond, default is 0.

- **threads** : Number of threads executing the SQL query, default is 1.

- **sqls**:
  - **sql**: The SQL command to execute, required.
  - **result**: File to save the query results, if not specified, results are not saved.

#### Configuration Parameters for Querying Supertables

Configuration parameters for querying supertables are set in `super_table_query`.  
The thread mode of the super table query is the same as the `Normal Query` mode of the specified query statement described above, except that `sqls` is filled all sub tables.

- **stblname** : The name of the supertable to query, required.

- **query_interval** : Query interval, in seconds, default is 0.

- **threads** : Number of threads executing the SQL query, default is 1.

- **sqls** :
  - **sql** : The SQL command to execute, required; for supertable queries, keep "xxxx" in the SQL command, the program will automatically replace it with all subtable names of the supertable.
  - **result** : File to save the query results, if not specified, results are not saved.
  - **Note**: The maximum number of SQL arrays configured under SQL is 100.

### Configuration Parameters for Subscription Scenarios

In subscription scenarios, `filetype` must be set to `subscribe`, this parameter and other common parameters see Common Configuration Parameters.

#### Configuration Parameters for Executing Specified Subscription Statements

Configuration parameters for subscribing to specified tables (can specify supertables, subtables, or regular tables) are set in `specified_table_query`.

- **threads/concurrent** : Number of threads executing the SQL, default is 1.

- **sqls** :
  - **sql** : The SQL command to execute, required.

### Data Type Writing Comparison Table in Configuration File

| #   |     **Engine**      | **taosBenchmark**
| --- | :----------------: | :---------------:
| 1   |  TIMESTAMP         |    timestamp
| 2   |  INT               |    int
| 3   |  INT UNSIGNED      |    uint
| 4   |  BIGINT            |    bigint
| 5   |  BIGINT UNSIGNED   |    ubigint
| 6   |  FLOAT             |    float
| 7   |  DOUBLE            |    double
| 8   |  BINARY            |    binary
| 9   |  SMALLINT          |    smallint
| 10  |  SMALLINT UNSIGNED |    usmallint
| 11  |  TINYINT           |    tinyint
| 12  |  TINYINT UNSIGNED  |    utinyint
| 13  |  BOOL              |    bool
| 14  |  NCHAR             |    nchar
| 15  |  VARCHAR           |    varchar
| 16  |  VARBINARY         |    varbinary
| 17  |  GEOMETRY          |    geometry
| 18  |  JSON              |    json

Note: Data types in the taosBenchmark configuration file must be in lowercase to be recognized.<|MERGE_RESOLUTION|>--- conflicted
+++ resolved
@@ -246,11 +246,7 @@
 ```
 
 - The first line represents the percentile distribution of query execution and query request delay for each of the three threads executing 10000 queries. The SQL command is the test query statement
-<<<<<<< HEAD
-- The second line indicates that the total query time is 26.9653 seconds, the total queries is 10000 * 3 = 30000, and the query rate per second (QPS) is 1113.049 times/second
-=======
 - The second line indicates that the total query time is 26.9653 seconds, and the query rate per second (QPS) is 1113.049 times/second
->>>>>>> 3eab0d79
 - If the `continue_if_fail` option is set to `yes` in the query, the last line will output the number of failed requests and error rate, the format like "error + number of failed requests (error rate)"
 - QPS        = number of successful requests / time spent (in seconds)
 - Error rate = number of failed requests / (number of successful requests + number of failed requests)
@@ -463,11 +459,7 @@
 
 Configuration parameters for querying specified tables (can specify supertables, subtables, or regular tables) are set in `specified_table_query`.
 
-<<<<<<< HEAD
-- `General Query`: Each SQL in `sqls` starts `threads` threads to query this SQL, Each thread exits after executing the `query_times` queries, and only after all threads executing this SQL have completed can the next SQL be executed.  
-=======
 `General Query`: Each SQL in `sqls` starts `threads` threads to query this SQL, Each thread exits after executing the `query_times` queries, and only after all threads executing this SQL have completed can the next SQL be executed.  
->>>>>>> 3eab0d79
 The total number of queries(`General Query`) = the number of `sqls` * `query_times` * `threads`  
 - `Mixed Query`  : All SQL statements in `sqls` are divided into `threads` groups, with each thread executing one group. Each SQL statement needs to execute `query_times` queries.   
 The total number of queries(`Mixed Query`)   = the number of `sqls` * `query_times`
