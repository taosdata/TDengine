--- conflicted
+++ resolved
@@ -245,11 +245,7 @@
 | SQL_ATTR_TRANSLATE_LIB | |
 | SQL_ATTR_TRANSLATE_OPTION | |
 
-<<<<<<< HEAD
-- Enable any programming language with ODBC-bindings/ODBC-plugings to communicate with TDengine:
-=======
 - **Enable any programming language with ODBC-bindings/ODBC-plugings to communicate with TDengine**
->>>>>>> 7e67914b
 
 | programming language | ODBC-API or bindings/plugins |
 | :----- | :---- |
