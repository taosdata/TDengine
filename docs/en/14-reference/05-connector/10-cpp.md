---
toc_max_heading_level: 4
sidebar_label: C/C++
title: C/C++ Client Library
slug: /tdengine-reference/client-libraries/cpp
---

C/C++ developers can use the TDengine client driver, i.e., the C/C++ connector (hereinafter referred to as the TDengine client driver), to develop their own applications to connect to the TDengine cluster for data storage, querying, and other functionalities. The API of the TDengine client driver is similar to MySQL's C API. When using the application, it is necessary to include the TDengine header file, which lists the function prototypes of the provided APIs; the application also needs to link to the corresponding dynamic library on the platform.  
TDengine's client driver provides two dynamic libraries, taosws and taos, which support WebSocket connections and native connections, respectively. The difference between WebSocket connections and native connections is that WebSocket connections do not require the client and server versions to completely match, while native connections do, and in terms of performance, WebSocket connections are also close to native connections. Generally, we recommend using WebSocket connections.

Below, we will introduce the usage methods of the two connection types separately.

## WebSocket Connection Method

The WebSocket connection method requires using the taosws.h header file and the taosws dynamic library.

```c
#include <taosws.h>
```

After installing the TDengine server or client, `taosws.h` is located at:

- Linux: `/usr/local/taos/include`
- Windows: `C:\TDengine\include`
- macOS: `/usr/local/include`

The dynamic library of the TDengine client driver is located at:

- Linux: `/usr/local/taos/driver/libtaosws.so`
- Windows: `C:\TDengine\driver\taosws.dll`
- macOS: `/usr/local/lib/libtaosws.dylib`

### Supported Platforms

Please refer to the [Supported Platforms List](../#supported-platforms)

### Version History

| TDengine Client Version |     Major Changes           |   TDengine Version    |
| ------------------ | --------------------------- | ---------------- |
|        3.3.3.0        | First release, providing comprehensive support for SQL execution, parameter binding, schema-less writing, and data subscription.    |       3.3.2.0 and higher    |

### Error Codes

In the design of the C interface, error codes are represented by integer types, each corresponding to a specific error state. Unless otherwise specified, when the API's return value is an integer, _0_ represents success, and others represent failure reasons; when the return value is a pointer, _NULL_ indicates failure.  
WebSocket connection method-specific error codes are in `taosws.h`,

| Error Code  | Error Description | Possible Error Scenarios or Reasons | Recommended User Actions |
| ------- | -------- | ---------------------------- | ------------------ |
| 0xE000  | DSN Error | DSN does not meet specifications             | Check if the DSN string meets specifications |
| 0xE001  | Internal Error | Uncertain                        | Preserve the scene and logs, report issue on GitHub |
| 0xE002  | Connection Closed | Network disconnected                      | Please check the network condition, review `taosadapter` logs. |
| 0xE003  | Send Timeout | Network disconnected                      | Please check the network condition |
| 0xE004  | Receive Timeout | Slow query, or network disconnected          | Investigate `taosadapter` logs |

For other error codes, please refer to the `taoserror.h` file in the same directory, and for a detailed explanation of native connection error codes, refer to: [Error Codes](../../error-codes/).
:::info
WebSocket connection method error codes only retain the last two bytes of the native connection error codes.
:::

### Example Program

This section shows example code for common access methods using the client driver to access the TDengine cluster.

- Synchronous query example: [Synchronous Query](https://github.com/taosdata/TDengine/tree/main/docs/examples/c-ws/query_data_demo.c)

- Parameter Binding Example: [Parameter Binding](https://github.com/taosdata/TDengine/tree/main/docs/examples/c-ws/stmt_insert_demo.c)

- Schema-less Insert Example: [Schema-less Insert](https://github.com/taosdata/TDengine/tree/main/docs/examples/c-ws/sml_insert_demo.c)

- Subscription and Consumption Example: [Subscription and Consumption](https://github.com/taosdata/TDengine/tree/main/docs/examples/c-ws/tmq_demo.c)

:::info
For more example codes and downloads, see [GitHub](https://github.com/taosdata/TDengine/tree/main/docs/examples/c-ws).
:::

### API Reference

The following sections describe the DSN, Basic API, Synchronous Query API, Parameter Binding API, Schema-less Writing API, and Data Subscription API of the TDengine client driver.

#### DSN

The C/C++ WebSocket connector uses a DSN (Data Source Name) connection description string to represent connection information.
The basic structure of a DSN description string is as follows:

```text
<driver>[+<protocol>]://[<username>:<password>@][<host1>:<port1>[,...<hostN>:<portN>]][/<database>][?<key1>=<value1>[&...<keyN>=<valueN>]]
|------|------------|---|----------|-----------|-------------------------------------|------------|--------------------------------------|
|driver|   protocol |   | username | password  |  addresses                          |   database |   params                             |
```

The meanings of each part are as follows:

- **driver**: Must specify a driver name so the connector can choose how to create a connection, supported driver names include:
  - **taos**: Default driver, supports SQL execution, parameter binding, schema-less writing.
  - **tmq**: Use TMQ to subscribe to data.
- **protocol**: Explicitly specify how to establish a connection, for example: `taos+ws://localhost:6041` specifies establishing a connection via WebSocket.
  - **http/ws**: Use WebSocket protocol.
  - **https/wss**: Explicitly enable SSL/TLS protocol under WebSocket connection.
- **username/password**: Username and password used to create the connection.
- **addresses**: Specifies the server addresses to create a connection. Multiple addresses are separated by commas. When the address is not specified, the default is `localhost:6041`.
  - Example: `ws://host1:6041,host2:6041` or `ws://` (equivalent to `ws://localhost:6041`).
- **database**: Specifies the default database name to connect to, optional parameter.
- **params**: Other optional parameters.

A complete DSN description string example: `taos+ws://localhost:6041/test`, indicates using WebSocket (`ws`) to connect to the server `localhost` through port `6041`, specifying the default database as `test`.

#### Basic API

The Basic API is used to create database connections and other tasks, providing a runtime environment for the execution of other APIs.

- `char *ws_get_client_info()`
  - **Interface Description**: Get client version information.
  - **Return Value**: Returns client version information.

- `WS_TAOS *ws_connect(const char *dsn)`
  - **Interface Description**: Create a database connection, initialize the connection context.
  - **Parameter Description**:
    - dsn: [Input] Connection information, see the DSN section above.
  - **Return Value**: Returns the database connection, a null return value indicates failure. The application needs to save the returned parameter for subsequent use.
  :::info
  The same process can connect to multiple TDengine clusters based on different dsns
  :::

- `const char *ws_get_server_info(WS_TAOS *taos)`
  - **Interface Description**: Get server version information.
  - **Parameter Description**:
    - taos: [Input] Pointer to the database connection, which is established through the `ws_connect()` function.
  - **Return Value**: Returns the server version information.

- `int32_t ws_select_db(WS_TAOS *taos, const char *db)`
  - **Interface Description**: Sets the current default database to `db`.
  - **Parameter Description**:
    - taos: [Input] Pointer to the database connection, which is established through the `ws_connect()` function.
    - db: [Input] Database name.
  - **Return Value**: `0`: Success, non-`0`: Failure, please refer to the error code page.

- `int32_t ws_get_current_db(WS_TAOS *taos, char *database, int len, int *required)`
  - **Interface Description**: Gets the current database name.
  - **Parameter Description**:
    - taos: [Input] Pointer to the database connection, which is established through the `ws_connect()` function.
    - database: [Output] Stores the current database name.
    - len: [Input] The size of the space for the database.
    - required: [Output] Stores the space required for the current database name (including the final '\0').
  - **Return Value**: `0`: Success, `-1`: Failure, you can call the function ws_errstr(NULL) for more detailed error information.
    - If database == NULL or len \<= 0, return failure.
    - If len is less than the space required to store the database name (including the final '\0'), return failure, and the data in the database is truncated and ends with '\0'.
    - If len is greater than or equal to the space required to store the database name (including the final '\0'), return success, and the database name ends with '\0' in the database.

- `int32_t ws_close(WS_TAOS *taos);`
  - **Interface Description**: Closes the connection.
  - **Parameter Description**:
    - taos: [Input] Pointer to the database connection, which is established through the `ws_connect()` function.
  - **Return Value**: `0`: Success, non-`0`: Failure, please refer to the error code page.

#### Synchronous Queries

This section introduces APIs that are all synchronous interfaces. When called by the application, it will block and wait for a response until a result or error information is obtained.

- `WS_RES *ws_query(WS_TAOS *taos, const char *sql)`
  - **Interface Description**: Executes an SQL statement, which can be a DQL, DML, or DDL statement.
  - **Parameter Description**:
    - taos: [Input] Pointer to the database connection, which is established through the `ws_connect()` function.
    - sql: [Input] SQL statement to be executed.
  - **Return Value**: The result cannot be determined by whether the return value is `NULL`; instead, the `ws_errno()` function must be called to parse the error code in the result set.
    - ws_errno return value: `0`: Success, `-1`: Failure, details please call ws_errstr function for error hints.

- `int32_t ws_result_precision(const WS_RES *rs)`
  - **Interface Description**: Returns the precision category of the timestamp field in the result set.
  - **Parameter Description**:
    - res: [Input] Result set.
  - **Return Value**: `0`: Milliseconds, `1`: Microseconds, `2`: Nanoseconds.

- `WS_ROW ws_fetch_row(WS_RES *rs)`
  - **Interface Description**: Retrieves data from the result set row by row.
  - **Parameter Description**:
    - res: [Input] Result set.
  - **Return Value**: Non-`NULL`: Success, `NULL`: Failure, you can call the function ws_errstr(NULL) for more detailed error information.

- `int32_t ws_fetch_raw_block(WS_RES *rs, const void **pData, int32_t *numOfRows)`
  - **Interface Description**: Batch retrieves data from the result set.
  - **Parameter Description**:
    - res: [Input] Result set.
    - pData: [Output] Used to store a data block retrieved from the result set.
    - numOfRows: [Output] Used to store the number of rows included in the data block retrieved from the result set.
  - **Return Value**: `0`: Success, non-`0`: Failure, please refer to the error code page.

- `int32_t ws_num_fields(const WS_RES *rs)` and `int32_t ws_field_count(const WS_RES *rs)`
  - **Interface Description**: These two APIs are equivalent, used to get the number of columns in the result set.
  - **Parameter Description**:
    - res: [Input] Result set.
  - **Return Value**: The return value is the number of columns in the result set.

- `int32_t ws_affected_rows(const WS_RES *rs)`
  - **Interface Description**: Get the number of rows affected by the executed SQL statement.
  - **Parameter Description**:
    - res: [Input] Result set.
  - **Return Value**: The return value represents the number of affected rows.

- `int64_t ws_affected_rows64(const WS_RES *rs)`
  - **Interface Description**: Get the number of rows affected by the executed SQL statement.
  - **Parameter Description**:
    - res: [Input] Result set.
  - **Return Value**: The return value represents the number of affected rows.

- `const struct WS_FIELD *ws_fetch_fields(WS_RES *rs)`
  - **Interface Description**: Get the attributes of each column in the query result set (column name, data type, column length), used in conjunction with `ws_num_fields()`, can be used to parse the tuple (row) of data returned by `ws_fetch_row()`.
  - **Parameter Description**:
    - res: [Input] Result set.
  - **Return Value**: Non-`NULL`: Success, returns a pointer to a WS_FIELD structure, each element representing the metadata of a column. `NULL`: Failure.

- `int32_t ws_stop_query(WS_RES *rs)`
  - **Interface Description**: Stop the execution of the current query.
  - **Parameter Description**:
    - res: [Input] Result set.
  - **Return Value**: `0`: Success. Non-`0`: Failure, please refer to the error code page for details.

- `int32_t ws_free_result(WS_RES *rs)`
  - **Interface Description**: Release the query result set and related resources. After completing the query, it is imperative to call this API to release resources, otherwise, it may lead to memory leaks in the application. However, it should also be noted that if functions like `ws_fetch_fields()` are called to obtain query results after releasing resources, it will cause the application to crash.
  - **Parameter Description**:
    - res: [Input] Result set.
  - **Return Value**: `0`: Success. Non-`0`: Failure, please refer to the error code page for details.

- `const char *ws_errstr(WS_RES *rs)`
  - **Interface Description**: Get the reason for the failure of the last API call, the return value is a string indicating the error message.
  - **Parameter Description**:
    - res: [Input] Result set.
  - **Return Value**: String indicating the error message.

- `int32_t ws_errno(WS_RES *rs)`
  - **Interface Description**: Get the error code for the failure of the last API call.
  - **Parameter Description**:
    - res: [Input] Result set.
  - **Return Value**: Error code.

:::note
TDengine recommends that each thread in a database application establish an independent connection or establish a connection pool based on the thread. Do not pass the connection (WS_TAOS*) structure in the application to different threads for shared use.
Another point to note is that during the execution of the above synchronous APIs, APIs like pthread_cancel should not be used to forcibly end the thread, as it involves some modules' synchronization operations, and forcibly ending the thread may cause exceptions including but not limited to deadlocks.

:::

#### Parameter Binding

In addition to directly calling `ws_query()` to write data by executing SQL, TDengine also provides a Prepare API that supports parameter binding, similar in style to MySQL, and currently only supports using the question mark `?` to represent parameters to be bound.

When writing data through the parameter binding interface, it can avoid the resource consumption of SQL syntax parsing, thereby significantly improving the writing performance in most cases. The typical operation steps at this time are as follows:

1. Call `ws_stmt_init()` to create a parameter binding object;
2. Call `ws_stmt_prepare()` to parse the INSERT statement;
3. If the INSERT statement reserves the table name but not the TAGS, then call `ws_stmt_set_tbname()` to set the table name;
4. If the INSERT statement reserves both the table name and TAGS (for example, the INSERT statement adopts the method of automatic table creation), then call `ws_stmt_set_tbname_tags()` to set the values of the table name and TAGS;
5. Call `ws_stmt_bind_param_batch()` to set the VALUES values in a multi-row manner;
6. Call `ws_stmt_add_batch()` to add the currently bound parameters to the batch processing;
7. Steps 3 to 6 can be repeated to add more data rows to the batch processing;
8. Call `ws_stmt_execute()` to execute the prepared batch command;
9. After execution, call `ws_stmt_close()` to release all resources.

Note: If `ws_stmt_execute()` is executed successfully and there is no need to change the SQL statement, the parsing result of `ws_stmt_prepare()` can be reused, and steps 3 to 6 can be directly performed to bind new data. However, if an error occurs during execution, it is not recommended to continue working in the current context. Instead, it is advisable to release resources and start over from the `ws_stmt_init()` step.

For related interfaces, refer to the specific functions below (you can also refer to the way these functions are used in the [stmt_insert_demo.c](https://github.com/taosdata/TDengine/blob/develop/docs/examples/c-ws/stmt_insert_demo.c) file):

- `WS_STMT *ws_stmt_init(const WS_TAOS *taos)`
  - **Interface Description**: Initializes a precompiled SQL statement object.
  - **Parameter Description**:
    - taos: [Input] Pointer to the database connection, which is established through the `ws_connect()` function.
  - **Return Value**: Non-`NULL`: Success, returns a pointer to a WS_STMT structure representing the precompiled SQL statement object. `NULL`: Failure, please call the ws_stmt_errstr() function for error details.

- `int ws_stmt_prepare(WS_STMT *stmt, const char *sql, unsigned long len)`
  - **Interface Description**: Parses a precompiled SQL statement and binds the parsing results and parameter information to stmt.
  - **Parameter Description**:
    - stmt: [Input] Pointer to a valid precompiled SQL statement object.
    - sql: [Input] SQL statement to be parsed.
    - len: [Input] Length of the sql parameter. If len is greater than 0, this parameter will be used as the length of the SQL statement; if it is 0, the length of the SQL statement will be automatically determined.
  - **Return Value**: `0`: Success. Non-`0`: Failure, please refer to the error code page for details.

- `int ws_stmt_bind_param_batch(WS_STMT *stmt, const WS_MULTI_BIND *bind, uint32_t len)`
  - **Interface Description**: Passes the data to be bound in a multi-column manner, ensuring that the order and number of data columns passed here are completely consistent with the VALUES parameters in the SQL statement.
  - **Parameter Description**:
    - stmt: [Input] Pointer to a valid precompiled SQL statement object.
    - bind: [Input] Pointer to a valid WS_MULTI_BIND structure, which contains the list of parameters to be batch bound to the SQL statement.
    - len: [Input] Number of elements in the bind array.
  - **Return Value**: `0`: Success. Non-`0`: Failure, please refer to the error code page for details.

- `int ws_stmt_set_tbname(WS_STMT *stmt, const char *name)`
  - **Interface Description**: (Only supports replacing parameter values in INSERT statements) When the table name in the SQL statement uses a `?` placeholder, this function can be used to bind a specific table name.
  - **Parameter Description**:
    - stmt: [Input] Pointer to a valid precompiled SQL statement object.
    - name: [Input] Pointer to a string constant containing the subtable name.
  - **Return Value**: `0`: Success. Non-`0`: Failure, please refer to the error code page for details.

- `int ws_stmt_set_tbname_tags(WS_STMT *stmt,
                            const char *name,
                            const WS_MULTI_BIND *bind,
                            uint32_t len);`
  - **Interface Description**: (Only supports replacing parameter values in INSERT statements) When both the table name and TAGS in the SQL statement use a `?` placeholder, this function can be used to bind specific table names and specific TAGS values. The most typical scenario is the use of the auto-table creation feature in INSERT statements (the current version does not support specifying specific TAGS columns). The number of columns in the TAGS parameter must be completely consistent with the number of TAGS required by the SQL statement.
  - **Parameter Description**:
    - stmt: [Input] Pointer to a valid precompiled SQL statement object.
    - name: [Input] Pointer to a string constant containing the subtable name.
    - tags: [Input] Pointer to a valid WS_MULTI_BIND structure, which contains the values of the subtable tags.
    - len: [Input] Number of elements in the bind array.
  - **Return Value**: `0`: Success. Non-`0`: Failure, please refer to the error code page for details.

- `int ws_stmt_add_batch(WS_STMT *stmt)`
  - **Interface Description**: Adds the currently bound parameters to the batch. After calling this function, you can bind new parameters by calling `ws_stmt_bind_param_batch()` again. Note that this function only supports INSERT/IMPORT statements. If other SQL statements like SELECT are used, an error will be returned.
    - stmt: [Input] Points to a valid pointer of a precompiled SQL statement object.
  - **Return Value**: `0`: Success. Non-`0`: Failure, please refer to the error code page.

- `int ws_stmt_execute(WS_STMT *stmt, int32_t *affected_rows)`
  - **Interface Description**: Executes the prepared statement. Currently, a statement can only be executed once.
    - stmt: [Input] Points to a valid pointer of a precompiled SQL statement object.
    - affected_rows: [Output] Number of rows successfully written.
  - **Return Value**: `0`: Success. Non-`0`: Failure, please refer to the error code page.

- `int ws_stmt_affected_rows(WS_STMT *stmt)`
  - **Interface Description**: Gets the number of rows affected after executing the precompiled SQL statement.
    - stmt: [Input] Points to a valid pointer of a precompiled SQL statement object.
  - **Return Value**: Returns the number of affected rows.

- `int ws_stmt_affected_rows_once(WS_STMT *stmt)`
  - **Interface Description**: Gets the number of rows affected by executing a bound statement once.
    - stmt: [Input] Points to a valid pointer of a precompiled SQL statement object.
  - **Return Value**: Returns the number of affected rows.

- `int32_t ws_stmt_close(WS_STMT *stmt)`
  - **Interface Description**: After execution, releases all resources.
    - stmt: [Input] Points to a valid pointer of a precompiled SQL statement object.
  - **Return Value**: `0`: Success. Non-`0`: Failure, please refer to the error code page.

- `const char *ws_stmt_errstr(WS_STMT *stmt)`
  - **Interface Description**: Used to obtain error information when other STMT APIs return an error (return error code or null pointer).
    - stmt: [Input] Points to a valid pointer of a precompiled SQL statement object.
  - **Return Value**: Returns a pointer to a string containing error information.

#### Schemaless Writing

In addition to using SQL or parameter binding APIs to write data, you can also use Schemaless methods to write data. Schemaless allows you to write data without having to pre-create the structure of supertables/subtables. TDengine will automatically create and maintain the required table structure based on the data written. For more details on using Schemaless, see the [Schemaless Writing](../../../developer-guide/schemaless-ingestion/) section. Here, we introduce the accompanying C/C++ API.

- `WS_RES *ws_schemaless_insert_raw(WS_TAOS *taos,
                                 const char *lines,
                                 int len,
                                 int32_t *totalRows,
                                 int protocol,
                                 int precision)`
  - **Interface Description**: Performs a schemaless batch insertion operation, writing line protocol text data into TDengine. The data is represented by the pointer lines and its length len, to address issues where the original interface data is truncated due to containing '\0'.
    - taos: [Input] Pointer to the database connection, which is established through the `ws_connect()` function.
    - lines: [Input] Text data. Schemaless text strings that meet parsing format requirements.
    - len: [Input] Total length (in bytes) of the data buffer lines.
    - totalRows: [Output] Points to an integer pointer, used to return the total number of records successfully inserted.
    - protocol: [Input] Line protocol type, used to identify the text data format.
    - precision: [Input] Timestamp precision string in the text data.
  - **Return Value**: Returns a pointer to a WS_RES structure containing the results of the insertion operation. Applications can obtain error information using `ws_errstr()` or get the error code using `ws_errno()`. In some cases, the returned WS_RES may be `NULL`, in which case `ws_errno()` can still be safely called to obtain the error code.
  The returned WS_RES must be managed by the caller to avoid memory leaks.

**Description**
The protocol type is an enumeration type, including the following three formats:

- WS_TSDB_SML_LINE_PROTOCOL: InfluxDB Line Protocol
- WS_TSDB_SML_TELNET_PROTOCOL: OpenTSDB Telnet Text Line Protocol
- WS_TSDB_SML_JSON_PROTOCOL: OpenTSDB Json Protocol Format

The definition of timestamp resolution is defined in the `taosws.h` file, with details as follows:

- WS_TSDB_SML_TIMESTAMP_NOT_CONFIGURED = 0,
- WS_TSDB_SML_TIMESTAMP_HOURS,
- WS_TSDB_SML_TIMESTAMP_MINUTES,
- WS_TSDB_SML_TIMESTAMP_SECONDS,
- WS_TSDB_SML_TIMESTAMP_MILLI_SECONDS,
- WS_TSDB_SML_TIMESTAMP_MICRO_SECONDS,
- WS_TSDB_SML_TIMESTAMP_NANO_SECONDS

Note that the timestamp resolution parameter is only effective when the protocol type is `WS_SML_LINE_PROTOCOL`.
For the OpenTSDB text protocol, the parsing of timestamps follows its official parsing rules — determined by the number of characters contained in the timestamp.

Other related schemaless interfaces:

- `WS_RES *ws_schemaless_insert_raw_with_reqid(WS_TAOS *taos,
                                            const char *lines,
                                            int len,
                                            int32_t *totalRows,
                                            int protocol,
                                            int precision,
                                            uint64_t reqid)`
  - **Interface Description**: Performs a batch insert operation without a schema, writing text data in line protocol format into TDengine. Data is represented by the lines pointer and length len to address the issue of data being truncated due to containing '\0'. The reqid parameter is passed to track the entire function call chain.
    - taos: [Input] Pointer to the database connection, which is established through the `ws_connect()` function.
    - lines: [Input] Text data. Schemaless text strings that meet the parsing format requirements.
    - len: [Input] Total length of the data buffer lines (in bytes).
    - totalRows: [Output] Pointer to an integer, used to return the total number of records successfully inserted.
    - protocol: [Input] Line protocol type, used to identify the text data format.
    - precision: [Input] Precision of the timestamps in the text data.
    - reqid: [Input] Specified request ID, used to track the call request. The request ID (reqid) can be used to establish a correlation between requests and responses on the client and server sides, which is very useful for tracking and debugging in distributed systems.
  - **Return Value**: Returns a pointer to a WS_RES structure containing the results of the insert operation. Applications can obtain error information using `ws_errstr()` or get the error code using `ws_errno()`. In some cases, the returned WS_RES may be `NULL`, in which case `ws_errno()` can still be safely called to obtain error code information.
  The returned WS_RES must be managed by the caller to prevent memory leaks.

- `WS_RES *ws_schemaless_insert_raw_ttl(WS_TAOS *taos,
                                     const char *lines,
                                     int len,
                                     int32_t *totalRows,
                                     int protocol,
                                     int precision,
                                     int ttl)`
  - **Interface Description**: Performs a batch insert operation without a schema, writing text data in line protocol format into TDengine. Data is represented by the lines pointer and length len to address the issue of data being truncated due to containing '\0'. The ttl parameter is passed to control the TTL expiration time for table creation.
    - taos: [Input] Pointer to the database connection, which is established through the `ws_connect()` function.
    - lines: [Input] Text data. Schemaless text strings that meet the parsing format requirements.
    - len: [Input] Total length of the data buffer lines (in bytes).
    - totalRows: [Output] Pointer to an integer, used to return the total number of records successfully inserted.
    - protocol: [Input] Line protocol type, used to identify the text data format.
    - precision: [Input] Precision of the timestamps in the text data.
    - ttl: [Input] Specified lifespan (TTL), in days. Records will be automatically deleted after exceeding this lifespan.
  - **Return Value**: Returns a pointer to a WS_RES structure containing the results of the insert operation. Applications can obtain error information using `ws_errstr()` or get the error code using `ws_errno()`. In some cases, the returned WS_RES may be `NULL`, in which case `ws_errno()` can still be safely called to obtain error code information.
  The returned WS_RES must be managed by the caller to prevent memory leaks.

- `WS_RES *ws_schemaless_insert_raw_ttl_with_reqid(WS_TAOS *taos,
                                                const char *lines,
                                                int len,
                                                int32_t *totalRows,
                                                int protocol,
                                                int precision,
                                                int ttl,
                                                uint64_t reqid)`
  - **Interface Description**: Executes a batch insert operation without a schema, writing text data in line protocol to TDengine. Data is represented by the `lines` pointer and its length `len`, addressing the issue of data being truncated due to containing '\0'. The `ttl` parameter controls the TTL expiration time for table creation. The `reqid` parameter is used to track the entire function call chain.
    - taos: [Input] Pointer to the database connection, which is established through the `ws_connect()` function.
    - lines: [Input] Text data. Schemaless text strings that meet parsing format requirements.
    - len: [Input] Total length of the data buffer `lines` (in bytes).
    - totalRows: [Output] Points to an integer pointer, used to return the total number of records successfully inserted.
    - protocol: [Input] Line protocol type, used to identify the text data format.
    - precision: [Input] Timestamp precision string in the text data.
    - ttl: [Input] Specified Time to Live (TTL), in days. Records will be automatically deleted after exceeding this lifespan.
    - reqid: [Input] Specified request ID, used for tracking the call request. The request ID (`reqid`) can be used to establish a correlation between requests and responses on the client and server sides, which is very useful for tracking and debugging in distributed systems.
  - **Return Value**: Returns a pointer to a WS_RES structure containing the results of the insert operation. Errors can be obtained using `ws_errstr()`, and error codes using `ws_errno()`. In some cases, the returned WS_RES may be `NULL`, in which case `ws_errno()` can still be safely called to obtain error code information.
  The returned WS_RES must be freed by the caller to avoid memory leaks.

  **Notes**
  - The above three interfaces are extended interfaces, mainly used for passing `ttl` and `reqid` parameters during schemaless writes, and can be used as needed.
  - Interfaces with `ttl` can pass the `ttl` parameter to control the TTL expiration time for table creation.
  - Interfaces with `reqid` can track the entire call chain by passing the `reqid` parameter.

#### Data Subscription

- `const char *ws_tmq_errstr(ws_tmq_t *tmq)`
  - **Interface Description**: Used to obtain error information for data subscriptions.
    - tmq: [Input] Points to a valid ws_tmq_t structure pointer, representing a TMQ consumer object.
  - **Return Value**: Returns a pointer to a string containing error information, the return value is non-NULL, but the error information may be an empty string.

- `ws_tmq_conf_t *ws_tmq_conf_new(void);`
  - **Interface Description**: Creates a new TMQ configuration object.
  - **Return Value**: Non-`NULL`: Success, returns a pointer to a ws_tmq_conf_t structure, which is used to configure the behavior and characteristics of TMQ. `NULL`: Failure, detailed error information can be obtained by calling `ws_errstr(NULL)`.

- `enum ws_tmq_conf_res_t ws_tmq_conf_set(ws_tmq_conf_t *conf, const char *key, const char *value)`
  - **Interface Description**: Sets configuration items in a TMQ configuration object, used to configure consumption parameters.
    - conf: [Input] Points to a valid ws_tmq_conf_t structure pointer, representing a TMQ configuration object.
    - key: [Input] Configuration item key name.
    - value: [Input] Configuration item value.
  - **Return Value**: Returns a ws_tmq_conf_res_t enumeration value, indicating the result of the configuration setting.
    - WS_TMQ_CONF_OK: Successfully set the configuration item.
    - WS_TMQ_CONF_INVALID_KEY: Invalid key value.
    - WS_TMQ_CONF_UNKNOWN: Invalid key name.

- `int32_t ws_tmq_conf_destroy(ws_tmq_conf_t *conf)`
  - **Interface Description**: Destroys a TMQ configuration object and releases related resources.
    - conf: [Input] A pointer to a valid ws_tmq_conf_t structure, representing a TMQ configuration object.
  - **Return Value**: `0`: Success. Non-`0`: Failure, you can call the function `ws_tmq_errstr(NULL)` for more detailed error information.

- `ws_tmq_list_t *ws_tmq_list_new(void)`
  - **Interface Description**: Used to create a ws_tmq_list_t structure for storing subscribed topics.
  - **Return Value**: Non-`NULL`: Success, returns a pointer to a ws_tmq_list_t structure. `NULL`: Failure, you can call the function `ws_tmq_errstr(NULL)` for more detailed error information.

- `int32_t ws_tmq_list_append(ws_tmq_list_t *list, const char *topic)`
  - **Interface Description**: Used to add a topic to a ws_tmq_list_t structure.
    - list: [Input] A pointer to a valid ws_tmq_list_t structure, representing a TMQ list object.
    - topic: [Input] Topic name.
  - **Return Value**: `0`: Success. Non-`0`: Failure, you can call the function `ws_tmq_errstr(NULL)` for more detailed error information.

- `int32_t ws_tmq_list_destroy(ws_tmq_list_t *list);`
  - **Interface Description**: Used to destroy a ws_tmq_list_t structure, the result of ws_tmq_list_new needs to be destroyed through this interface.
    - list: [Input] A pointer to a valid ws_tmq_list_t structure, representing a TMQ list object.
  - **Return Value**: `0`: Success. Non-`0`: Failure, you can call the function `ws_tmq_errstr(NULL)` for more detailed error information.

- `int32_t ws_tmq_list_get_size(ws_tmq_list_t *list);`
  - **Interface Description**: Used to get the number of topics in a ws_tmq_list_t structure.
    - list: [Input] A pointer to a valid ws_tmq_list_t structure, representing a TMQ list object.
  - **Return Value**: `>=0`: Success, returns the number of topics in the ws_tmq_list_t structure. `-1`: Failure, indicates that the input parameter list is NULL.

- `char **ws_tmq_list_to_c_array(const ws_tmq_list_t *list, uint32_t *topic_num);`
  - **Interface Description**: Used to convert a ws_tmq_list_t structure into a C array, each element of the array is a string pointer.
    - list: [Input] A pointer to a valid ws_tmq_list_t structure, representing a TMQ list object.
    - topic_num: [Input] The number of elements in the list.
  - **Return Value**: Non-`NULL`: Successful, returns a C array, each element is a string pointer representing a topic name. `NULL`: Failure, indicates that the input parameter list is NULL.

- `ws_tmq_t *ws_tmq_consumer_new(ws_tmq_conf_t *conf, const char *dsn, char *errstr, int errstr_len)`
  - **Interface Description**: Used to create a ws_tmq_t structure for consuming data, after consuming data, call tmq_consumer_close to close the consumer.
    - conf: [Input] A pointer to a valid ws_tmq_conf_t structure, representing a TMQ configuration object.
    - dsn: [Input] DSN information string, for details refer to the DSN section above. A common valid dsn is "tmq+ws://root:taosdata@localhost:6041".
    - errstr: [Output] A pointer to a valid character buffer, used to receive possible error information during creation. Memory allocation/release is the responsibility of the caller.
    - errstrLen: [Input] Specifies the size of the errstr buffer (in bytes).
  - **Return Value**: Non-`NULL`: Successful, returns a pointer to a ws_tmq_t structure, representing a TMQ consumer object. `NULL`: Failure, error information stored in the errstr parameter.

- `int32_t ws_tmq_subscribe(ws_tmq_t *tmq, const ws_tmq_list_t *topic_list)`
  - **Interface Description**: Used to subscribe to a list of topics. After consuming the data, you need to call ws_tmq_subscribe to unsubscribe.
    - tmq: [Input] Points to a valid ws_tmq_t structure pointer, which represents a TMQ consumer object.
    - topic_list: [Input] Points to a valid ws_tmq_list_t structure pointer, which contains one or more topic names, currently only supports one topic name.
  - **Return Value**: `0`: Success. Non-`0`: Failure, you can call the function `ws_tmq_errstr(tmq)` to get more detailed error information.
  
- `int32_t ws_tmq_unsubscribe(ws_tmq_t *tmq)`
  - **Interface Description**: Used to unsubscribe from the list of topics. Must be used in conjunction with ws_tmq_subscribe.
    - tmq: [Input] Points to a valid ws_tmq_t structure pointer, which represents a TMQ consumer object.
  - **Return Value**: `0`: Success. Non-`0`: Failure, you can call the function `ws_tmq_errstr(tmq)` to get more detailed error information.

- `WS_RES *ws_tmq_consumer_poll(ws_tmq_t *tmq, int64_t timeout)`
  - **Interface Description**: Used for polling to consume data. Each consumer can only call this interface in a single thread.
    - tmq: [Input] Points to a valid ws_tmq_t structure pointer, which represents a TMQ consumer object.
    - timeout: [Input] Polling timeout in milliseconds, a negative number indicates a default timeout of 1 second.
  - **Return Value**: Non-`NULL`: Success, returns a pointer to a WS_RES structure, which contains the received message. `NULL`: indicates no data, the error code can be obtained through ws_errno (NULL), please refer to the reference manual for specific error message. WS_RES results are consistent with taos_query results, and information in WS_RES can be obtained through various query interfaces, such as schema, etc.
- `int32_t ws_tmq_consumer_close(ws_tmq_t *tmq)`
  - **Interface Description**: Used to close the ws_tmq_t structure. Must be used in conjunction with ws_tmq_consumer_new.
    - tmq: [Input] Points to a valid ws_tmq_t structure pointer, which represents a TMQ consumer object.
  - **Return Value**: `0`: Success. Non-`0`: Failure, you can call the function `ws_tmq_errstr(tmq)` to get more detailed error information.

- `int32_t ws_tmq_get_topic_assignment(ws_tmq_t *tmq,
                                    const char *pTopicName,
                                    struct ws_tmq_topic_assignment **assignment,
                                    int32_t *numOfAssignment)`
  - **Interface Description**: Returns the information of the vgroup currently assigned to the consumer, including vgId, the maximum and minimum offset of wal, and the current consumed offset.
    - tmq: [Input] Points to a valid ws_tmq_t structure pointer, which represents a TMQ consumer object.
    - pTopicName: [Input] The topic name for which to query the assignment information.
    - assignment: [Output] Points to a pointer to a tmq_topic_assignment structure, used to receive assignment information. The data size is numOfAssignment, and it needs to be released through the tmq_free_assignment interface.
    - numOfAssignment: [Output] Points to an integer pointer, used to receive the number of valid vgroups assigned to the consumer.
  - **Return Value**: `0`: Success. Non-`0`: Failure, you can call the function `ws_tmq_errstr(tmq)` to get more detailed error information.

- `int32_t ws_tmq_free_assignment(struct ws_tmq_topic_assignment *pAssignment, int32_t numOfAssignment)`
  - **Interface Description**: Returns the information of the vgroup currently assigned to the consumer, including vgId, the maximum and minimum offset of wal, and the current consumed offset.
    - pAssignment: [Input] Points to a valid ws_tmq_topic_assignment structure array pointer, which contains the vgroup assignment information.
    - numOfAssignment: [Input] The number of elements in the array pointed to by pAssignment.
  - **Return Value**: `0`: Success. Non-`0`: Failure, you can call the function `ws_tmq_errstr(tmq)` to get more detailed error information.

- `int64_t ws_tmq_committed(ws_tmq_t *tmq, const char *pTopicName, int32_t vgId)`
  - **Interface Description**: Gets the committed offset for a specific topic and vgroup for the TMQ consumer object.
    - tmq: [Input] Points to a valid ws_tmq_t structure pointer, representing a TMQ consumer object.
    - pTopicName: [Input] The topic name for which the committed offset is queried.
    - vgId: [Input] The ID of the vgroup.
  - **Return Value**: `>=0`: Success, returns an int64_t value representing the committed offset. `<0`: Failure, the return value is the error code, you can call the function `ws_tmq_errstr(tmq)` for more detailed error information.

- `int32_t ws_tmq_commit_sync(ws_tmq_t *tmq, const WS_RES *rs)`
  - **Interface Description**: Synchronously commits the message offset processed by the TMQ consumer object.
    - tmq: [Input] Points to a valid ws_tmq_t structure pointer, representing a TMQ consumer object.
    - rs: [Input] Points to a valid WS_RES structure pointer, containing the processed messages. If NULL, commits the current progress of all vgroups consumed by the current consumer.
  - **Return Value**: `0`: Success, the offset has been successfully committed. Non `0`: Failure, you can call the function `ws_tmq_errstr(tmq)` for more detailed error information.

- `int32_t ws_tmq_commit_offset_sync(ws_tmq_t *tmq,
                                  const char *pTopicName,
                                  int32_t vgId,
                                  int64_t offset)`
  - **Interface Description**: Synchronously commits the offset for a specific topic and vgroup for the TMQ consumer object.
    - tmq: [Input] Points to a valid ws_tmq_t structure pointer, representing a TMQ consumer object.
    - pTopicName: [Input] The topic name for which the offset is to be committed.
    - vgId: [Input] The ID of the virtual group vgroup.
    - offset: [Input] The offset to be committed.
  - **Return Value**: `0`: Success, the offset has been successfully committed. Non `0`: Failure, you can call the function `ws_tmq_errstr(tmq)` for more detailed error information.

- `int64_t ws_tmq_position(ws_tmq_t *tmq, const char *pTopicName, int32_t vgId)`
  - **Interface Description**: Gets the current consumption position, i.e., the next position of the data that has been consumed.
    - tmq: [Input] Points to a valid ws_tmq_t structure pointer, representing a TMQ consumer object.
    - pTopicName: [Input] The topic name for which the current position is queried.
    - vgId: [Input] The ID of the virtual group vgroup.
  - **Return Value**: `>=0`: Success, returns an int64_t value representing the current position's offset. `<0`: Failure, the return value is the error code, you can call the function `ws_tmq_errstr(tmq)` for more detailed error information.

- `int32_t ws_tmq_offset_seek(ws_tmq_t *tmq, const char *pTopicName, int32_t vgId, int64_t offset)`
  - **Interface Description**: Sets the offset for a specific topic and vgroup for the TMQ consumer object to a specified position.
    - tmq: [Input] Points to a valid ws_tmq_t structure pointer, representing a TMQ consumer object.
    - pTopicName: [Input] The topic name for which the current position is queried.
    - vgId: [Input] The ID of the virtual group vgroup.
    - offset: [Input] The offset to be set.
  - **Return Value**: `0`: Success, non `0`: Failure, you can call the function `ws_tmq_errstr(tmq)` for more detailed error information.

- `int64_t ws_tmq_get_vgroup_offset(const WS_RES *rs)`
  - **Interface Description**: Extracts the current consumption data position's offset for the virtual group (vgroup) from the message results obtained by the TMQ consumer.
    - res: [Input] Points to a valid WS_RES structure pointer, containing messages polled from the TMQ consumer.
  - **Return Value**: `>=0`: Success, returns an int64_t value representing the current consumption position's offset. `<0`: Failure, the return value is the error code, you can call the function `ws_tmq_errstr(tmq)` for more detailed error information.

- `int32_t ws_tmq_get_vgroup_id(const WS_RES *rs)`
  - **Interface Description**: Extracts the ID of the virtual group (vgroup) from the message result obtained by the TMQ consumer.
    - res: [Input] Points to a valid WS_RES structure pointer, which contains messages polled from the TMQ consumer.
  - **Return Value**: `>=0`: Success, returns an int32_t type value representing the ID of the virtual group (vgroup). `<0`: Failure, the return value is the error code, you can call the function `ws_tmq_errstr(tmq)` for more detailed error information.

- `const char *ws_tmq_get_table_name(const WS_RES *rs)`
  - **Interface Description**: Gets the table name from the message result obtained by the TMQ consumer.
    - res: [Input] Points to a valid WS_RES structure pointer, which contains messages polled from the TMQ consumer.
  - **Return Value**: Non-`NULL`: Success, returns a const char * type pointer pointing to the table name string. `NULL`: Failure, invalid input parameters.

- `enum ws_tmq_res_t ws_tmq_get_res_type(const WS_RES *rs)`
  - **Interface Description**: Gets the message type from the message result obtained by the TMQ consumer.
    - res: [Input] Points to a valid WS_RES structure pointer, which contains messages polled from the TMQ consumer.
  - **Return Value**: Returns a ws_tmq_res_t type enumeration value, representing the message type.
    - ws_tmq_res_t represents the type of data consumed, defined as follows:

  ```cpp
  typedef enum ws_tmq_res_t {
    WS_TMQ_RES_INVALID = -1,   // Invalid
    WS_TMQ_RES_DATA = 1,       // Data type
    WS_TMQ_RES_TABLE_META = 2, // Metadata type
    WS_TMQ_RES_METADATA = 3    // Both metadata and data types, i.e., automatic table creation
  } tmq_res_t;
  ```

- `const char *ws_tmq_get_topic_name(const WS_RES *rs)`
  - **Interface Description**: Gets the topic name from the message result obtained by the TMQ consumer.
    - res: [Input] Points to a valid WS_RES structure pointer, which contains messages polled from the TMQ consumer.
  - **Return Value**: Non-`NULL`: Success, returns a const char * type pointer pointing to the topic name string. `NULL`: Failure, invalid input parameters.

- `const char *ws_tmq_get_db_name(const WS_RES *rs)`
  - **Interface Description**: Gets the database name from the message result obtained by the TMQ consumer.
    - res: [Input] Points to a valid WS_RES structure pointer, which contains messages polled from the TMQ consumer.
  - **Return Value**: Non-`NULL`: Success, returns a const char * type pointer pointing to the database name string. `NULL`: Failure, invalid input parameters.

## Native Connection Method

The native connection method requires using the taos.h header file and the taos dynamic library.

```c
#include <taos.h>
```

After installing the TDengine server or client, `taos.h` is located at:

- Linux: `/usr/local/taos/include`
- Windows: `C:\TDengine\include`
- macOS: `/usr/local/include`

The dynamic library of the TDengine client driver is located at:

- Linux: `/usr/local/taos/driver/libtaos.so`
- Windows: `C:\TDengine\driver\taos.dll`
- macOS: `/usr/local/lib/libtaos.dylib`

### Supported Platforms

Please refer to the [list of supported platforms](../#supported-platforms)

### Supported Versions

The version number of the TDengine client driver corresponds strongly to the version number of the TDengine server. It is recommended to use the client driver that is exactly the same as the TDengine server. Although a lower version of the client driver can be compatible with a higher version of the server if the first three segments of the version number match (only the fourth segment is different), this is not recommended. It is strongly advised against using a higher version of the client driver to access a lower version of the server.

### Error Codes

In the design of the C interface, error codes are represented by integer types, with each error code corresponding to a specific error state. Unless otherwise specified, when the return value of an API is an integer, _0_ represents success, and other values represent error codes indicating failure reasons. When the return value is a pointer, _NULL_ indicates failure.  
All error codes and their corresponding descriptions are listed in the `taoserror.h` file.  
For detailed explanations of error codes, refer to: [Error Codes](../../error-codes/)  

### Example Programs

This section showcases example code for common access methods to the TDengine cluster using the client driver.

- Synchronous query example: [Synchronous Query](https://github.com/taosdata/TDengine/tree/main/docs/examples/c/demo.c)

- Asynchronous query example: [Asynchronous Query](https://github.com/taosdata/TDengine/tree/main/docs/examples/c/asyncdemo.c)

- Parameter binding example: [Parameter Binding](https://github.com/taosdata/TDengine/tree/main/docs/examples/c/stmt2_insert_demo.c)

- Parameter binding(old) example: [Parameter Binding](https://github.com/taosdata/TDengine/tree/main/docs/examples/c/prepare.c)

- Schemaless write example: [Schemaless Write](https://github.com/taosdata/TDengine/tree/main/docs/examples/c/schemaless.c)

- Subscription and consumption example: [Subscription and Consumption](https://github.com/taosdata/TDengine/tree/main/docs/examples/c/tmq.c)

:::info
For more example codes and downloads, please visit [GitHub](https://github.com/taosdata/TDengine/tree/main/docs/examples/c).
You can also find them in the `examples/c` directory of the installation path. There is a makefile in this directory, and you can compile the executable files directly by executing make in a Linux/macOS environment.
**Note:** When compiling in an ARM environment, please remove `-msse4.2` from the makefile, as this option is only supported on x64/x86 hardware platforms.

:::

### API Reference

The following sections introduce the basic API, synchronous API, asynchronous API, parameter binding API, schemaless write API, and data subscription API of the TDengine client driver.

#### Basic API

The basic API is used to establish database connections and provide a runtime environment for other APIs.

- `int taos_init()`
  - **Interface Description**: Initializes the runtime environment. If this API is not actively called, the driver will automatically call it when `taos_connect()` is invoked, so it is generally not necessary to call it manually.
  - **Return Value**: `0`: Success, non-`0`: Failure, you can call the function taos_errstr(NULL) for more detailed error information.

- `void taos_cleanup()`
  - **Interface Description**: Cleans up the runtime environment, should be called before the application exits.

- `int taos_options(TSDB_OPTION option, const void * arg, ...)`
  - **Interface Description**: Sets client options, currently supports locale (`TSDB_OPTION_LOCALE`), character set (`TSDB_OPTION_CHARSET`), timezone (`TSDB_OPTION_TIMEZONE`), configuration file path (`TSDB_OPTION_CONFIGDIR`), and driver type (`TSDB_OPTION_DRIVER`). Locale, character set, and timezone default to the current settings of the operating system. The driver type can be either the native interface(`native`) or the WebSocket interface(`websocket`), with the default being `websocket`.
  - **Parameter Description**:
    - `option`: [Input] Setting item type.
    - `arg`: [Input] Setting item value.
  - **Return Value**: `0`: Success, `-1`: Failure.

- `int taos_options_connection(TAOS *taos, TSDB_OPTION_CONNECTION option, const void *arg, ...)`
  - **description**:Set each connection option on the client side. Currently, it supports character set setting(`TSDB_OPTION_CONNECTION_CHARSET`), time zone setting(`TSDB_OPTION_CONNECTION_TIMEZONE`), user IP setting(`TSDB_OPTION_CONNECTION_USER_IP`), and user APP setting(`TSDB_OPTION_CONNECTION_USER_APP`).
  - **input**:
    - `taos`: returned by taos_connect.
    - `option`: option name.
    - `arg`: option value.
  - **return**:
    - `0`: success.
    - `others`: fail.
  - **notice**:
    - The character set and time zone default to the current settings of the operating system, and Windows does not support connection level time zone settings.
    - When arg is NULL, it means resetting the option.
    - This interface is only valid for the current connection and will not affect other connections.
    - If the same parameter is called multiple times, the latter shall prevail and can be used as a modification method.
    - The option of TSDB_OPTION_CONNECTION_CLEAR is used to reset all connection options.
    - After resetting the time zone and character set, using the operating system settings, the user IP and user app will be reset to empty.
    - The values of the connection options are all string type, and the maximum value of the user app parameter is 23, which will be truncated if exceeded; Error reported when other parameters are illegal.
    - If time zone value can not be used to find a time zone file or can not be interpreted as a direct specification, UTC is used, which is the same as the operating system time zone rules. Please refer to the tzset function description for details. You can view the current time zone of the connection by sql:select timezone().
    - Time zones and character sets only work on the client side and do not affect related behaviors on the server side.
    - The time zone file uses the operating system time zone file and can be updated by oneself. If there is an error when setting the time zone, please check if the time zone file or path (mac:/var/db/timezone/zoneinfo, Linux:/var/share/zoneinfo) is correct.

- `char *taos_get_client_info()`
  - **Interface Description**: Gets client version information.
  - **Return Value**: Returns client version information.

- `TAOS *taos_connect(const char *ip, the char *user, the char *pass, the char *db, uint16_t port);`
  - **Interface Description**: Creates a database connection, initializes the connection context.
  - **Parameter Description**:
    - ip: [Input] FQDN of any node in the TDengine cluster.
    - user: [Input] Username.
    - pass: [Input] Password.
    - db: [Input] Database name, if not provided by the user, connection can still be established, and the user can create a new database through this connection. If a database name is provided, it indicates that the database has already been created by the user, and it will be used by default.
    - port: [Input] Port on which the taosd program listens.
  - **Return Value**: Returns the database connection, a null return value indicates failure. The application needs to save the returned parameter for subsequent use.
  :::info
  The same process can connect to multiple TDengine clusters based on different hosts/ports.
  :::

- `TAOS *taos_connect_auth(const char *host, const char *user, const char *auth, const char *db, uint16_t port)`
  - **Interface Description**: Same functionality as taos_connect. Except the pass parameter is replaced by auth, other parameters are the same as taos_connect.
  - **Parameter Description**:
    - ip: [Input] FQDN of any node in the TDengine cluster.
    - user: [Input] Username.
    - auth: [Input] Original password taken as 32-bit lowercase md5.
    - db: [Input] Database name, if not provided by the user, connection can still be established, and the user can create a new database through this connection. If a database name is provided, it indicates that the database has already been created, and it will be used by default.
    - port: [Input] Port listened by the taosd program.
  - **Return Value**: Returns the database connection, a null return value indicates failure. The application needs to save the returned parameter for subsequent use.

- `char *taos_get_server_info(TAOS *taos)`
  - **Interface Description**: Get server version information.
  - **Parameter Description**:
    - taos: [Input] Pointer to the database connection, which is established through the `taos_connect()` function.
  - **Return Value**: Returns the server version information.

- `int taos_select_db(TAOS *taos, const char *db)`
  - **Interface Description**: Sets the current default database to `db`.
  - **Parameter Description**:
    - taos: [Input] Pointer to the database connection, which is established through the `taos_connect()` function.
    - db: [Input] Database name.
  - **Return Value**: `0`: Success, non-`0`: Failure, refer to the error code page for details.

- `int taos_get_current_db(TAOS *taos, char *database, int len, int *required)`
  - **Interface Description**: Get the current database name.
  - **Parameter Description**:
    - taos: [Input] Pointer to the database connection, which is established through the `taos_connect()` function.
    - database: [Output] Stores the current database name.
    - len: [Input] Space size of the database.
    - required: [Output] Stores the space required for the current database name (including the final '\0').
  - **Return Value**: `0`: Success, `-1`: Failure, detailed error information can be obtained by calling the function taos_errstr(NULL).
    - If database == NULL or len \<= 0, returns failure.
    - If len is less than the space required to store the database name (including the final '\0'), returns failure, and the data in the database is truncated and ends with '\0'.
    - If len is greater than or equal to the space required to store the database name (including the final '\0'), returns success, and the database name ends with '\0' in the database.

- `int taos_set_notify_cb(TAOS *taos, __taos_notify_fn_t fp, void *param, int type)`
  - **Interface Description**: Set the event callback function.
  - **Parameter Description**:
    - taos: [Input] Pointer to the database connection, which is established through the `taos_connect()` function.
    - fp: [Input] Event callback function pointer. Function declaration: typedef void (*__taos_notify_fn_t)(void*param, void *ext, int type); where, param is the user-defined parameter, ext is the extension parameter (dependent on the event type, for TAOS_NOTIFY_PASSVER returns user password version), type is the event type.
    - param: [Input] User-defined parameter.
    - type: [Input] Event type. Range of values: 1) TAOS_NOTIFY_PASSVER: User password change.
  - **Return Value**: `0`: Success, `-1`: Failure, detailed error information can be obtained by calling the function taos_errstr(NULL).

- `void taos_close(TAOS *taos)`
  - **Interface Description**: Close connection.
  - **Parameter Description**:
    - taos: [Input] Pointer to the database connection, which is established through the `taos_connect()` function.

#### Synchronous Queries

This section introduces APIs that are all synchronous interfaces. After being called by the application, they will block and wait for a response until a result or error message is received.

- `TAOS_RES* taos_query(TAOS *taos, const char *sql)`
  - **Interface Description**: Executes an SQL statement, which can be a DQL, DML, or DDL statement.
  - **Parameter Description**:
    - taos: [Input] Pointer to the database connection, which is established through the `taos_connect()` function.
    - sql: [Input] The SQL statement to execute.
  - **Return Value**: The execution result cannot be determined by whether the return value is `NULL`. Instead, the `taos_errno()` function must be called to parse the error code in the result set.
    - taos_errno return value: `0`: success, `-1`: failure, for details please call the taos_errstr function to get the error message.

- `int taos_result_precision(TAOS_RES *res)`
  - **Interface Description**: Returns the precision category of the timestamp field in the result set.
  - **Parameter Description**:
    - res: [Input] Result set.
  - **Return Value**: `0`: millisecond, `1`: microsecond, `2`: nanosecond.

- `TAOS_ROW taos_fetch_row(TAOS_RES *res)`
  - **Interface Description**: Fetches data from the query result set row by row.
  - **Parameter Description**:
    - res: [Input] Result set.
  - **Return Value**: Non-`NULL`: success, `NULL`: failure, you can call taos_errstr(NULL) for more detailed error information.

- `int taos_fetch_block(TAOS_RES *res, TAOS_ROW *rows)`
  - **Interface Description**: Batch fetches data from the query result set.
  - **Parameter Description**:
    - res: [Input] Result set.
    - rows: [Output] Used to store rows fetched from the result set.
  - **Return Value**: The return value is the number of rows fetched; if there are no more rows, it returns 0.

- `int taos_num_fields(TAOS_RES *res)` and `int taos_field_count(TAOS_RES *res)`
  - **Interface Description**: These two APIs are equivalent and are used to get the number of columns in the query result set.
  - **Parameter Description**:
    - res: [Input] Result set.
  - **Return Value**: The return value is the number of columns in the result set.

- `int* taos_fetch_lengths(TAOS_RES *res)`
  - **Interface Description**: Gets the length of each field in the result set.
  - **Parameter Description**:
    - res: [Input] Result set.
  - **Return Value**: The return value is an array, the length of which is the number of columns in the result set.

- `int taos_affected_rows(TAOS_RES *res)`
  - **Interface Description**: Gets the number of rows affected by the executed SQL statement.
  - **Parameter Description**:
    - res: [Input] Result set.
  - **Return Value**: The return value indicates the number of affected rows.

- `TAOS_FIELD *taos_fetch_fields(TAOS_RES *res)`
  - **Interface Description**: Gets the attributes of each column's data in the query result set (column name, data type, length), used in conjunction with `taos_num_fields()` to parse the data of a tuple (a row) returned by `taos_fetch_row()`.
  - **Parameter Description**:
    - res: [Input] Result set.
  - **Return Value**: Non-`NULL`: successful, returns a pointer to a TAOS_FIELD structure, each element representing the metadata of a column. `NULL`: failure.

- `TAOS_FIELD_E *taos_fetch_fields_e(TAOS_RES *res)`
  - **Interface Description**: Retrieves the attributes of each column in the query result set (column name, data type, column length). Used in conjunction with `taos_num_fields()`, it can be used to parse the data of a tuple (a row) returned by `taos_fetch_row()`. In addition to the basic information provided by TAOS_FIELD, TAOS_FIELD_E also includes `precision` and `scale` information for the data type.
  - **Parameter Description**:
    - res: [Input] Result set.
  - **Return Value**: Non-`NULL`: Success, returns a pointer to a TAOS_FIELD_E structure, where each element represents the metadata of a column. `NULL`: Failure.

- `void taos_stop_query(TAOS_RES *res)`
  - **Interface Description**: Stops the execution of the current query.
  - **Parameter Description**:
    - res: [Input] Result set.

- `void taos_free_result(TAOS_RES *res)`
  - **Interface Description**: Frees the query result set and related resources. After completing the query, it is essential to call this API to release resources, otherwise, it may lead to memory leaks in the application. However, be aware that if you call `taos_consume()` or other functions to fetch query results after releasing resources, it will cause the application to crash.
  - **Parameter Description**:
    - res: [Input] Result set.

- `char *taos_errstr(TAOS_RES *res)`
  - **Interface Description**: Gets the reason for the failure of the most recent API call, returning a string indicating the error message.
  - **Parameter Description**:
    - res: [Input] Result set.
  - **Return Value**: A string indicating the error message.

- `int taos_errno(TAOS_RES *res)`
  - **Interface Description**: Retrieves the error code of the last API call failure.
  - **Parameter Description**:
    - res: [Input] Result set.
  - **Return Value**: String indicating the error message.

:::note
From version 2.0, TDengine recommends that each thread in a database application establishes its own connection, or builds a connection pool based on the thread, rather than sharing the connection (TAOS*) structure across different threads in the application. Operations such as queries and writes based on the TAOS structure are thread-safe, but stateful statements like "USE statement" may interfere with each other across threads. Additionally, the C language connector can dynamically establish new database-oriented connections as needed (this process is invisible to users), and it is recommended to call `taos_close()` to close the connection only when the program is about to exit.
Another point to note is that during the execution of the aforementioned synchronous APIs, APIs like pthread_cancel should not be used to forcibly terminate threads, as this involves synchronization operations of some modules and may cause issues including but not limited to deadlocks.

:::

#### Asynchronous Queries

TDengine also offers higher-performance asynchronous APIs for data insertion and query operations. Under the same hardware and software conditions, the asynchronous API processes data insertions 2 to 4 times faster than the synchronous API. Asynchronous APIs use a non-blocking call method, returning immediately before a specific database operation is actually completed. The calling thread can then handle other tasks, thereby enhancing the overall application performance. Asynchronous APIs are particularly advantageous under conditions of severe network latency.

Asynchronous APIs require the application to provide corresponding callback functions, with parameters set as follows: the first two parameters are consistent, the third depends on the specific API. The first parameter, param, is provided by the application during the asynchronous API call for use in the callback to retrieve the context of the operation, depending on the implementation. The second parameter is the result set of the SQL operation; if null, such as in an insert operation, it means no records are returned; if not null, such as in a select operation, it means records are returned.

Asynchronous APIs are relatively demanding for users, who may choose to use them based on specific application scenarios. Below are two important asynchronous APIs:

- `void taos_query_a(TAOS *taos, const char *sql, void (*fp)(void *param, TAOS_RES *, int code), void *param);`
  - **Interface Description**: Asynchronously executes an SQL statement.
  - **Parameter Description**:
    - taos: [Input] Pointer to the database connection, established through the `taos_connect()` function.
    - sql: [Input] SQL statement to be executed.
    - fp: User-defined callback function, where the third parameter `code` indicates whether the operation was successful (`0` for success, negative for failure; call `taos_errstr()` to get the reason for failure). The application should mainly handle the second parameter `TAOS_RES *`, which is the result set returned by the query.
    - param: Parameter provided by the application for the callback.

- `void taos_fetch_rows_a(TAOS_RES *res, void (*fp)(void *param, TAOS_RES *, int numOfRows), void *param);`
  - **Interface Description**: Batch retrieves the result set of an asynchronous query, can only be used in conjunction with `taos_query_a()`.
  - **Parameter Description**:
    - res: Result set returned by the callback of `taos_query_a()`.
    - fp: Callback function. Its parameter `param` is a user-defined parameter structure passed to the callback function; `numOfRows` is the number of rows of data retrieved (not the function of the entire result set). In the callback function, the application can iterate forward through the batch records by calling `taos_fetch_row()`. After reading all the records in a block, the application needs to continue calling `taos_fetch_rows_a()` in the callback function to process the next batch of records until the returned number of rows `numOfRows` is zero (results are completely returned) or the number of rows is negative (query error).

TDengine's asynchronous APIs all use a non-blocking call mode. Applications can open multiple tables simultaneously with multiple threads and can perform queries or insertions on each opened table at the same time. It should be noted that **client applications must ensure that operations on the same table are completely serialized**, meaning that a second insertion or query operation cannot be performed on the same table until the first operation is completed (has not returned).

#### Parameter Binding

In addition to directly calling `taos_query()` for queries, TDengine also offers a Prepare API that supports parameter binding, similar in style to MySQL, currently only supporting the use of a question mark `?` to represent the parameter to be bound.

Starting from version 3.3.5.0, TDengine has significantly simplified the usage interface of the old parameter binding. This avoids the resource consumption of SQL syntax parsing when writing data through the parameter binding interface, and through batch binding, significantly improves writing performance in most cases. The typical operation steps are as follows:

1. Call `taos_stmt2_init()` to create a parameter binding object;
2. Call `taos_stmt2_prepare()` to parse INSERT or SELECT statements;
3. Call `taos_stmt2_bind_param()` to bind multiple subtables to a single supertable, with each subtable able to bind multiple rows of data;
4. Call `taos_stmt2_exec()` to execute the prepared batch processing command;
5. Steps 3 to 4 can be repeated to write more data rows without re-parsing SQL;
6. After execution is complete, call `taos_stmt2_close()` to release all resources.

Note: If `taos_stmt2_exec()` executes successfully and there is no need to change the SQL statement, then it is possible to reuse the parsing result of `taos_stmt2_prepare()` and directly proceed to steps 3 to 4 to bind new data. However, if there is an error in execution, it is not recommended to continue working in the current context. Instead, it is advisable to release resources and start over from the `taos_stmt2_init()` step. You can check the specific error reason through `taos_stmt2_error`.

<<<<<<< HEAD
=======
The difference between stmt2 and stmt is:
- stmt2 supports batch binding of data in multiple tables, while stmt only supports binding data in a single table.
- stmt2 supports asynchronous execution, while stmt only supports synchronous execution.
- stmt2 supports efficient write mode and automatic table creation, while stmt does not support it.
- stmt2 supports `insert into stb(...tbname,...)values(?,?,?)` syntax, while stmt does not support it.
- stmt2 supports some labels/columns as fixed values, while stmt requires all columns to be `?`.

stmt upgrade stmt2 changes:
1. Change `taos_stmt_init()` to `taos_stmt2_init()`, add `TAOS_STMT2_OPTION`.
2. Change `taos_stmt_prepare()` to `taos_stmt2_prepare()`.
3. Change `taos_stmt_set_tbname_tags`, `taos_stmt_bind_param()` and `taos_stmt_add_batch` to `taos_stmt2_bind_param()`, change `TAOS_MULTI_BIND` to `TAOS_STMT2_BINDV`.
4. Change `taos_stmt_execute()` to `taos_stmt2_exec()`, add `affected_rows` parameter.
5. Change `taos_stmt_close()` to `taos_stmt2_close()`.

>>>>>>> 01d9022f
The specific functions related to the interface are as follows (you can also refer to the [stmt2_insert_demo.c](https://github.com/taosdata/TDengine/tree/main/docs/examples/c/stmt2_insert_demo.c) file for how to use the corresponding functions):

- `TAOS_STMT2 *taos_stmt2_init(TAOS *taos, TAOS_STMT2_OPTION *option)`
  - **Interface Description**: Initializes a precompiled SQL statement object.
  - **Parameter Description**:
    - taos: [Input] Pointer to the database connection, which is established through the `taos_connect()` function.
    - option: [Input] Creation configuration. When selecting high-efficiency write mode, `singleStbInsert` and `singleTableBindOnce` need to be set to `true`; when selecting asynchronous execution, the callback function `asyncExecFn` and parameter `userdata` need to be set.
  - **Return Value**: Non-`NULL`: Success, returns a pointer to a TAOS_STMT2 structure representing the precompiled SQL statement object. `NULL`: Failure, please call taos_stmt_errstr() function for error details.

- `int taos_stmt2_prepare(TAOS_STMT2 *stmt, const char *sql, unsigned long length)`
  - **Interface Description**: Parses a precompiled SQL statement and binds the parsing results and parameter information to stmt.
  - **Parameter Description**:
    - stmt: [Input] Pointer to a valid precompiled SQL statement object.
    - sql: [Input] SQL statement to be parsed.
    - length: [Input] Length of the sql parameter. If the length is greater than 0, this parameter will be used as the length of the SQL statement; if it is 0, the length of the SQL statement will be automatically determined.
  - **Return Value**: `0`: Success. Non-`0`: Failure, please refer to the error code page for details.

- `int taos_stmt2_bind_param(TAOS_STMT2 *stmt, TAOS_STMT2_BINDV *bindv, int32_t col_idx)`
  - **Interface Description**: Binds a batch of parameters to a precompiled SQL statement.
  - **Parameter Description**:
    - stmt: [Input] Pointer to a valid precompiled SQL statement object.
    - bindv: [Input] Pointer to a valid TAOS_STMT2_BINDV structure, which contains the table names, tags, and data to be bound. `count` represents the number of tables to be bound, one `tbnames` can correspond to one set of `tags` and multiple sets of `bind_cols`; if it is a `SELECT` statement, only `bind_cols` needs to be bound.
    - col_idx: [Input] Represents the position of the specified column to be bound, `-1` means full column binding.
  - **Return Value**: `0`: Success. Non-`0`: Failure, please refer to the error code page for details.

- `int taos_stmt2_exec(TAOS_STMT2 *stmt, int *affected_rows)`
  - **Interface Description**: Executes the SQL with bound data, can be synchronous or asynchronous, determined by option.
  - **Parameter Description**:
    - stmt: [Input] Pointer to a valid precompiled SQL statement object.
    - affected_rows: [Output] If synchronous execution, represents the number of rows affected by this execution.
  - **Return Value**: `0`: Success. Non-`0`: Failure, please refer to the error code page for details.

- `int taos_stmt2_close(TAOS_STMT2 *stmt)`
  - **Interface Description**: After execution, releases all resources.
  - **Parameter Description**:
    - stmt: [Input] Pointer to a valid precompiled SQL statement object.
  - **Return Value**: `0`: Success. Non-`0`: Failure, please refer to the error code page for details.

- `int taos_stmt2_get_fields(TAOS_STMT2 *stmt, int *count, TAOS_FIELD_ALL **fields)`
  - **Interface Description**: Gets an array of column data attributes (column name, column data type, column length, column schema type) corresponding to the `?` order.
  - **Parameter Description**:
    - stmt: [Input] Pointer to a valid precompiled SQL statement object.
    - count: [Output] Returns the number of `?` in the bound SQL.
    - fields: [Output] Returns the column data attributes corresponding to the `?` order. If it is a `SELECT` statement, this structure returns `NULL`.
  - **Return Value**: `0`: Success. Non-`0`: Failure, please refer to the error code page for details.

- `void taos_stmt2_free_fields(TAOS_STMT2 *stmt, TAOS_FIELD_ALL *fields)`
  - **Interface Description**: Releases the memory of TAOS_FIELD_ALL return value, generally used after taos_stmt2_get_fields.
  - **Parameter Description**:
    - stmt: [Input] Pointer to a valid precompiled SQL statement object.
    - fields: [Input] Pointer to the resource to be released.
  - **Return Value**: None.

- `TAOS_RES *taos_stmt2_result(TAOS_STMT2 *stmt)`
  - **Interface Description**: Gets the result returned after executing SQL.
  - **Parameter Description**:
    - stmt: [Input] Pointer to a valid precompiled SQL statement object.
  - **Return Value**: Returns a pointer to a TAOS_RES structure, which contains the results of the insert operation. The returned TAOS_RES must be managed by the caller to avoid memory leaks.

- `char *taos_stmt2_error(TAOS_STMT2 *stmt)`
  - **Interface Description**: Used to obtain error information when other STMT2 APIs return an error (return error code or null pointer).
  - **Parameter Description**:
    - stmt: [Input] Pointer to a valid precompiled SQL statement object.
  - **Return Value**: Returns a pointer to a string containing error information.

<details>
<summary>Parameter Binding(old)</summary>

Starting from versions 2.1.1.0 and 2.1.2.0, TDengine has significantly improved the parameter binding interface support for data writing (INSERT) scenarios. This avoids the resource consumption of SQL syntax parsing when writing data through the parameter binding interface, thereby significantly improving writing performance in most cases. The typical operation steps are as follows:

1. Call `taos_stmt_init()` to create a parameter binding object;
2. Call `taos_stmt_prepare()` to parse the INSERT statement;
3. If the INSERT statement reserves a table name but no TAGS, then call `taos_stmt_set_tbname()` to set the table name;
4. If the INSERT statement reserves both a table name and TAGS (for example, the INSERT statement adopts the automatic table creation method), then call `taos_stmt_set_tbname_tags()` to set the values of the table name and TAGS;
5. Call `taos_stmt_bind_param_batch()` to set the VALUES in a multi-row manner, or call `taos_stmt_bind_param()` to set the VALUES in a single-row manner;
6. Call `taos_stmt_add_batch()` to add the currently bound parameters to the batch processing;
7. Steps 3 to 6 can be repeated to add more data rows to the batch processing;
8. Call `taos_stmt_execute()` to execute the prepared batch processing command;
9. Once execution is complete, call `taos_stmt_close()` to release all resources.

Note: If `taos_stmt_execute()` is successful and there is no need to change the SQL statement, then it is possible to reuse the parsing result of `taos_stmt_prepare()` and directly proceed to steps 3 to 6 to bind new data. However, if there is an error in execution, it is not recommended to continue working in the current context. Instead, it is advisable to release resources and start over from the `taos_stmt_init()` step.

The specific functions related to the interface are as follows (you can also refer to the [prepare.c](https://github.com/taosdata/TDengine/blob/develop/docs/examples/c/prepare.c) file for how to use the corresponding functions):

- `TAOS_STMT* taos_stmt_init(TAOS *taos)`
  - **Interface Description**: Initializes a precompiled SQL statement object.
  - **Parameter Description**:
    - taos: [Input] Pointer to the database connection, which is established through the `taos_connect()` function.
  - **Return Value**: Non-`NULL`: Success, returns a pointer to a TAOS_STMT structure representing the precompiled SQL statement object. `NULL`: Failure, please call taos_stmt_errstr() function for error details.

- `int taos_stmt_prepare(TAOS_STMT *stmt, const char *sql, unsigned long length)`
  - **Interface Description**: Parses a precompiled SQL statement and binds the parsing results and parameter information to stmt.
  - **Parameter Description**:
    - stmt: [Input] Pointer to a valid precompiled SQL statement object.
    - sql: [Input] SQL statement to be parsed.
    - length: [Input] Length of the sql parameter. If the length is greater than 0, this parameter will be used as the length of the SQL statement; if it is 0, the length of the SQL statement will be automatically determined.
  - **Return Value**: `0`: Success. Non-`0`: Failure, please refer to the error code page for details.

- `int taos_stmt_bind_param(TAOS_STMT *stmt, TAOS_MULTI_BIND *bind)`
  - **Interface Description**: Binds parameters to a precompiled SQL statement. Not as efficient as `taos_stmt_bind_param_batch()`, but can support non-INSERT type SQL statements.
  - **Parameter Description**:
    - stmt: [Input] Pointer to a valid precompiled SQL statement object.
    - bind: [Input] Pointer to a valid TAOS_MULTI_BIND structure, which contains the list of parameters to be bound to the SQL statement. Ensure that the number and order of elements in this array match the parameters in the SQL statement exactly. The usage of TAOS_MULTI_BIND is similar to MYSQL_BIND in MySQL.
  - **Return Value**: `0`: Success. Non-`0`: Failure, please refer to the error code page for details.

- `int taos_stmt_set_tbname(TAOS_STMT* stmt, const char* name)`
  - **Interface Description**: (New in version 2.1.1.0, only supports replacing parameter values in INSERT statements) When the table name in the SQL statement uses a `?` placeholder, this function can be used to bind a specific table name.
  - **Parameter Description**:
    - stmt: [Input] Pointer to a valid precompiled SQL statement object.
    - name: [Input] Pointer to a string constant containing the subtable name.
  - **Return Value**: `0`: Success. Non-`0`: Failure, please refer to the error code page for details.

- `int taos_stmt_set_tbname_tags(TAOS_STMT* stmt, const char* name, TAOS_MULTI_BIND* tags)`
  - **Interface Description**: (Added in version 2.1.2.0, only supports replacing parameter values in INSERT statements) When both the table name and TAGS in the SQL statement use `?` placeholders, this function can be used to bind specific table names and specific TAGS values. The most typical scenario is the INSERT statement that uses the auto-create table feature (the current version does not support specifying specific TAGS columns). The number of columns in the TAGS parameter must match exactly the number of TAGS required by the SQL statement.
  - **Parameter Description**:
    - stmt: [Input] Points to a valid pointer to a precompiled SQL statement object.
    - name: [Input] Points to a string constant containing the subtable name.
    - tags: [Input] Points to a valid pointer to a TAOS_MULTI_BIND structure, which contains the values of the subtable tags.
  - **Return Value**: `0`: Success. Non-`0`: Failure, please refer to the error code page for details.

- `int taos_stmt_bind_param_batch(TAOS_STMT* stmt, TAOS_MULTI_BIND* bind)`
  - **Interface Description**: (Added in version 2.1.1.0, only supports replacing parameter values in INSERT statements) Passes the data to be bound in a multi-column manner, ensuring that the order and number of data columns passed here are completely consistent with the VALUES parameters in the SQL statement.
  - **Parameter Description**:
    - stmt: [Input] Points to a valid pointer to a precompiled SQL statement object.
    - bind: [Input] Points to a valid pointer to a TAOS_MULTI_BIND structure, which contains the list of parameters to be batch bound to the SQL statement.
  - **Return Value**: `0`: Success. Non-`0`: Failure, please refer to the error code page for details.

- `int taos_stmt_add_batch(TAOS_STMT *stmt)`
  - **Interface Description**: Adds the currently bound parameters to the batch processing. After calling this function, you can call `taos_stmt_bind_param()` or `taos_stmt_bind_param_batch()` again to bind new parameters. Note that this function only supports INSERT/IMPORT statements; if it is a SELECT or other SQL statements, it will return an error.
    - stmt: [Input] Points to a valid pointer to a precompiled SQL statement object.
  - **Return Value**: `0`: Success. Non-`0`: Failure, please refer to the error code page for details.

- `int taos_stmt_execute(TAOS_STMT *stmt)`
  - **Interface Description**: Executes the prepared statement. Currently, a statement can only be executed once.
    - stmt: [Input] Points to a valid pointer to a precompiled SQL statement object.
  - **Return Value**: `0`: Success. Non-`0`: Failure, please refer to the error code page for details.

- `int taos_stmt_affected_rows(TAOS_STMT *stmt)`
  - **Interface Description**: Gets the number of rows affected after executing the precompiled SQL statement.
    - stmt: [Input] Points to a valid pointer to a precompiled SQL statement object.
  - **Return Value**: Returns the number of affected rows.

- `int taos_stmt_affected_rows_once(TAOS_STMT *stmt)`
  - **Interface Description**: Gets the number of rows affected by executing a bound statement once.
    - stmt: [Input] Points to a valid pointer to a precompiled SQL statement object.
  - **Return Value**: Returns the number of affected rows.

- `TAOS_RES* taos_stmt_use_result(TAOS_STMT *stmt)`
  - **Interface Description**: Retrieves the result set of the statement. The usage of the result set is consistent with non-parameterized calls, and `taos_free_result()` should be called to release resources after use.
    - stmt: [Input] Points to a valid pointer to a precompiled SQL statement object.
  - **Return Value**: Non-`NULL`: Success, returns a pointer to the query result set. `NULL`: Failure, please call taos_stmt_errstr() function for error details.

- `int taos_stmt_close(TAOS_STMT *stmt)`
  - **Interface Description**: After execution, releases all resources.
    - stmt: [Input] Points to a valid pointer to a precompiled SQL statement object.
  - **Return Value**: `0`: Success. Non-`0`: Failure, please refer to the error code page for details.

- `char * taos_stmt_errstr(TAOS_STMT *stmt)`
  - **Interface Description**: (Added in version 2.1.3.0) Used to obtain error information when other STMT APIs return an error (return error code or null pointer).
    - stmt: [Input] Points to a valid pointer to a precompiled SQL statement object.
  - **Return Value**: Returns a pointer to a string containing error information.
</details>

#### Schemaless Insert

In addition to using SQL or parameter binding APIs to insert data, you can also use a Schemaless method for insertion. Schemaless allows you to insert data without having to pre-create the structure of supertables/subtables. The TDengine system will automatically create and maintain the required table structure based on the data content written. For more details on how to use Schemaless, see the [Schemaless Insert](../../../developer-guide/schemaless-ingestion/) section. Here, we introduce the accompanying C/C++ API.

- `TAOS_RES* taos_schemaless_insert(TAOS* taos, const char* lines[], int numLines, int protocol, int precision)`
  - **Interface Description**: Performs a batch insert operation in schemaless mode, writing text data in line protocol to TDengine.
    - taos: [Input] Pointer to the database connection, which is established through the `taos_connect()` function.
    - lines: [Input] Text data. Schemaless text strings that meet the parsing format requirements.
    - numLines: [Input] The number of lines of text data, cannot be 0.
    - protocol: [Input] Line protocol type, used to identify the text data format.
    - precision: [Input] Timestamp precision string in the text data.
  - **Return Value**: Returns a pointer to a TAOS_RES structure, which contains the results of the insert operation. Applications can obtain error information using `taos_errstr()`, or get the error code using `taos_errno()`. In some cases, the returned TAOS_RES may be `NULL`, in which case `taos_errno()` can still be safely called to obtain the error code information.
  The returned TAOS_RES must be managed by the caller to avoid memory leaks.

  **Explanation**
  
  Protocol type is an enumeration type, including the following three formats:

  - TSDB_SML_LINE_PROTOCOL: InfluxDB Line Protocol
  - TSDB_SML_TELNET_PROTOCOL: OpenTSDB Telnet text line protocol
  - TSDB_SML_JSON_PROTOCOL: OpenTSDB Json protocol format

  The definition of timestamp resolution, defined in the `taos.h` file, is as follows:

  - TSDB_SML_TIMESTAMP_NOT_CONFIGURED = 0,
  - TSDB_SML_TIMESTAMP_HOURS,
  - TSDB_SML_TIMESTAMP_MINUTES,
  - TSDB_SML_TIMESTAMP_SECONDS,
  - TSDB_SML_TIMESTAMP_MILLI_SECONDS,
  - TSDB_SML_TIMESTAMP_MICRO_SECONDS,
  - TSDB_SML_TIMESTAMP_NANO_SECONDS

  Note that the timestamp resolution parameter only takes effect when the protocol type is `SML_LINE_PROTOCOL`.
  For OpenTSDB's text protocols, timestamp parsing follows its official parsing rules — based on the number of characters contained in the timestamp to determine the time precision.

  **Other related schemaless interfaces**
- `TAOS_RES *taos_schemaless_insert_with_reqid(TAOS *taos, char *lines[], int numLines, int protocol, int precision, int64_t reqid)`
  - **Interface Description**: Performs a batch insert operation in schemaless mode, writing text data in line protocol to TDengine. The parameter reqid is passed to track the entire function call chain.
    - taos: [Input] Pointer to the database connection, which is established through `taos_connect()` function.
    - lines: [Input] Text data. Schemaless text strings that meet the parsing format requirements.
    - numLines: [Input] The number of lines of text data, cannot be 0.
    - protocol: [Input] Line protocol type, used to identify the text data format.
    - precision: [Input] Timestamp precision string in the text data.
    - reqid: [Input] Specified request ID, used to track the calling request. The request ID (reqid) can be used to establish a correlation between requests and responses on the client and server sides, which is very useful for tracking and debugging in distributed systems.
  - **Return Value**: Returns a pointer to a TAOS_RES structure, which contains the results of the insert operation. Applications can obtain error information using `taos_errstr()`, or get the error code using `taos_errno()`. In some cases, the returned TAOS_RES may be `NULL`, in which case `taos_errno()` can still be safely called to obtain the error code information.
  The returned TAOS_RES must be managed by the caller to avoid memory leaks.

- `TAOS_RES *taos_schemaless_insert_raw(TAOS *taos, char *lines, int len, int32_t *totalRows, int protocol, int precision)`
  - **Interface Description**: Executes a schemaless batch insertion operation, writing text data in line protocol format into TDengine. Data is represented by the `lines` pointer and its length `len`, addressing the issue where data containing '\0' gets truncated.
    - taos: [Input] Pointer to the database connection, established through the `taos_connect()` function.
    - lines: [Input] Text data. A schemaless text string that meets parsing format requirements.
    - len: [Input] Total length (in bytes) of the data buffer `lines`.
    - totalRows: [Output] Pointer to an integer, used to return the total number of records successfully inserted.
    - protocol: [Input] Line protocol type, used to identify the text data format.
    - precision: [Input] Precision string for timestamps in the text data.
  - **Return Value**: Returns a pointer to a TAOS_RES structure containing the results of the insertion operation. Errors can be retrieved using `taos_errstr()`, and error codes with `taos_errno()`. In some cases, the returned TAOS_RES may be `NULL`, but `taos_errno()` can still be safely called to obtain error code information.
  The returned TAOS_RES must be freed by the caller to avoid memory leaks.

- `TAOS_RES *taos_schemaless_insert_raw_with_reqid(TAOS *taos, char *lines, int len, int32_t *totalRows, int protocol, int precision, int64_t reqid)`
  - **Interface Description**: Executes a schemaless batch insertion operation, writing text data in line protocol format into TDengine. Data is represented by the `lines` pointer and its length `len`, addressing the issue where data containing '\0' gets truncated. The `reqid` parameter is passed to track the entire function call chain.
    - taos: [Input] Pointer to the database connection, established through the `taos_connect()` function.
    - lines: [Input] Text data. A schemaless text string that meets parsing format requirements.
    - len: [Input] Total length (in bytes) of the data buffer `lines`.
    - totalRows: [Output] Pointer to an integer, used to return the total number of records successfully inserted.
    - protocol: [Input] Line protocol type, used to identify the text data format.
    - precision: [Input] Precision string for timestamps in the text data.
    - reqid: [Input] Specified request ID, used to track the calling request. The request ID (reqid) can be used to establish a correlation between requests and responses on the client and server sides, which is very useful for tracking and debugging in distributed systems.
  - **Return Value**: Returns a pointer to a TAOS_RES structure containing the results of the insertion operation. Errors can be retrieved using `taos_errstr()`, and error codes with `taos_errno()`. In some cases, the returned TAOS_RES may be `NULL`, but `taos_errno()` can still be safely called to obtain error code information.
  The returned TAOS_RES must be freed by the caller to avoid memory leaks.

- `TAOS_RES *taos_schemaless_insert_ttl(TAOS *taos, char *lines[], int numLines, int protocol, int precision, int32_t ttl)`
  - **Interface Description**: Executes a schemaless batch insertion operation, writing text data in line protocol format into TDengine. The `ttl` parameter is used to control the expiration time of the table's TTL.
    - taos: [Input] Pointer to the database connection, established through the `taos_connect()` function.
    - lines: [Input] Text data. A schemaless text string that meets parsing format requirements.
    - numLines: [Input] Number of lines of text data, cannot be 0.
    - protocol: [Input] Line protocol type, used to identify the text data format.
    - precision: [Input] Precision string for timestamps in the text data.
    - ttl: [Input] Specified Time-To-Live (TTL), in days. Records will be automatically deleted after exceeding this lifespan.
  - **Return Value**: Returns a pointer to a TAOS_RES structure containing the results of the insertion operation. Errors can be retrieved using `taos_errstr()`, and error codes with `taos_errno()`. In some cases, the returned TAOS_RES may be `NULL`, but `taos_errno()` can still be safely called to obtain error code information.
  The returned TAOS_RES must be freed by the caller to avoid memory leaks.

- `TAOS_RES *taos_schemaless_insert_ttl_with_reqid(TAOS *taos, char *lines[], int numLines, int protocol, int precision, int32_t ttl, int64_t reqid)`
  - **Interface Description**: Executes a batch insert operation without a schema, writing line protocol text data into TDengine. The ttl parameter is passed to control the expiration time of the table's ttl. The reqid parameter is passed to track the entire function call chain.
    - taos: [Input] Pointer to the database connection, which is established through the `taos_connect()` function.
    - lines: [Input] Text data. Schemaless text strings that meet parsing format requirements.
    - numLines: [Input] Number of lines of text data, cannot be 0.
    - protocol: [Input] Line protocol type, used to identify the text data format.
    - precision: [Input] Timestamp precision string in the text data.
    - ttl: [Input] Specified Time-To-Live (TTL), in days. Records will be automatically deleted after exceeding this lifespan.
    - reqid: [Input] Specified request ID, used to track the call request. The request ID (reqid) can be used to establish a correlation between requests and responses across client and server sides, which is very useful for tracking and debugging in distributed systems.
  - **Return Value**: Returns a pointer to a TAOS_RES structure, which contains the results of the insert operation. Applications can obtain error information using `taos_errstr()`, or get the error code using `taos_errno()`. In some cases, the returned TAOS_RES may be `NULL`, in which case `taos_errno()` can still be safely called to obtain error code information.
  The returned TAOS_RES must be freed by the caller to avoid memory leaks.

- `TAOS_RES *taos_schemaless_insert_raw_ttl(TAOS *taos, char *lines, int len, int32_t *totalRows, int protocol, int precision, int32_t ttl)`
  - **Interface Description**: Executes a batch insert operation without a schema, writing line protocol text data into TDengine. The lines pointer and length len are passed to represent the data, to address the issue of data being truncated due to containing '\0'. The ttl parameter is passed to control the expiration time of the table's ttl.
    - taos: [Input] Pointer to the database connection, which is established through the `taos_connect()` function.
    - lines: [Input] Text data. Schemaless text strings that meet parsing format requirements.
    - len: [Input] Total length (in bytes) of the data buffer lines.
    - totalRows: [Output] Points to an integer pointer, used to return the total number of records successfully inserted.
    - protocol: [Input] Line protocol type, used to identify the text data format.
    - precision: [Input] Timestamp precision string in the text data.
    - ttl: [Input] Specified Time-To-Live (TTL), in days. Records will be automatically deleted after exceeding this lifespan.
  - **Return Value**: Returns a pointer to a TAOS_RES structure, which contains the results of the insert operation. Applications can obtain error information using `taos_errstr()`, or get the error code using `taos_errno()`. In some cases, the returned TAOS_RES may be `NULL`, in which case `taos_errno()` can still be safely called to obtain error code information.
  The returned TAOS_RES must be freed by the caller to avoid memory leaks.

- `TAOS_RES *taos_schemaless_insert_raw_ttl_with_reqid(TAOS *taos, char *lines, int len, int32_t *totalRows, int protocol, int precision, int32_t ttl, int64_t reqid)`
  - **Interface Description**: Executes a batch insert operation without a schema, writing line protocol text data into TDengine. The lines pointer and length len are passed to represent the data, to address the issue of data being truncated due to containing '\0'. The ttl parameter is passed to control the expiration time of the table's ttl. The reqid parameter is passed to track the entire function call chain.
    - taos: [Input] Pointer to the database connection, which is established through the `taos_connect()` function.
    - lines: [Input] Text data. Schemaless text strings that meet parsing format requirements.
    - len: [Input] Total length (in bytes) of the data buffer lines.
    - totalRows: [Output] Points to an integer pointer, used to return the total number of records successfully inserted.
    - protocol: [Input] Line protocol type, used to identify the text data format.
    - precision: [Input] Timestamp precision string in the text data.
    - ttl: [Input] Specified Time-To-Live (TTL), in days. Records will be automatically deleted after exceeding this lifespan.
    - reqid: [Input] Specified request ID, used to track the call request. The request ID (reqid) can be used to establish a correlation between requests and responses across client and server sides, which is very useful for tracking and debugging in distributed systems.
  - **Return Value**: Returns a pointer to a TAOS_RES structure, which contains the results of the insert operation. Applications can obtain error information using `taos_errstr()`, or get the error code using `taos_errno()`. In some cases, the returned TAOS_RES may be `NULL`, in which case `taos_errno()` can still be safely called to obtain error code information.
  The returned TAOS_RES must be freed by the caller to avoid memory leaks.

Description:

- The above 7 interfaces are extension interfaces, mainly used for passing ttl and reqid parameters during schemaless writing, and can be used as needed.
- Interfaces with _raw use the passed parameters lines pointer and length len to represent data, to solve the problem of data containing '\0' being truncated in the original interface. The totalRows pointer returns the number of data rows parsed.
- Interfaces with _ttl can pass the ttl parameter to control the ttl expiration time of table creation.
- Interfaces with _reqid can track the entire call chain by passing the reqid parameter.

#### Data Subscription

- `const char *tmq_err2str(int32_t code)`
  - **Interface Description**: Used to convert the error code of data subscription into error information.
    - code: [Input] Error code for data subscription.
  - **Return Value**: Returns a pointer to a string containing error information, the return value is not NULL, but the error information may be an empty string.

- `tmq_conf_t *tmq_conf_new()`
  - **Interface Description**: Creates a new TMQ configuration object.
  - **Return Value**: Non `NULL`: Success, returns a pointer to a tmq_conf_t structure, which is used to configure the behavior and features of TMQ. `NULL`: Failure, you can call the function taos_errstr(NULL) for more detailed error information.

- `tmq_conf_res_t tmq_conf_set(tmq_conf_t *conf, const char *key, const char *value)`
  - **Interface Description**: Sets the configuration items in the TMQ configuration object, used to configure consumption parameters.
    - conf: [Input] Pointer to a valid tmq_conf_t structure, representing a TMQ configuration object.
    - key: [Input] Configuration item key name.
    - value: [Input] Configuration item value.
  - **Return Value**: Returns a tmq_conf_res_t enum value, indicating the result of the configuration setting. tmq_conf_res_t defined as follows:

    ```cpp
    typedef enum tmq_conf_res_t {
         TMQ_CONF_UNKNOWN = -2,  // invalid key
         TMQ_CONF_INVALID = -1,  // invalid value
         TMQ_CONF_OK = 0,        // success
       } tmq_conf_res_t;
    ```

- `void tmq_conf_set_auto_commit_cb(tmq_conf_t *conf, tmq_commit_cb *cb, void *param)`
  - **Interface Description**: Sets the auto-commit callback function in the TMQ configuration object.
    - conf: [Input] Pointer to a valid tmq_conf_t structure, representing a TMQ configuration object.
    - cb: [Input] Pointer to a valid tmq_commit_cb callback function, which will be called after the message is consumed to confirm the message handling status.
    - param: [Input] User-defined parameter passed to the callback function.

  The definition of the auto-commit callback function is as follows:

  ```cpp
  typedef void(tmq_commit_cb(tmq_t *tmq, int32_t code, void *param))
  ```

- `void tmq_conf_destroy(tmq_conf_t *conf)`
  - **Interface Description**: Destroys a TMQ configuration object and releases related resources.
    - conf: [Input] Pointer to a valid tmq_conf_t structure, representing a TMQ configuration object.

- `tmq_list_t *tmq_list_new()`
  - **Interface Description**: Used to create a tmq_list_t structure, used to store subscribed topics.
  - **Return Value**: Non `NULL`: Success, returns a pointer to a tmq_list_t structure. `NULL`: Failure, you can call the function taos_errstr(NULL) for more detailed error information.

- `int32_t tmq_list_append(tmq_list_t *list, const char* topic)`
  - **Interface Description**: Used to add a topic to a tmq_list_t structure.
    - list: [Input] Pointer to a valid tmq_list_t structure, representing a TMQ list object.
    - topic: [Input] Topic name.
  - **Return Value**: `0`: Success. Non `0`: Failure, you can call the function `char *tmq_err2str(int32_t code)` for more detailed error information.

- `void tmq_list_destroy(tmq_list_t *list)`
  - **Interface Description**: Used to destroy a tmq_list_t structure, the result of tmq_list_new needs to be destroyed through this interface.
    - list: [Input] Pointer to a valid tmq_list_t structure, representing a TMQ list object.

- `int32_t tmq_list_get_size(const tmq_list_t *list)`
  - **Interface Description**: Used to get the number of topics in the tmq_list_t structure.
    - list: [Input] Points to a valid tmq_list_t structure pointer, representing a TMQ list object.
  - **Return Value**: `>=0`: Success, returns the number of topics in the tmq_list_t structure. `-1`: Failure, indicates the input parameter list is NULL.

- `char **tmq_list_to_c_array(const tmq_list_t *list)`
  - **Interface Description**: Used to convert a tmq_list_t structure into a C array, where each element is a string pointer.
    - list: [Input] Points to a valid tmq_list_t structure pointer, representing a TMQ list object.
  - **Return Value**: Non-`NULL`: Success, returns a C array, each element is a string pointer representing a topic name. `NULL`: Failure, indicates the input parameter list is NULL.

- `tmq_t *tmq_consumer_new(tmq_conf_t *conf, char *errstr, int32_t errstrLen)`
  - **Interface Description**: Used to create a tmq_t structure for consuming data. After consuming the data, tmq_consumer_close must be called to close the consumer.
    - conf: [Input] Points to a valid tmq_conf_t structure pointer, representing a TMQ configuration object.
    - errstr: [Output] Points to a valid character buffer pointer, used to receive error messages that may occur during creation. Memory allocation/release is the responsibility of the caller.
    - errstrLen: [Input] Specifies the size of the errstr buffer (in bytes).
  - **Return Value**: Non-`NULL`: Success, returns a pointer to a tmq_t structure representing a TMQ consumer object. `NULL`: Failure, error information stored in the errstr parameter.

- `int32_t tmq_subscribe(tmq_t *tmq, const tmq_list_t *topic_list)`
  - **Interface Description**: Used to subscribe to a list of topics. After consuming the data, tmq_subscribe must be called to unsubscribe.
    - tmq: [Input] Points to a valid tmq_t structure pointer, representing a TMQ consumer object.
    - topic_list: [Input] Points to a valid tmq_list_t structure pointer, containing one or more topic names.
  - **Return Value**: `0`: Success. Non-`0`: Failure, the function `char *tmq_err2str(int32_t code)` can be called for more detailed error information.

- `int32_t tmq_unsubscribe(tmq_t *tmq)`
  - **Interface Description**: Used to unsubscribe from a list of topics. Must be used in conjunction with tmq_subscribe.
    - tmq: [Input] Points to a valid tmq_t structure pointer, representing a TMQ consumer object.
  - **Return Value**: `0`: Success. Non-`0`: Failure, the function `char *tmq_err2str(int32_t code)` can be called for more detailed error information.

- `int32_t tmq_subscription(tmq_t *tmq, tmq_list_t **topic_list)`
  - **Interface Description**: Used to get the list of subscribed topics.
    - tmq: [Input] Points to a valid tmq_t structure pointer, representing a TMQ consumer object.
    - topic_list: [Output] Points to a pointer of a tmq_list_t structure pointer, used to receive the current list of subscribed topics.
  - **Return Value**: `0`: Success. Non-`0`: Failure, the function `char *tmq_err2str(int32_t code)` can be called for more detailed error information.

- `TAOS_RES *tmq_consumer_poll(tmq_t *tmq, int64_t timeout)`
  - **Interface Description**: Used to poll for consuming data, each consumer can only call this interface in a single thread.
    - tmq: [Input] Points to a valid tmq_t structure pointer, representing a TMQ consumer object.
    - timeout: [Input] Polling timeout in milliseconds, a negative number indicates a default timeout of 1 second.
  - **Return Value**: Non-`NULL`: Success, returns a pointer to a TAOS_RES structure containing the received messages. `NULL`: indicates no data, the error code can be obtained through taos_errno (NULL), please refer to the reference manual for specific error message. TAOS_RES results are consistent with taos_query results, and information in TAOS_RES can be obtained through various query interfaces, such as schema, etc.

- `int32_t tmq_consumer_close(tmq_t *tmq)`
  - **Interface Description**: Used to close a tmq_t structure. Must be used in conjunction with tmq_consumer_new.
    - tmq: [Input] Points to a valid tmq_t structure pointer, which represents a TMQ consumer object.
  - **Return Value**: `0`: Success. Non-`0`: Failure, you can call the function `char *tmq_err2str(int32_t code)` to get more detailed error information.

- `int32_t tmq_get_topic_assignment(tmq_t *tmq, const char *pTopicName, tmq_topic_assignment **assignment, int32_t *numOfAssignment)`
  - **Interface Description**: Returns the information of the vgroup currently assigned to the consumer, including vgId, the maximum and minimum offset of wal, and the current consumed offset.
    - tmq: [Input] Points to a valid tmq_t structure pointer, which represents a TMQ consumer object.
    - pTopicName: [Input] The topic name for which to query the assignment information.
    - assignment: [Output] Points to a pointer to a tmq_topic_assignment structure, used to receive assignment information. The data size is numOfAssignment, and it needs to be released through the tmq_free_assignment interface.
    - numOfAssignment: [Output] Points to an integer pointer, used to receive the number of valid vgroups assigned to the consumer.
  - **Return Value**: `0`: Success. Non-`0`: Failure, you can call the function `char *tmq_err2str(int32_t code)` to get more detailed error information.

- `void tmq_free_assignment(tmq_topic_assignment* pAssignment)`
  - **Interface Description**: Returns the information of the vgroup currently assigned to the consumer, including vgId, the maximum and minimum offset of wal, and the current consumed offset.
    - pAssignment: [Input] Points to a valid tmq_topic_assignment structure array pointer, which contains the vgroup assignment information.

- `int64_t tmq_committed(tmq_t *tmq, const char *pTopicName, int32_t vgId)`
  - **Interface Description**: Gets the committed offset for a specific topic and vgroup of the TMQ consumer object.
    - tmq: [Input] Points to a valid tmq_t structure pointer, which represents a TMQ consumer object.
    - pTopicName: [Input] The topic name for which to query the committed offset.
    - vgId: [Input] The ID of the vgroup.
  - **Return Value**: `>=0`: Success, returns an int64_t value representing the committed offset. `<0`: Failure, the return value is the error code, you can call the function `char *tmq_err2str(int32_t code)` to get more detailed error information.

- `int32_t tmq_commit_sync(tmq_t *tmq, const TAOS_RES *msg)`
  - **Interface Description**: Synchronously commits the message offset processed by the TMQ consumer object.
    - tmq: [Input] Points to a valid tmq_t structure pointer, which represents a TMQ consumer object.
    - msg: [Input] Points to a valid TAOS_RES structure pointer, which contains the processed message. If NULL, commits the current progress of all vgroups consumed by the current consumer.
  - **Return Value**: `0`: Success, the offset has been successfully committed. Non-`0`: Failure, you can call the function `char *tmq_err2str(int32_t code)` to get more detailed error information.

- `void tmq_commit_async(tmq_t *tmq, const TAOS_RES *msg, tmq_commit_cb *cb, void *param)`
  - **Interface Description**: Asynchronously commits the message offset processed by the TMQ consumer object.
    - tmq: [Input] Points to a valid tmq_t structure pointer, which represents a TMQ consumer object.
    - msg: [Input] Points to a valid TAOS_RES structure pointer, which contains the processed message. If NULL, commits the current progress of all vgroups consumed by the current consumer.
    - cb: [Input] A pointer to a callback function, which will be called upon completion of the commit.
    - param: [Input] A user-defined parameter, which will be passed to cb in the callback function.

- `int32_t tmq_commit_offset_sync(tmq_t *tmq, const char *pTopicName, int32_t vgId, int64_t offset)`
  - **Interface Description**: Synchronously commits the offset for a specific topic and vgroup of a TMQ consumer object.
    - tmq: [Input] Points to a valid tmq_t structure pointer, representing a TMQ consumer object.
    - pTopicName: [Input] The name of the topic for which the offset is to be committed.
    - vgId: [Input] The ID of the virtual group vgroup.
    - offset: [Input] The offset to be committed.
  - **Return Value**: `0`: Success, the offset has been successfully committed. Non-`0`: Failure, you can call the function `char *tmq_err2str(int32_t code)` to get more detailed error information.

- `void tmq_commit_offset_async(tmq_t *tmq, const char *pTopicName, int32_t vgId, int64_t offset, tmq_commit_cb *cb, void *param)`
  - **Interface Description**: Asynchronously commits the offset for a specific topic and vgroup of a TMQ consumer object.
    - tmq: [Input] Points to a valid tmq_t structure pointer, representing a TMQ consumer object.
    - pTopicName: [Input] The name of the topic for which the offset is to be committed.
    - vgId: [Input] The ID of the virtual group vgroup.
    - offset: [Input] The offset to be committed.
    - cb: [Input] A pointer to a callback function that will be called upon completion of the commit.
    - param: [Input] A user-defined parameter that will be passed to the callback function cb.

  **Description**
  - There are two types of commit interfaces, each type has synchronous and asynchronous interfaces:
  - First type: Commit based on message, submitting the progress in the message, if the message is NULL, submit the current progress of all vgroups consumed by the current consumer: tmq_commit_sync/tmq_commit_async
  - Second type: Commit based on the offset of a specific topic and a specific vgroup: tmq_commit_offset_sync/tmq_commit_offset_async

- `int64_t tmq_position(tmq_t *tmq, const char *pTopicName, int32_t vgId)`
  - **Interface Description**: Gets the current consumption position, i.e., the position of the next data that has been consumed.
    - tmq: [Input] Points to a valid tmq_t structure pointer, representing a TMQ consumer object.
    - pTopicName: [Input] The name of the topic for which the current position is being queried.
    - vgId: [Input] The ID of the virtual group vgroup.
  - **Return Value**: `>=0`: Success, returns an int64_t type value representing the offset of the current position. `<0`: Failure, the return value is the error code, you can call the function `char *tmq_err2str(int32_t code)` to get more detailed error information.

- `int32_t tmq_offset_seek(tmq_t *tmq, const char *pTopicName, int32_t vgId, int64_t offset)`
  - **Interface Description**: Sets the offset of a TMQ consumer object in a specific topic and vgroup to a specified position.
    - tmq: [Input] Points to a valid tmq_t structure pointer, representing a TMQ consumer object.
    - pTopicName: [Input] The name of the topic for which the current position is being queried.
    - vgId: [Input] The ID of the virtual group vgroup.
    - offset: [Input] The ID of the virtual group vgroup.
  - **Return Value**: `0`: Success, non-`0`: Failure, you can call the function `char *tmq_err2str(int32_t code)` to get more detailed error information.

- `int64_t tmq_get_vgroup_offset(TAOS_RES* res)`
  - **Interface Description**: Extracts the current consumption data position offset of the virtual group (vgroup) from the message results obtained by the TMQ consumer.
    - res: [Input] Points to a valid TAOS_RES structure pointer, containing messages polled from the TMQ consumer.
  - **Return Value**: `>=0`: Success, returns an int64_t type value representing the offset of the current consumption position. `<0`: Failure, the return value is the error code, you can call the function `char *tmq_err2str(int32_t code)` to get more detailed error information.

- `int32_t tmq_get_vgroup_id(TAOS_RES *res)`
  - **Interface Description**: Extracts the ID of the virtual group (vgroup) from the message results obtained by the TMQ consumer.
    - res: [Input] Points to a valid TAOS_RES structure pointer, which contains messages polled from the TMQ consumer.
  - **Return Value**: `>=0`: Success, returns an int32_t type value representing the ID of the virtual group (vgroup). `<0`: Failure, the return value is the error code, you can call the function `char *tmq_err2str(int32_t code)` to get more detailed error information.

- `TAOS *tmq_get_connect(tmq_t *tmq)`
  - **Interface Description**: Retrieves the connection handle to the TDengine database from the TMQ consumer object.
    - tmq: [Input] Points to a valid tmq_t structure pointer, which represents a TMQ consumer object.
  - **Return Value**: Non-`NULL`: Success, returns a TAOS * type pointer pointing to the connection handle with the TDengine database. `NULL`: Failure, illegal input parameters.

- `const char *tmq_get_table_name(TAOS_RES *res)`
  - **Interface Description**: Retrieves the table name from the message results obtained by the TMQ consumer.
    - res: [Input] Points to a valid TAOS_RES structure pointer, which contains messages polled from the TMQ consumer.
  - **Return Value**: Non-`NULL`: Success, returns a const char * type pointer pointing to the table name string. `NULL`: Failure, illegal input parameters.

- `tmq_res_t tmq_get_res_type(TAOS_RES *res)`
  - **Interface Description**: Retrieves the message type from the message results obtained by the TMQ consumer.
    - res: [Input] Points to a valid TAOS_RES structure pointer, which contains messages polled from the TMQ consumer.
  - **Return Value**: Returns a tmq_res_t type enumeration value representing the message type.
    - tmq_res_t represents the type of data consumed, defined as follows:

  ```cpp
  typedef enum tmq_res_t {
    TMQ_RES_INVALID = -1,   // Invalid
    TMQ_RES_DATA = 1,       // Data type
    TMQ_RES_TABLE_META = 2, // Metadata type
    TMQ_RES_METADATA = 3    // Both metadata and data types, i.e., automatic table creation
  } tmq_res_t;
  ```

- `const char *tmq_get_topic_name(TAOS_RES *res)`
  - **Interface Description**: Retrieves the topic name from the message results obtained by the TMQ consumer.
    - res: [Input] Points to a valid TAOS_RES structure pointer, which contains messages polled from the TMQ consumer.
  - **Return Value**: Non-`NULL`: Success, returns a const char * type pointer pointing to the topic name string. `NULL`: Failure, illegal input parameters.

- `const char *tmq_get_db_name(TAOS_RES *res)`
  - **Interface Description**: Retrieves the database name from the message results obtained by the TMQ consumer.
    - res: [Input] Points to a valid TAOS_RES structure pointer, which contains messages polled from the TMQ consumer.
  - **Return Value**: Non-`NULL`: Success, returns a const char * type pointer pointing to the database name string. `NULL`: Failure, illegal input parameters.<|MERGE_RESOLUTION|>--- conflicted
+++ resolved
@@ -905,8 +905,6 @@
 
 Note: If `taos_stmt2_exec()` executes successfully and there is no need to change the SQL statement, then it is possible to reuse the parsing result of `taos_stmt2_prepare()` and directly proceed to steps 3 to 4 to bind new data. However, if there is an error in execution, it is not recommended to continue working in the current context. Instead, it is advisable to release resources and start over from the `taos_stmt2_init()` step. You can check the specific error reason through `taos_stmt2_error`.
 
-<<<<<<< HEAD
-=======
 The difference between stmt2 and stmt is:
 - stmt2 supports batch binding of data in multiple tables, while stmt only supports binding data in a single table.
 - stmt2 supports asynchronous execution, while stmt only supports synchronous execution.
@@ -921,7 +919,6 @@
 4. Change `taos_stmt_execute()` to `taos_stmt2_exec()`, add `affected_rows` parameter.
 5. Change `taos_stmt_close()` to `taos_stmt2_close()`.
 
->>>>>>> 01d9022f
 The specific functions related to the interface are as follows (you can also refer to the [stmt2_insert_demo.c](https://github.com/taosdata/TDengine/tree/main/docs/examples/c/stmt2_insert_demo.c) file for how to use the corresponding functions):
 
 - `TAOS_STMT2 *taos_stmt2_init(TAOS *taos, TAOS_STMT2_OPTION *option)`
