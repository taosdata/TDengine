---
toc_max_heading_level: 4
sidebar_label: Java
title: Java Client Library
slug: /tdengine-reference/client-libraries/java
---

import Tabs from '@theme/Tabs';
import TabItem from '@theme/TabItem';
import RequestId from "../../assets/resources/_request_id.mdx";

`taos-jdbcdriver` is the official Java connector for TDengine, allowing Java developers to develop applications that access the TDengine database. `taos-jdbcdriver` implements the interfaces of the JDBC driver standard.

:::info
The JDBC driver implementation for TDengine strives to be consistent with relational database drivers. However, due to differences in use cases and technical features between TDengine and relational object databases, there are some differences between `taos-jdbcdriver` and traditional JDBC drivers. Please note the following when using it:

- TDengine currently does not support deletion operations for individual data records.
- Transaction operations are not currently supported.

:::

## JDBC and JRE Version Compatibility

- JDBC: Supports JDBC 4.2 and above.
- JRE: Supports JRE 8 and above.

## Supported Platforms

- Native connection supports the same platforms as the TDengine client driver.
- WebSocket/REST connection supports all platforms that can run Java.

## Version History

<<<<<<< HEAD
| taos-jdbcdriver Version | Major Changes                                                                                                                                                                                                                                                                                                                                                                                                                              | TDengine Version   |
| ----------------------- | ------------------------------------------------------------------------------------------------------------------------------------------------------------------------------------------------------------------------------------------------------------------------------------------------------------------------------------------------------------------------------------------------------------------------------------------ | ------------------ |
| 3.7.8                   | Fixed the bug that the `getTables` method requires an identifier quote string.                                                                                                                                                                                                                                                                                                                                                             | -                  |
| 3.7.7                   | 1. Fixed the issue of loading configuration files on the Windows platform. <br/> 2. Fixed the problem of mutual interference between WebSocket connection Statement timeout settings                                                                                                                                                                                                                                                       | -                  |
| 3.7.6                   | Optimized WebSocket connection load balancing and the `setObject` method for parameter binding.                                                                                                                                                                                                                                                                                                                                            | -                  |
| 3.7.5                   | 1. WebSocket connections support load balancing. <br/> 2. Automatic reconnection supports parameter binding. <br/> 3. Optimized serialization performance for efficient writing. <br/> 4. Improved the performance of WebSocket connection isValid.                                                                                                                                                                                        | -                  |
| 3.7.3                   | Optimized WebSocket/Native query implementations.                                                                                                                                                                                                                                                                                                                                                                                          | -                  |
| 3.7.2                   | Fixed the supportsBatchUpdates issue that caused poor performance in Spring JdbcTemplate parameter binding.                                                                                                                                                                                                                                                                                                                                | -                  |
| 3.7.1                   | 1. Replace Java-WebSocket library with Netty to enhance small query performance. <br/> 2. Add IPv6 protocol compatibility. <br/> 3. Implement BLOB (Binary Large Object) data type support. <br/> 4. Enable TDengine version compatibility checks. <br/> 5. Support `varcharAsString` in connection property. <br/> 6. Optimize memory utilization in WebSocket query operations. <br/> 7. Fix timezone handling in WebSocket connections. | -                  |
| 3.6.3                   | Fixed data type conversion bug in database or super table subscription.                                                                                                                                                                                                                                                                                                                                                                    | -                  |
| 3.6.2                   | 1. Supports data subscription for databases and super tables (subscription meta not supported). <br/> 2. Resolved the bug in cloud service subscription. <br/> 3. Improved the implement of setQueryTimeout with param 0.                                                                                                                                                                                                                  | -                  |
| 3.6.1                   | Fixed the performance issue of small queries in WebSocket connection.                                                                                                                                                                                                                                                                                                                                                                      | -                  |
| 3.6.0                   | Support efficient writing and decimal data types in WebSocket connections.                                                                                                                                                                                                                                                                                                                                                                 | 3.3.6.0 and higher |
| 3.5.3                   | Support unsigned data types in WebSocket connections.                                                                                                                                                                                                                                                                                                                                                                                      | -                  |
| 3.5.2                   | Fixed WebSocket result set free bug.                                                                                                                                                                                                                                                                                                                                                                                                       | -                  |
| 3.5.1                   | Fixed the getObject issue in data subscription.                                                                                                                                                                                                                                                                                                                                                                                            | -                  |
| 3.5.0                   | 1. Optimized the performance of WebSocket connection parameter binding, supporting parameter binding queries using binary data. <br/> 2. Optimized the performance of small queries in WebSocket connection. <br/> 3. Added support for setting time zone and app info on WebSocket connection.                                                                                                                                            | 3.3.5.0 and higher |
| 3.4.0                   | 1. Replaced fastjson library with jackson. <br/> 2. WebSocket uses a separate protocol identifier. <br/> 3. Optimized background thread usage to avoid user misuse leading to timeouts.                                                                                                                                                                                                                                                    | -                  |
| 3.3.4                   | Fixed getInt error when data type is float.                                                                                                                                                                                                                                                                                                                                                                                                | -                  |
| 3.3.3                   | Fixed memory leak caused by closing WebSocket statement.                                                                                                                                                                                                                                                                                                                                                                                   | -                  |
| 3.3.2                   | 1. Optimized parameter binding performance under WebSocket connection. <br/> 2. Improved support for mybatis.                                                                                                                                                                                                                                                                                                                              | -                  |
| 3.3.0                   | 1. Optimized data transmission performance under WebSocket connection. <br/> 2. Supports skipping SSL verification, off by default.                                                                                                                                                                                                                                                                                                        | 3.3.2.0 and higher |
| 3.2.11                  | Fixed a bug in closing result set in Native connection.                                                                                                                                                                                                                                                                                                                                                                                    | -                  |
| 3.2.10                  | 1. REST/WebSocket connections support data compression during transmission. <br/> 2. WebSocket automatic reconnection mechanism, off by default. <br/> 3. Connection class provides methods for schemaless writing. <br/> 4. Optimized data fetching performance for native connections. <br/> 5. Fixed some known issues. <br/> 6. Metadata retrieval functions can return a list of supported functions.                                 | -                  |
| 3.2.9                   | Fixed bug in closing WebSocket prepareStatement.                                                                                                                                                                                                                                                                                                                                                                                           | -                  |
| 3.2.8                   | 1. Optimized auto-commit. <br/> 2. Fixed manual commit bug in WebSocket. <br/> 3. Optimized WebSocket prepareStatement using a single connection. <br/> 4. Metadata supports views.                                                                                                                                                                                                                                                        | -                  |
| 3.2.7                   | 1. Supports VARBINARY and GEOMETRY types. <br/> 2. Added timezone setting support for native connections. <br/> 3. Added WebSocket automatic reconnection feature.                                                                                                                                                                                                                                                                         | 3.2.0.0 and higher |
| 3.2.5                   | Data subscription adds committed() and assignment() methods.                                                                                                                                                                                                                                                                                                                                                                               | 3.1.0.3 and higher |
| 3.2.4                   | Data subscription adds enable.auto.commit parameter under WebSocket connection, as well as unsubscribe() method.                                                                                                                                                                                                                                                                                                                           | -                  |
| 3.2.3                   | Fixed ResultSet data parsing failure in some cases.                                                                                                                                                                                                                                                                                                                                                                                        | -                  |
| 3.2.2                   | New feature: Data subscription supports seek function.                                                                                                                                                                                                                                                                                                                                                                                     | 3.0.5.0 and higher |
| 3.2.1                   | 1. WebSocket connection supports schemaless and prepareStatement writing. <br/> 2. Consumer poll returns result set as ConsumerRecord, which can be accessed through value() method.                                                                                                                                                                                                                                                       | 3.0.3.0 and higher |
| 3.2.0                   | Connection issues, not recommended for use.                                                                                                                                                                                                                                                                                                                                                                                                | -                  |
| 3.1.0                   | WebSocket connection supports subscription function.                                                                                                                                                                                                                                                                                                                                                                                       | -                  |
| 3.0.1 - 3.0.4           | Fixed data parsing errors in result sets under some conditions. 3.0.1 compiled in JDK 11 environment, other versions recommended for JDK 8.                                                                                                                                                                                                                                                                                                | -                  |
| 3.0.0                   | Supports TDengine 3.0                                                                                                                                                                                                                                                                                                                                                                                                                      | 3.0.0.0 and higher |
| 2.0.42                  | Fixed wasNull interface return value in WebSocket connection.                                                                                                                                                                                                                                                                                                                                                                              | -                  |
| 2.0.41                  | Fixed username and password encoding method in REST connection.                                                                                                                                                                                                                                                                                                                                                                            | -                  |
| 2.0.39 - 2.0.40         | Added REST connection/request timeout settings.                                                                                                                                                                                                                                                                                                                                                                                            | -                  |
| 2.0.38                  | JDBC REST connection adds batch fetching function.                                                                                                                                                                                                                                                                                                                                                                                         | -                  |
| 2.0.37                  | Added support for json tag.                                                                                                                                                                                                                                                                                                                                                                                                                | -                  |
| 2.0.36                  | Added support for schemaless writing.                                                                                                                                                                                                                                                                                                                                                                                                      | -                  |
=======
| taos-jdbcdriver Version | Major Changes                                                | TDengine Version   |
| ----------------------- | ------------------------------------------------------------ | ------------------ |
| 3.7.8                   | Fixed the bug that the `getTables` method requires an identifier quote string. | -                  |
| 3.7.7                   | 1. Fixed the issue of loading configuration files on the Windows platform. <br/> 2. Fixed the problem of mutual interference between WebSocket connection Statement timeout settings | -                  |
| 3.7.6                   | Optimized WebSocket connection load balancing and the `setObject` method for parameter binding. | -                  |
| 3.7.5                   | 1. WebSocket connections support load balancing. <br/> 2. Automatic reconnection supports parameter binding. <br/> 3. Optimized serialization performance for efficient writing. <br/> 4. Improved the performance of WebSocket connection isValid. | -                  |
| 3.7.3                   | Optimized WebSocket/Native query implementations.            | -                  |
| 3.7.2                   | Fixed the supportsBatchUpdates issue that caused poor performance in Spring JdbcTemplate parameter binding. | -                  |
| 3.7.1                   | 1. Replace Java-WebSocket library with Netty to enhance small query performance. <br/>  2. Add IPv6 protocol compatibility. <br/>  3. Implement BLOB (Binary Large Object) data type support. <br/>  4. Enable TDengine version compatibility checks. <br/>  5. Support `varcharAsString` in connection property. <br/>  6. Optimize memory utilization in WebSocket query operations. <br/>  7. Fix timezone handling in WebSocket connections. <br/> | -                  |
| 3.6.3                   | Fixed data type conversion bug in database or super table subscription. | -                  |
| 3.6.2                   | 1. Supports data subscription for databases and super tables (subscription meta not supported). <br/> 1. Resolved the bug in cloud service subscription. <br/> 1. Improved the implement of setQueryTimeout with param 0. | -                  |
| 3.6.1                   | Fixed the performance issue of small queries in WebSocket connection. | -                  |
| 3.6.0                   | Support efficient writing and decimal data types in WebSocket connections. | 3.3.6.0 and higher |
| 3.5.3                   | Support unsigned data types in WebSocket connections.        | -                  |
| 3.5.2                   | Fixed WebSocket result set free bug.                         | -                  |
| 3.5.1                   | Fixed the getObject issue in data subscription.              | -                  |
| 3.5.0                   | 1. Optimized the performance of WebSocket connection parameter binding, supporting parameter binding queries using binary data. <br/> 1. Optimized the performance of small queries in WebSocket connection. <br/> 1. Added support for setting time zone and app info on WebSocket connection. | 3.3.5.0 and higher |
| 3.4.0                   | 1. Replaced fastjson library with jackson. <br/> 1. WebSocket uses a separate protocol identifier. <br/> 1. Optimized background thread usage to avoid user misuse leading to timeouts. | -                  |
| 3.3.4                   | Fixed getInt error when data type is float.                  | -                  |
| 3.3.3                   | Fixed memory leak caused by closing WebSocket statement.     | -                  |
| 3.3.2                   | 1. Optimized parameter binding performance under WebSocket connection. <br/> 1. Improved support for mybatis. | -                  |
| 3.3.0                   | 1. Optimized data transmission performance under WebSocket connection. <br/> 1. Supports skipping SSL verification, off by default. | 3.3.2.0 and higher |
| 3.2.11                  | Fixed a bug in closing result set in Native connection.      | -                  |
| 3.2.10                  | 1. REST/WebSocket connections support data compression during transmission. <br/> 1. WebSocket automatic reconnection mechanism, off by default. <br/> 1. Connection class provides methods for schemaless writing. <br/> 1. Optimized data fetching performance for native connections. <br/> 1. Fixed some known issues.  <br/> 1. Metadata retrieval functions can return a list of supported functions. | -                  |
| 3.2.9                   | Fixed bug in closing WebSocket prepareStatement.             | -                  |
| 3.2.8                   | 1. Optimized auto-commit. <br/> 1. Fixed manual commit bug in WebSocket. <br/> 1. Optimized WebSocket prepareStatement using a single connection. <br/> 1. Metadata supports views. | -                  |
| 3.2.7                   | 1. Supports VARBINARY and GEOMETRY types. <br/> 1. Added timezone setting support for native connections. <br/> 1. Added WebSocket automatic reconnection feature. | 3.2.0.0 and higher |
| 3.2.5                   | Data subscription adds committed() and assignment() methods. | 3.1.0.3 and higher |
| 3.2.4                   | Data subscription adds enable.auto.commit parameter under WebSocket connection, as well as unsubscribe() method. | -                  |
| 3.2.3                   | Fixed ResultSet data parsing failure in some cases.          | -                  |
| 3.2.2                   | New feature: Data subscription supports seek function.       | 3.0.5.0 and higher |
| 3.2.1                   | 1. WebSocket connection supports schemaless and prepareStatement writing. <br/> 1. Consumer poll returns result set as ConsumerRecord, which can be accessed through value() method. | 3.0.3.0 and higher |
| 3.2.0                   | Connection issues, not recommended for use.                  | -                  |
| 3.1.0                   | WebSocket connection supports subscription function.         | -                  |
| 3.0.1 - 3.0.4           | Fixed data parsing errors in result sets under some conditions. 3.0.1 compiled in JDK 11 environment, other versions recommended for JDK 8. | -                  |
| 3.0.0                   | Supports TDengine 3.0                                        | 3.0.0.0 and higher |
| 2.0.42                  | Fixed wasNull interface return value in WebSocket connection. | -                  |
| 2.0.41                  | Fixed username and password encoding method in REST connection. | -                  |
| 2.0.39 - 2.0.40         | Added REST connection/request timeout settings.              | -                  |
| 2.0.38                  | JDBC REST connection adds batch fetching function.           | -                  |
| 2.0.37                  | Added support for json tag.                                  | -                  |
| 2.0.36                  | Added support for schemaless writing.                        | -                  |
>>>>>>> bffc07af

## Exceptions and Error Codes

After an error occurs, the error information and error code can be obtained through SQLException:

```java
{{#include docs/examples/java/src/main/java/com/taos/example/JdbcBasicDemo.java:jdbc_exception}}
```

For error code information please refer to [Error Codes](../../error-codes/)

## Data Type Mapping

TDengine currently supports timestamp, numeric, character, boolean types, and the corresponding Java type conversions are as follows:

| TDengine DataType | JDBCType             | Remark                                                       |
| ----------------- | -------------------- | ------------------------------------------------------------ |
| TIMESTAMP         | java.sql.Timestamp   |                                                              |
| BOOL              | java.lang.Boolean    |                                                              |
| TINYINT           | java.lang.Byte       |                                                              |
| TINYINT UNSIGNED  | java.lang.Short      | only supported in WebSocket connections                      |
| SMALLINT          | java.lang.Short      |                                                              |
| SMALLINT UNSIGNED | java.lang.Integer    | only supported in WebSocket connections                      |
| INT               | java.lang.Integer    |                                                              |
| INT UNSIGNED      | java.lang.Long       | only supported in WebSocket connections                      |
| BIGINT            | java.lang.Long       |                                                              |
| BIGINT UNSIGNED   | java.math.BigInteger | only supported in WebSocket connections                      |
| FLOAT             | java.lang.Float      |                                                              |
| DOUBLE            | java.lang.Double     |                                                              |
| VARCHAR/BINARY    | byte[]               | Setting the `varcharAsString` parameter to `true` on a WebSocket connection can map it to the String type. |
| NCHAR             | java.lang.String     |                                                              |
| JSON              | java.lang.String     | only supported in tags                                       |
| VARBINARY         | byte[]               |                                                              |
| GEOMETRY          | byte[]               |                                                              |
| BLOB              | byte[]               | only supported in columns                                    |
| DECIMAL           | java.math.BigDecimal | only supported in WebSocket connections                      |

**Note**: Due to historical reasons, the BINARY type in TDengine is not truly binary data and is no longer recommended. Please use VARBINARY type instead.  
GEOMETRY type is binary data in little endian byte order, complying with the WKB standard. For more details, please refer to [Data Types](../../sql-manual/data-types/)  
For the WKB standard, please refer to [Well-Known Binary (WKB)](https://libgeos.org/specifications/wkb/)  
For the Java connector, you can use the jts library to conveniently create GEOMETRY type objects, serialize them, and write to TDengine. Here is an example [Geometry Example](https://github.com/taosdata/TDengine/blob/main/docs/examples/java/src/main/java/com/taos/example/GeometryDemo.java)  

## Example Programs Summary

The source code for the example programs is located in `TDengine/docs/examples/JDBC`:

- JDBCDemo: JDBC example source program.
- connectionPools: Using taos-jdbcdriver in connection pools like HikariCP, Druid, dbcp, c3p0.
- SpringJdbcTemplate: Using taos-jdbcdriver in Spring JdbcTemplate.
- mybatisplus-demo: Using taos-jdbcdriver in Springboot + Mybatis.
- springbootdemo: Using taos-jdbcdriver in Springboot.
- consumer-demo: Consumer example consuming TDengine data, with controllable consumption speed through parameters.

Please refer to: [JDBC example](https://github.com/taosdata/TDengine/tree/main/docs/examples/JDBC)

## Frequently Asked Questions

1. Why is there no performance improvement when using Statement's `addBatch()` and `executeBatch()` for "batch writing/updating"?

**Reason**: In TDengine's JDBC implementation, SQL statements submitted through the `addBatch` method are executed in the order they were added, which does not reduce the number of interactions with the server and does not lead to performance improvements.

**Solutions**: 1. Concatenate multiple values in one insert statement; 2. Use multi-threading for concurrent insertion; 3. Use parameter binding for writing

1. java.lang.UnsatisfiedLinkError: no taos in java.library.path

**Reason**: The program cannot find the required local function library taos.

**Solution**: On Windows, you can copy C:\TDengine\driver\taos.dll to the C:\Windows\System32\ directory. On Linux, create the following symlink `ln -s /usr/local/taos/driver/libtaos.so.x.x.x.x /usr/lib/libtaos.so`. On macOS, create a symlink `ln -s /usr/local/lib/libtaos.dylib`.

1. java.lang.UnsatisfiedLinkError: taos.dll Can't load AMD 64 bit on a IA 32-bit platform

**Reason**: TDengine currently only supports 64-bit JDK.

**Solution**: Reinstall 64-bit JDK.

1. java.lang.NoSuchMethodError: setByteArray

**Reason**: taos-jdbcdriver version 3.* only supports TDengine version 3.0 and above.

**Solution**: Use taos-jdbcdriver version 2.*to connect to TDengine version 2.*.

1. java.lang.NoSuchMethodError: java.nio.ByteBuffer.position(I)Ljava/nio/ByteBuffer; ... taos-jdbcdriver-3.0.1.jar

**Reason**: taos-jdbcdriver version 3.0.1 requires JDK 11+ environment.

**Solution**: Switch to taos-jdbcdriver version 3.0.2+.

For other issues, please refer to [FAQ](../../../frequently-asked-questions/)

## API Reference

### JDBC Driver

taos-jdbcdriver implements the JDBC standard Driver interface, providing 3 implementation classes.

- Use `com.taosdata.jdbc.ws.WebSocketDriver` for WebSocket connections.
- Use `com.taosdata.jdbc.TSDBDriver` for native connections.
- Use `com.taosdata.jdbc.rs.RestfulDriver` for REST connections.

#### URL Specification

The JDBC URL format for TDengine is:
`jdbc:[TAOS|TAOS-WS|TAOS-RS]://[host1:port1,host2:port2,...,hostN:portN]/[database_name]?[user={user}|&password={password}|&charset={charset}|&cfgdir={config_dir}|&locale={locale}|&timezone={timezone}|&batchfetch={batchfetch}]`

- The host parameter supports valid domain names or IP addresses. The taos-jdbcdriver supports both IPv4 and IPv6 formats. For IPv6 addresses, square brackets must be used (e.g., `[::1]` or `[2001:db8:1234:5678::1]`) to avoid port number parsing conflicts.  
- **Only the WebSocket connection method supports multiple endpoint addresses**, which should be separated by commas when used. These multiple endpoint addresses will be randomly used during connection to achieve load balancing.
<<<<<<< HEAD
- All properties in **Properties** are supported in the JDBC URL. For details, please refer to the **Properties** section below.  
=======
- All properties in **Properties** are supported in the JDBC URL. For details, please refer to the **Properties** section below.
>>>>>>> bffc07af

**Native Connection**  
`jdbc:TAOS://taosdemo.com:6030/power?user=root&password=taosdata`, using the TSDBDriver for native JDBC connection, establishes a connection to the host taosdemo.com, port 6030 (TDengine's default port), and database name power. This URL specifies the username (user) as root and the password (password) as taosdata.

**Note**: For native JDBC connections, taos-jdbcdriver depends on the client driver (libtaos.so on Linux; taos.dll on Windows; libtaos.dylib on macOS).

The supported common configuration parameters for native connection URLs are as follows:

- user: TDengine username, default 'root'.
- password: User login password, default 'taosdata'.
- cfgdir: Client configuration file directory path, default `/etc/taos` on Linux OS, `C:/TDengine/cfg` on Windows OS.
- charset: Character set used by the client, default is the system character set.
- locale: Client language environment, default is the system current locale.
- timezone: Client timezone, default is the system current timezone.
- batchErrorIgnore: true: Continue executing subsequent SQL statements if one fails during the execution of Statement's executeBatch. False: Do not execute any statements after a failed SQL. Default is false.

Using TDengine Client Driver Configuration File to Establish Connection:

When connecting to a TDengine cluster using a native JDBC connection, you can use the TDengine client driver configuration file, specifying parameters such as firstEp and secondEp in the configuration file. In this case, do not specify `host` and `port` in the JDBC URL.
Configuration such as `jdbc:TAOS://:/power?user=root&password=taosdata`.
In the TDengine client driver configuration file, specify firstEp and secondEp, and JDBC will use the client's configuration file to establish a connection. If the firstEp node in the cluster fails, JDBC will attempt to connect to the cluster using secondEp.
In TDengine, as long as one of the nodes in firstEp and secondEp is valid, a connection to the cluster can be established normally.

> **Note**: The configuration file here refers to the configuration file on the machine where the application calling the JDBC Connector is located, with the default value on Linux OS being /etc/taos/taos.cfg, and on Windows OS being C://TDengine/cfg/taos.cfg.

**WebSocket Connection**  
Using JDBC WebSocket connection does not depend on the client driver. Here's an example: `jdbc:TAOS-WS://taosdemo.com:6041,taosdemo2.com:6041/power?user=root&password=taosdata&varcharAsString=true`. Compared to native JDBC connections, you only need to:

1. Specify driverClass as "com.taosdata.jdbc.ws.WebSocketDriver";
2. Start jdbcUrl with "jdbc:TAOS-WS://";
3. Use 6041 as the connection port.
4. It supports configuring multiple endpoints, which are randomly selected during connection to achieve load balancing.

For WebSocket connections, the common configuration parameters in the URL are as follows:

- user: Login username for TDengine, default value 'root'.
- password: User login password, default value 'taosdata'.
- batchErrorIgnore: true: Continues executing the following SQL if one SQL fails during the execution of Statement's executeBatch. false: Does not execute any statements after a failed SQL. Default value: false.
- httpConnectTimeout: Connection timeout in ms, default value 60000.
- messageWaitTimeout: Message timeout in ms, default value 60000.
- useSSL: Whether SSL is used in the connection.
- timezone: Client timezone, default is the system current timezone. Recommended not to set, using the system time zone provides better performance.
- varcharAsString: Maps VARCHAR/BINARY types to String. Effective only when using WebSocket connections. Default value is false.
- conmode: BI mode takes effect only when the WebSocket connection is established. The default value is 0, and it can be set to 1. Setting it to 1 means enabling BI mode, where metadata information does not count sub-tables. This is mainly used in scenarios when integration with BI tools.

**Note**: Some configuration items (such as: locale, charset) do not take effect in WebSocket connections. WebSocket connections only support the UTF-8 character set.

**REST Connection**  

:::warning
It is no longer recommended to use this connection. Please use a WebSocket connection instead.
:::

Using JDBC REST connection does not depend on the client driver. Compared to native JDBC connections, you only need to:

1. Specify driverClass as "com.taosdata.jdbc.rs.RestfulDriver";
2. Start jdbcUrl with "jdbc:TAOS-RS://";
3. Use 6041 as the connection port.

For REST connections, the common configuration parameters in the URL are as follows:

- user: Login username for TDengine, default value 'root'.
- password: User login password, default value 'taosdata'.
- batchErrorIgnore: true: Continues executing the following SQL if one SQL fails during the execution of Statement's executeBatch. false: Does not execute any statements after a failed SQL. Default value: false.
- httpConnectTimeout: Connection timeout in ms, default value 60000.
- httpSocketTimeout: Socket timeout in ms, default value 60000.
- useSSL: Whether SSL is used in the connection.
- httpPoolSize: REST concurrent request size, default 20.

**Note**: Some configuration items (such as: locale, charset and timezone) do not take effect in REST connections.

:::note

- Unlike native connection methods, the REST interface is stateless. When using JDBC REST connections, you need to specify the database name of the table or supertable in SQL.
- If dbname is specified in the URL, then JDBC REST connection will default to using /rest/sql/dbname as the restful request URL, and there is no need to specify dbname in SQL. For example: if the URL is jdbc:TAOS-RS://127.0.0.1:6041/power, then you can execute sql: `INSERT INTO d1001 USING meters TAGS(2,'California.SanFrancisco') VALUES (NOW, 10.30000, 219, 0.31000)`;  

:::

#### Properties

<<<<<<< HEAD
In addition to obtaining a connection through a specified URL, you can also use Properties to specify parameters when establishing a connection.  
=======
In addition to obtaining a connection through a specified URL, you can also use Properties to specify parameters when establishing a connection.
>>>>>>> bffc07af
All configuration parameters in Properties can also be specified in the JDBC URL. The parameter names in square brackets can be used in the JDBC URL (e.g., TSDBDriver.PROPERTY_KEY_USER[`user`] can be set in the JDBC URL as `user=root` to specify the username).

> **Note**: The client parameter set in the application is at the process level, meaning if you need to update the client's parameters, you must restart the application. This is because the client parameter is a global parameter and only takes effect the first time it is set in the application.

The configuration parameters in properties are as follows:

---

##### I. Basic Configuration

**Configuration Description**: Used to configure basic information. Some parameters only take effect for native JDBC connections.

- TSDBDriver.PROPERTY_KEY_USER [`user`]: Login username for TDengine, default value 'root'.
- TSDBDriver.PROPERTY_KEY_PASSWORD [`password`]: User login password, default value 'taosdata'.
- TSDBDriver.PROPERTY_KEY_BATCH_LOAD [`batchfetch`]: true: Fetch result sets in batches during query execution; false: Fetch result sets row by row. The default value is false. For historical reasons, when using a REST connection, setting this parameter to true will switch to a WebSocket connection.
- TSDBDriver.PROPERTY_KEY_BATCH_ERROR_IGNORE [`batchErrorIgnore`]: true: Continue executing subsequent SQLs when one SQL fails during the execution of Statement's executeBatch; false: Do not execute any statements after a failed SQL. The default value is false.
- TSDBDriver.PROPERTY_KEY_CONFIG_DIR [`cfgdir`]: Effective only when using native JDBC connections. Client configuration file directory path, default value on Linux OS is `/etc/taos`, on Windows OS is `C:/TDengine/cfg`.
- TSDBDriver.PROPERTY_KEY_CHARSET [`charset`]: Character set used by the client, default value is the system character set.
- TSDBDriver.PROPERTY_KEY_LOCALE [`locale`]: Effective only when using native JDBC connections. Client locale, default value is the current system locale.
- TSDBDriver.PROPERTY_KEY_TIME_ZONE [`timezone`]:
  - Native connections: Client time zone, default value is the current system time zone. Effective globally. Due to historical reasons, we only support part of the POSIX standard, such as UTC-8 (representing Shanghai, China), GMT-8, Asia/Shanghai.
  - WebSocket connections: Client time zone, default value is the current system time zone. Effective on the connection. Only IANA time zones are supported, such as Asia/Shanghai. It is recommended not to set this parameter, as using the system time zone provides better performance.
- TSDBDriver.HTTP_CONNECT_TIMEOUT [`httpConnectTimeout`]: Connection timeout, in ms, default value is 60000. Effective only in REST connections.
- TSDBDriver.HTTP_SOCKET_TIMEOUT [`httpSocketTimeout`]: Socket timeout, in ms, default value is 60000. Effective only in REST connections and when batchfetch is set to false.
- TSDBDriver.HTTP_POOL_SIZE [`httpPoolSize`]: REST concurrent request size, default 20.

---

##### II. WebSocket Connection Properties

**Configuration Description**: Defines configurations such as timeout, encryption, compression and reconnection for WebSocket connections.

- TSDBDriver.PROPERTY_KEY_MESSAGE_WAIT_TIMEOUT [`messageWaitTimeout`]: Message timeout, in ms, default value is 60000. Effective only under WebSocket connections.
- TSDBDriver.PROPERTY_KEY_WS_KEEP_ALIVE_SECONDS [`wsKeepAlive`]: The validity period of the WebSocket connection, in seconds. During this period, calling `isValid` will directly return the previous result. The default value is 300.
- TSDBDriver.PROPERTY_KEY_USE_SSL [`useSSL`]: Whether to use SSL in the connection. Effective only in WebSocket/REST connections.
- TSDBDriver.PROPERTY_KEY_DISABLE_SSL_CERT_VALIDATION [`disableSSLCertValidation`]: Disable SSL certificate validation. Effective only when using WebSocket connections. true: enabled, false: not enabled. Default is false.
- TSDBDriver.PROPERTY_KEY_ENABLE_COMPRESSION [`enableCompression`]: Whether to enable compression during transmission. Effective only when using REST/WebSocket connections. true: enabled, false: not enabled. Default is false.
- TSDBDriver.PROPERTY_KEY_ENABLE_AUTO_RECONNECT [`enableAutoReconnect`]: Whether to enable auto-reconnect. Effective only when using WebSocket connections. true: enabled, false: not enabled. Default is false.
  > **Note**: Enabling auto-reconnect is not effective for fetching result sets. Auto-reconnect is only effective for connections established through parameters specifying the database, and ineffective for later `use db` statements to switch databases.
- TSDBDriver.PROPERTY_KEY_RECONNECT_INTERVAL_MS [`reconnectIntervalMs`]: Auto-reconnect retry interval, in milliseconds, default value 2000. Effective only when PROPERTY_KEY_ENABLE_AUTO_RECONNECT is true.
- TSDBDriver.PROPERTY_KEY_RECONNECT_RETRY_COUNT [`reconnectRetryCount`]: Auto-reconnect retry count, default value 3, effective only when PROPERTY_KEY_ENABLE_AUTO_RECONNECT is true.

---

##### III. WebSocket Connection Extended Configuration

**Configuration Description**: Extended parameters that only take effect for WebSocket connections, improving usability.

- TSDBDriver.PROPERTY_KEY_CONNECT_MODE [`conmode`]: BI mode takes effect only when the WebSocket connection is established. The default value is 0, and it can be set to 1. Setting it to 1 means enabling BI mode, where metadata information does not count sub-tables. This is mainly used in scenarios for integration with BI tools.
- TSDBDriver.PROPERTY_KEY_VARCHAR_AS_STRING [`varcharAsString`]: Maps VARCHAR/BINARY types to String. Effective only when using WebSocket connections. Default value is false.
- TSDBDriver.PROPERTY_KEY_APP_NAME [`app_name`]: App name, can be used for display in the `show connections` query result. Effective only when using WebSocket connections. Default value is java.
- TSDBDriver.PROPERTY_KEY_APP_IP [`app_ip`]: App IP, can be used for display in the `show connections` query result. Effective only when using WebSocket connections. Default value is empty.

---

##### IV. Efficient Writing Mode Configuration

**Configuration Description**: Core parameters for controlling the Efficient Writing mode of WebSocket connections.

- TSDBDriver.PROPERTY_KEY_ASYNC_WRITE [`asyncWrite`]: Efficient Writing mode. Currently, only the `stmt` method is supported. Effective only when using WebSocket connections. Default value is empty, meaning Efficient Writing mode is not enabled.
- TSDBDriver.PROPERTY_KEY_BACKEND_WRITE_THREAD_NUM [`backendWriteThreadNum`]: In Efficient Writing mode, this refers to the number of background write threads. Effective only when using WebSocket connections. Default value is 10.
- TSDBDriver.PROPERTY_KEY_BATCH_SIZE_BY_ROW [`batchSizeByRow`]: In Efficient Writing mode, this is the batch size for writing data, measured in rows. Effective only when using WebSocket connections. Default value is 1000.
- TSDBDriver.PROPERTY_KEY_CACHE_SIZE_BY_ROW [`cacheSizeByRow`]: In Efficient Writing mode, this is the cache size, measured in rows. Effective only when using WebSocket connections. Default value is 10000.
- TSDBDriver.PROPERTY_KEY_COPY_DATA [`copyData`]: In Efficient Writing mode, this determines whether to copy the binary data passed by the application through the `addBatch` method. Effective only when using WebSocket connections. Default value is false.
- TSDBDriver.PROPERTY_KEY_STRICT_CHECK [`strictCheck`]: In Efficient Writing mode, this determines whether to validate the length of table names and variable-length data types. Effective only when using WebSocket connections. Default value is false.
- TSDBDriver.PROPERTY_KEY_RETRY_TIMES [`retryTimes`]: In Efficient Writing mode, this is the number of retry attempts for failed write operations. Effective only when using WebSocket connections. Default value is 3.

---

##### V. Parameter Binding Serialization Configuration

**Configuration Description**: Experimental parameter binding serialization mode configuration, which only takes effect for WebSocket connections and is not supported in efficient writing mode, used to optimize parameter binding performance in specific scenarios.

- TSDBDriver.PROPERTY_KEY_PBS_MODE [`pbsMode`]: Parameter binding serialization mode, currently an experimental feature, only supports `line` mode, which can improve performance when each subtable has only one piece of data in a batch of bound data. Effective only when using WebSocket connections, and not supported in Efficient Writing mode. Default value is empty.

---

##### VI. Node Background Health Check and Rebalancing Configuration

**Configuration Description**: Controls the active health check strategy of the driver for faulty nodes and the trigger conditions for connection rebalancing. These parameters only take effect for WebSocket connections and require auto-reconnection to be enabled.

- TSDBDriver.PROPERTY_KEY_HEALTH_CHECK_INIT_INTERVAL [`healthCheckInitInterval`]: Initial interval for active health checks (in seconds). After reaching the initial interval, it increases exponentially. Default value is 10.
- TSDBDriver.PROPERTY_KEY_HEALTH_CHECK_MAX_INTERVAL [`healthCheckMaxInterval`]: Maximum interval for active health checks (in seconds). Once the exponential backoff reaches this interval, it will be used for all subsequent checks. Default value is 300.
- TSDBDriver.PROPERTY_KEY_HEALTH_CHECK_CON_TIMEOUT [`healthCheckConTimeout`]: Connection timeout for health checks (in seconds). Default value is 1.
- TSDBDriver.PROPERTY_KEY_HEALTH_CHECK_CMD_TIMEOUT [`healthCheckCmdTimeout`]: Command timeout for health checks (in seconds). Default value is 5.
- TSDBDriver.PROPERTY_KEY_HEALTH_CHECK_RECOVERY_COUNT [`healthCheckRecoveryCount`]: Number of consecutive successful health check commands required to confirm node recovery. Default value is 3. Optional values: ≥ 1.
- TSDBDriver.PROPERTY_KEY_HEALTH_CHECK_RECOVERY_INTERVAL [`healthCheckRecoveryInterval`]: Interval between multiple health check commands (in seconds). Default value is 60. Optional values: ≥ 0.
- TSDBDriver.PROPERTY_KEY_REBALANCE_THRESHOLD [`rebalanceThreshold`]: Rebalance trigger threshold (the proportion of "the part where the current connection count exceeds the minimum connection count" to the "minimum connection count"). Rebalancing will be triggered when the threshold is reached or exceeded. Example: If rebalanceThreshold=20 (20%), it will be triggered when current ≥ min × 1.2 (e.g., triggered when the minimum is 100 connections and the current is ≥ 120). Default value is 20. Optional values: 10-50.
- TSDBDriver.PROPERTY_KEY_REBALANCE_CON_BASE_COUNT [`rebalanceConBaseCount`]: The minimum total number of connections required to trigger rebalancing. Rebalancing will not be performed if the total connection count is less than this value. Default value is 30.

Priority of Configuration Parameters:

When obtaining connections through the three methods mentioned earlier, if configuration parameters are duplicated in the URL, Properties, and client configuration file, the `priority from high to low` is as follows:

1. JDBC URL parameters, as mentioned, can be specified in the parameters of the JDBC URL.
2. Properties connProps
3. When using a native connection, the configuration file taos.cfg of the TDengine client driver

For example: if the password is specified as taosdata in the URL and as taosdemo in the Properties, then JDBC will use the password from the URL to establish the connection.

#### Interface Description

- `Connection connect(String url, java.util.Properties info) throws SQLException`
  - **Interface Description**: Connects to the TDengine database.
  - **Parameter Description**:
    - `url`: Connection address URL, see above for URL specifications.
    - `info`: Connection properties, see above for Properties section.
  - **Return Value**: Connection object.
  - **Exception**: Throws `SQLException` if the connection fails.

- `boolean acceptsURL(String url) throws SQLException`
  - **Interface Description**: Determines whether the driver supports the URL.
  - **Parameter Description**:
    - `url`: Connection address URL.
  - **Return Value**: `true`: supported, `false`: not supported.
  - **Exception**: Throws `SQLException` if the URL is illegal.

- `DriverPropertyInfo[] getPropertyInfo(String url, java.util.Properties info) throws SQLException`
  - **Interface Description**: Retrieves detailed information about all properties that might be needed when attempting to connect to the database. This property information is returned in an array of DriverPropertyInfo objects. Each DriverPropertyInfo object contains detailed information about a database connection property, such as property name, property value, description, etc.
  - **Parameter Description**:
    - `url`: A String parameter representing the database URL.
    - `info`: A java.util.Properties parameter containing a list of properties that might be provided by the user when attempting to connect.
  - **Return Value**: The return type is `DriverPropertyInfo[]`, an array of `DriverPropertyInfo` objects. Each `DriverPropertyInfo` object contains detailed information about a specific database connection property.
  - **Exception**: Throws `SQLException` if a database access error or other error occurs during the retrieval of property information.

- `int getMajorVersion()`
  - **Interface Description**: Gets the major version number of the JDBC driver.

- `int getMinorVersion()`
  - **Interface Description**: Gets the minor version number of the JDBC driver.

### Database Metadata

`DatabaseMetaData` is part of the JDBC API, providing detailed information about the database's metadata, where metadata means data about data. Through the `DatabaseMetaData` interface, you can query detailed information about the database server, such as the database product name, version, installed features, list of tables, views, stored procedures, etc. This is very useful for understanding and adapting to the characteristics of different databases.

- `String getURL() throws SQLException`
  - **Interface Description**: Gets the URL used for connecting to the database.
  - **Return Value**: URL for connecting to the database.
  - **Exception**: Throws `SQLException` if the retrieval fails.

- `String getUserName() throws SQLException`
  - **Interface Description**: Gets the username used for connecting to the database.
  - **Return Value**: Username for connecting to the database.
  - **Exception**: Throws `SQLException` if the retrieval fails.

- `String getDriverName() throws SQLException`
  - **Interface Description**: Gets the name of the JDBC driver.
  - **Return Value**: Driver name string.
  - **Exception**: Throws `SQLException` if the retrieval fails.

- `String getDriverVersion() throws SQLException`
  - **Interface Description**: Get the JDBC driver version.
  - **Return Value**: Driver version string.
  - **Exception**: Throws `SQLException` if the retrieval fails.

- `int getDriverMajorVersion()`
  - **Interface Description**: Get the major version number of the JDBC driver.

- `int getDriverMinorVersion()`
  - **Interface Description**: Get the minor version number of the JDBC driver.

- `String getDatabaseProductName() throws SQLException`
  - **Interface Description**: Get the name of the database product.

- `String getDatabaseProductVersion() throws SQLException`
  - **Interface Description**: Get the version number of the database product.

- `String getIdentifierQuoteString() throws SQLException`
  - **Interface Description**: Get the string used to quote SQL identifiers.

- `String getSQLKeywords() throws SQLException`
  - **Interface Description**: Get a list of SQL keywords specific to the database.

- `String getNumericFunctions() throws SQLException`
  - **Interface Description**: Get a list of numeric function names supported by the database.

- `String getStringFunctions() throws SQLException`
  - **Interface Description**: Get a list of string function names supported by the database.

- `String getSystemFunctions() throws SQLException`
  - **Interface Description**: Get a list of system function names supported by the database.

- `String getTimeDateFunctions() throws SQLException`
  - **Interface Description**: Get a list of time and date function names supported by the database.

- `String getCatalogTerm() throws SQLException`
  - **Interface Description**: Get the term for catalogs in the database.

- `String getCatalogSeparator() throws SQLException`
  - **Interface Description**: Get the separator used between catalog and table names.

- `int getDefaultTransactionIsolation() throws SQLException`
  - **Interface Description**: Get the default transaction isolation level of the database.

- `boolean supportsTransactionIsolationLevel(int level) throws SQLException`
  - **Interface Description**: Determine if the database supports the given transaction isolation level.
  - **Parameter Description**:
    - `level`: Transaction isolation level.
  - **Return Value**: `true`: supported, `false`: not supported.
  - **Exception**: Throws `SQLException` if the operation fails.

- `ResultSet getTables(String catalog, String schemaPattern, String tableNamePattern, String[] types) throws SQLException`
  - **Interface Description**: Get information about tables in the database that match the specified pattern.
  - **Parameter Description**:
    - `catalog`: Catalog name; `null` means no catalog specified.
    - `schemaPattern`: Pattern for the schema name; `null` means no schema specified.
    - `tableNamePattern`: Pattern for the table name.
    - `types`: List of table types, returns tables of specified types.
  - **Return Value**: `ResultSet` containing table information.
  - **Exception**: Throws `SQLException` if the operation fails.

- `ResultSet getCatalogs() throws SQLException`
  - **Interface Description**: Get information about all catalogs in the database.
  - **Return Value**: `ResultSet` containing catalog information.
  - **Exception**: Throws `SQLException` if the operation fails.

- `ResultSet getTableTypes() throws SQLException`
  - **Interface Description**: Get the types of tables supported by the database.
  - **Return Value**: `ResultSet` containing table types.
  - **Exception**: Throws `SQLException` if the operation fails.

- `ResultSet getColumns(String catalog, String schemaPattern, String tableNamePattern, String columnNamePattern) throws SQLException`
  - **Interface Description**: Retrieves column information matching specified patterns within a specified table.
  - **Parameter Description**:
    - `catalog`: Catalog name; `null` means no catalog specified.
    - `schemaPattern`: Pattern for the schema name; `null` means no schema specified.
    - `tableNamePattern`: Pattern for the table name.
    - `columnNamePattern`: Pattern for the column name.
  - **Return Value**: `ResultSet` containing column information.
  - **Exception**: Throws `SQLException` if operation fails.

- `ResultSet getPrimaryKeys(String catalog, String schema, String table) throws SQLException`
  - **Interface Description**: Retrieves primary key information for a specified table.
  - **Parameter Description**:
    - `catalog`: Catalog name; `null` means no catalog specified.
    - `schema`: Schema name; `null` means no schema specified.
    - `table`: Table name.
  - **Return Value**: `ResultSet` containing primary key information.
  - **Exception**: Throws `SQLException` if operation fails.

- `Connection getConnection() throws SQLException`
  - **Interface Description**: Obtains a database connection.
  - **Return Value**: Database connection `Connection` object.
  - **Exception**: Throws `SQLException` if connection retrieval fails.

- `ResultSet getSuperTables(String catalog, String schemaPattern, String tableNamePattern) throws SQLException`
  - **Interface Description**: Retrieves parent table information for a specified table.
  - **Parameter Description**:
    - `catalog`: Catalog name; `null` means no catalog specified.
    - `schemaPattern`: Pattern for the schema name; `null` means no schema specified.
    - `tableNamePattern`: Pattern for the table name.
  - **Return Value**: `ResultSet` containing parent table information.
  - **Exception**: Throws `SQLException` if operation fails.

- `boolean supportsResultSetHoldability(int holdability) throws SQLException`
  - **Interface Description**: Determines if the database supports the specified `ResultSet` holdability.
  - **Parameter Description**:
    - `holdability`: Holdability of the `ResultSet`.
  - **Return Value**: `true` if supported, `false` if not.
  - **Exception**: Throws `SQLException` if operation fails.

- `int getSQLStateType() throws SQLException`
  - **Interface Description**: Retrieves the SQLSTATE type used by the database.
  - **Return Value**: SQLSTATE type code.
  - **Exception**: Throws `SQLException` if operation fails.

List of interface methods that return `true` for supported features, others not explicitly mentioned return `false`.

| Interface Method                               | Description                                                  |
| ---------------------------------------------- | ------------------------------------------------------------ |
| `boolean nullsAreSortedAtStart()`              | Determines if `NULL` values are sorted at the start          |
| `boolean storesLowerCaseIdentifiers()`         | Determines if the database stores identifiers in lowercase   |
| `boolean supportsAlterTableWithAddColumn()`    | Determines if the database supports adding columns with `ALTER TABLE` |
| `boolean supportsAlterTableWithDropColumn()`   | Determines if the database supports dropping columns with `ALTER TABLE` |
| `boolean supportsColumnAliasing()`             | Determines if the database supports column aliasing          |
| `boolean supportsGroupBy()`                    | Determines if the database supports `GROUP BY` statements    |
| `boolean isCatalogAtStart()`                   | Determines if the catalog name appears at the start of the fully qualified name in the database |
| `boolean supportsCatalogsInDataManipulation()` | Determines if the database supports catalog names in data manipulation statements |

### Connection Features

The JDBC driver supports creating connections, returning objects that support the JDBC standard `Connection` interface, and also provides the `AbstractConnection` interface, which expands some schema-less write interfaces.

#### Standard Interfaces

- `Statement createStatement() throws SQLException`
  - **Interface Description**: Creates a `Statement` object to execute SQL statements. For a detailed description of the `Statement` interface, see the section below on executing SQL.
  - **Return Value**: The created `Statement` object.
  - **Exception**: Throws `SQLException` if the operation fails.
- `PreparedStatement prepareStatement(String sql) throws SQLException`
  - **Interface Description**: Creates a `PreparedStatement` object to execute the given SQL statement. For a detailed description of the `PreparedStatement` interface, see the section below on executing SQL.
  - **Parameter Description**:
    - `sql`: The precompiled SQL statement.
  - **Return Value**: The created `PreparedStatement` object.
  - **Exception**: Throws `SQLException` if the operation fails.
- `String nativeSQL(String sql) throws SQLException`
  - **Interface Description**: Converts an SQL statement into database-specific SQL syntax.
  - **Parameter Description**:
    - `sql`: The SQL statement to convert.
  - **Return Value**: The converted SQL statement.
  - **Exception**: Throws `SQLException` if the operation fails.
- `void close() throws SQLException`
  - **Interface Description**: Closes the database connection.
  - **Exception**: Throws `SQLException` if the operation fails.
- `boolean isClosed() throws SQLException`
  - **Interface Description**: Checks whether the database connection is closed.
  - **Return Value**: `true`: closed, `false`: not closed.
  - **Exception**: Throws `SQLException` if the operation fails.
- `DatabaseMetaData getMetaData() throws SQLException`
  - **Interface Description**: Retrieves the metadata of the database.
  - **Return Value**: The database metadata.
  - **Exception**: Throws `SQLException` if the operation fails.
- `void setCatalog(String catalog) throws SQLException`
  - **Interface Description**: Sets the default database for the current connection.
  - **Parameter Description**:
    - `catalog`: The name of the database to set.
  - **Exception**: Throws `SQLException` if the operation fails.
- `String getCatalog() throws SQLException`
  - **Interface Description**: Retrieves the default database for the current connection.
  - **Return Value**: The name of the current connection's catalog.
  - **Exception**: Throws `SQLException` if the operation fails.
- `Statement createStatement(int resultSetType, int resultSetConcurrency) throws SQLException`
  - **Interface Description**: Creates a `Statement` object, specifying the `ResultSet` type and concurrency mode.
  - **Parameter Description**:
    - `resultSetType`: The `ResultSet` type.
    - `resultSetConcurrency`: The concurrency mode.
  - **Return Value**: The created `Statement` object.
  - **Exception**: Throws `SQLException` if the operation fails.
- `Statement createStatement(int resultSetType, int resultSetConcurrency, int resultSetHoldability) throws SQLException`
  - **Interface Description**: Creates a `Statement` object, specifying the `ResultSet` type, concurrency mode, and holdability.
  - **Parameter Description**:
    - `resultSetType`: The `ResultSet` type.
    - `resultSetConcurrency`: The concurrency mode.
    - `resultSetHoldability`: The holdability.
  - **Return Value**: The created `Statement` object.
  - **Exception**: Throws `SQLException` if the operation fails.
- `PreparedStatement prepareStatement(String sql, int resultSetType, int resultSetConcurrency) throws SQLException`
  - **Interface Description**: Creates a `PreparedStatement` object, specifying the SQL, `ResultSet` type, and concurrency mode.
  - **Parameter Description**:
    - `sql`: The precompiled SQL statement.
    - `resultSetType`: The `ResultSet` type.
    - `resultSetConcurrency`: The concurrency mode.
  - **Return Value**: The created `PreparedStatement` object.
  - **Exception**: Throws `SQLException` if the operation fails.
- `PreparedStatement prepareStatement(String sql, int resultSetType, int resultSetConcurrency, int resultSetHoldability) throws SQLException`
  - **Interface Description**: Creates a `PreparedStatement` object, specifying the SQL, `ResultSet` type, concurrency mode, and holdability.
  - **Parameter Description**:
    - `sql`: The precompiled SQL statement.
    - `resultSetType`: The `ResultSet` type.
    - `resultSetConcurrency`: The concurrency mode.
    - `resultSetHoldability`: The holdability.
  - **Return Value**: The created `PreparedStatement` object.
  - **Exception**: Throws `SQLException` if the operation fails.
- `PreparedStatement prepareStatement(String sql, int autoGeneratedKeys) throws SQLException`
  - **Interface Description**: Creates a `PreparedStatement` object, specifying the SQL statement and the flag for auto-generated keys.
  - **Parameter Description**:
    - `sql`: The precompiled SQL statement.
    - `autoGeneratedKeys`: The flag indicating whether auto-generated keys should be produced.
  - **Return Value**: The created `PreparedStatement` object.
  - **Exception**: Throws `SQLException` if the operation fails.
- `void setHoldability(int holdability) throws SQLException`
  - **Interface Description**: Sets the default holdability for `ResultSet` objects.
  - **Parameter Description**:
    - `holdability`: The holdability of the `ResultSet`.
  - **Exception**: Throws `SQLException` if the operation fails.
- `int getHoldability() throws SQLException`
  - **Interface Description**: Retrieves the default holdability for `ResultSet` objects.
  - **Return Value**: The holdability of the `ResultSet`.
  - **Exception**: Throws `SQLException` if the operation fails.
- `boolean isValid(int timeout) throws SQLException`
  - **Interface Description**: Checks if the database connection is valid.
  - **Parameter Description**:
    - `timeout`: The timeout in seconds for the validity check.
  - **Return Value**: `true`: connection is valid, `false`: connection is invalid.
  - **Exception**: Throws `SQLException` if the operation fails.
- `void setClientInfo(String name, String value) throws SQLClientInfoException`
  - **Interface Description**: Sets a client information property.
  - **Parameter Description**:
    - `name`: The property name.
    - `value`: The property value.
  - **Exception**: Throws `SQLClientInfoException` if setting fails.
- `void setClientInfo(Properties properties) throws SQLClientInfoException`
  - **Interface Description**: Sets a set of client information properties.
  - **Parameter Description**:
    - `properties`: The properties collection.
  - **Exception**: Throws `SQLClientInfoException` if setting fails.
- `String getClientInfo(String name) throws SQLException`
  - **Interface Description**: Retrieves the value of a specified client information property.
  - **Parameter Description**:
    - `name`: The property name.
  - **Return Value**: The property value.
  - **Exception**: Throws `SQLException` if the operation fails.
- `Properties getClientInfo() throws SQLException`
  - **Interface Description**: Retrieves all client information properties.
  - **Return Value**: A `Properties` object containing all client information properties.
  - **Exception**: Throws `SQLException` if the operation fails.

#### Schemaless Write

Note: The abstract type interfaces below will be implemented by specific implementation classes, so the connection object obtained after establishing a connection can be directly called.

- `abstract void write(String[] lines, SchemalessProtocolType protocolType, SchemalessTimestampType timestampType, Integer ttl, Long reqId) throws SQLException`
  - **Interface Description**: Writes multiple lines of data with the specified protocol type, timestamp type, TTL (Time To Live), and request ID.
  - **Parameter Description**:
    - `lines`: Array of data lines to be written.
    - `protocolType`: Protocol type: supports InfluxDB `LINE`, OpenTSDB `TELNET`, OpenTSDB `JSON`.
    - `timestampType`: Timestamp type, supports HOURS, MINUTES, SECONDS, MILLI_SECONDS, MICRO_SECONDS, and NANO_SECONDS.
    - `ttl`: Data's time to live, in days.
    - `reqId`: Request ID.
  - **Exception**: Throws SQLException on operation failure.
- `void write(String[] lines, SchemalessProtocolType protocolType, SchemalessTimestampType timestampType) throws SQLException`
  - **Interface Description**: Writes multiple lines of data with the specified protocol type and timestamp type.
  - **Parameter Description**:
    - `lines`: Array of data lines to be written.
    - `protocolType`: Protocol type: supports InfluxDB `LINE`, OpenTSDB `TELNET`, OpenTSDB `JSON`.
    - `timestampType`: Timestamp type, supports HOURS, MINUTES, SECONDS, MILLI_SECONDS, MICRO_SECONDS, and NANO_SECONDS.
  - **Exception**: Throws SQLException on operation failure.
- `void write(String line, SchemalessProtocolType protocolType, SchemalessTimestampType timestampType) throws SQLException`
  - **Interface Description**: Writes a single line of data with the specified protocol type and timestamp type.
  - **Parameter Description**:
    - `line`: Data line to be written.
    - `protocolType`: Protocol type: supports InfluxDB `LINE`, OpenTSDB `TELNET`, OpenTSDB `JSON`.
    - `timestampType`: Timestamp type, supports HOURS, MINUTES, SECONDS, MILLI_SECONDS, MICRO_SECONDS, and NANO_SECONDS.
  - **Exception**: Throws SQLException on operation failure.
- `void write(List<String> lines, SchemalessProtocolType protocolType, SchemalessTimestampType timestampType) throws SQLException`
  - **Interface Description**: Writes multiple lines of data (using a list) with the specified protocol type and timestamp type.
  - **Parameter Description**:
    - `lines`: List of data lines to be written.
    - `protocolType`: Protocol type: supports InfluxDB `LINE`, OpenTSDB `TELNET`, OpenTSDB `JSON`.
    - `timestampType`: Timestamp type, supports HOURS, MINUTES, SECONDS, MILLI_SECONDS, MICRO_SECONDS, and NANO_SECONDS.
  - **Exception**: Throws SQLException on operation failure.
- `int writeRaw(String line, SchemalessProtocolType protocolType, SchemalessTimestampType timestampType) throws SQLException`
  - **Interface Description**: Writes multiple lines of raw data separated by carriage returns with the specified protocol type and timestamp type, and returns the operation result.
  - **Parameter Description**:
    - `line`: Raw data to be written.
    - `protocolType`: Protocol type: supports InfluxDB `LINE`, OpenTSDB `TELNET`, OpenTSDB `JSON`.
    - `timestampType`: Timestamp type, supports HOURS, MINUTES, SECONDS, MILLI_SECONDS, MICRO_SECONDS, and NANO_SECONDS.
  - **Return Value**: Operation result.
  - **Exception**: Throws SQLException on operation failure.
- `abstract int writeRaw(String line, SchemalessProtocolType protocolType, SchemalessTimestampType timestampType, Integer ttl, Long reqId) throws SQLException`
  - **Interface Description**: Writes multiple lines of raw data separated by carriage returns with the specified protocol type, timestamp type, TTL (Time To Live), and request ID, and returns the operation result.
  - **Parameter Description**:
    - `line`: Raw data to be written.
    - `protocolType`: Protocol type: supports InfluxDB `LINE`, OpenTSDB `TELNET`, OpenTSDB `JSON`.
    - `timestampType`: Timestamp type, supports HOURS, MINUTES, SECONDS, MILLI_SECONDS, MICRO_SECONDS, and NANO_SECONDS.
    - `ttl`: Data's time to live, in days.
    - `reqId`: Request ID.
  - **Return Value**: Operation result.
  - **Exception**: Throws SQLException on operation failure.

### Execute SQL

The JDBC driver provides a JDBC-compliant `Statement` interface that supports the following features:

1. **Execute SQL Statements**: The `Statement` interface is primarily used to execute static SQL statements and return the results they generate.
1. **Query Execution**: Can execute queries that return a dataset (`SELECT` statements).
1. **Update Execution**: Can execute SQL statements that affect the number of rows, such as `INSERT`, `UPDATE`, `DELETE`, etc.
1. **Batch Execution**: Supports batch execution of multiple SQL statements to improve application efficiency.
1. **Get Results**: Can obtain the result set (`ResultSet` object) returned after query execution and traverse the returned data.
1. **Get Update Count**: For non-query SQL statements, the number of rows affected after execution can be obtained.
1. **Close Resources**: Provides a method to close the `Statement` object to release database resources.

Additionally, the JDBC driver also provides an extended interface for request link tracking.

#### Standard Interfaces

- `ResultSet executeQuery(String sql) throws SQLException`
  - **Interface Description**: Executes the given SQL statement, which returns a single `ResultSet` object.
  - **Parameter Description**:
    - `sql`: The SQL query statement to execute.
  - **Return Value**: Query result set `ResultSet`.
  - **Exception**: If a database access error or other errors occur during the query, a `SQLException` will be thrown.

- `int executeUpdate(String sql) throws SQLException`
  - **Interface Description**: Executes the given SQL statement, which may be an `INSERT` or `DELETE` statement, or a SQL statement that does not return any content.
  - **Parameter Description**:
    - `sql`: The SQL update statement to execute.
  - **Return Value**: Number of rows affected.
  - **Exception**: If a database access error or other errors occur during the update, a `SQLException` will be thrown.

- `void close() throws SQLException`
  - **Interface Description**: Immediately releases the database and JDBC resources of this `Statement` object.
  - **Exception**: If a database access error or other errors occur during closure, a `SQLException` will be thrown.

- `int getMaxFieldSize() throws SQLException`
  - **Interface Description**: Gets the maximum number of bytes for character and binary column values that can be read in a `ResultSet` object.
  - **Return Value**: Maximum column size.
  - **Exception**: If a database access error or other errors occur during the retrieval, a `SQLException` will be thrown.

- `int getQueryTimeout() throws SQLException`
  - **Interface Description**: Gets the current query timeout of this `Statement` object.
  - **Return Value**: Query timeout in seconds.
  - **Exception**: If a database access error or other errors occur during the retrieval, a `SQLException` will be thrown.

- `void setQueryTimeout(int seconds) throws SQLException`
  - **Interface Description**: Sets the current query timeout of this `Statement` object.
  - **Parameter Description**:
    - `seconds`: Query timeout in seconds.
  - **Exception**: If a database access error or other errors occur during the setting, a `SQLException` will be thrown.

- `boolean execute(String sql) throws SQLException`
  - **Interface Description**: Executes the given SQL statement, which may return multiple results.
  - **Parameter Description**:
    - `sql`: The SQL statement to execute.
  - **Return Value**: `true` indicates that the result is a `ResultSet` object; `false` indicates that the result is an update count or there is no result.
  - **Exception**: If a database access error or other errors occur during execution, a `SQLException` will be thrown.

- `ResultSet getResultSet() throws SQLException`
  - **Interface Description**: Gets the `ResultSet` object generated by the current `Statement` object.
  - **Return Value**: The result set generated by the current `Statement` object.
  - **Exception**: If a database access error or other errors occur during retrieval, a `SQLException` will be thrown.

- `int getUpdateCount() throws SQLException`
  - **Interface Description**: Gets the update count for the current `Statement` object.
  - **Return Value**: The number of rows affected; returns -1 if the current result is a `ResultSet` object or there are no results.
  - **Exception**: Throws a `SQLException` if a database access error or other error occurs during retrieval.

- `boolean getMoreResults() throws SQLException`
  - **Interface Description**: Moves to the next result of the current `Statement` object to check if it is a `ResultSet` object.
  - **Return Value**: `true` if the next result is a `ResultSet` object; `false` if the next result is an update count or there are no more results.
  - **Exception**: Throws a `SQLException` if a database access error or other error occurs during the move.

- `int getFetchDirection() throws SQLException`
  - **Interface Description**: Gets the direction in which the `Statement` object fetches rows from the database.
  - **Return Value**: The direction of fetching rows; TDengine only supports the `FETCH_FORWARD` direction.
  - **Exception**: Throws a `SQLException` if a database access error or other error occurs during retrieval.

- `void setFetchSize(int rows) throws SQLException`
  - **Interface Description**: Advises the JDBC driver how many rows to fetch from the database at a time.
  - **Parameter Description**:
    - `rows`: The number of rows to fetch at a time.
  - **Exception**: Throws a `SQLException` if a database access error or other error occurs during setting.

- `int getFetchSize() throws SQLException`
  - **Interface Description**: Gets the default fetch size for the `Statement` object.
  - **Return Value**: The default fetch size.
  - **Exception**: Throws a `SQLException` if a database access error or other error occurs during retrieval.

- `int getResultSetConcurrency() throws SQLException`
  - **Interface Description**: Gets the concurrency mode of the `ResultSet` object.
  - **Return Value**: The concurrency mode of the `ResultSet` object.
  - **Exception**: Throws a `SQLException` if a database access error or other error occurs during retrieval.

- `int getResultSetType() throws SQLException`
  - **Interface Description**: Gets the type of the `ResultSet` object.
  - **Return Value**: The type of the `ResultSet` object.
  - **Exception**: Throws a `SQLException` if a database access error or other error occurs during retrieval.

- `void addBatch(String sql) throws SQLException`
  - **Interface Description**: Adds the given SQL statement to the current `Statement` object's batch.
  - **Parameter Description**:
    - `sql`: The SQL statement to be added to the batch.
  - **Exception**: Throws a `SQLException` if a database access error or other error occurs during addition.

- `void clearBatch() throws SQLException`
  - **Interface Description**: Clears the batch of the current `Statement` object.
  - **Exception**: Throws a `SQLException` if a database access error or other error occurs during clearing.

- `int[] executeBatch() throws SQLException`
  - **Interface Description**: Executes all SQL statements in the batch.
  - **Return Value**: The number of rows affected by each SQL statement in the batch.
  - **Exception**: Throws a `SQLException` if a database access error or other error occurs during execution.

- `Connection getConnection() throws SQLException`
  - **Interface Description**: Gets the `Connection` object that produced this `Statement` object.
  - **Return Value**: The database connection that produced this `Statement` object.
  - **Exception**: Throws a `SQLException` if a database access error or other error occurs during retrieval.

- `int getResultSetHoldability() throws SQLException`
  - **Interface Description**: Gets the holdability of the `ResultSet` object.
  - **Return Value**: The holdability of the `ResultSet` object.
  - **Exception**: If a database access error or other error occurs, a `SQLException` will be thrown.

- `boolean isClosed() throws SQLException`
  - **Interface Description**: Checks whether this `Statement` object is closed.
  - **Return Value**: `true` if this `Statement` object is closed; `false` if it is not.
  - **Exception**: If a database access error or other error occurs, a `SQLException` will be thrown.

#### Extended Interfaces

Extended interfaces are mainly used for request link tracing.

- `ResultSet executeQuery(String sql, Long reqId) throws SQLException`
  - **Interface Description**: Executes the given SQL query statement.
  - **Parameter Description**:
    - `sql`: The SQL query statement to execute.
    - `reqId`: Request id.
  - **Return Value**: A `ResultSet` object containing the query results.
  - **Exception**: If the query execution fails, a `SQLException` will be thrown.

- `int executeUpdate(String sql, Long reqId) throws SQLException`
  - **Interface Description**: Executes the given SQL update statement.
  - **Parameter Description**:
    - `sql`: The SQL update statement to execute.
    - `reqId`: Request id.
  - **Return Value**: The number of rows affected.
  - **Exception**: If the update execution fails, a `SQLException` will be thrown.

- `boolean execute(String sql, Long reqId) throws SQLException`
  - **Interface Description**: Executes the given SQL statement, which may be an INSERT, UPDATE, DELETE, or DDL statement.
  - **Parameter Description**:
    - `sql`: The SQL statement to execute.
    - `reqId`: Request id.
  - **Return Value**: `true` if the first result is a `ResultSet` object; `false` if it is an update count or there are no results.
  - **Exception**: If the statement execution fails, a `SQLException` will be thrown.

### Result Retrieval

The JDBC driver supports the standard ResultSet interface and the corresponding ResultSetMetaData interface, providing methods for reading metadata and data from the result set.

#### Result Set

The JDBC driver supports the standard ResultSet interface, providing methods for reading metadata and data from the result set.

- `ResultSetMetaData getMetaData() throws SQLException`
  - **Interface Description**: Gets the number, types, and properties of this ResultSet object's columns.
  - **Return Value**: A ResultSetMetaData object for this ResultSet object's data.
  - **Exception**: If a database access error occurs, a SQLException will be thrown.
- `boolean next() throws SQLException`
  - **Interface Description**: Moves the cursor forward one row from its current position. Used for traversing the query result set.
  - **Return Value**: `true` if the new current row is valid; `false` if there are no more rows in the result set.
  - **Exception**: If a database access error occurs, a SQLException will be thrown.
- `void close() throws SQLException`
  - **Interface Description**: Immediately releases this ResultSet object's database and JDBC resources instead of waiting for this object to automatically close when it is closed.
  - **Exception**: If a database access error occurs, a SQLException will be thrown.
- `boolean wasNull() throws SQLException`
  - **Interface Description**: Reports whether the last column read had a NULL value.
  - **Return Value**: `true` if the last column value read was NULL; otherwise, `false`.
  - **Exception**: If a database access error occurs, a SQLException will be thrown.
- `String getString(int columnIndex) throws SQLException`
  - **Interface Description**: Retrieves the value of the specified column as a Java String.
  - **Parameter Description**:
    - `columnIndex`: The column number, with the first column being 1, the second being 2, and so on.
  - **Return Value**: The value of the specified column; if the value is NULL, returns null.
  - **Exception**: If a database access error occurs, a SQLException will be thrown.
- `boolean getBoolean(int columnIndex) throws SQLException`
  - **Interface Description**: Retrieves the value of the specified column as a Java boolean.
  - **Parameter Description**:
    - `columnIndex`: The column number.
  - **Return Value**: `true` if the specified column's value is true; `false` if the value is false or NULL.
  - **Exception**: If a database access error occurs, a SQLException will be thrown.
- `byte getByte(int columnIndex) throws SQLException`
  - **Interface Description**: Retrieves the value of the specified column as a Java byte.
  - **Parameter Description**:
    - `columnIndex`: The column number.
  - **Return Value**: The value of the specified column; if the value is NULL, returns 0.
  - **Exception**: If a database access error occurs, a SQLException will be thrown.
- `short getShort(int columnIndex) throws SQLException`
  - **Interface Description**: Retrieves the value of the specified column as a Java short.
  - **Parameter Description**:
    - `columnIndex`: The column number.
  - **Return Value**: The value of the specified column; if the value is NULL, returns 0.
  - **Exception**: If a database access error occurs, a SQLException will be thrown.
- `int getInt(int columnIndex) throws SQLException`
  - **Interface Description**: Retrieves the value of the specified column as a Java int.
  - **Parameter Description**:
    - `columnIndex`: The column number.
  - **Return Value**: The value of the specified column; if the value is NULL, returns 0.
  - **Exception**: If a database access error occurs, a SQLException will be thrown.
- `long getLong(int columnIndex) throws SQLException`
  - **Interface Description**: Retrieves the value of the specified column as a Java long.
  - **Parameter Description**:
    - `columnIndex`: The column number.
  - **Return Value**: The value of the specified column; if the value is NULL, returns 0L.
  - **Exception**: If a database access error occurs, a SQLException will be thrown.
- `float getFloat(int columnIndex) throws SQLException`
  - **Interface Description**: Retrieves the value of the specified column as a Java float.
  - **Parameter Description**:
    - `columnIndex`: The column number.
  - **Return Value**: The value of the specified column; if the value is NULL, returns 0.0f.
  - **Exception**: If a database access error occurs, a SQLException will be thrown.
- `double getDouble(int columnIndex) throws SQLException`
  - **Interface Description**: Retrieves the value of the specified column as a Java double.
  - **Parameter Description**:
    - `columnIndex`: The column number.
  - **Return Value**: The value of the specified column; if the value is NULL, returns 0.0d.
  - **Exception**: If a database access error occurs, a SQLException will be thrown.
- `byte[] getBytes(int columnIndex) throws SQLException`
  - **Interface Description**: Retrieves the value of the specified column as a byte array.
  - **Parameter Description**:
    - `columnIndex`: The column number.
  - **Return Value**: The value of the specified column as a byte array; if the value is NULL, returns null.
  - **Exception**: If a database access error occurs, a `SQLException` will be thrown.
- `Date getDate(int columnIndex) throws SQLException`
  - **Interface Description**: Retrieves the value of the specified column as a `java.sql.Date` object.
  - **Parameter Description**:
    - `columnIndex`: The column number.
  - **Return Value**: The date value of the specified column; if the value is NULL, returns null.
  - **Exception**: If a database access error occurs, a `SQLException` will be thrown.
- `Time getTime(int columnIndex) throws SQLException`
  - **Interface Description**: Retrieves the value of the specified column as a `java.sql.Time` object.
  - **Parameter Description**:
    - `columnIndex`: The column number.
  - **Return Value**: The time value of the specified column; if the value is NULL, returns null.
  - **Exception**: If a database access error occurs, a `SQLException` will be thrown.
- `Timestamp getTimestamp(int columnIndex) throws SQLException`
  - **Interface Description**: Retrieves the value of the specified column as a `java.sql.Timestamp`.
  - **Parameter Description**:
    - `columnIndex`: The column number.
  - **Return Value**: The timestamp value of the specified column; if the value is NULL, returns null.
  - **Exception**: If a database access error occurs, a `SQLException` will be thrown.
- `String getNString(int columnIndex) throws SQLException`
  - **Interface Description**: Retrieves the value of the specified column as a Java String. This method is used to read NCHAR, NVARCHAR, and LONGNVARCHAR types of columns to support international character sets.
  - **Parameter Description**:
    - `columnIndex`: The column number (starting from 1).
  - **Return Value**: The value of the specified column; if the value is NULL, returns null.
  - **Exception**: If a database access error occurs, a `SQLException` will be thrown.
- `Object getObject(int columnIndex) throws SQLException`
  - **Interface Description**: Retrieves the value of the specified column as a Java Object.
  - **Parameter Description**:
    - `columnIndex`: The column number.
  - **Return Value**: The value of the specified column; if the value is NULL, returns null.
  - **Exception**: If a database access error occurs, a `SQLException` will be thrown.
- `String getString(String columnLabel) throws SQLException`
  - **Interface Description**: Retrieves the value of the specified column name as a Java String.
  - **Parameter Description**:
    - `columnLabel`: The column label name.
  - **Return Value**: The value of the specified column name; if the value is NULL, returns null.
  - **Exception**: If a database access error occurs, a `SQLException` will be thrown.
- `boolean getBoolean(String columnLabel) throws SQLException`
  - **Interface Description**: Retrieves the value of the specified column name as a Java boolean.
  - **Parameter Description**:
    - `columnLabel`: The column label name.
  - **Return Value**: `true` if the specified column name's value is true; if the value is false or NULL, returns false.
  - **Exception**: If a database access error occurs, a `SQLException` will be thrown.
- `byte getByte(String columnLabel) throws SQLException`
  - **Interface Description**: Retrieves the value of the specified column name as a Java byte.
  - **Parameter Description**:
    - `columnLabel`: The column label name.
  - **Return Value**: The value of the specified column name; if the value is NULL, returns 0.
  - **Exception**: If a database access error occurs, a `SQLException` will be thrown.
- `short getShort(String columnLabel) throws SQLException`
  - **Interface Description**: Retrieves the value of the specified column name as a Java short.
  - **Parameter Description**:
    - `columnLabel`: The column label name.
  - **Return Value**: The value of the specified column name; if the value is NULL, returns 0.
  - **Exception**: If a database access error occurs, a `SQLException` will be thrown.
- `int getInt(String columnLabel) throws SQLException`
  - **Interface Description**: Retrieves the value of the specified column name as a Java int.
  - **Parameter Description**:
    - `columnLabel`: The column label name.
  - **Return Value**: The value of the specified column name; if the value is NULL, returns 0.
  - **Exception**: If a database access error occurs, a `SQLException` will be thrown.
- `long getLong(String columnLabel) throws SQLException`
  - **Interface Description**: Retrieves the value of the specified column name as a Java long.
  - **Parameter Description**:
    - `columnLabel`: The column label name.
  - **Return Value**: The value of the specified column name; if the value is NULL, returns 0L.
  - **Exception**: If a database access error occurs, a `SQLException` will be thrown.
- `float getFloat(String columnLabel) throws SQLException`
  - **Interface Description**: Retrieves the value of the specified column name as a Java float.
  - **Parameter Description**:
    - `columnLabel`: The column label name.
  - **Return Value**: The value of the specified column name; if the value is NULL, returns 0.0f.
  - **Exception**: If a database access error occurs, a `SQLException` will be thrown.
- `double getDouble(String columnLabel) throws SQLException`
  - **Interface Description**: Retrieves the value of the specified column name as a Java double.
  - **Parameter Description**:
    - `columnLabel`: The column label name.
  - **Return Value**: The value of the specified column name; if the value is NULL, returns 0.0d.
  - **Exception**: If a database access error occurs, a `SQLException` will be thrown.

- `byte[] getBytes(String columnLabel) throws SQLException`
  - **Interface Description**: Retrieves the value of the specified column name as a byte array.
  - **Parameter Description**:
    - `columnLabel`: The label of the column.
  - **Return Value**: Returns the value of the specified column name as a byte array; if the value is NULL, returns null.
  - **Exception**: If a database access error occurs, a `SQLException` will be thrown.

- `Date getDate(String columnLabel) throws SQLException`
  - **Interface Description**: Retrieves the value of the specified column name as a `java.sql.Date` object.
  - **Parameter Description**:
    - `columnLabel`: The label of the column.
  - **Return Value**: Returns the date value of the specified column name; if the value is NULL, returns null.
  - **Exception**: If a database access error occurs, a `SQLException` will be thrown.

- `Time getTime(String columnLabel) throws SQLException`
  - **Interface Description**: Retrieves the value of the specified column name as a `java.sql.Time` object.
  - **Parameter Description**:
    - `columnLabel`: The label of the column.
  - **Return Value**: Returns the time value of the specified column name; if the value is NULL, returns null.
  - **Exception**: If a database access error occurs, a `SQLException` will be thrown.

- `Timestamp getTimestamp(String columnLabel) throws SQLException`
  - **Interface Description**: Retrieves the value of the specified column name as a `java.sql.Timestamp`.
  - **Parameter Description**:
    - `columnLabel`: The label of the column.
  - **Return Value**: Returns the timestamp value of the specified column name; if the value is NULL, returns null.
  - **Exception**: If a database access error occurs, a `SQLException` will be thrown.

- `String getNString(String columnLabel) throws SQLException`
  - **Interface Description**: Retrieves the value of the specified column name as a Java String. This method is used to read NCHAR, NVARCHAR, and LONGNVARCHAR type columns to support international character sets.
  - **Parameter Description**:
    - `columnLabel`: The label of the column whose value is to be retrieved.
  - **Return Value**: The value of the specified column name; if the value is NULL, returns null.
  - **Exception**: If a database access error occurs, a `SQLException` will be thrown.

- `Object getObject(String columnLabel) throws SQLException`
  - **Interface Description**: Retrieves the value of the specified column name as a Java Object.
  - **Parameter Description**:
    - `columnLabel`: The label of the column.
  - **Return Value**: Returns the value of the specified column name; if the value is NULL, returns null.
  - **Exception**: If a database access error occurs, a `SQLException` will be thrown.

- `int findColumn(String columnLabel) throws SQLException`
  - **Interface Description**: Retrieves the column number for a given column name.
  - **Parameter Description**:
    - `columnLabel`: The label of the column.
  - **Return Value**: The column number for the given column name.
  - **Exception**: If the column name does not exist or a database access error occurs, a `SQLException` will be thrown.

- `boolean isBeforeFirst() throws SQLException`
  - **Interface Description**: Checks if the cursor is before the first row.
  - **Return Value**: Returns true if the cursor is before the first row; otherwise, returns false.
  - **Exception**: If a database access error occurs, a `SQLException` will be thrown.

- `boolean isAfterLast() throws SQLException`
  - **Interface Description**: Checks if the cursor is after the last row.
  - **Return Value**: Returns true if the cursor is after the last row; otherwise, returns false.
  - **Exception**: If a database access error occurs, a `SQLException` will be thrown.

- `boolean isFirst() throws SQLException`
  - **Interface Description**: Checks if the cursor is on the first row.
  - **Return Value**: Returns true if the cursor is on the first row; otherwise, returns false.
  - **Exception**: If a database access error occurs, a `SQLException` will be thrown.

- `boolean isLast() throws SQLException`
  - **Interface Description**: Determines whether the cursor is on the last row.
  - **Return Value**: Returns true if the cursor is on the last row; otherwise, returns false.
  - **Exception**: Throws `SQLException` if a database access error occurs.

- `int getRow() throws SQLException`
  - **Interface Description**: Gets the row number of the current cursor position.
  - **Return Value**: The row number where the cursor is currently positioned; returns 0 if the cursor is outside the result set.
  - **Exception**: Throws `SQLException` if a database access error occurs.

- `void setFetchSize(int rows) throws SQLException`
  - **Interface Description**: Sets the number of rows for the database to return in the result set. This method is used to guide the database driver on the number of rows to fetch from the server each time, to reduce communication frequency or limit memory usage.
  - **Parameter Description**:
    - `rows`: The specified number of rows to fetch. If set to 0, the driver's default value is used.
  - **Exception**: Throws `SQLException` if the result set is closed or if the rows parameter is less than 0.

- `int getFetchSize() throws SQLException`
  - **Interface Description**: Gets the fetch size of the current result set.
  - **Return Value**: The fetch size of the current result set.
  - **Exception**: Throws `SQLException` if the result set is closed.

- `int getType() throws SQLException`
  - **Interface Description**: Gets the type of `ResultSet`.
  - **Return Value**: The type of `ResultSet`. Always returns `ResultSet.TYPE_FORWARD_ONLY`, indicating that the result set cursor can only move forward.
  - **Exception**: Throws `SQLException` if the result set is closed.

- `int getConcurrency() throws SQLException`
  - **Interface Description**: Gets the concurrency mode of `ResultSet`.
  - **Return Value**: The concurrency mode of `ResultSet`. Always returns `ResultSet.CONCUR_READ_ONLY`, indicating that the result set cannot be updated.
  - **Exception**: Throws `SQLException` if the result set is closed.

- `<T> T getObject(String columnLabel, Class<T> type) throws SQLException`
  - **Interface Description**: Retrieves the value of a specified column using the column label and the Class object for the return type. This allows users to convert column values directly into the desired type in a more flexible manner.
  - **Parameter Description**:
    - `columnLabel`: The label name of the column whose value is to be retrieved.
    - `type`: The Class object of the expected return type in Java.
  - **Return Value**: The value of the specified column, returned in the specified type; returns null if the value is NULL.
  - **Exception**: Throws `SQLException` if a database access error occurs or if the specified type conversion is not supported.

#### Result Set Metadata

`ResultSetMetaData` provides interfaces to obtain result set metadata. A `ResultSetMetaData` type object is obtained through the `getMetaData` interface of a `ResultSet` type object.

- `int getColumnCount() throws SQLException`
  - **Interface Description**: Gets the total number of columns in the result set.
  - **Return Value**: The number of columns in the result set.
- `boolean isSearchable(int column) throws SQLException`
  - **Interface Description**: Determines whether a specified column can be used in a WHERE clause.
  - **Parameter Description**:
    - `column`: The column number (starting from 1).
  - **Return Value**: Returns true if the specified column can be used for searching; otherwise, returns false.
- `int isNullable(int column) throws SQLException`
  - **Interface Description**: Determines whether the value of a specified column can be null.
  - **Parameter Description**:
    - `column`: The column number (starting from 1).
  - **Return Value**: The nullability status of the column, returning `ResultSetMetaData.columnNoNulls`, `ResultSetMetaData.columnNullable`, or `ResultSetMetaData.columnNullableUnknown`.
- `boolean isSigned(int column) throws SQLException`
  - **Interface Description**: Determines whether the value of a specified column is a signed number.
  - **Parameter Description**:
    - `column`: The column number (starting from 1).
  - **Return Value**: Returns true if the column value is signed; otherwise, returns false.
- `int getColumnDisplaySize(int column) throws SQLException`
  - **Interface Description**: Gets the maximum standard width of a specified column, in characters.
  - **Parameter Description**:
    - `column`: The column number (starting from 1).
  - **Return Value**: The maximum width of the column.
  - **Exception**: Throws `SQLException` if the column index is out of range.
- `String getColumnLabel(int column) throws SQLException`
  - **Interface Description**: Gets the suggested title of a specified column, used for printing and display purposes.
  - **Parameter Description**:
    - `column`: The column number (starting from 1).
  - **Return Value**: The suggested title of the column.
  - **Exception**: Throws `SQLException` if the column index is out of range.
- `String getColumnName(int column) throws SQLException`
  - **Interface Description**: Gets the name of a specified column.
  - **Parameter Description**:
    - `column`: The column number (starting from 1).
  - **Return Value**: The name of the column.
  - **Exception**: Throws `SQLException` if the column index is out of range.
- `int getPrecision(int column) throws SQLException`
  - **Interface Description**: Gets the maximum precision of a specified column.
  - **Parameter Description**:
    - `column`: The column number (starting from 1).
  - **Return Value**: The maximum precision of the column.
  - **Exception**: Throws `SQLException` if the column index is out of range.
- `int getScale(int column) throws SQLException`
  - **Interface Description**: Gets the number of decimal places to the right of the decimal point for a specified column.
  - **Parameter Description**:
    - `column`: The column number (starting from 1).
  - **Return Value**: The number of decimal places for the column.
  - **Exception**: Throws `SQLException` if the column index is out of range.
- `String getTableName(int column) throws SQLException`
  - **Interface Description**: Gets the table name where a specified column is located.
  - **Parameter Description**:
    - `column`: The column number (starting from 1).
  - **Return Value**: The table name where the column is located.
- `String getCatalogName(int column) throws SQLException`
  - **Interface Description**: Gets the database name where a specified column is located.
  - **Parameter Description**:
    - `column`: The column number (starting from 1).
  - **Return Value**: The database name where the column is located.
- `int getColumnType(int column) throws SQLException`
  - **Interface Description**: Gets the SQL type of a specified column.
  - **Parameter Description**:
    - `column`: The column number (starting from 1).
  - **Return Value**: The SQL type, from `java.sql.Types`.
- `String getColumnTypeName(int column) throws SQLException`
  - **Interface Description**: Gets the database-specific type name of a specified column.
  - **Parameter Description**:
    - `column`: The column number (starting from 1).
  - **Return Value**: The database-specific type name.
- `boolean isReadOnly(int column) throws SQLException`
  - **Interface Description**: Determines whether a specified column is read-only.
  - **Parameter Description**:
    - `column`: The column number (starting from 1).
  - **Return Value**: Returns true if the column is read-only; otherwise, returns false.
- `String getColumnClassName(int column) throws SQLException`
  - **Interface Description**: Gets the Java class name of a specified column.
  - **Parameter Description**:
    - `column`: The column number (starting from 1).
  - **Return Value**: The Java class name corresponding to the column value.

### Parameter Binding

PreparedStatement allows the use of precompiled SQL statements, which can enhance performance and provide the capability of parameterized queries, thereby increasing security.  
The JDBC driver provides two classes that implement the PreparedStatement interface:  

1. TSDBPreparedStatement corresponding to native connections
1. TSWSPreparedStatement corresponding to WebSocket connections  

Since the JDBC standard does not have a high-performance data binding interface, both TSDBPreparedStatement and TSWSPreparedStatement have added some methods to extend the parameter binding capabilities.  
> **Note**: Since PreparedStatement inherits the Statement interface, the repeated interfaces are not described again here, please refer to the corresponding descriptions in the Statement interface.  

#### Standard Interface

- `void setNull(int parameterIndex, int sqlType) throws SQLException`
  - **Interface Description**: Sets the SQL type of the specified parameter to NULL.
  - **Parameter Description**:
    - `parameterIndex`: An int type parameter, indicating the parameter index position in the precompiled statement.
    - `sqlType`: An int type parameter, indicating the SQL type to be set to NULL.
  - **Exception**: If a database access error occurs, a SQLException will be thrown.
- `void setBoolean(int parameterIndex, boolean x) throws SQLException`
  - **Interface Description**: Sets the value of the specified parameter to a Java boolean.
  - **Parameter Description**:
    - `parameterIndex`: An int type parameter, indicating the parameter index position in the precompiled statement.
    - `x`: A boolean type parameter, indicating the value to be set.
  - **Exception**: If a database access error occurs, a SQLException will be thrown.
- The following interfaces are similar to setBoolean, except for the type of value to be set, and are not described again:
  - `void setByte(int parameterIndex, byte x) throws SQLException`
  - `void setShort(int parameterIndex, short x) throws SQLException`
  - `void setInt(int parameterIndex, int x) throws SQLException`
  - `void setLong(int parameterIndex, long x) throws SQLException`
  - `void setFloat(int parameterIndex, float x) throws SQLException`
  - `void setDouble(int parameterIndex, double x) throws SQLException`
  - `void setBigDecimal(int parameterIndex, BigDecimal x) throws SQLException`
  - `void setString(int parameterIndex, String x) throws SQLException`
  - `void setBytes(int parameterIndex, byte[] x) throws SQLException`
  - `void setDate(int parameterIndex, Date x) throws SQLException`
  - `void setTime(int parameterIndex, Time x) throws SQLException`
  - `void setTimestamp(int parameterIndex, Timestamp x) throws SQLException`
- `void clearParameters() throws SQLException`
  - **Interface Description**: Clears all currently set parameter values.
  - **Exception**: If the precompiled statement is closed, a SQLException will be thrown.
- `void setObject(int parameterIndex, Object x, int targetSqlType) throws SQLException`
  - **Interface Description**: Sets the value of the specified parameter using the given object, with the object's type specified by targetSqlType.
  - **Parameter Description**:
    - `parameterIndex`: An int type parameter, indicating the parameter index position in the precompiled statement.
    - `x`: An Object type parameter, indicating the value to be set.
    - `targetSqlType`: An int type parameter, indicating the SQL type of the x parameter.
  - **Exception**: If the precompiled statement is closed, a SQLException will be thrown.
- `void setObject(int parameterIndex, Object x) throws SQLException`
  - **Interface Description**: Sets the value of the specified parameter using the given object, with the object's type determined by the object itself.
  - **Parameter Description**:
    - `parameterIndex`: An int type parameter, indicating the parameter index position in the precompiled statement.
    - `x`: An Object type parameter, indicating the value to be set.
  - **Exception**: If the precompiled statement is closed or the parameter index is out of range, a SQLException will be thrown.
- `ResultSetMetaData getMetaData() throws SQLException`
  - **Interface Description**: Obtains the metadata related to the ResultSet object generated by this PreparedStatement object.
  - **Return Value**: If this PreparedStatement object has not yet performed any operations that generate a ResultSet object, it returns null; otherwise, it returns the metadata of this ResultSet object.
  - **Exception**: If a database access error occurs, a SQLException will be thrown.
- `ParameterMetaData getParameterMetaData() throws SQLException`
  - **Interface Description**: Obtains the type and property information of each parameter in this PreparedStatement object. See the Parameter Metadata section below for details.
  - **Return Value**: The parameter metadata of this PreparedStatement object.
  - **Exception**: If the precompiled statement is closed, a SQLException will be thrown.

#### Parameter Metadata

ParameterMetaData provides a parameter metadata interface:

- `int getParameterCount() throws SQLException`
  - **Interface Description**: Gets the number of parameters in the prepared statement.
  - **Return Value**: The number of parameters, type `int`.
  - **Exception**: If an error occurs during the process of getting the number of parameters, a `SQLException` will be thrown.
- `boolean isSigned(int param) throws SQLException`
  - **Interface Description**: Determines whether the specified parameter is a signed number.
  - **Parameter Description**:
    - `param`: The index of the parameter, type `int`.
  - **Return Value**: Returns `true` if the parameter is signed; otherwise, returns `false`.
  - **Exception**: If an error occurs during the determination process, a `SQLException` will be thrown.
- `int getPrecision(int param) throws SQLException`
  - **Interface Description**: Gets the precision of the specified parameter.
  - **Parameter Description**:
    - `param`: The index of the parameter, type `int`.
  - **Return Value**: The precision of the parameter, type `int`.
  - **Exception**: If an error occurs during the process of getting the precision, a `SQLException` will be thrown.
- `int getScale(int param) throws SQLException`
  - **Interface Description**: Gets the scale (number of decimal places) of the specified parameter.
  - **Parameter Description**:
    - `param`: The index of the parameter, type `int`.
  - **Return Value**: The scale of the parameter, type `int`.
  - **Exception**: If an error occurs during the process of getting the scale, a `SQLException` will be thrown.
- `int getParameterType(int param) throws SQLException`
  - **Interface Description**: Gets the SQL type of the specified parameter.
  - **Parameter Description**:
    - `param`: The index of the parameter, type `int`.
  - **Return Value**: The SQL type of the parameter, type `int`.
  - **Exception**: If an error occurs during the process of getting the SQL type, a `SQLException` will be thrown.
- `String getParameterTypeName(int param) throws SQLException`
  - **Interface Description**: Gets the SQL type name of the specified parameter.
  - **Parameter Description**:
    - `param`: The index of the parameter, type `int`.
  - **Return Value**: The SQL type name of the parameter, type `String`.
  - **Exception**: If an error occurs during the process of getting the SQL type name, a `SQLException` will be thrown.
- `String getParameterClassName(int param) throws SQLException`
  - **Interface Description**: Gets the Java class name of the specified parameter.
  - **Parameter Description**:
    - `param`: The index of the parameter, type `int`.
  - **Return Value**: The Java class name of the parameter, type `String`.
  - **Exception**: If an error occurs during the process of getting the Java class name, a `SQLException` will be thrown.
- `int getParameterMode(int param) throws SQLException`
  - **Interface Description**: Gets the mode of the specified parameter (e.g., IN, OUT, INOUT).
  - **Parameter Description**:
    - `param`: The index of the parameter, type `int`.
  - **Return Value**: The mode of the parameter, type `int`.
  - **Exception**: If an error occurs during the process of getting the parameter mode, a `SQLException` will be thrown.

#### Extended Interface  

- `void setTableName(String name) throws SQLException`
  - **Interface Description**: Sets the table name for the current operation.
  - **Parameter Description**:
    - `name`: A String type parameter representing the table name to bind.
- `void setTagNull(int index, int type)`
  - **Interface Description**: Sets a null value for the specified index tag.
  - **Parameter Description**:
    - `index`: The index position of the tag.
    - `type`: The data type of the tag.
- `void setTagBoolean(int index, boolean value)`
  - **Interface Description**: Sets a boolean value for the specified index tag.
  - **Parameter Description**:
    - `index`: The index position of the tag.
    - `value`: The boolean value to set.
- The following interfaces are similar to setTagBoolean, with different value types to set, and are not described further:
  - `void setTagInt(int index, int value)`
  - `void setTagByte(int index, byte value)`
  - `void setTagShort(int index, short value)`
  - `void setTagLong(int index, long value)`
  - `void setTagTimestamp(int index, long value)`
  - `void setTagFloat(int index, float value)`
  - `void setTagDouble(int index, double value)`
  - `void setTagString(int index, String value)`
  - `void setTagNString(int index, String value)`
  - `void setTagJson(int index, String value)`
  - `void setTagVarbinary(int index, byte[] value)`
  - `void setTagGeometry(int index, byte[] value)`

- `void setInt(int columnIndex, ArrayList<Integer> list) throws SQLException`
  - **Interface Description**: Sets batch integer values for the specified column index.
  - **Parameter Description**:
    - `columnIndex`: The index position of the column.
    - `list`: A list containing integer values.
  - **Exception**:
    - If an error occurs during the operation, a SQLException will be thrown.
- The following interfaces are the same as setInt except for the type of value to be set:
  - `void setFloat(int columnIndex, ArrayList<Float> list) throws SQLException`
  - `void setTimestamp(int columnIndex, ArrayList<Long> list) throws SQLException`
  - `void setLong(int columnIndex, ArrayList<Long> list) throws SQLException`
  - `void setDouble(int columnIndex, ArrayList<Double> list) throws SQLException`
  - `void setBoolean(int columnIndex, ArrayList<Boolean> list) throws SQLException`
  - `void setByte(int columnIndex, ArrayList<Byte> list) throws SQLException`
  - `void setShort(int columnIndex, ArrayList<Short> list) throws SQLException`
- `void setString(int columnIndex, ArrayList<String> list, int size) throws SQLException`
  - **Interface Description**: Sets a list of string values for the specified column index.
  - **Parameter Description**:
    - `columnIndex`: The index position of the column.
    - `list`: A list containing string values.
    - `size`: The maximum length of all strings, generally the limit value of the table creation statement.
  - **Exception**:
    - If an error occurs during the operation, a SQLException will be thrown.
- The following interfaces are the same as setString except for the type of value to be set:
  - `void setVarbinary(int columnIndex, ArrayList<byte[]> list, int size) throws SQLException`
  - `void setGeometry(int columnIndex, ArrayList<byte[]> list, int size) throws SQLException`
  - `void setNString(int columnIndex, ArrayList<String> list, int size) throws SQLException`
- `void columnDataAddBatch() throws SQLException`
  - **Interface Description**: Adds the data set by array-style interfaces such as `setInt(int columnIndex, ArrayList<Integer> list)` to the current PrepareStatement object's batch.
  - **Exception**:
    - If an error occurs during the operation, a SQLException will be thrown.
- `void columnDataExecuteBatch() throws SQLException`
  - **Interface Description**: Executes the batch operations of the current PrepareStatement object.
  - **Exception**: If an error occurs during the operation, a SQLException will be thrown.

### Data Subscription

JDBC standards do not support data subscription, therefore all interfaces in this chapter are extension interfaces. The TaosConsumer class provides consumer-related interfaces, ConsumerRecord provides consumption record-related interfaces, TopicPartition and OffsetAndMetadata provide partition information and offset metadata interfaces. Finally, ReferenceDeserializer and MapDeserializer provide support for deserialization.

#### Consumer

- `TaosConsumer(Properties properties) throws SQLException`
  - **Interface Description**: Consumer constructor
  - **Parameter Description**:
    - `properties`: A set of properties, see below for detailed supported properties.
  - **Return Value**: Consumer object
  - **Exception**: If creation fails, a SQLException will be thrown.

Consumer support property list:

- td.connect.type: Connection method. jni: indicates using a dynamic library connection, ws/WebSocket: indicates using WebSocket for data communication. The default is jni.
<<<<<<< HEAD
- bootstrap.servers:  
=======
- bootstrap.servers:
>>>>>>> bffc07af
  1. If using a WebSocket connection, it is the `ip:port` where taosAdapter is located. Multiple endpoints are supported, separated by commas, such as `ip1:port1,ip2:port2`. If the connection is disconnected during the poll process, it can switch to other nodes (requires setting the auto-reconnect parameter `TSDBDriver.PROPERTY_KEY_ENABLE_AUTO_RECONNECT` to `true`).  
  2. If using a Native connection, it is the `ip:port` where the TDengine TSDB server is located. Native connections do not support multiple endpoints.
- enable.auto.commit: Whether to allow automatic commit.
- group.id: The group where the consumer belongs.
- value.deserializer: Result set deserialization method, you can inherit `com.taosdata.jdbc.tmq.ReferenceDeserializer`, specify the result set bean, and implement deserialization. You can also inherit `com.taosdata.jdbc.tmq.Deserializer` and customize the deserialization method based on the SQL resultSet. When subscribing to a database, you need to set `value.deserializer` to `com.taosdata.jdbc.tmq.MapEnhanceDeserializer` when creating a consumer, and then create a consumer of type `TaosConsumer<TMQEnhMap>`. This way, each row of data can be deserialized into a table name and a `Map`.
- httpConnectTimeout: Connection creation timeout parameter, in ms, default is 5000 ms. Only valid under WebSocket connection.
- messageWaitTimeout: Data transfer timeout parameter, in ms, default is 10000 ms. Only valid under WebSocket connection.
- httpPoolSize: Maximum number of parallel requests under the same connection. Only valid under WebSocket connection.
- TSDBDriver.PROPERTY_KEY_ENABLE_COMPRESSION: Whether to enable compression during transmission. Only effective when using WebSocket connection. true: enabled, false: disabled. Default is false.
- TSDBDriver.PROPERTY_KEY_ENABLE_AUTO_RECONNECT: Whether to enable automatic reconnection. Only effective when using WebSocket connection. true: enabled, false: disabled. Default is false.
- TSDBDriver.PROPERTY_KEY_RECONNECT_INTERVAL_MS: Automatic reconnection retry interval, in milliseconds, default value 2000. Only effective when PROPERTY_KEY_ENABLE_AUTO_RECONNECT is true.
- TSDBDriver.PROPERTY_KEY_RECONNECT_RETRY_COUNT: Automatic reconnection retry count, default value 3, only effective when PROPERTY_KEY_ENABLE_AUTO_RECONNECT is true.

For other parameters, please refer to: [Consumer parameter list](../../../developer-guide/manage-consumers/), note that the default value of auto.offset.reset in message subscription has changed starting from TDengine server version 3.2.0.0.

- `void subscribe(Collection<String> topics) throws SQLException`
  - **Interface Description**: Subscribe to a set of topics.
  - **Parameter Description**:
    - `topics`: A `Collection<String>` type parameter, representing the list of topics to subscribe to.
  - **Exception**: If an error occurs during the subscription process, a SQLException will be thrown.
- `void unsubscribe() throws SQLException`
  - **Interface Description**: Unsubscribe from all topics.
  - **Exception**: If an error occurs during the unsubscribe process, a SQLException will be thrown.
- `Set<String> subscription() throws SQLException`
  - **Interface Description**: Get all currently subscribed topics.
  - **Return Value**: The return type is `Set<String>`, which is the collection of all currently subscribed topics.
  - **Exception**: If an error occurs during the process of getting subscription information, a SQLException will be thrown.
- `ConsumerRecords<V> poll(Duration timeout) throws SQLException`
  - **Interface Description**: Poll for messages.
  - **Parameter Description**:
    - `timeout`: A `Duration` type parameter, representing the polling timeout.
  - **Return Value**: The return type is `ConsumerRecords<V>`, which are the polled message records.
  - **Exception**: If an error occurs during the polling process, a SQLException will be thrown.
- `void commitAsync() throws SQLException`
  - **Interface Description**: Asynchronously commit the offsets of the messages currently being processed.
  - **Exception**: If an error occurs during the commit process, a SQLException will be thrown.
- `void commitSync() throws SQLException`
  - **Interface Description**: Synchronously commit the offsets of the messages currently being processed.
  - **Exception**: If an error occurs during the commit process, a SQLException will be thrown.
- `void close() throws SQLException`
  - **Interface Description**: Close the consumer and release resources.
  - **Exception**: If an error occurs during the closing process, a SQLException will be thrown.
- `void seek(TopicPartition partition, long offset) throws SQLException`
  - **Interface Description**: Set the offset of a given partition to a specified position.
  - **Parameter Description**:
    - `partition`: A `TopicPartition` type parameter, representing the partition to operate on.
    - `offset`: A `long` type parameter, representing the offset to set.
  - **Exception**: If an error occurs during the offset setting process, a SQLException will be thrown.
- `long position(TopicPartition tp) throws SQLException`
  - **Interface Description**: Get the current offset of a given partition.
  - **Parameter Description**:
    - `tp`: A `TopicPartition` type parameter, representing the partition to query.
  - **Return Value**: The return type is `long`, which is the current offset of the given partition.
  - **Exception**: If an error occurs during the process of getting the offset, a SQLException will be thrown.
- `Map<TopicPartition, Long> beginningOffsets(String topic) throws SQLException`
  - **Interface Description**: Get the earliest offsets for each partition of a specified topic.
  - **Parameter Description**:
    - `topic`: A `String` type parameter, representing the topic to query.
  - **Return Value**: The return type is `Map<TopicPartition, Long>`, which are the earliest offsets for each partition of the specified topic.
  - **Exception**: If an error occurs during the process of getting the earliest offsets, a SQLException will be thrown.
- `Map<TopicPartition, Long> endOffsets(String topic) throws SQLException`
  - **Interface Description**: Get the latest offsets for each partition of a specified topic.
  - **Parameter Description**:
    - `topic`: A `String` type parameter, representing the topic to query.
  - **Return Value**: The return type is `Map<TopicPartition, Long>`, which are the latest offsets for each partition of the specified topic.
  - **Exception**: If an error occurs during the process of getting the latest offsets, a SQLException will be thrown.
- `void seekToBeginning(Collection<TopicPartition> partitions) throws SQLException`
  - **Interface Description**: Set the offsets of a set of partitions to the earliest offsets.
  - **Parameter Description**:
    - `partitions`: A `Collection<TopicPartition>` type parameter, representing the set of partitions to operate on.
  - **Exception**: If an error occurs during the offset setting process, a SQLException will be thrown.
- `void seekToEnd(Collection<TopicPartition> partitions) throws SQLException`
  - **Interface Description**: Set the offsets of a set of partitions to the latest offsets.
  - **Parameter Description**:
    - `partitions`: A `Collection<TopicPartition>` type parameter, representing the set of partitions to operate on.
  - **Exception**: If an error occurs during the offset setting process, a SQLException will be thrown.
- `Set<TopicPartition> assignment() throws SQLException`
  - **Interface Description**: Get all partitions currently assigned to the consumer.
  - **Return Value**: The return type is `Set<TopicPartition>`, which are all partitions currently assigned to the consumer.
  - **Exception**: If an error occurs during the process of getting the assigned partitions, a SQLException will be thrown.
- `OffsetAndMetadata committed(TopicPartition partition) throws SQLException`
  - **Interface Description**: Get the last committed offset of a specified partition.
  - **Parameter Description**:
    - `partition`: A `TopicPartition` type parameter, representing the partition to query.
  - **Return Value**: The return type is `OffsetAndMetadata`, which is the last committed offset of the specified partition.
  - **Exception**: If an error occurs during the process of getting the committed offset, a SQLException will be thrown.
- `Map<TopicPartition, OffsetAndMetadata> committed(Set<TopicPartition> partitions) throws SQLException`
  - **Interface Description**: Get the last committed offsets of a set of partitions.
  - **Parameter Description**:
    - `partitions`: A `Set<TopicPartition>` type parameter, representing the set of partitions to query.
  - **Return Value**: The return type is `Map<TopicPartition, OffsetAndMetadata>`, which are the last committed offsets of the set of partitions.
  - **Exception**: If an error occurs during the process of getting the committed offsets, a SQLException will be thrown.

#### Consumption Records

The ConsumerRecords class provides consumption record information, allowing iteration over ConsumerRecord objects.

ConsumerRecord provides the following interfaces:

- `String getTopic()`
  - **Interface Description**: Get the message topic.
  - **Return Value**: The return type is `String`, which is the message topic.
- `String getDbName()`
  - **Interface Description**: Get the database name.
  - **Return Value**: The return type is `String`, which is the database name.
- `int getVGroupId()`
  - **Interface Description**: Get the virtual group ID.
  - **Return Value**: The return type is `int`, which is the virtual group ID.
- `V value()`
  - **Interface Description**: Get the value of the message.
  - **Return Value**: The return type is `V`, which is the message value.
- `long getOffset()`
  - **Interface Description**: Get the message offset.
  - **Return Value**: The return type is `long`, which is the message offset.

#### Partition Information

The TopicPartition class provides partition information, including the message topic and virtual group ID.

- `TopicPartition(String topic, int vGroupId)`
  - **Interface Description**: Construct a new TopicPartition instance to represent a specific topic and virtual group ID.
  - **Parameter Description**:
    - `topic`: A `String` type parameter representing the message topic.
    - `vGroupId`: An `int` type parameter representing the virtual group ID.
- `String getTopic()`
  - **Interface Description**: Get the topic of this TopicPartition instance.
  - **Return Value**: The return type is `String`, which is the topic of this TopicPartition instance.
- `int getVGroupId()`
  - **Interface Description**: Get the virtual group ID of this TopicPartition instance.
  - **Return Value**: The return type is `int`, which is the virtual group ID of this TopicPartition instance.

#### Offset Metadata

The OffsetAndMetadata class provides offset metadata information.

- `long offset()`
  - **Interface Description**: Get the offset in this OffsetAndMetadata instance.
  - **Return Value**: The return type is `long`, which is the offset in this OffsetAndMetadata instance.
- `String metadata()`
  - **Interface Description**: Get the metadata in this OffsetAndMetadata instance.
  - **Return Value**: The return type is `String`, which is the metadata in this OffsetAndMetadata instance.

#### Deserialization

The JDBC driver provides two deserialization classes: ReferenceDeserializer and MapDeserializer. Both implement the Deserializer interface.
ReferenceDeserializer is used to deserialize a consumed record into an object, ensuring that the object class's property names correspond to the consumed data's column names and that the types match.
MapDeserializer will deserialize a consumed row of data into a `Map<String, Object>` object, with keys as column names and values as Java objects.
Interfaces of ReferenceDeserializer and MapDeserializer are not directly called by users, please refer to usage examples.

## Appendix

JDBC Javadoc: [JDBC Reference doc](https://docs.oracle.com/javase/8/docs/api/java/sql/package-summary.html)<|MERGE_RESOLUTION|>--- conflicted
+++ resolved
@@ -31,7 +31,6 @@
 
 ## Version History
 
-<<<<<<< HEAD
 | taos-jdbcdriver Version | Major Changes                                                                                                                                                                                                                                                                                                                                                                                                                              | TDengine Version   |
 | ----------------------- | ------------------------------------------------------------------------------------------------------------------------------------------------------------------------------------------------------------------------------------------------------------------------------------------------------------------------------------------------------------------------------------------------------------------------------------------ | ------------------ |
 | 3.7.8                   | Fixed the bug that the `getTables` method requires an identifier quote string.                                                                                                                                                                                                                                                                                                                                                             | -                  |
@@ -74,50 +73,6 @@
 | 2.0.38                  | JDBC REST connection adds batch fetching function.                                                                                                                                                                                                                                                                                                                                                                                         | -                  |
 | 2.0.37                  | Added support for json tag.                                                                                                                                                                                                                                                                                                                                                                                                                | -                  |
 | 2.0.36                  | Added support for schemaless writing.                                                                                                                                                                                                                                                                                                                                                                                                      | -                  |
-=======
-| taos-jdbcdriver Version | Major Changes                                                | TDengine Version   |
-| ----------------------- | ------------------------------------------------------------ | ------------------ |
-| 3.7.8                   | Fixed the bug that the `getTables` method requires an identifier quote string. | -                  |
-| 3.7.7                   | 1. Fixed the issue of loading configuration files on the Windows platform. <br/> 2. Fixed the problem of mutual interference between WebSocket connection Statement timeout settings | -                  |
-| 3.7.6                   | Optimized WebSocket connection load balancing and the `setObject` method for parameter binding. | -                  |
-| 3.7.5                   | 1. WebSocket connections support load balancing. <br/> 2. Automatic reconnection supports parameter binding. <br/> 3. Optimized serialization performance for efficient writing. <br/> 4. Improved the performance of WebSocket connection isValid. | -                  |
-| 3.7.3                   | Optimized WebSocket/Native query implementations.            | -                  |
-| 3.7.2                   | Fixed the supportsBatchUpdates issue that caused poor performance in Spring JdbcTemplate parameter binding. | -                  |
-| 3.7.1                   | 1. Replace Java-WebSocket library with Netty to enhance small query performance. <br/>  2. Add IPv6 protocol compatibility. <br/>  3. Implement BLOB (Binary Large Object) data type support. <br/>  4. Enable TDengine version compatibility checks. <br/>  5. Support `varcharAsString` in connection property. <br/>  6. Optimize memory utilization in WebSocket query operations. <br/>  7. Fix timezone handling in WebSocket connections. <br/> | -                  |
-| 3.6.3                   | Fixed data type conversion bug in database or super table subscription. | -                  |
-| 3.6.2                   | 1. Supports data subscription for databases and super tables (subscription meta not supported). <br/> 1. Resolved the bug in cloud service subscription. <br/> 1. Improved the implement of setQueryTimeout with param 0. | -                  |
-| 3.6.1                   | Fixed the performance issue of small queries in WebSocket connection. | -                  |
-| 3.6.0                   | Support efficient writing and decimal data types in WebSocket connections. | 3.3.6.0 and higher |
-| 3.5.3                   | Support unsigned data types in WebSocket connections.        | -                  |
-| 3.5.2                   | Fixed WebSocket result set free bug.                         | -                  |
-| 3.5.1                   | Fixed the getObject issue in data subscription.              | -                  |
-| 3.5.0                   | 1. Optimized the performance of WebSocket connection parameter binding, supporting parameter binding queries using binary data. <br/> 1. Optimized the performance of small queries in WebSocket connection. <br/> 1. Added support for setting time zone and app info on WebSocket connection. | 3.3.5.0 and higher |
-| 3.4.0                   | 1. Replaced fastjson library with jackson. <br/> 1. WebSocket uses a separate protocol identifier. <br/> 1. Optimized background thread usage to avoid user misuse leading to timeouts. | -                  |
-| 3.3.4                   | Fixed getInt error when data type is float.                  | -                  |
-| 3.3.3                   | Fixed memory leak caused by closing WebSocket statement.     | -                  |
-| 3.3.2                   | 1. Optimized parameter binding performance under WebSocket connection. <br/> 1. Improved support for mybatis. | -                  |
-| 3.3.0                   | 1. Optimized data transmission performance under WebSocket connection. <br/> 1. Supports skipping SSL verification, off by default. | 3.3.2.0 and higher |
-| 3.2.11                  | Fixed a bug in closing result set in Native connection.      | -                  |
-| 3.2.10                  | 1. REST/WebSocket connections support data compression during transmission. <br/> 1. WebSocket automatic reconnection mechanism, off by default. <br/> 1. Connection class provides methods for schemaless writing. <br/> 1. Optimized data fetching performance for native connections. <br/> 1. Fixed some known issues.  <br/> 1. Metadata retrieval functions can return a list of supported functions. | -                  |
-| 3.2.9                   | Fixed bug in closing WebSocket prepareStatement.             | -                  |
-| 3.2.8                   | 1. Optimized auto-commit. <br/> 1. Fixed manual commit bug in WebSocket. <br/> 1. Optimized WebSocket prepareStatement using a single connection. <br/> 1. Metadata supports views. | -                  |
-| 3.2.7                   | 1. Supports VARBINARY and GEOMETRY types. <br/> 1. Added timezone setting support for native connections. <br/> 1. Added WebSocket automatic reconnection feature. | 3.2.0.0 and higher |
-| 3.2.5                   | Data subscription adds committed() and assignment() methods. | 3.1.0.3 and higher |
-| 3.2.4                   | Data subscription adds enable.auto.commit parameter under WebSocket connection, as well as unsubscribe() method. | -                  |
-| 3.2.3                   | Fixed ResultSet data parsing failure in some cases.          | -                  |
-| 3.2.2                   | New feature: Data subscription supports seek function.       | 3.0.5.0 and higher |
-| 3.2.1                   | 1. WebSocket connection supports schemaless and prepareStatement writing. <br/> 1. Consumer poll returns result set as ConsumerRecord, which can be accessed through value() method. | 3.0.3.0 and higher |
-| 3.2.0                   | Connection issues, not recommended for use.                  | -                  |
-| 3.1.0                   | WebSocket connection supports subscription function.         | -                  |
-| 3.0.1 - 3.0.4           | Fixed data parsing errors in result sets under some conditions. 3.0.1 compiled in JDK 11 environment, other versions recommended for JDK 8. | -                  |
-| 3.0.0                   | Supports TDengine 3.0                                        | 3.0.0.0 and higher |
-| 2.0.42                  | Fixed wasNull interface return value in WebSocket connection. | -                  |
-| 2.0.41                  | Fixed username and password encoding method in REST connection. | -                  |
-| 2.0.39 - 2.0.40         | Added REST connection/request timeout settings.              | -                  |
-| 2.0.38                  | JDBC REST connection adds batch fetching function.           | -                  |
-| 2.0.37                  | Added support for json tag.                                  | -                  |
-| 2.0.36                  | Added support for schemaless writing.                        | -                  |
->>>>>>> bffc07af
 
 ## Exceptions and Error Codes
 
@@ -224,11 +179,7 @@
 
 - The host parameter supports valid domain names or IP addresses. The taos-jdbcdriver supports both IPv4 and IPv6 formats. For IPv6 addresses, square brackets must be used (e.g., `[::1]` or `[2001:db8:1234:5678::1]`) to avoid port number parsing conflicts.  
 - **Only the WebSocket connection method supports multiple endpoint addresses**, which should be separated by commas when used. These multiple endpoint addresses will be randomly used during connection to achieve load balancing.
-<<<<<<< HEAD
 - All properties in **Properties** are supported in the JDBC URL. For details, please refer to the **Properties** section below.  
-=======
-- All properties in **Properties** are supported in the JDBC URL. For details, please refer to the **Properties** section below.
->>>>>>> bffc07af
 
 **Native Connection**  
 `jdbc:TAOS://taosdemo.com:6030/power?user=root&password=taosdata`, using the TSDBDriver for native JDBC connection, establishes a connection to the host taosdemo.com, port 6030 (TDengine's default port), and database name power. This URL specifies the username (user) as root and the password (password) as taosdata.
@@ -309,11 +260,7 @@
 
 #### Properties
 
-<<<<<<< HEAD
 In addition to obtaining a connection through a specified URL, you can also use Properties to specify parameters when establishing a connection.  
-=======
-In addition to obtaining a connection through a specified URL, you can also use Properties to specify parameters when establishing a connection.
->>>>>>> bffc07af
 All configuration parameters in Properties can also be specified in the JDBC URL. The parameter names in square brackets can be used in the JDBC URL (e.g., TSDBDriver.PROPERTY_KEY_USER[`user`] can be set in the JDBC URL as `user=root` to specify the username).
 
 > **Note**: The client parameter set in the application is at the process level, meaning if you need to update the client's parameters, you must restart the application. This is because the client parameter is a global parameter and only takes effect the first time it is set in the application.
@@ -1457,11 +1404,7 @@
 Consumer support property list:
 
 - td.connect.type: Connection method. jni: indicates using a dynamic library connection, ws/WebSocket: indicates using WebSocket for data communication. The default is jni.
-<<<<<<< HEAD
 - bootstrap.servers:  
-=======
-- bootstrap.servers:
->>>>>>> bffc07af
   1. If using a WebSocket connection, it is the `ip:port` where taosAdapter is located. Multiple endpoints are supported, separated by commas, such as `ip1:port1,ip2:port2`. If the connection is disconnected during the poll process, it can switch to other nodes (requires setting the auto-reconnect parameter `TSDBDriver.PROPERTY_KEY_ENABLE_AUTO_RECONNECT` to `true`).  
   2. If using a Native connection, it is the `ip:port` where the TDengine TSDB server is located. Native connections do not support multiple endpoints.
 - enable.auto.commit: Whether to allow automatic commit.
