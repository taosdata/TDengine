--- conflicted
+++ resolved
@@ -147,10 +147,6 @@
 </TabItem>
 
 <TabItem label="Mac 卸载" value="mac">
-<<<<<<< HEAD
-
-=======
->>>>>>> 7423188d
 卸载 TDengine 命令如下:
 
 ```
