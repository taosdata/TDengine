--- conflicted
+++ resolved
@@ -1,182 +1,178 @@
----
-title: 参数绑定写入
-sidebar_label: 参数绑定
-toc_max_heading_level: 4
----
-
-import Tabs from "@theme/Tabs";
-import TabItem from "@theme/TabItem";
-
-通过参数绑定方式写入数据时，能避免 SQL 语法解析的资源消耗，从而显著提升写入性能。参数绑定能提高写入效率的原因主要有以下几点：
-
-- 减少解析时间：通过参数绑定，SQL 语句的结构在第一次执行时就已经确定，后续的执行只需要替换参数值，这样可以避免每次执行时都进行语法解析，从而减少解析时间。  
-- 预编译：当使用参数绑定时，SQL 语句可以被预编译并缓存，后续使用不同的参数值执行时，可以直接使用预编译的版本，提高执行效率。  
-- 减少网络开销：参数绑定还可以减少发送到数据库的数据量，因为只需要发送参数值而不是完整的 SQL 语句，特别是在执行大量相似的插入或更新操作时，这种差异尤为明显。 
-
- 参数绑定支持多种语言 API [连接器](../../reference/connector/)
- 
-**Tips: 数据写入推荐使用参数绑定方式**
-
-   :::note
-   我们只推荐使用下面两种形式的 SQL 进行参数绑定写入：
-
-    ```sql
-    一、确定子表存在
-       1. INSERT INTO meters (tbname, ts, current, voltage, phase) VALUES(?, ?, ?, ?, ?)  
-    二、自动建表
-       1. INSERT INTO meters (tbname, ts, current, voltage, phase, location, group_id) VALUES(?, ?, ?, ?, ?, ?, ?)   
-       2. INSERT INTO ? USING meters TAGS (?, ?) VALUES (?, ?, ?, ?)
-    ```
-
-   :::
-
-下面我们继续以智能电表为例，展示各语言连接器使用参数绑定高效写入的功能：
-1. 准备一个参数化的 SQL 插入语句，用于向超级表 `meters` 中插入数据。这个语句允许动态地指定子表名、标签和列值。
-2. 循环生成多个子表及其对应的数据行。对于每个子表：
-    - 设置子表的名称和标签值（分组 ID 和位置）。
-    - 生成多行数据，每行包括一个时间戳、随机生成的电流、电压和相位值。
-    - 执行批量插入操作，将这些数据行插入到对应的子表中。
-3. 最后打印实际插入表中的行数。 
-
-## WebSocket 连接
-<Tabs defaultValue="java" groupId="lang">
-<TabItem value="java" label="Java">
-
-参数绑定有两种接口使用方式，一种是 JDBC 标准接口，一种是扩展接口，扩展接口性能更好一些。
-
-```java
-{{#include docs/examples/java/src/main/java/com/taos/example/WSParameterBindingStdInterfaceDemo.java:para_bind}}
-```
-
-```java
-{{#include docs/examples/java/src/main/java/com/taos/example/WSParameterBindingExtendInterfaceDemo.java:para_bind}}
-```
-
-这是一个 [更详细的参数绑定示例](https://github.com/taosdata/TDengine/blob/main/docs/examples/java/src/main/java/com/taos/example/WSParameterBindingFullDemo.java)  
-
-</TabItem>
-<TabItem label="Python" value="python">
-
-推荐使用 stmt2 绑定参数的示例代码如下（适用于 python 连接器 0.5.1 及以上、TDengine v3.3.5.0 及以上版本）：
-
-```python
-{{#include docs/examples/python/stmt2_ws.py}}
-```
-
-stmt 绑定参数的示例代码如下（TDengine v3.3.5.0 已停止维护）：
-
-```python
-{{#include docs/examples/python/stmt_ws.py}}
-```
-</TabItem>
-<TabItem label="Go" value="go">
-```go
-{{#include docs/examples/go/stmt/ws/main.go}}
-```
-</TabItem>
-<TabItem label="Rust" value="rust">
-
-```rust
-{{#include docs/examples/rust/restexample/examples/stmt.rs}}
-```
-
-</TabItem>
-<TabItem label="Node.js" value="node">
-
-```js
-    {{#include docs/examples/node/websocketexample/stmt_example.js:createConnect}}
-```
-</TabItem>
-<TabItem label="C#" value="csharp">
-```csharp
-{{#include docs/examples/csharp/wsStmt/Program.cs:main}}
-```
-</TabItem>
-<TabItem label="C" value="c">
-stmt2 绑定参数的示例代码如下（需要 TDengine v3.3.5.0 及以上）：
-
-```c
-{{#include docs/examples/c-ws-new/stmt2_insert_demo.c}}
-```
-</TabItem>
-<TabItem label="REST API" value="rest">
-不支持
-</TabItem>   
-</Tabs>
-
-## 原生连接
-<Tabs  defaultValue="java"  groupId="lang">
-<TabItem label="Java" value="java">
-
-```java
-{{#include docs/examples/java/src/main/java/com/taos/example/ParameterBindingBasicDemo.java:para_bind}}
-```
-
-这是一个 [更详细的参数绑定示例](https://github.com/taosdata/TDengine/blob/main/docs/examples/java/src/main/java/com/taos/example/ParameterBindingFullDemo.java)  
-
-</TabItem>
-<TabItem label="Python" value="python">
-
-```python
-{{#include docs/examples/python/stmt2_native.py}}
-```
-</TabItem>
-<TabItem label="Go" value="go">
-
-stmt2 绑定参数的示例代码如下（go 连接器 v3.6.0 及以上，TDengine v3.3.5.0 及以上）：
-
-```go
-{{#include docs/examples/go/stmt2/native/main.go}}
-```
-
-stmt 绑定参数的示例代码如下（TDengine v3.3.5.0 已停止维护）：
-
-```go
-{{#include docs/examples/go/stmt/native/main.go}}
-```
-
-
-</TabItem>
-<TabItem label="Rust" value="rust">
-
-```rust
-{{#include docs/examples/rust/nativeexample/examples/stmt.rs}}
-```
-
-</TabItem>
-<TabItem label="Node.js" value="node">
-不支持
-</TabItem>
-<TabItem label="C#" value="csharp">
-```csharp
-{{#include docs/examples/csharp/stmtInsert/Program.cs:main}}
-```
-</TabItem>
-<TabItem label="C" value="c">
-
-stmt2 绑定参数的示例代码如下（需要 TDengine v3.3.5.0 及以上）：
-
-```c
-{{#include docs/examples/c/stmt2_insert_demo.c}}
-```
-
-<<<<<<< HEAD
-stmt 绑定参数的示例代码如下（不推荐使用，建议使用 stmt2）：
-
-<details>
-<summary>点击查看 stmt 示例代码</summary>
-=======
-stmt 绑定参数的示例代码如下（TDengine v3.3.5.0 已停止维护）：
->>>>>>> 82706fd0
-
-```c
-{{#include docs/examples/c/stmt_insert_demo.c}}
-```
-
-</details>
-
-</TabItem>
-<TabItem label="REST API" value="rest">
-不支持
-</TabItem>   
-</Tabs>
+---
+title: 参数绑定写入
+sidebar_label: 参数绑定
+toc_max_heading_level: 4
+---
+
+import Tabs from "@theme/Tabs";
+import TabItem from "@theme/TabItem";
+
+通过参数绑定方式写入数据时，能避免 SQL 语法解析的资源消耗，从而显著提升写入性能。参数绑定能提高写入效率的原因主要有以下几点：
+
+- 减少解析时间：通过参数绑定，SQL 语句的结构在第一次执行时就已经确定，后续的执行只需要替换参数值，这样可以避免每次执行时都进行语法解析，从而减少解析时间。  
+- 预编译：当使用参数绑定时，SQL 语句可以被预编译并缓存，后续使用不同的参数值执行时，可以直接使用预编译的版本，提高执行效率。  
+- 减少网络开销：参数绑定还可以减少发送到数据库的数据量，因为只需要发送参数值而不是完整的 SQL 语句，特别是在执行大量相似的插入或更新操作时，这种差异尤为明显。 
+
+ 参数绑定支持多种语言 API [连接器](../../reference/connector/)
+ 
+**Tips: 数据写入推荐使用参数绑定方式**
+
+   :::note
+   我们只推荐使用下面两种形式的 SQL 进行参数绑定写入：
+
+    ```sql
+    一、确定子表存在
+       1. INSERT INTO meters (tbname, ts, current, voltage, phase) VALUES(?, ?, ?, ?, ?)  
+    二、自动建表
+       1. INSERT INTO meters (tbname, ts, current, voltage, phase, location, group_id) VALUES(?, ?, ?, ?, ?, ?, ?)   
+       2. INSERT INTO ? USING meters TAGS (?, ?) VALUES (?, ?, ?, ?)
+    ```
+
+   :::
+
+下面我们继续以智能电表为例，展示各语言连接器使用参数绑定高效写入的功能：
+1. 准备一个参数化的 SQL 插入语句，用于向超级表 `meters` 中插入数据。这个语句允许动态地指定子表名、标签和列值。
+2. 循环生成多个子表及其对应的数据行。对于每个子表：
+    - 设置子表的名称和标签值（分组 ID 和位置）。
+    - 生成多行数据，每行包括一个时间戳、随机生成的电流、电压和相位值。
+    - 执行批量插入操作，将这些数据行插入到对应的子表中。
+3. 最后打印实际插入表中的行数。 
+
+## WebSocket 连接
+<Tabs defaultValue="java" groupId="lang">
+<TabItem value="java" label="Java">
+
+参数绑定有两种接口使用方式，一种是 JDBC 标准接口，一种是扩展接口，扩展接口性能更好一些。
+
+```java
+{{#include docs/examples/java/src/main/java/com/taos/example/WSParameterBindingStdInterfaceDemo.java:para_bind}}
+```
+
+```java
+{{#include docs/examples/java/src/main/java/com/taos/example/WSParameterBindingExtendInterfaceDemo.java:para_bind}}
+```
+
+这是一个 [更详细的参数绑定示例](https://github.com/taosdata/TDengine/blob/main/docs/examples/java/src/main/java/com/taos/example/WSParameterBindingFullDemo.java)  
+
+</TabItem>
+<TabItem label="Python" value="python">
+
+推荐使用 stmt2 绑定参数的示例代码如下（适用于 python 连接器 0.5.1 及以上、TDengine v3.3.5.0 及以上版本）：
+
+```python
+{{#include docs/examples/python/stmt2_ws.py}}
+```
+
+stmt 绑定参数的示例代码如下（TDengine v3.3.5.0 已停止维护）：
+
+```python
+{{#include docs/examples/python/stmt_ws.py}}
+```
+</TabItem>
+<TabItem label="Go" value="go">
+```go
+{{#include docs/examples/go/stmt/ws/main.go}}
+```
+</TabItem>
+<TabItem label="Rust" value="rust">
+
+```rust
+{{#include docs/examples/rust/restexample/examples/stmt.rs}}
+```
+
+</TabItem>
+<TabItem label="Node.js" value="node">
+
+```js
+    {{#include docs/examples/node/websocketexample/stmt_example.js:createConnect}}
+```
+</TabItem>
+<TabItem label="C#" value="csharp">
+```csharp
+{{#include docs/examples/csharp/wsStmt/Program.cs:main}}
+```
+</TabItem>
+<TabItem label="C" value="c">
+stmt2 绑定参数的示例代码如下（需要 TDengine v3.3.5.0 及以上）：
+
+```c
+{{#include docs/examples/c-ws-new/stmt2_insert_demo.c}}
+```
+</TabItem>
+<TabItem label="REST API" value="rest">
+不支持
+</TabItem>   
+</Tabs>
+
+## 原生连接
+<Tabs  defaultValue="java"  groupId="lang">
+<TabItem label="Java" value="java">
+
+```java
+{{#include docs/examples/java/src/main/java/com/taos/example/ParameterBindingBasicDemo.java:para_bind}}
+```
+
+这是一个 [更详细的参数绑定示例](https://github.com/taosdata/TDengine/blob/main/docs/examples/java/src/main/java/com/taos/example/ParameterBindingFullDemo.java)  
+
+</TabItem>
+<TabItem label="Python" value="python">
+
+```python
+{{#include docs/examples/python/stmt2_native.py}}
+```
+</TabItem>
+<TabItem label="Go" value="go">
+
+stmt2 绑定参数的示例代码如下（go 连接器 v3.6.0 及以上，TDengine v3.3.5.0 及以上）：
+
+```go
+{{#include docs/examples/go/stmt2/native/main.go}}
+```
+
+stmt 绑定参数的示例代码如下（TDengine v3.3.5.0 已停止维护）：
+
+```go
+{{#include docs/examples/go/stmt/native/main.go}}
+```
+
+
+</TabItem>
+<TabItem label="Rust" value="rust">
+
+```rust
+{{#include docs/examples/rust/nativeexample/examples/stmt.rs}}
+```
+
+</TabItem>
+<TabItem label="Node.js" value="node">
+不支持
+</TabItem>
+<TabItem label="C#" value="csharp">
+```csharp
+{{#include docs/examples/csharp/stmtInsert/Program.cs:main}}
+```
+</TabItem>
+<TabItem label="C" value="c">
+
+stmt2 绑定参数的示例代码如下（需要 TDengine v3.3.5.0 及以上）：
+
+```c
+{{#include docs/examples/c/stmt2_insert_demo.c}}
+```
+
+stmt 绑定参数的示例代码如下（TDengine v3.3.5.0 已停止维护）：
+
+<details>
+<summary>点击查看 stmt 示例代码</summary>
+
+```c
+{{#include docs/examples/c/stmt_insert_demo.c}}
+```
+
+</details>
+
+</TabItem>
+<TabItem label="REST API" value="rest">
+不支持
+</TabItem>   
+</Tabs>