--- conflicted
+++ resolved
@@ -1,436 +1,372 @@
----
-title: 常见问题及反馈
-description: 一些常见问题的解决方法汇总
----
-
-## 问题反馈
-
-如果 FAQ 中的信息不能够帮到您，需要 TDengine TSDB 技术团队的技术支持与协助，请将以下两个目录中内容打包：
-
-1. `/var/log/taos` （如果没有修改过默认路径）
-2. `/etc/taos` （如果没有指定其他配置文件路径）
-
-附上必要的问题描述，包括使用的 TDengine TSDB 版本信息、平台环境信息、发生该问题的执行操作、出现问题的表征及大概的时间，在 [GitHub](https://github.com/taosdata/TDengine) 提交 issue。
-
-为了保证有足够的 debug 信息，如果问题能够重复，请修改 `/etc/taos/taos.cfg` 文件，最后面添加一行 `debugFlag 135`，然后重启 taosd, 重复问题，然后再递交。也可以通过如下 SQL 语句，临时设置 taosd 的日志级别。
-
-```sh
-  alter dnode <dnode_id> 'debugFlag' '135';
-```
-
-其中 dnode_id 请从 `show dnodes` 命令输出中获取。
-
-但系统正常运行时，请一定将 debugFlag 设置为 `131`，否则会产生大量的日志信息，降低系统效率。
-
-## 常见问题列表
-
-### 1. TDengine TSDB 3.0 之前的版本升级到 3.0 及以上的版本应该注意什么？
-
-3.0 版在之前版本的基础上，进行了完全的重构，配置文件和数据文件是不兼容的。在升级之前务必进行如下操作：
-
-1. 删除配置文件，执行 `sudo rm -rf /etc/taos/taos.cfg`
-2. 删除日志文件，执行 `sudo rm -rf /var/log/taos/`
-3. 确保数据已经不再需要的前提下，删除数据文件，执行 `sudo rm -rf /var/lib/taos/`
-4. 安装最新 3.0 稳定版本的 TDengine TSDB
-5. 如果需要迁移数据或者数据文件损坏，请联系涛思数据官方技术支持团队，进行协助解决
-
-### 2. Windows 平台下 JDBCDriver 找不到动态链接库，怎么办？
-
-请看为此问题撰写的 [技术博客](https://www.taosdata.com/blog/2019/12/03/950.html)。
-
-### 3. 如何让 TDengine TSDB crash 时生成 core 文件？
-
-请看为此问题撰写的 [技术博客](https://www.taosdata.com/blog/2019/12/06/974.html)。
-
-### 4. 遇到错误 "Unable to establish connection" 怎么办？
-
-客户端遇到连接故障，请按照下面的步骤进行检查：
-
-1. 检查网络环境
-
-- 云服务器：检查云服务器的安全组是否打开 TCP/UDP 端口 6030/6041 的访问权限
-- 本地虚拟机：检查网络能否 ping 通，尽量避免使用 `localhost` 作为 hostname
-- 公司服务器：如果为 NAT 网络环境，请务必检查服务器能否将消息返回值客户端
-
-2. 确保客户端与服务端版本号是完全一致的，开源社区版和企业版也不能混用
-
-3. 在服务器，执行 `systemctl status taosd` 检查 *taosd* 运行状态。如果没有运行，启动 *taosd*
-
-4. 确认客户端连接时指定了正确的服务器 FQDN (Fully Qualified Domain Name —— 可在服务器上执行 Linux/macOS 命令 `hostname -f` 获得），FQDN 配置参考 [一篇文章说清楚 TDengine 的 FQDN](https://www.taosdata.com/blog/2020/09/11/1824.html)。
-
-5. ping 服务器 FQDN，如果没有反应，请检查你的网络，DNS 设置，或客户端所在计算机的系统 hosts 文件。如果部署的是 TDengine 集群，客户端需要能 ping 通所有集群节点的 FQDN。
-
-6. 检查防火墙设置（Ubuntu 使用 ufw status，CentOS 使用 firewall-cmd --list-port），确保集群中所有主机在端口 6030/6041 上的 TCP/UDP 协议能够互通。
-
-7. 对于 Linux 上的 JDBC（ODBC、Python、Go 等接口类似）连接，确保 *libtaos.so* 在目录 */usr/local/taos/driver* 里，并且 */usr/local/taos/driver* 在系统库函数搜索路径 *LD_LIBRARY_PATH* 里
-
-8. 对于 macOS 上的 JDBC（ODBC、Python、Go 等接口类似）连接，确保 *libtaos.dylib* 在目录 */usr/local/lib* 里，并且 */usr/local/lib* 在系统库函数搜索路径 *LD_LIBRARY_PATH* 里
-
-<<<<<<< HEAD
-9. 对于 Windows 上的 JDBC、ODBC、Python、Go 等连接，确保 *C:\TDengine\driver\taos.dll* 在你的系统库函数搜索目录里 (建议 *taos.dll* 放在目录 *C:\Windows\System32*)
-=======
-9. 对于 Windows 上的 JDBC、ODBC、Python、Go 等连接，确保 *C:\TDengine TSDB\driver\taos.dll* 在你的系统库函数搜索目录里 (建议 *taos.dll* 放在目录 *C:\Windows\System32*)
->>>>>>> f14fcf8e
-
-10. 如果仍不能排除连接故障
-
-- Linux/macOS 系统请使用命令行工具 nc 来分别判断指定端口的 TCP 和 UDP 连接是否通畅
-   检查 UDP 端口连接是否工作：`nc -vuz {hostIP} {port}`
-   检查服务器侧 TCP 端口连接是否工作：`nc -l {port}`
-   检查客户端侧 TCP 端口连接是否工作：`nc {hostIP} {port}`
-
-- Windows 系统请使用 PowerShell 命令 `Test-NetConnection -ComputerName \{fqdn} -Port \{port}` 检测服务段端口是否访问
-
-11. 也可以使用 taos 程序内嵌的网络连通检测功能，来验证服务器和客户端之间指定的端口连接是否通畅：[运维指南](../../operation)。
-
-### 5. 遇到错误 "Unable to resolve FQDN" 怎么办？
-
-产生这个错误，是由于客户端或数据节点无法解析 FQDN(Fully Qualified Domain Name) 导致。对于 TDengine TSDB CLI 或客户端应用，请做如下检查：
-
-1. 请检查连接的服务器的 FQDN 是否正确，FQDN 配置参考：[一篇文章说清楚 TDengine 的 FQDN](https://www.taosdata.com/blog/2020/09/11/1824.html)
-2. 如果网络配置有 DNS server，请检查是否正常工作
-3. 如果网络没有配置 DNS server，请检查客户端所在机器的 hosts 文件，查看该 FQDN 是否配置，并是否有正确的 IP 地址
-4. 如果网络配置 OK，从客户端所在机器，你需要能 Ping 该连接的 FQDN，否则客户端是无法连接服务器的
-5. 如果服务器曾经使用过 TDengine TSDB，且更改过 hostname，建议检查 data 目录的 dnode.json 是否符合当前配置的 EP，路径默认为/var/lib/taos/dnode。正常情况下，建议更换新的数据目录或者备份后删除以前的数据目录，这样可以避免该问题。
-6. 检查 /etc/hosts 和/etc/hostname 是否是预配置的 FQDN
-
-### 6. 最有效的写入数据的方法是什么？
-
-批量插入。每条写入语句可以一张表同时插入多条记录，也可以同时插入多张表的多条记录。
-
-### 7. Windows 系统下插入的 nchar 类数据中的汉字被解析成了乱码如何解决？
-
-Windows 下插入 nchar 类的数据中如果有中文，请先确认系统的地区设置成了中国（在 Control Panel 里可以设置），这时 cmd 中的 `taos` 客户端应该已经可以正常工作了；如果是在 IDE 里开发 Java 应用，比如 Eclipse，IntelliJ，请确认 IDE 里的文件编码为 GBK（这是 Java 默认的编码类型），然后在生成 Connection 时，初始化客户端的配置，具体语句如下：
-
-```JAVA
-Class.forName("com.taosdata.jdbc.TSDBDriver");
-Properties properties = new Properties();
-properties.setProperty(TSDBDriver.LOCALE_KEY, "UTF-8");
-Connection = DriverManager.getConnection(url, properties);
-```
-
-### 8. Windows 系统下客户端无法正常显示中文字符？
-
-Windows 系统中一般是采用 GBK/GB18030 存储中文字符，而 TDengine TSDB 的默认字符集为 UTF-8，在 Windows 系统中使用 TDengine TSDB 客户端时，客户端驱动会将字符统一转换为 UTF-8 编码后发送到服务端存储，因此在应用开发过程中，调用接口时正确配置当前的中文字符集即可。
-
-在 Windows 10 环境下运行 TDengine TSDB 客户端命令行工具 taos 时，若无法正常输入、显示中文，可以对客户端 taos.cfg 做如下配置：
-
-```sh
-locale C 
-charset UTF-8
-```
-
-### 9. 表名显示不全
-
-由于 TDengine TSDB CLI 在终端中显示宽度有限，有可能比较长的表名显示不全，如果按照显示的不全的表名进行相关操作会发生 Table does not exist 错误。解决方法可以是通过修改 taos.cfg 文件中的设置项 maxBinaryDisplayWidth，或者直接输入命令 set max_binary_display_width 100。或者在命令结尾使用 \G 参数来调整结果的显示方式。
-
-### 10. 如何进行数据迁移？
-
-TDengine TSDB 是根据 hostname 唯一标志一台机器的，对于 3.0 版本，将数据文件从机器 A 移动机器 B 时，需要重新配置机器 B 的 hostname 为机器 A 的 hostname。
-
-注：3.x 和 之前的 1.x、2.x 版本的存储结构不兼容，需要使用迁移工具或者自己开发应用导出导入数据。
-
-### 11. 如何在命令行程序 taos 中临时调整日志级别
-
-为了调试方便，命令行程序 taos 新增了与日志记录相关的指令：
-
-```sql
-ALTER LOCAL local_option
- 
-local_option: {
-    'resetLog'
-  | 'rpcDebugFlag' 'value'
-  | 'tmrDebugFlag' 'value'
-  | 'cDebugFlag' 'value'
-  | 'uDebugFlag' 'value'
-  | 'debugFlag' 'value'
-}
-```
-
-其含义是，在当前的命令行程序下，清空本机所有客户端生成的日志文件 (resetLog)，或修改一个特定模块的日志记录级别（只对当前命令行程序有效，如果 taos 命令行程序重启，则需要重新设置）：
-
-- value 的取值可以是：131（输出错误和警告日志）、135（输出错误、警告和调试日志）、143（输出错误、警告、调试和跟踪日志）。
-
-### 12. go 语言编写组件编译失败怎样解决？
-
-TDengine TSDB 3.0 版本包含一个使用 go 语言开发的 taosAdapter 独立组件，需要单独运行，提供 restful 接入功能以及支持多种其他软件（Prometheus、Telegraf、collectd、StatsD 等）的数据接入功能。
-使用最新 develop 分支代码编译需要先 `git submodule update --init --recursive` 下载 taosAdapter 仓库代码后再编译。
-
-go 语言版本要求 1.14 以上，如果发生 go 编译错误，往往是国内访问 go mod 问题，可以通过设置 go 环境变量来解决：
-
-```sh
-go env -w GO111MODULE=on
-go env -w GOPROXY=https://goproxy.cn,direct
-```
-
-### 13. 如何查询数据占用的存储空间大小？
-
-默认情况下，TDengine TSDB 的数据文件存储在 /var/lib/taos，日志文件存储在 /var/log/taos。
-
-若想查看所有数据文件占用的具体大小，可以执行 Shell 指令：`du -sh /var/lib/taos/vnode --exclude='wal'` 来查看。此处排除了 WAL 目录，因为在持续写入的情况下，这里大小几乎是固定的，并且每当正常关闭 TDengine TSDB 让数据落盘后，WAL 目录都会清空。
-
-若想查看单个数据库占用的大小，可在命令行程序 taos 内指定要查看的数据库后执行 `show vgroups;` ，通过得到的 VGroup id 去 /var/lib/taos/vnode 下查看包含的文件夹大小。
-
-### 14. 客户端连接串如何保证高可用？
-
-请看为此问题撰写的 [技术博客](https://www.taosdata.com/blog/2021/04/16/2287.html)
-
-### 15. 时间戳的时区信息是怎样处理的？
-
-TDengine TSDB 中时间戳的时区总是由客户端进行处理，而与服务端无关。具体来说，客户端会对 SQL 语句中的时间戳进行时区转换，转为 UTC 时区（即 Unix 时间戳——Unix Timestamp）再交由服务端进行写入和查询；在读取数据时，服务端也是采用 UTC 时区提供原始数据，客户端收到后再根据本地设置，把时间戳转换为本地系统所要求的时区进行显示。
-
-客户端在处理时间戳字符串时，会采取如下逻辑：
-
-1. 在未做特殊设置的情况下，客户端默认使用所在操作系统的时区设置。
-2. 如果在 taos.cfg 中设置了 timezone 参数，则客户端会以这个配置文件中的设置为准。
-3. 如果在 C/C++/Java/Python 等各种编程语言的 Connector Driver 中，在建立数据库连接时显式指定了 timezone，那么会以这个指定的时区设置为准。例如 Java Connector 的 JDBC URL 中就有 timezone 参数。
-4. 在书写 SQL 语句时，也可以直接使用 Unix 时间戳（例如 `1554984068000`）或带有时区的时间戳字符串，也即以 RFC 3339 格式（例如 `2013-04-12T15:52:01.123+08:00`）或 ISO-8601 格式（例如 `2013-04-12T15:52:01.123+0800`）来书写时间戳，此时这些时间戳的取值将不再受其他时区设置的影响。
-
-### 16. TDengine TSDB 3.0 都会用到哪些网络端口？
-
-使用到的网络端口请看文档：[运维指南](../../operation)
-
-需要注意，文档上列举的端口号都是以默认端口 6030 为前提进行说明，如果修改了配置文件中的设置，那么列举的端口都会随之出现变化，管理员可以参考上述的信息调整防火墙设置。
-
-### 17. 为什么 RESTful 接口无响应、Grafana 无法添加 TDengine TSDB 为数据源、TDengine TSDB GUI 选了 6041 端口还是无法连接成功？
-
-这个现象可能是因为 taosAdapter 没有被正确启动引起的，需要执行：```systemctl start taosadapter``` 命令来启动 taosAdapter 服务。
-
-需要说明的是，taosAdapter 的日志路径 path 需要单独配置，默认路径是 /var/log/taos；日志等级 logLevel 有 8 个等级，默认等级是 info，配置成 panic 可关闭日志输出。请注意操作系统 `/` 目录的空间大小，可通过命令行参数、环境变量或配置文件来修改配置，默认配置文件是 /etc/taos/taosadapter.toml。
-
-有关 taosAdapter 组件的详细介绍请看文档：[taosAdapter](../../reference/components/taosadapter/)
-
-### 18. 发生了 OOM 怎么办？
-
-OOM 是操作系统的保护机制，当操作系统内存 (包括 SWAP) 不足时，会杀掉某些进程，从而保证操作系统的稳定运行。通常内存不足主要是如下两个原因导致，一是剩余内存小于 vm.min_free_kbytes；二是程序请求的内存大于剩余内存。还有一种情况是内存充足但程序占用了特殊的内存地址，也会触发 OOM。
-
-TDengine TSDB 会预先为每个 VNode 分配好内存，每个 Database 的 VNode 个数受 建库时的 vgroups 参数影响，每个 VNode 占用的内存大小受 buffer 参数 影响。要防止 OOM，需要在项目建设之初合理规划内存，并合理设置 SWAP，除此之外查询过量的数据也有可能导致内存暴涨，这取决于具体的查询语句。TDengine TSDB 企业版对内存管理做了优化，采用了新的内存分配器，对稳定性有更高要求的用户可以考虑选择企业版。
-
-### 19. 在 macOS 上遇到 Too many open files 怎么办？
-
-taosd 日志文件报错 Too many open file，是由于 taosd 打开文件数超过系统设置的上限所致。
-解决方案如下：
-
-1. 新建文件 /Library/LaunchDaemons/limit.maxfiles.plist，写入以下内容(以下示例将 limit 和 maxfiles 改为 10 万，可按需修改)：
-
-<<<<<<< HEAD
-```xml
-=======
-```
->>>>>>> f14fcf8e
-<?xml version="1.0" encoding="UTF-8"?>
-<!DOCTYPE plist PUBLIC "-//Apple//DTD PLIST 1.0//EN"
-"http://www.apple.com/DTDs/PropertyList-1.0.dtd">
-<plist version="1.0">
-<dict>
-<key>Label</key>
-  <string>limit.maxfiles</string>
-<key>ProgramArguments</key>
-<array>
-  <string>launchctl</string>
-  <string>limit</string>
-  <string>maxfiles</string>
-  <string>100000</string>
-  <string>100000</string>
-</array>
-<key>RunAtLoad</key>
-  <true/>
-<key>ServiceIPC</key>
-  <false/>
-</dict>
-</plist>
-```
-
-2. 修改文件权限
-
-<<<<<<< HEAD
-```sh
-=======
-```
->>>>>>> f14fcf8e
-sudo chown root:wheel /Library/LaunchDaemons/limit.maxfiles.plist
-sudo chmod 644 /Library/LaunchDaemons/limit.maxfiles.plist
-```
-
-3. 加载 plist 文件 (或重启系统后生效。launchd 在启动时会自动加载该目录的 plist)
-
-<<<<<<< HEAD
-```sh
-=======
-```
->>>>>>> f14fcf8e
-sudo launchctl load -w /Library/LaunchDaemons/limit.maxfiles.plist
-```
-
-4.确认更改后的限制
-
-<<<<<<< HEAD
-```sh
-=======
-```
->>>>>>> f14fcf8e
-launchctl limit maxfiles
-```
-
-### 20 建库时提示 Out of dnodes 或者建表时提示 Vnodes exhausted
-
-该提示是创建 db 的 vnode 数量不够了，需要的 vnode 不能超过了 dnode 中 vnode 的上限。因为系统默认是一个 dnode 中有 CPU 核数两倍的 vnode，也可以通过配置文件中的参数 supportVnodes 控制。
-正常调大 taos.cfg 中 supportVnodes 参数即可。
-
-<<<<<<< HEAD
-### 21 在服务器上的使用 TDengine CLI 能查到指定时间段的数据，但在客户端机器上查不到？
-=======
-### 21 在服务器上的使用 TDengine TSDB CLI 能查到指定时间段的数据，但在客户端机器上查不到？
->>>>>>> f14fcf8e
-
-这种情况是因为客户端与服务器上设置的时区不一致导致的，调整客户端与服务器的时区一致即可解决。
-
-### 22 表名确认是存在的，但在写入或查询时返回表名不存在，什么原因？
-
-<<<<<<< HEAD
-TDengine 中的所有名称，包括数据库名、表名等都是区分大小写的，如果这些名称在程序或 TDengine CLI 中没有使用反引号（`）括起来使用，即使你输入的是大写的，引擎也会转化成小写来使用，如果名称前后加上了反引号，引擎就不会再转化成小写，会保持原样来使用。
-
-### 23 在 TDengine CLI 中查询，字段内容不能完全显示出来怎么办？
-
-=======
-TDengine TSDB 中的所有名称，包括数据库名、表名等都是区分大小写的，如果这些名称在程序或 TDengine TSDB CLI 中没有使用反引号（`）括起来使用，即使你输入的是大写的，引擎也会转化成小写来使用，如果名称前后加上了反引号，引擎就不会再转化成小写，会保持原样来使用。
-
-### 23 在 TDengine TSDB CLI 中查询，字段内容不能完全显示出来怎么办？
-
->>>>>>> f14fcf8e
-可以使用 `\G` 参数来竖式显示，如 `show databases\G;` （为了输入方便，在"\"后加 TAB 键，会自动补全后面的内容）
-
-### 24 使用 taosBenchmark 测试工具写入数据查询很快，为什么我写入的数据查询非常慢？
-
-<<<<<<< HEAD
-TDengine 在写入数据时如果有很严重的乱序写入问题，会严重影响查询性能，所以需要在写入前解决乱序的问题。如果业务是从 Kafka 消费写入，请合理设计消费者，尽可能的一个子表数据由一个消费者去消费并写入，避免由设计产生的乱序。
-=======
-TDengine TSDB 在写入数据时如果有很严重的乱序写入问题，会严重影响查询性能，所以需要在写入前解决乱序的问题。如果业务是从 Kafka 消费写入，请合理设计消费者，尽可能的一个子表数据由一个消费者去消费并写入，避免由设计产生的乱序。
->>>>>>> f14fcf8e
-
-### 25 我想统计下前后两条写入记录之间的时间差值是多少？
-
-使用 DIFF 函数，可以查看时间列或数值列前后两条记录的差值，非常方便，详细说明见 SQL 手册->函数->DIFF
-
-### 26 遇到报错 "DND ERROR Version not compatible, client: 3000700, server: 3020300"
-
-说明客户端和服务端版本不兼容，这里 client 的版本是 3.0.7.0，server 版本是 3.2.3.0。目前的兼容策略是前三位一致，client 和 sever 才能兼容。
-
-### 27 修改 database 的 root 密码后，启动 taos 遇到报错 "failed to connect to server, reason: Authentication failure"
-
-<<<<<<< HEAD
-默认情况，启动 taos 服务会使用系统默认的用户名（root）和密码尝试连接 taosd，在 root 密码修改后，启用 taos 连接就需要指明用户名和密码，例如 `taos -h xxx.xxx.xxx.xxx -u root -p`，然后输入新密码进行连接。修改密码后，您还需要相应地修改 taosKeeper 组件的配置文件（默认位于 /etc/taos/taoskeeper.toml），修改其访问 TDengine TSDB 的密码后重启服务。
-
-在 V3.3.6.6 版本之后，针对 Docker 环境新增了 `TAOS_ROOT_PASSWORD` 环境变量，用于设置自定义密码。使用 `docker run` 命令启动容器时，添加 `-e TAOS_ROOT_PASSWORD=<password>` 参数，即可使用自定义密码启动 TDengine TSDB 服务，无需修改配置文件。
-=======
-默认情况，启动 taos 服务会使用系统默认的用户名（root）和密码尝试连接 taosd，在 root 密码修改后，启用 taos 连接就需要指明用户名和密码，例如 `taos -h xxx.xxx.xxx.xxx -u root -p`，然后输入新密码进行连接。
->>>>>>> f14fcf8e
-
-### 28 修改 database 的 root 密码后，Grafana 监控插件 TDinsight 无数据展示
-
-TDinsight 插件中展示的数据是通过 taosKeeper 和 taosAdapter 服务收集并存储于 TD 的 log 库中，在 root 密码修改后，需要同步更新 taosKeeper 和 taosAdapter 配置文件中对应的密码信息，然后重启 taosKeeper 和 taosAdapter 服务（注：若是集群需要重启每个节点上的对应服务）。
-
-### 29 遇到报错 "some vnode/qnode/mnode(s) out of service" 怎么办？
-
-客户端未配置所有服务端的 FQDN 解析。比如服务端有 3 个节点，客户端只配置了 1 个节点的 FQDN 解析。FQDN 配置参考：[一篇文章说清楚 TDengine 的 FQDN](https://www.taosdata.com/blog/2020/09/11/1824.html)
-
-<<<<<<< HEAD
-### 30 为什么开源版 TDengine 的主进程会建立一个与公网的连接？
-=======
-### 30 为什么开源版 TDengine TSDB 的主进程会建立一个与公网的连接？
->>>>>>> f14fcf8e
-
-这个连接只会上报不涉及任何用户数据的最基本信息，用于官方了解产品在世界范围内的分布情况，进而优化产品，提升用户体验，具体采集项目为：集群名、操作系统版本、cpu 信息等。
-
-该特性为可选配置项，在开源版中默认开启，具体参数为 telemetryReporting，在官方文档中有做说明，链接如下：[参数简介](https://docs.taosdata.com/reference/components/taosd/#%E7%9B%91%E6%8E%A7%E7%9B%B8%E5%85%B3)
-
-您可以随时关闭该参数，只需要在 taos.cfg 中修改 telemetryReporting 为 0，然后重启数据库服务即可。
-
-代码位于：[点击此处](https://github.com/taosdata/TDengine/blob/62e609c558deb764a37d1a01ba84bc35115a85a4/source/dnode/mnode/impl/src/mndTelem.c)
-
-此外，对于安全性要求极高的企业版 TDengine TSDB Enterprise 来说，此参数不会工作。
-
-### 31 第一次连接集群时遇到 "Sync leader is unreachable" 怎么办？
-
-报这个错，说明第一次向集群的连接是成功的，但第一次访问的 IP 不是 mnode 的 leader 节点，客户端试图与 leader 建立连接时发生错误。客户端通过 EP，也就是指定的 fqdn 与端口号寻找 leader 节点，常见的报错原因有两个：  
-
-- 集群中其他节点的端口没有打开
-- 客户端的 hosts 未正确配置
-  
-因此用户首先要检查服务端，集群的所有端口（原生连接默认 6030，http 连接默认 6041）有无打开；其次是客户端的 hosts 文件中是否配置了集群所有节点的 fqdn 与 IP 信息。
-如仍无法解决，则需要联系涛思技术人员支持。
-
-### 32 同一台服务器，数据库的数据目录 dataDir 不变，为什么原有数据库丢失且集群 ID 发生了变化？
-
-<<<<<<< HEAD
-背景知识：TDengine 服务端进程（taosd）在启动时，若数据目录（dataDir，该目录在配置文件 taos.cfg 中指定）下不存在有效的数据文件子目录（如 mnode、dnode 和 vnode 等），则会自动创建这些目录。在创建新的 mnode 目录的同时，会分配一个新的集群 ID，从而产生一个新的集群。
-=======
-背景知识：TDengine TSDB 服务端进程（taosd）在启动时，若数据目录（dataDir，该目录在配置文件 taos.cfg 中指定）下不存在有效的数据文件子目录（如 mnode、dnode 和 vnode 等），则会自动创建这些目录。在创建新的 mnode 目录的同时，会分配一个新的集群 ID，从而产生一个新的集群。
->>>>>>> f14fcf8e
-
-原因分析：taosd 的数据目录 dataDir 可以指向多个不同的挂载点。如果这些挂载点未在 fstab 文件中配置自动挂载，服务器重启后，dataDir 将仅作为一个本地磁盘的普通目录存在，而未能按预期指向挂载的磁盘。此时，若 taosd 服务启动，它将在 dataDir 下新建目录，从而产生一个新的集群。
-
-问题影响：服务器重启后，原有数据库丢失（注：并非真正丢失，只是原有的数据磁盘未挂载，暂时看不到）且集群 ID 发生变化，导致无法访问原有数据库。对于企业版用户，如果已针对集群 ID 进行授权，还会发现集群服务器的机器码未变，但原有的授权已失效。如果未针对该问题进行监控或者未及时发现并进行处理，则用户不会注意到原有数据库已经丢失，从而造成损失，增加运维成本。
-
-问题解决：应在 fstab 文件中配置 dataDir 目录的自动挂载，确保 dataDir 始终指向预期的挂载点和目录，此时，再重启服务器，会找回原有的数据库和集群。在后续的版本中，我们将开发一个功能，使 taosd 在检测到启动前后 dataDir 发生变化时，在启动阶段退出，同时提供相应的错误提示。
-
-<<<<<<< HEAD
-### 33 Windows 平台运行 TDengine 出现丢失 MVCP1400.DLL 解决方法？
-=======
-### 33 Windows 平台运行 TDengine TSDB 出现丢失 MVCP1400.DLL 解决方法？
->>>>>>> f14fcf8e
-
-1. 重新安装 Microsoft Visual C++ Redistributable‌：由于 msvcp140.dll 是 Microsoft Visual C++ Redistributable 的一部分，重新安装这个包通常可以解决大部分问题。可以从 Microsoft 官方网站下载相应的版本进行安装‌
-2. 手动上网下载并替换 msvcp140.dll 文件‌：可以从可靠的源下载 msvcp140.dll 文件，并将其复制到系统的相应目录下。确保下载的文件与您的系统架构（32 位或 64 位）相匹配，并确保来源的安全性‌
-
-### 34 超级表带 TAG 过滤查子查数据与直接查子表哪个块？
-
-直接查子表更快。超级表带 TAG 过滤查询子查数据是为满足查询方便性，同时可对多个子表中数据进行过滤，如果目的是追求性能并已明确查询子表，直接从子表查性能更高
-
-### 35 如何查看数据库的数据压缩率和磁盘占用指标？
-<<<<<<< HEAD
-
-TDengine 3.3.5.0 之前的版本，只提供以表为统计单位的压缩率，数据库及整体还未提供，查看命令是在客户端 TDengine CLI 中执行 `SHOW TABLE DISTRIBUTED table_name;` 命令，table_name 为要查看压缩率的表，可以为超级表、普通表及子表，详细可 [查看此处](https://docs.taosdata.com/reference/taos-sql/show/#show-table-distributed)
-=======
->>>>>>> f14fcf8e
-
-TDengine TSDB 3.3.5.0 之前的版本，只提供以表为统计单位的压缩率，数据库及整体还未提供，查看命令是在客户端 TDengine TSDB CLI 中执行 `SHOW TABLE DISTRIBUTED table_name;` 命令，table_name 为要查看压缩率的表，可以为超级表、普通表及子表，详细可 [查看此处](https://docs.taosdata.com/reference/taos-sql/show/#show-table-distributed)
-
-TDengine TSDB 3.3.5.0 及以上的版本，还提供了数据库整体压缩率和磁盘空间占用统计。查看数据库整体的数据压缩率和磁盘空间占用的命令为 `SHOW db_name.disk_info;`，查看数据库各个模块的磁盘空间占用的命令为 `SELECT * FROM INFORMATION_SCHEMA.INS_DISK_USAGE WHERE db_name='db_name';`，db_name 为要查看的数据库名称。详细可 [查看此处](https://docs.taosdata.com/reference/taos-sql/database/#%E6%9F%A5%E7%9C%8B-db-%E7%9A%84%E7%A3%81%E7%9B%98%E7%A9%BA%E9%97%B4%E5%8D%A0%E7%94%A8)
-
-### 36 短时间内，通过 systemd 重启 taosd 超过一定次数后重启失败，报错：start-limit-hit
-
-<<<<<<< HEAD
-### 36 短时间内，通过 systemd 重启 taosd 超过一定次数后重启失败，报错：start-limit-hit
-
-=======
->>>>>>> f14fcf8e
-问题描述：
-TDengine TSDB 3.3.5.1 及以上的版本，taosd.service 的 systemd 配置文件中，StartLimitInterval 参数从 60 秒调整为 900 秒。若在 900 秒内 taosd 服务重启达到 3 次，后续通过 systemd 启动 taosd 服务时会失败，执行 `systemctl status taosd.service` 显示错误：Failed with result 'start-limit-hit'。
-
-问题原因：
-TDengine TSDB 3.3.5.1 之前的版本，StartLimitInterval 为 60 秒。若在 60 秒内无法完成 3 次重启（例如，因从 WAL（预写式日志）中恢复大量数据导致启动时间较长），则下一个 60 秒周期内的重启会重新计数，导致系统持续不断地重启 taosd 服务。为避免无限重启问题，将 StartLimitInterval 由 60 秒调整为 900 秒。因此，在使用 systemd 短时间内多次启动 taosd 时遇到 start-limit-hit 错误的机率增多。
-
-问题解决：
-1）通过 systemd 重启 taosd 服务：推荐方法是先执行命令 `systemctl reset-failed taosd.service` 重置失败计数器，然后再通过 `systemctl restart taosd.service` 重启；若需长期调整，可手动修改 /etc/systemd/system/taosd.service 文件，将 StartLimitInterval 调小或将 StartLimitBurst 调大 (注：重新安装 taosd 会重置该参数，需要重新修改)，执行 `systemctl daemon-reload` 重新加载配置，然后再重启。2）也可以不通过 systemd 而是通过 taosd 命令直接重启 taosd 服务，此时不受 StartLimitInterval 和 StartLimitBurst 参数限制。
-
-### 37 我明明修改了配置文件但是配置参数并没有生效？
-
-问题描述：
-TDengine TSDB 3.3.5.0 及以上的版本，有些用户可能会遇到一个问题：明明我在 `taos.cfg` 中修改了某个配置参数，但是重启后发现并没有生效，查看日志也找不到任何报错。
-
-问题原因：
-这是由于 TDengine TSDB 3.3.5.0 及以上的版本支持将动态修改的配置参数持久化，也就是您通过 `ALTER` 动态修改的参数，重启后仍然生效。所以 TDengine TSDB 3.3.5.0 及以上的版本在重启时会默认从 `dataDir` 中加载除了 `dataDir` 之外的的配置参数，而不会使用 `taos.cfg` 中的配置参数。
-
-问题解决：
-如果您了解了配置参数持久化的功能，仍然希望重启后从配置文件中加载配置参数，可以通过在配置文件中增加 `forceReadConfig 1` 这将会使 TDengine TSDB 强制从配置文件中读取配置参数。
-
-### 38 数据库升级，从 2.6 升到 3.3，数据迁移同时业务还有数据在写入，会产生严重乱序吗？
-
-<<<<<<< HEAD
-这种情况通常不会产生乱序，首先我们来解释下 TDengine 中乱序是指什么？TDengine 中的乱序是指从时间戳为 0 开始按数据库设置的 Duration 参数（默认是 10 天）切割成时间窗口，在每个时间窗口中写入的数据不按顺序时间写入导致的现象为乱序现象，只要保证同一窗口是顺序写入的，即使窗口之间写入并非顺序，也不会产生乱序。
-=======
-这种情况通常不会产生乱序，首先我们来解释下 TDengine TSDB 中乱序是指什么？TDengine TSDB 中的乱序是指从时间戳为 0 开始按数据库设置的 Duration 参数（默认是 10 天）切割成时间窗口，在每个时间窗口中写入的数据不按顺序时间写入导致的现象为乱序现象，只要保证同一窗口是顺序写入的，即使窗口之间写入并非顺序，也不会产生乱序。
->>>>>>> f14fcf8e
-
-再看上面场景，补旧数据和新数据同时写入，新旧数据之间一般会存在较大距离，不会落在同一窗口中，只要保证新老数据都是顺序写的，即不会产生乱序现象。
+---
+title: 常见问题及反馈
+description: 一些常见问题的解决方法汇总
+---
+
+## 问题反馈
+
+如果 FAQ 中的信息不能够帮到您，需要 TDengine TSDB 技术团队的技术支持与协助，请将以下两个目录中内容打包：
+
+1. `/var/log/taos` （如果没有修改过默认路径）
+2. `/etc/taos` （如果没有指定其他配置文件路径）
+
+附上必要的问题描述，包括使用的 TDengine TSDB 版本信息、平台环境信息、发生该问题的执行操作、出现问题的表征及大概的时间，在 [GitHub](https://github.com/taosdata/TDengine) 提交 issue。
+
+为了保证有足够的 debug 信息，如果问题能够重复，请修改 `/etc/taos/taos.cfg` 文件，最后面添加一行 `debugFlag 135`，然后重启 taosd, 重复问题，然后再递交。也可以通过如下 SQL 语句，临时设置 taosd 的日志级别。
+
+```sh
+  alter dnode <dnode_id> 'debugFlag' '135';
+```
+
+其中 dnode_id 请从 `show dnodes` 命令输出中获取。
+
+但系统正常运行时，请一定将 debugFlag 设置为 `131`，否则会产生大量的日志信息，降低系统效率。
+
+## 常见问题列表
+
+### 1. TDengine TSDB 3.0 之前的版本升级到 3.0 及以上的版本应该注意什么？
+
+3.0 版在之前版本的基础上，进行了完全的重构，配置文件和数据文件是不兼容的。在升级之前务必进行如下操作：
+
+1. 删除配置文件，执行 `sudo rm -rf /etc/taos/taos.cfg`
+2. 删除日志文件，执行 `sudo rm -rf /var/log/taos/`
+3. 确保数据已经不再需要的前提下，删除数据文件，执行 `sudo rm -rf /var/lib/taos/`
+4. 安装最新 3.0 稳定版本的 TDengine TSDB
+5. 如果需要迁移数据或者数据文件损坏，请联系涛思数据官方技术支持团队，进行协助解决
+
+### 2. Windows 平台下 JDBCDriver 找不到动态链接库，怎么办？
+
+请看为此问题撰写的 [技术博客](https://www.taosdata.com/blog/2019/12/03/950.html)。
+
+### 3. 如何让 TDengine TSDB crash 时生成 core 文件？
+
+请看为此问题撰写的 [技术博客](https://www.taosdata.com/blog/2019/12/06/974.html)。
+
+### 4. 遇到错误 "Unable to establish connection" 怎么办？
+
+客户端遇到连接故障，请按照下面的步骤进行检查：
+
+1. 检查网络环境
+
+- 云服务器：检查云服务器的安全组是否打开 TCP/UDP 端口 6030/6041 的访问权限
+- 本地虚拟机：检查网络能否 ping 通，尽量避免使用 `localhost` 作为 hostname
+- 公司服务器：如果为 NAT 网络环境，请务必检查服务器能否将消息返回值客户端
+
+2. 确保客户端与服务端版本号是完全一致的，开源社区版和企业版也不能混用
+
+3. 在服务器，执行 `systemctl status taosd` 检查 *taosd* 运行状态。如果没有运行，启动 *taosd*
+
+4. 确认客户端连接时指定了正确的服务器 FQDN (Fully Qualified Domain Name —— 可在服务器上执行 Linux/macOS 命令 `hostname -f` 获得），FQDN 配置参考 [一篇文章说清楚 TDengine 的 FQDN](https://www.taosdata.com/blog/2020/09/11/1824.html)。
+
+5. ping 服务器 FQDN，如果没有反应，请检查你的网络，DNS 设置，或客户端所在计算机的系统 hosts 文件。如果部署的是 TDengine 集群，客户端需要能 ping 通所有集群节点的 FQDN。
+
+6. 检查防火墙设置（Ubuntu 使用 ufw status，CentOS 使用 firewall-cmd --list-port），确保集群中所有主机在端口 6030/6041 上的 TCP/UDP 协议能够互通。
+
+7. 对于 Linux 上的 JDBC（ODBC、Python、Go 等接口类似）连接，确保 *libtaos.so* 在目录 */usr/local/taos/driver* 里，并且 */usr/local/taos/driver* 在系统库函数搜索路径 *LD_LIBRARY_PATH* 里
+
+8. 对于 macOS 上的 JDBC（ODBC、Python、Go 等接口类似）连接，确保 *libtaos.dylib* 在目录 */usr/local/lib* 里，并且 */usr/local/lib* 在系统库函数搜索路径 *LD_LIBRARY_PATH* 里
+
+9. 对于 Windows 上的 JDBC、ODBC、Python、Go 等连接，确保 *C:\TDengine\driver\taos.dll* 在你的系统库函数搜索目录里 (建议 *taos.dll* 放在目录 *C:\Windows\System32*)
+
+
+10. 如果仍不能排除连接故障
+
+- Linux/macOS 系统请使用命令行工具 nc 来分别判断指定端口的 TCP 和 UDP 连接是否通畅
+   检查 UDP 端口连接是否工作：`nc -vuz {hostIP} {port}`
+   检查服务器侧 TCP 端口连接是否工作：`nc -l {port}`
+   检查客户端侧 TCP 端口连接是否工作：`nc {hostIP} {port}`
+
+- Windows 系统请使用 PowerShell 命令 `Test-NetConnection -ComputerName \{fqdn} -Port \{port}` 检测服务段端口是否访问
+
+11. 也可以使用 taos 程序内嵌的网络连通检测功能，来验证服务器和客户端之间指定的端口连接是否通畅：[运维指南](../../operation)。
+
+### 5. 遇到错误 "Unable to resolve FQDN" 怎么办？
+
+产生这个错误，是由于客户端或数据节点无法解析 FQDN(Fully Qualified Domain Name) 导致。对于 TDengine TSDB CLI 或客户端应用，请做如下检查：
+
+1. 请检查连接的服务器的 FQDN 是否正确，FQDN 配置参考：[一篇文章说清楚 TDengine 的 FQDN](https://www.taosdata.com/blog/2020/09/11/1824.html)
+2. 如果网络配置有 DNS server，请检查是否正常工作
+3. 如果网络没有配置 DNS server，请检查客户端所在机器的 hosts 文件，查看该 FQDN 是否配置，并是否有正确的 IP 地址
+4. 如果网络配置 OK，从客户端所在机器，你需要能 Ping 该连接的 FQDN，否则客户端是无法连接服务器的
+5. 如果服务器曾经使用过 TDengine TSDB，且更改过 hostname，建议检查 data 目录的 dnode.json 是否符合当前配置的 EP，路径默认为/var/lib/taos/dnode。正常情况下，建议更换新的数据目录或者备份后删除以前的数据目录，这样可以避免该问题。
+6. 检查 /etc/hosts 和/etc/hostname 是否是预配置的 FQDN
+
+### 6. 最有效的写入数据的方法是什么？
+
+批量插入。每条写入语句可以一张表同时插入多条记录，也可以同时插入多张表的多条记录。
+
+### 7. Windows 系统下插入的 nchar 类数据中的汉字被解析成了乱码如何解决？
+
+Windows 下插入 nchar 类的数据中如果有中文，请先确认系统的地区设置成了中国（在 Control Panel 里可以设置），这时 cmd 中的 `taos` 客户端应该已经可以正常工作了；如果是在 IDE 里开发 Java 应用，比如 Eclipse，IntelliJ，请确认 IDE 里的文件编码为 GBK（这是 Java 默认的编码类型），然后在生成 Connection 时，初始化客户端的配置，具体语句如下：
+
+```JAVA
+Class.forName("com.taosdata.jdbc.TSDBDriver");
+Properties properties = new Properties();
+properties.setProperty(TSDBDriver.LOCALE_KEY, "UTF-8");
+Connection = DriverManager.getConnection(url, properties);
+```
+
+### 8. Windows 系统下客户端无法正常显示中文字符？
+
+Windows 系统中一般是采用 GBK/GB18030 存储中文字符，而 TDengine TSDB 的默认字符集为 UTF-8，在 Windows 系统中使用 TDengine TSDB 客户端时，客户端驱动会将字符统一转换为 UTF-8 编码后发送到服务端存储，因此在应用开发过程中，调用接口时正确配置当前的中文字符集即可。
+
+在 Windows 10 环境下运行 TDengine TSDB 客户端命令行工具 taos 时，若无法正常输入、显示中文，可以对客户端 taos.cfg 做如下配置：
+
+```sh
+locale C 
+charset UTF-8
+```
+
+### 9. 表名显示不全
+
+由于 TDengine TSDB CLI 在终端中显示宽度有限，有可能比较长的表名显示不全，如果按照显示的不全的表名进行相关操作会发生 Table does not exist 错误。解决方法可以是通过修改 taos.cfg 文件中的设置项 maxBinaryDisplayWidth，或者直接输入命令 set max_binary_display_width 100。或者在命令结尾使用 \G 参数来调整结果的显示方式。
+
+### 10. 如何进行数据迁移？
+
+TDengine TSDB 是根据 hostname 唯一标志一台机器的，对于 3.0 版本，将数据文件从机器 A 移动机器 B 时，需要重新配置机器 B 的 hostname 为机器 A 的 hostname。
+
+注：3.x 和 之前的 1.x、2.x 版本的存储结构不兼容，需要使用迁移工具或者自己开发应用导出导入数据。
+
+### 11. 如何在命令行程序 taos 中临时调整日志级别
+
+为了调试方便，命令行程序 taos 新增了与日志记录相关的指令：
+
+```sql
+ALTER LOCAL local_option
+ 
+local_option: {
+    'resetLog'
+  | 'rpcDebugFlag' 'value'
+  | 'tmrDebugFlag' 'value'
+  | 'cDebugFlag' 'value'
+  | 'uDebugFlag' 'value'
+  | 'debugFlag' 'value'
+}
+```
+
+其含义是，在当前的命令行程序下，清空本机所有客户端生成的日志文件 (resetLog)，或修改一个特定模块的日志记录级别（只对当前命令行程序有效，如果 taos 命令行程序重启，则需要重新设置）：
+
+- value 的取值可以是：131（输出错误和警告日志）、135（输出错误、警告和调试日志）、143（输出错误、警告、调试和跟踪日志）。
+
+### 12. go 语言编写组件编译失败怎样解决？
+
+TDengine TSDB 3.0 版本包含一个使用 go 语言开发的 taosAdapter 独立组件，需要单独运行，提供 restful 接入功能以及支持多种其他软件（Prometheus、Telegraf、collectd、StatsD 等）的数据接入功能。
+使用最新 develop 分支代码编译需要先 `git submodule update --init --recursive` 下载 taosAdapter 仓库代码后再编译。
+
+go 语言版本要求 1.14 以上，如果发生 go 编译错误，往往是国内访问 go mod 问题，可以通过设置 go 环境变量来解决：
+
+```sh
+go env -w GO111MODULE=on
+go env -w GOPROXY=https://goproxy.cn,direct
+```
+
+### 13. 如何查询数据占用的存储空间大小？
+
+默认情况下，TDengine TSDB 的数据文件存储在 /var/lib/taos，日志文件存储在 /var/log/taos。
+
+若想查看所有数据文件占用的具体大小，可以执行 Shell 指令：`du -sh /var/lib/taos/vnode --exclude='wal'` 来查看。此处排除了 WAL 目录，因为在持续写入的情况下，这里大小几乎是固定的，并且每当正常关闭 TDengine TSDB 让数据落盘后，WAL 目录都会清空。
+
+若想查看单个数据库占用的大小，可在命令行程序 taos 内指定要查看的数据库后执行 `show vgroups;` ，通过得到的 VGroup id 去 /var/lib/taos/vnode 下查看包含的文件夹大小。
+
+### 14. 客户端连接串如何保证高可用？
+
+请看为此问题撰写的 [技术博客](https://www.taosdata.com/blog/2021/04/16/2287.html)
+
+### 15. 时间戳的时区信息是怎样处理的？
+
+TDengine TSDB 中时间戳的时区总是由客户端进行处理，而与服务端无关。具体来说，客户端会对 SQL 语句中的时间戳进行时区转换，转为 UTC 时区（即 Unix 时间戳——Unix Timestamp）再交由服务端进行写入和查询；在读取数据时，服务端也是采用 UTC 时区提供原始数据，客户端收到后再根据本地设置，把时间戳转换为本地系统所要求的时区进行显示。
+
+客户端在处理时间戳字符串时，会采取如下逻辑：
+
+1. 在未做特殊设置的情况下，客户端默认使用所在操作系统的时区设置。
+2. 如果在 taos.cfg 中设置了 timezone 参数，则客户端会以这个配置文件中的设置为准。
+3. 如果在 C/C++/Java/Python 等各种编程语言的 Connector Driver 中，在建立数据库连接时显式指定了 timezone，那么会以这个指定的时区设置为准。例如 Java Connector 的 JDBC URL 中就有 timezone 参数。
+4. 在书写 SQL 语句时，也可以直接使用 Unix 时间戳（例如 `1554984068000`）或带有时区的时间戳字符串，也即以 RFC 3339 格式（例如 `2013-04-12T15:52:01.123+08:00`）或 ISO-8601 格式（例如 `2013-04-12T15:52:01.123+0800`）来书写时间戳，此时这些时间戳的取值将不再受其他时区设置的影响。
+
+### 16. TDengine TSDB 3.0 都会用到哪些网络端口？
+
+使用到的网络端口请看文档：[运维指南](../../operation)
+
+需要注意，文档上列举的端口号都是以默认端口 6030 为前提进行说明，如果修改了配置文件中的设置，那么列举的端口都会随之出现变化，管理员可以参考上述的信息调整防火墙设置。
+
+### 17. 为什么 RESTful 接口无响应、Grafana 无法添加 TDengine TSDB 为数据源、TDengine TSDB GUI 选了 6041 端口还是无法连接成功？
+
+这个现象可能是因为 taosAdapter 没有被正确启动引起的，需要执行：```systemctl start taosadapter``` 命令来启动 taosAdapter 服务。
+
+需要说明的是，taosAdapter 的日志路径 path 需要单独配置，默认路径是 /var/log/taos；日志等级 logLevel 有 8 个等级，默认等级是 info，配置成 panic 可关闭日志输出。请注意操作系统 `/` 目录的空间大小，可通过命令行参数、环境变量或配置文件来修改配置，默认配置文件是 /etc/taos/taosadapter.toml。
+
+有关 taosAdapter 组件的详细介绍请看文档：[taosAdapter](../../reference/components/taosadapter/)
+
+### 18. 发生了 OOM 怎么办？
+
+OOM 是操作系统的保护机制，当操作系统内存 (包括 SWAP) 不足时，会杀掉某些进程，从而保证操作系统的稳定运行。通常内存不足主要是如下两个原因导致，一是剩余内存小于 vm.min_free_kbytes；二是程序请求的内存大于剩余内存。还有一种情况是内存充足但程序占用了特殊的内存地址，也会触发 OOM。
+
+TDengine TSDB 会预先为每个 VNode 分配好内存，每个 Database 的 VNode 个数受 建库时的 vgroups 参数影响，每个 VNode 占用的内存大小受 buffer 参数 影响。要防止 OOM，需要在项目建设之初合理规划内存，并合理设置 SWAP，除此之外查询过量的数据也有可能导致内存暴涨，这取决于具体的查询语句。TDengine TSDB 企业版对内存管理做了优化，采用了新的内存分配器，对稳定性有更高要求的用户可以考虑选择企业版。
+
+### 19. 在 macOS 上遇到 Too many open files 怎么办？
+
+taosd 日志文件报错 Too many open file，是由于 taosd 打开文件数超过系统设置的上限所致。
+解决方案如下：
+
+1. 新建文件 /Library/LaunchDaemons/limit.maxfiles.plist，写入以下内容(以下示例将 limit 和 maxfiles 改为 10 万，可按需修改)：
+
+```xml
+<?xml version="1.0" encoding="UTF-8"?>
+<!DOCTYPE plist PUBLIC "-//Apple//DTD PLIST 1.0//EN"
+"http://www.apple.com/DTDs/PropertyList-1.0.dtd">
+<plist version="1.0">
+<dict>
+<key>Label</key>
+  <string>limit.maxfiles</string>
+<key>ProgramArguments</key>
+<array>
+  <string>launchctl</string>
+  <string>limit</string>
+  <string>maxfiles</string>
+  <string>100000</string>
+  <string>100000</string>
+</array>
+<key>RunAtLoad</key>
+  <true/>
+<key>ServiceIPC</key>
+  <false/>
+</dict>
+</plist>
+```
+
+2. 修改文件权限
+
+```sh
+sudo chown root:wheel /Library/LaunchDaemons/limit.maxfiles.plist
+sudo chmod 644 /Library/LaunchDaemons/limit.maxfiles.plist
+```
+
+3. 加载 plist 文件 (或重启系统后生效。launchd 在启动时会自动加载该目录的 plist)
+
+```sh
+sudo launchctl load -w /Library/LaunchDaemons/limit.maxfiles.plist
+```
+
+4.确认更改后的限制
+
+```sh
+launchctl limit maxfiles
+```
+
+### 20 建库时提示 Out of dnodes 或者建表时提示 Vnodes exhausted
+
+该提示是创建 db 的 vnode 数量不够了，需要的 vnode 不能超过了 dnode 中 vnode 的上限。因为系统默认是一个 dnode 中有 CPU 核数两倍的 vnode，也可以通过配置文件中的参数 supportVnodes 控制。
+正常调大 taos.cfg 中 supportVnodes 参数即可。
+
+### 21 在服务器上的使用 TDengine TSDB CLI 能查到指定时间段的数据，但在客户端机器上查不到？
+
+这种情况是因为客户端与服务器上设置的时区不一致导致的，调整客户端与服务器的时区一致即可解决。
+
+### 22 表名确认是存在的，但在写入或查询时返回表名不存在，什么原因？
+
+TDengine TSDB 中的所有名称，包括数据库名、表名等都是区分大小写的，如果这些名称在程序或 TDengine TSDB CLI 中没有使用反引号（`）括起来使用，即使你输入的是大写的，引擎也会转化成小写来使用，如果名称前后加上了反引号，引擎就不会再转化成小写，会保持原样来使用。
+
+### 23 在 TDengine TSDB CLI 中查询，字段内容不能完全显示出来怎么办？
+
+可以使用 `\G` 参数来竖式显示，如 `show databases\G;` （为了输入方便，在"\"后加 TAB 键，会自动补全后面的内容）
+
+### 24 使用 taosBenchmark 测试工具写入数据查询很快，为什么我写入的数据查询非常慢？
+
+TDengine TSDB 在写入数据时如果有很严重的乱序写入问题，会严重影响查询性能，所以需要在写入前解决乱序的问题。如果业务是从 Kafka 消费写入，请合理设计消费者，尽可能的一个子表数据由一个消费者去消费并写入，避免由设计产生的乱序。
+
+### 25 我想统计下前后两条写入记录之间的时间差值是多少？
+
+使用 DIFF 函数，可以查看时间列或数值列前后两条记录的差值，非常方便，详细说明见 SQL 手册->函数->DIFF
+
+### 26 遇到报错 "DND ERROR Version not compatible, client: 3000700, server: 3020300"
+
+说明客户端和服务端版本不兼容，这里 client 的版本是 3.0.7.0，server 版本是 3.2.3.0。目前的兼容策略是前三位一致，client 和 sever 才能兼容。
+
+### 27 修改 database 的 root 密码后，启动 taos 遇到报错 "failed to connect to server, reason: Authentication failure"
+
+默认情况，启动 taos 服务会使用系统默认的用户名（root）和密码尝试连接 taosd，在 root 密码修改后，启用 taos 连接就需要指明用户名和密码，例如 `taos -h xxx.xxx.xxx.xxx -u root -p`，然后输入新密码进行连接。修改密码后，您还需要相应地修改 taosKeeper 组件的配置文件（默认位于 /etc/taos/taoskeeper.toml），修改其访问 TDengine TSDB 的密码后重启服务。
+
+在 V3.3.6.6 版本之后，针对 Docker 环境新增了 `TAOS_ROOT_PASSWORD` 环境变量，用于设置自定义密码。使用 `docker run` 命令启动容器时，添加 `-e TAOS_ROOT_PASSWORD=<password>` 参数，即可使用自定义密码启动 TDengine TSDB 服务，无需修改配置文件。
+
+### 28 修改 database 的 root 密码后，Grafana 监控插件 TDinsight 无数据展示
+
+TDinsight 插件中展示的数据是通过 taosKeeper 和 taosAdapter 服务收集并存储于 TD 的 log 库中，在 root 密码修改后，需要同步更新 taosKeeper 和 taosAdapter 配置文件中对应的密码信息，然后重启 taosKeeper 和 taosAdapter 服务（注：若是集群需要重启每个节点上的对应服务）。
+
+### 29 遇到报错 "some vnode/qnode/mnode(s) out of service" 怎么办？
+
+客户端未配置所有服务端的 FQDN 解析。比如服务端有 3 个节点，客户端只配置了 1 个节点的 FQDN 解析。FQDN 配置参考：[一篇文章说清楚 TDengine 的 FQDN](https://www.taosdata.com/blog/2020/09/11/1824.html)
+
+### 30 为什么开源版 TDengine TSDB 的主进程会建立一个与公网的连接？
+
+这个连接只会上报不涉及任何用户数据的最基本信息，用于官方了解产品在世界范围内的分布情况，进而优化产品，提升用户体验，具体采集项目为：集群名、操作系统版本、cpu 信息等。
+
+该特性为可选配置项，在开源版中默认开启，具体参数为 telemetryReporting，在官方文档中有做说明，链接如下：[参数简介](https://docs.taosdata.com/reference/components/taosd/#%E7%9B%91%E6%8E%A7%E7%9B%B8%E5%85%B3)
+
+您可以随时关闭该参数，只需要在 taos.cfg 中修改 telemetryReporting 为 0，然后重启数据库服务即可。
+
+代码位于：[点击此处](https://github.com/taosdata/TDengine/blob/62e609c558deb764a37d1a01ba84bc35115a85a4/source/dnode/mnode/impl/src/mndTelem.c)
+
+此外，对于安全性要求极高的企业版 TDengine TSDB Enterprise 来说，此参数不会工作。
+
+### 31 第一次连接集群时遇到 "Sync leader is unreachable" 怎么办？
+
+报这个错，说明第一次向集群的连接是成功的，但第一次访问的 IP 不是 mnode 的 leader 节点，客户端试图与 leader 建立连接时发生错误。客户端通过 EP，也就是指定的 fqdn 与端口号寻找 leader 节点，常见的报错原因有两个：  
+
+- 集群中其他节点的端口没有打开
+- 客户端的 hosts 未正确配置
+  
+因此用户首先要检查服务端，集群的所有端口（原生连接默认 6030，http 连接默认 6041）有无打开；其次是客户端的 hosts 文件中是否配置了集群所有节点的 fqdn 与 IP 信息。
+如仍无法解决，则需要联系涛思技术人员支持。
+
+### 32 同一台服务器，数据库的数据目录 dataDir 不变，为什么原有数据库丢失且集群 ID 发生了变化？
+
+背景知识：TDengine TSDB 服务端进程（taosd）在启动时，若数据目录（dataDir，该目录在配置文件 taos.cfg 中指定）下不存在有效的数据文件子目录（如 mnode、dnode 和 vnode 等），则会自动创建这些目录。在创建新的 mnode 目录的同时，会分配一个新的集群 ID，从而产生一个新的集群。
+
+原因分析：taosd 的数据目录 dataDir 可以指向多个不同的挂载点。如果这些挂载点未在 fstab 文件中配置自动挂载，服务器重启后，dataDir 将仅作为一个本地磁盘的普通目录存在，而未能按预期指向挂载的磁盘。此时，若 taosd 服务启动，它将在 dataDir 下新建目录，从而产生一个新的集群。
+
+问题影响：服务器重启后，原有数据库丢失（注：并非真正丢失，只是原有的数据磁盘未挂载，暂时看不到）且集群 ID 发生变化，导致无法访问原有数据库。对于企业版用户，如果已针对集群 ID 进行授权，还会发现集群服务器的机器码未变，但原有的授权已失效。如果未针对该问题进行监控或者未及时发现并进行处理，则用户不会注意到原有数据库已经丢失，从而造成损失，增加运维成本。
+
+问题解决：应在 fstab 文件中配置 dataDir 目录的自动挂载，确保 dataDir 始终指向预期的挂载点和目录，此时，再重启服务器，会找回原有的数据库和集群。在后续的版本中，我们将开发一个功能，使 taosd 在检测到启动前后 dataDir 发生变化时，在启动阶段退出，同时提供相应的错误提示。
+
+### 33 Windows 平台运行 TDengine TSDB 出现丢失 MVCP1400.DLL 解决方法？
+
+1. 重新安装 Microsoft Visual C++ Redistributable‌：由于 msvcp140.dll 是 Microsoft Visual C++ Redistributable 的一部分，重新安装这个包通常可以解决大部分问题。可以从 Microsoft 官方网站下载相应的版本进行安装‌
+2. 手动上网下载并替换 msvcp140.dll 文件‌：可以从可靠的源下载 msvcp140.dll 文件，并将其复制到系统的相应目录下。确保下载的文件与您的系统架构（32 位或 64 位）相匹配，并确保来源的安全性‌
+
+### 34 超级表带 TAG 过滤查子查数据与直接查子表哪个块？
+
+直接查子表更快。超级表带 TAG 过滤查询子查数据是为满足查询方便性，同时可对多个子表中数据进行过滤，如果目的是追求性能并已明确查询子表，直接从子表查性能更高
+
+### 35 如何查看数据库的数据压缩率和磁盘占用指标？
+
+TDengine TSDB 3.3.5.0 之前的版本，只提供以表为统计单位的压缩率，数据库及整体还未提供，查看命令是在客户端 TDengine TSDB CLI 中执行 `SHOW TABLE DISTRIBUTED table_name;` 命令，table_name 为要查看压缩率的表，可以为超级表、普通表及子表，详细可 [查看此处](https://docs.taosdata.com/reference/taos-sql/show/#show-table-distributed)
+
+TDengine TSDB 3.3.5.0 及以上的版本，还提供了数据库整体压缩率和磁盘空间占用统计。查看数据库整体的数据压缩率和磁盘空间占用的命令为 `SHOW db_name.disk_info;`，查看数据库各个模块的磁盘空间占用的命令为 `SELECT * FROM INFORMATION_SCHEMA.INS_DISK_USAGE WHERE db_name='db_name';`，db_name 为要查看的数据库名称。详细可 [查看此处](https://docs.taosdata.com/reference/taos-sql/database/#%E6%9F%A5%E7%9C%8B-db-%E7%9A%84%E7%A3%81%E7%9B%98%E7%A9%BA%E9%97%B4%E5%8D%A0%E7%94%A8)
+
+### 36 短时间内，通过 systemd 重启 taosd 超过一定次数后重启失败，报错：start-limit-hit
+
+问题描述：
+TDengine TSDB 3.3.5.1 及以上的版本，taosd.service 的 systemd 配置文件中，StartLimitInterval 参数从 60 秒调整为 900 秒。若在 900 秒内 taosd 服务重启达到 3 次，后续通过 systemd 启动 taosd 服务时会失败，执行 `systemctl status taosd.service` 显示错误：Failed with result 'start-limit-hit'。
+
+问题原因：
+TDengine TSDB 3.3.5.1 之前的版本，StartLimitInterval 为 60 秒。若在 60 秒内无法完成 3 次重启（例如，因从 WAL（预写式日志）中恢复大量数据导致启动时间较长），则下一个 60 秒周期内的重启会重新计数，导致系统持续不断地重启 taosd 服务。为避免无限重启问题，将 StartLimitInterval 由 60 秒调整为 900 秒。因此，在使用 systemd 短时间内多次启动 taosd 时遇到 start-limit-hit 错误的机率增多。
+
+问题解决：
+1）通过 systemd 重启 taosd 服务：推荐方法是先执行命令 `systemctl reset-failed taosd.service` 重置失败计数器，然后再通过 `systemctl restart taosd.service` 重启；若需长期调整，可手动修改 /etc/systemd/system/taosd.service 文件，将 StartLimitInterval 调小或将 StartLimitBurst 调大 (注：重新安装 taosd 会重置该参数，需要重新修改)，执行 `systemctl daemon-reload` 重新加载配置，然后再重启。2）也可以不通过 systemd 而是通过 taosd 命令直接重启 taosd 服务，此时不受 StartLimitInterval 和 StartLimitBurst 参数限制。
+
+### 37 我明明修改了配置文件但是配置参数并没有生效？
+
+问题描述：
+TDengine TSDB 3.3.5.0 及以上的版本，有些用户可能会遇到一个问题：明明我在 `taos.cfg` 中修改了某个配置参数，但是重启后发现并没有生效，查看日志也找不到任何报错。
+
+问题原因：
+这是由于 TDengine TSDB 3.3.5.0 及以上的版本支持将动态修改的配置参数持久化，也就是您通过 `ALTER` 动态修改的参数，重启后仍然生效。所以 TDengine TSDB 3.3.5.0 及以上的版本在重启时会默认从 `dataDir` 中加载除了 `dataDir` 之外的的配置参数，而不会使用 `taos.cfg` 中的配置参数。
+
+问题解决：
+如果您了解了配置参数持久化的功能，仍然希望重启后从配置文件中加载配置参数，可以通过在配置文件中增加 `forceReadConfig 1` 这将会使 TDengine TSDB 强制从配置文件中读取配置参数。
+
+### 38 数据库升级，从 2.6 升到 3.3，数据迁移同时业务还有数据在写入，会产生严重乱序吗？
+
+这种情况通常不会产生乱序，首先我们来解释下 TDengine TSDB 中乱序是指什么？TDengine TSDB 中的乱序是指从时间戳为 0 开始按数据库设置的 Duration 参数（默认是 10 天）切割成时间窗口，在每个时间窗口中写入的数据不按顺序时间写入导致的现象为乱序现象，只要保证同一窗口是顺序写入的，即使窗口之间写入并非顺序，也不会产生乱序。
+
+再看上面场景，补旧数据和新数据同时写入，新旧数据之间一般会存在较大距离，不会落在同一窗口中，只要保证新老数据都是顺序写的，即不会产生乱序现象。