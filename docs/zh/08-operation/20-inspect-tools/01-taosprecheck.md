---
sidebar_label: 安装前检查工具
title: 安装前检查工具
toc_max_heading_level: 4
---

## 背景

<<<<<<< HEAD
TDengine TSDB 的安装部署对环境系统有一定的依赖和要求，安装部署前需要对环境进行安装前检查，提前发现环境问题，本文档旨在说明安装前预配置工具在安装 TDengine TSDB 前对环境的预配置内容和工具的使用方法。
=======
TDengine 的安装部署对环境系统有一定的依赖和要求，安装部署前需要对环境进行安装前检查，提前发现环境问题，本文档旨在说明安装前预配置工具在安装 TDengine 前对环境的预配置内容和工具的使用方法。
>>>>>>> 7e67914b

## 安装件检查工具使用方法

工具支持通过 help 参数查看支持的语法

```help
usage: taosprecheck [-h] [--model {local,ssh}] [--config CONFIG] [--backend] [--result RESULT] [--version] [--log-level {debug,info}]

Pre-check for Database installation

optional arguments:
  -h, --help            show this help message and exit
  --model {local,ssh}, -m {local,ssh}
                        connection model, default: local
  --config CONFIG, -f CONFIG
                        Full path of test config file
  --backend, -b         Run process in backend. default: False
  --result RESULT, -r RESULT
                        Result directory. default: ./
  --version, -v         Show version
  --log-level {debug,info}, -l {debug,info}
                        Set log level, default: info (options: debug, info)
```

### 参数详细说明

- `model`：预配置工具运行模式，分为 local 和 ssh。安装环境的多节点间支持 SSH 通信，可选择 ssh 模式，在任意节点上运行预配置工具，会依次对所有节点环境完成预配置操作。反之，节点间不支持 SSH 通信时，可选择 local 模式，仅对工具运行所在机器完成预配置操作，默认为 local 模式。
- `config`：预配置工具加载的配置文件，其具体配置方式详见 **配置文件使用说明** 章节。不配置 config 参数时配置文件默认路径为工具运行当前目录。
- `backend`：后台运行预配置工具，默认为前台运行。
- `result`: 安装前检查结果文档的输出路径。不配置 result 参数时默认路径为工具运行当前目录。
- `log-level`: 输出日志级别，目前支持 debug 和 info，模式为 info
- `version`：打印预配置工具版本信息。

### 配置文件使用说明

```config
# 安装部署 TDengine TSDB 的环境信息，支持免密登录和 SSH 登录两种方式，当环境配置了免密登录后可不用配置 password 信息
[test_env]
# 节点间通过 SSH 协议访问
firstep=192.168.0.1||fqdn=tdengine1||username=root||password=123456||port=22
secondep=192.168.0.2||fqdn=tdengine2||username=root||password=123456||port=22
dnode3=192.168.0.3||fqdn=tdengine3||username=root||username=123456||port=22

# 节点间配置免密登录
# firstep=192.168.0.1||fqdn=tdengine1||username=root||port=22
# secondep=192.168.0.2||fqdn=tdengine2||username=root||port=22
# dnode3=192.168.0.3||fqdn=tdengine3||username=root||port=22

# 系统时区，工具会按照下面配置修改系统时区
[timezone]
tz=Asia/Shanghai

# 系统服务状态，工具会按照下面配置关闭对应的系统服务
[services]
firewall=inactive
selinux=inactive

# coredump 配置，工具会按照下面配置 coredump 的生成路径
[coredump]
kernel.core_pattern=/data/taos/core/core-%%e-%%p

# /etc/sysctl.conf 中系统参数，工具会按照下面配置修改系统参数值
[sys_vars:/etc/sysctl.conf]
fs.nr_open=2147483584
fs.file-max=2147483584
net.ipv4.ip_local_port_range=10000 65534

# /etc/security/limits.conf 中系统参数，工具会按照下面配置修改系统参数值
[sys_vars:/etc/security/limits.conf]
* soft nproc=65536
* soft nofile=2147483584
* soft stack=65536
* hard nproc=65536
* hard nofile=2147483584
* hard stack=65536
root soft nproc=65536
root soft nofile=2147483584
root soft stack=65536
root hard nproc=65536
root hard nofile=2147483584
root hard stack=65536

# 预安装软件列表
[app_list]
screen
tmux
gdb
fio
iperf
iperf3
sysstat
net-tools
jansson
snappy
ntp
chrony
tree
wget
```

## 安装前检查范围

| **检查项目** | **详细说明** |
|:--|:----------|
| **CPU 配置** | CPU 型号、核数 |
| **内存配置** | 物理内存和虚拟内存大小 |
| **磁盘配置** | 磁盘空间、磁盘类型、磁盘挂载信息、fsblk 信息和当前磁盘使用情况 |
| **网络配置** | SSH 服务状态、22 端口是否可用和网络贷款 |
| **系统配置** | 系统名称、当前时区配置、防火墙和 SElinux 服务状态 |
| **coredump 配置** | coredump 路径是否配置 |
<<<<<<< HEAD
| **域名解析配置** | /etd/hosts 文件是否包含安装 TDengine TSDB 集群所有节点的域名解析信息 |
=======
| **域名解析配置** | /etd/hosts 文件是否包含安装 TDengine 集群所有节点的域名解析信息 |
>>>>>>> 7e67914b
| **预安装软件** | 指定的原装软件是否已安装，若安装记录其版本 |
| **SWAP 配置** | SWAP 状态和 SWAP 的当前配置 |
| **KYSEC 配置** | KYSEC 服务是否关闭，该项检查仅针对麒麟系统 |
| **系统参数配置** | 检查系统参数值是否与配置文件中指定系统参数的配置一致 |
| **时间同步配置** | 时间同步工具是否安装并计算各节点间的时间偏差，精确到秒 |

## 结果文件

安装前检查工具运行后会在工具运行当前目录下生成 precheck_report.md 和 precheck_advice.md 两个文件，其中 precheck_report.md 包含了检查结果，precheck_advice.md 包含了基于检查结果的一些环境配置建议。

## 应用示例

在工具所在节点以 local 模式执行安装前检查

<<<<<<< HEAD
```shell
=======
```bash
>>>>>>> 7e67914b
./taosprecheck
```

以 SSH 模式在所有节点执行安装前检查

<<<<<<< HEAD
```shell
=======
```bash
>>>>>>> 7e67914b
./taosprecheck -m ssh
```

指定配置文件并以 SSH 模式在所有节点执行安装前检查

<<<<<<< HEAD
```shell
=======
```bash
>>>>>>> 7e67914b
./taosprecheck -m ssh -f /path_to_file/precheck.cfg
```

以 SSH 模式在所有节点执行安装前检查，开启日志 debug 级别

<<<<<<< HEAD
```shell
=======
```bash
>>>>>>> 7e67914b
./taosprecheck -m ssh -l debug
```<|MERGE_RESOLUTION|>--- conflicted
+++ resolved
@@ -6,11 +6,7 @@
 
 ## 背景
 
-<<<<<<< HEAD
 TDengine TSDB 的安装部署对环境系统有一定的依赖和要求，安装部署前需要对环境进行安装前检查，提前发现环境问题，本文档旨在说明安装前预配置工具在安装 TDengine TSDB 前对环境的预配置内容和工具的使用方法。
-=======
-TDengine 的安装部署对环境系统有一定的依赖和要求，安装部署前需要对环境进行安装前检查，提前发现环境问题，本文档旨在说明安装前预配置工具在安装 TDengine 前对环境的预配置内容和工具的使用方法。
->>>>>>> 7e67914b
 
 ## 安装件检查工具使用方法
 
@@ -121,11 +117,7 @@
 | **网络配置** | SSH 服务状态、22 端口是否可用和网络贷款 |
 | **系统配置** | 系统名称、当前时区配置、防火墙和 SElinux 服务状态 |
 | **coredump 配置** | coredump 路径是否配置 |
-<<<<<<< HEAD
 | **域名解析配置** | /etd/hosts 文件是否包含安装 TDengine TSDB 集群所有节点的域名解析信息 |
-=======
-| **域名解析配置** | /etd/hosts 文件是否包含安装 TDengine 集群所有节点的域名解析信息 |
->>>>>>> 7e67914b
 | **预安装软件** | 指定的原装软件是否已安装，若安装记录其版本 |
 | **SWAP 配置** | SWAP 状态和 SWAP 的当前配置 |
 | **KYSEC 配置** | KYSEC 服务是否关闭，该项检查仅针对麒麟系统 |
@@ -140,40 +132,24 @@
 
 在工具所在节点以 local 模式执行安装前检查
 
-<<<<<<< HEAD
-```shell
-=======
 ```bash
->>>>>>> 7e67914b
 ./taosprecheck
 ```
 
 以 SSH 模式在所有节点执行安装前检查
 
-<<<<<<< HEAD
-```shell
-=======
 ```bash
->>>>>>> 7e67914b
 ./taosprecheck -m ssh
 ```
 
 指定配置文件并以 SSH 模式在所有节点执行安装前检查
 
-<<<<<<< HEAD
-```shell
-=======
 ```bash
->>>>>>> 7e67914b
 ./taosprecheck -m ssh -f /path_to_file/precheck.cfg
 ```
 
 以 SSH 模式在所有节点执行安装前检查，开启日志 debug 级别
 
-<<<<<<< HEAD
-```shell
-=======
 ```bash
->>>>>>> 7e67914b
 ./taosprecheck -m ssh -l debug
 ```