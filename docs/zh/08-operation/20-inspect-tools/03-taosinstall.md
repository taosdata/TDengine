--- conflicted
+++ resolved
@@ -6,7 +6,6 @@
 
 ## 背景
 
-<<<<<<< HEAD
 TDengine TSDB 的安装包自带安装脚本，但无法基于集群进行自动化安装部署，本文档旨在说明如何使用安装工具进行 TDengine TSDB 的集群式安装部署。
 
 ## 安装工具支持功能
@@ -18,19 +17,6 @@
 | **指定机器安装部署**   | 指定集群中特定节点安装部署 TDengine TSDB |
 | **普通升级**   | 单节点或集群关闭服务后升级 TDengine TSDB，**仅推荐测试使用** |
 | **滚动升级**   | 单节点或集群不停服务升级 TDengine TSDB，**仅推荐测试使用** |
-=======
-TDengine 的安装包自带安装脚本，但无法基于集群进行自动化安装部署，本文档旨在说明如何使用安装工具进行 TDengine 的集群式安装部署。
-
-## 安装工具支持功能
-
-| **安装方式** | **详细说明** |
-|:--|:----------|
-| **单节点安装部署**   | 单节点环境安装部署 TDengine |
-| **集群安装部署** | 集群环境安装部署 TDengine |
-| **指定机器安装部署**   | 指定集群中特定节点安装部署 TDengine |
-| **普通升级**   | 单节点或集群关闭服务后升级 TDengine，**仅推荐测试使用** |
-| **滚动升级**   | 单节点或集群不停服务升级 TDengine，**仅推荐测试使用** |
->>>>>>> 7e67914b
 
 ## 工具使用方法
 
@@ -76,11 +62,7 @@
 
 #### 安装流程
 >
-<<<<<<< HEAD
 > **💡 Note:** 在安装前需确认 TDengine TSDB 各服务对应的配置文件中预设定参数是否配置正确，特别是数据和日志路径等信息。
-=======
-> **💡 Note:** 在安装前需确认 TDengine 各服务对应的配置文件中预设定参数是否配置正确，特别是数据和日志路径等信息。
->>>>>>> 7e67914b
 
 | **No** | **安装步骤** | **详细说明** |
 |:-------|:------------|:-----------|
@@ -150,11 +132,7 @@
 |:-------|:------------|:-----------|
 | 1 | **复制安装包**   | 复制安装包到集群各节点（local 安装模式跳过该步骤） |
 | 2 | **停止服务** | 停止 taosd、taosadapter、taoskeeper、taosx 和 taos-explorer 服务 |
-<<<<<<< HEAD
 | 3 | **更新版本**   | 更新 TDengine TSDB 到指定版本 |
-=======
-| 3 | **更新版本**   | 更新 TDengine 到指定版本 |
->>>>>>> 7e67914b
 | 4 | **启动 taosd 服务**   | 通过 sytstemctl 启动 taosd 服务 |
 | 5 | **启动 taosadapter 服务**   | 通过 sytstemctl 启动 taosadapter 服务 |
 | 6 | **启动 taoskeeper 服务**   | 通过 sytstemctl 启动 taoskeeper 服务 |
@@ -169,11 +147,7 @@
 |:-------|:------------|:-----------|
 | 1 | **复制安装包**   | 复制安装包到集群个节点（local 安装模式跳过该步骤） |
 | 2 | **停止服务** | 停止 taosd、taosadapter、taoskeeper、taosx 和 taos-explorer 服务 |
-<<<<<<< HEAD
 | 3 | **更新版本**   | 更新 TDengine TSDB 到指定版本 |
-=======
-| 3 | **更新版本**   | 更新 TDengine 到指定版本 |
->>>>>>> 7e67914b
 | 4 | **启动 taosd 服务**   | 通过 sytstemctl 启动 taosd 服务 |
 | 5 | **启动 taosadapter 服务**   | 通过 sytstemctl 启动 taosadapter 服务 |
 | 6 | **启动 taoskeeper 服务**   | 通过 sytstemctl 启动 taoskeeper 服务 |
@@ -186,11 +160,7 @@
 
 配置方法
 
-<<<<<<< HEAD
-```shell
-=======
-```bash
->>>>>>> 7e67914b
+```bash
 cat ~/.ssh/id_rsa.pub >> ~/.ssh/authorized_keys
 ```
 
@@ -269,60 +239,36 @@
 
 在工具所在节点安装数据库
 
-<<<<<<< HEAD
-```shell
-=======
-```bash
->>>>>>> 7e67914b
+```bash
 ./taosinstall install -m local
 ```
 
 在集群所有节点安装数据库，日志级别配置为 debug
 
-<<<<<<< HEAD
-```shell
-=======
-```bash
->>>>>>> 7e67914b
+```bash
 ./taosinstall install -m ssh -l debug
 ```
 
 指定配置文件并在集群所有节点安装数据库
 
-<<<<<<< HEAD
-```shell
-=======
-```bash
->>>>>>> 7e67914b
+```bash
 ./taosinstall install -m ssh -f /path_to_file/install.cfg
 ```
 
 在集群指定节点安装数据库
 
-<<<<<<< HEAD
-```shell
-=======
-```bash
->>>>>>> 7e67914b
+```bash
 ./taosinstall install -m ssh -l server1,server2...
 ```
 
 停服升级数据库
 
-<<<<<<< HEAD
-```shell
-=======
-```bash
->>>>>>> 7e67914b
+```bash
 ./taosinstall upgrade -m ssh
 ```
 
 滚动升级数据库
 
-<<<<<<< HEAD
-```shell
-=======
-```bash
->>>>>>> 7e67914b
+```bash
 ./taosinstall upgrade -m ssh -r
 ```