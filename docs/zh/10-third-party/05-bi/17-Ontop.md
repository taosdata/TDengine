--- conflicted
+++ resolved
@@ -56,11 +56,7 @@
 ]]
 ```
 
-<<<<<<< HEAD
-##### 格式说明
-=======
 **格式说明** ：
->>>>>>> 7e67914b
 
 | 关键字段  | 说明  |
 |:-------  |:----------------------------------- |
@@ -68,11 +64,7 @@
 | source   | TDengine TSDB SQL 查询语句（支持复杂查询）   |  
 | target   | 字段映射关系（未指定类型时按默认规则转换） |
 
-<<<<<<< HEAD
-##### 转化规则
-=======
 **在 target 中可指定映射数据类型，若未指定则按以下规则转化** ：
->>>>>>> 7e67914b
 
 在 target 中可指定映射数据类型，若未指定则按以下规则转化
 
