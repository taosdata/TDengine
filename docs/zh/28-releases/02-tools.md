---
sidebar_label: taosTools 发布历史
title: taosTools 发布历史及下载链接
description: taosTools 的发布历史、Release Notes 和下载链接
---

taosTools 各版本安装包下载链接如下：

其他历史版本安装包请访问[这里](https://www.taosdata.com/all-downloads)

import Release from "/components/ReleaseV3";

<<<<<<< HEAD
## 2.5.0

<Release type="tools" version="2.5.0" />
=======
## 2.5.2

<Release type="tools" version="2.5.2" />

## 2.5.1

<Release type="tools" version="2.5.1" />
>>>>>>> 3c2bf197

## 2.5.0

<Release type="tools" version="2.5.0" />

## 2.4.12

<Release type="tools" version="2.4.12" />

## 2.4.11

<Release type="tools" version="2.4.11" />

## 2.4.10

<Release type="tools" version="2.4.10" />

## 2.4.9

<Release type="tools" version="2.4.9" />

## 2.4.8

<Release type="tools" version="2.4.8" />

## 2.4.6

<Release type="tools" version="2.4.6" />

## 2.4.3

<Release type="tools" version="2.4.3" />

## 2.4.2

<Release type="tools" version="2.4.2" />

## 2.4.1

<Release type="tools" version="2.4.1" />

## 2.4.0

<Release type="tools" version="2.4.0" />

## 2.3.3

<Release type="tools" version="2.3.3" />

## 2.3.2

<Release type="tools" version="2.3.2" />

## 2.3.0

<Release type="tools" version="2.3.0" />

## 2.2.9

<Release type="tools" version="2.2.9" />

## 2.2.7

<Release type="tools" version="2.2.7" />

## 2.2.6

<Release type="tools" version="2.2.6" />

## 2.2.4

<Release type="tools" version="2.2.4" />

## 2.2.3

<Release type="tools" version="2.2.3" />

## 2.2.2

<Release type="tools" version="2.2.2" />

## 2.2.0

<Release type="tools" version="2.2.0" />

## 2.1.3

<Release type="tools" version="2.1.3" /><|MERGE_RESOLUTION|>--- conflicted
+++ resolved
@@ -10,11 +10,6 @@
 
 import Release from "/components/ReleaseV3";
 
-<<<<<<< HEAD
-## 2.5.0
-
-<Release type="tools" version="2.5.0" />
-=======
 ## 2.5.2
 
 <Release type="tools" version="2.5.2" />
@@ -22,7 +17,6 @@
 ## 2.5.1
 
 <Release type="tools" version="2.5.1" />
->>>>>>> 3c2bf197
 
 ## 2.5.0
 
