---
title: 3.3.8.0 版本说明
sidebar_label: 3.3.8.0
description: 3.3.8.0 版本说明
---

## 特性
  1. 特性：支持 Rollup SMA
  2. 特性：使用重构后的流计算重新实现 TSMA
  3. 特性: TDgpt 支持 PROPHET 算法
  4. 特性：TDgpt 支持 Pearson 相关系数计算函数
  5. 特性：TDgpt 支持数据补全功能
  6. 特性：支持 if、isnull、isnotnull、nvl、collesce、nullif、ifnull 函数
  7. 特性：支持 std、variance、stddev_samp、var_samp、group_concat 函数
  8. 特性：支持 find_in_set、like_in_set、regexp_in_set 函数
  9. 特性：支持 date 函数
 10. 特性：支持 TLS 证书认证传输
 11. 特性：partition by tag 支持字符串运算
 12. 特性：state_window 支持状态窗口起止点配置
 13. 特性：state_window 支持对 state 列进行运算
 14. 特性：流计算支持 delete_output_table 选项
 15. 特性：流计算支持识别虚拟表变更
 16. 特性：流计算支持通知过滤机制
 17. 优化：流计算支持在 notify 语句中使用列别名
 18. 特性：支持通过 scan 命令扫描时序数据文件的完整性
 19. 特性​​：浮点数支持 ​​BSS（Byte-Stream-Split）字节流分割编码
 20. 特性：C 连接器性能压测工具
 21. 特性：Rust 连接器支持 WebSocket 连接级别时区设置
 22. 特性：Explorer 支持上报指标
 23. 特性：JDBC WebSocket 连接支持配置多端点负载均衡
 24. 特性：JDBC 支持高效探活减少查询
 25. 特性：taosX Kafka 连接器支持获取并解析 Key
 26. 特性：taosX 性能测试报告

## 优化
<<<<<<< HEAD
1. 优化：提升流计算的计算性能
2. 优化：调整 Balance Vgroup Leader 命令的执行逻辑，使 VGroup 的 Leader 分布更加均匀
3. 优化：增加 show ssmigrate 命令用于查看共享存储迁移进度
4.  优化：支持对双副本数据库使用 REDISTRIBUTE 命令
5.  优化：分离数据查询和元数据查询处理线程
6.  优化：提升 event_window 按 tbname 分组查询的效率
7.  优化：STMT2 支持 Decimal 数据类型
8.  优化: Windows 平台下 taos shell 命令行支持参数值紧跟参数名称
9.  优化：taosX Agent 在服务端连接断开后默认始终重连
10. 优化：优化 C WebSocket STMT2 写入性能
11. 优化：Explorer InfluxDB 数据源新增调优参数
12. 优化：taosX 启动时优化 Sqlite 数据库已降低磁盘占用和加速查询
13. 优化：缓存 License 检查结果以减少同一数据源 License 查询次数
14. 优化：taosAdapter 添加 CPU 占用率指标
15. 优化：taosgen 支持 TDengine 写入器使用独立队列
17. 优化：Explorer OPCDA 支持配置 contains_bad 参数
18. 优化：Adapter 优化订阅参数错误
19. 优化：修改 Explorer 默认 DB 参数 vgroups=4, duration=10d
20. 优化：调整标准差计算方法，避免可能的数值溢出
21. 优化：UDT 解析是预览页面能够显示所有值为 NULL 的字段
22. 优化：Explorer 创建数据库允许配置 replica 参数
23. 优化：Adapter 记录 SQL 到 CSV 增加 appName 和来源端口
24. 优化：UDT Rhai 脚本运行时提示报错信息
=======
  1. 优化：支持状态窗口起止点配置
  2. 优化：taosX Agent 在服务端连接断开后默认始终重连
  3. 优化：优化 C WebSocket STMT2 写入性能
  4. 优化：增加 show ssmigrate 命令用于查看共享存储迁移进度
  5. 优化：提升流计算的计算性能
  6. 优化：Explorer InfluxDB 数据源新增调优参数
  7. 优化：Windows 平台下 taos shell 命令行支持参数值紧跟参数名称
  8. 优化：taosX 启动时优化 Sqlite 数据库已降低磁盘占用和加速查询
  9. 优化：缓存 License 检查结果以减少同一数据源 License 查询次数
 10. 优化：stream 的 notify 语句现支持使用列别名
 11. 优化：taosAdapter 添加 CPU 占用率指标
 12. 优化：taosgen 支持 TDengine 写入器使用独立队列
 13. 优化：Explorer OPCDA 支持配置 contains_bad 参数
 14. 优化：Adapter 优化订阅参数错误
 15. 优化：STMT2 支持 Decimal 数据类型
 16. 优化​​：浮点数支持 ​​BSS（Byte-Stream-Split）字节流分割编码
 17. 优化：调整 Balance Vgroup Leader 命令的执行逻辑，使 VGroup 的 Leader 分布更加均匀
 18. 优化：分离数据查询和元数据查询处理线程
 19. 优化：修改 Explorer 默认 DB 参数 vgroups=4, duration=10d
 20. 优化：支持对双副本数据库使用 REDISTRIBUTE命令
 21. 优化：调整标准差计算方法，避免可能的数值溢出
 22. 优化：UDT 解析是预览页面能够显示所有值为 NULL 的字段
 23. 优化：Explorer 创建数据库允许配置 replica 参数
 24. 优化：Adapter 记录 SQL 到 CSV 增加 appName 和来源端口
 25. 优化：提升 event_window 按 tbname 分组查询的效率
 26. 优化：UDT Rhai 脚本运行时提示报错信息
>>>>>>> 775e3c4f

## 修复
  1. 修复：流计算中表名和标签长度越界错误
  2. 修复：数据订阅无法获取流计算生成的普通表创建事件
  3. 修复：超级虚拟表调用 forecast 函数失败的问题
  4. 修复：taosX 特殊参数（sparse+realtime+stables）写入报错：No valid epSet
  5. 修复：InfluxDB 任务完成后 taosX-influxdb 进程未退出
  6. 修复：Agent 活动记录刷新结果不符合预期
  7. 修复：部分列写入目标表未生效
  8. 修复：流计算开启 ignore_disorder 选项时 watermark 判断错误的问题
  9. 修复：Windows 下使用相同的随机数种子 RAND 返回不同的值
 10. 修复：使用不同的编译器时 leastsquares 函数的输出不一致
 11. 修复：虚拟表触发且有 tbname 作为 prefilter 时的崩溃问题
 12. 修复：windows 下数据和日志路径不一致的问题
 13. 修复：WebSocket taos_close 连接未关闭
 14. 修复：C ws 使用与 C native 同名日志文件
 15. 修复：STMT 查询错误引发的内存泄漏
 16. 修复：taosAdapter JSON 序列化包含非预期的转义
 17. 修复：Explorer创建PI任务失败
 18. 修复：流计算开启 FILL_HISTORY 选项时第一个窗口计算错误的问题
 19. 修复：流计算的手工重算逻辑错误
 20. 修复：流计算中数据乱序、数据删除时计算结果错误的问题
 21. 修复：Rust 连接器 consumer.recv_timeout 导致阻塞
 22. 修复：STMT2 绑定空 nchar 类型数据时报错
 23. 修复：云服务 taosX 联通性检查 License 问题
 24. 修复：Varchar 类型复合主键在查询时被 commit 线程 suspend 导致的 crash 问题
 25. 修复：taosX/Explorer 监控在 Linux 下占用过多文件句柄
 26. 修复：Rust WebSocket 连接器 timeout=never 时 poll 5 秒后超时
 27. 修复：并发执行大量 last 查询时导致 taosd 崩溃的问题
 28. 修复：cols 函数在获取多个时间戳时返回错误结果
 29. 修复：Explorer 不再支持流计算创建对话框（仅支持 SQL）
 30. 修复：TDgpt 并发预测时可能失败
 31. 修复：解决了 ss_keeplocal 参数无法设置为 1440m 的问题
 32. 修复：Explorer 权限管理异常修复
 33. 修复：TDLite 版本 taosX_sys 不存在时不必提示错误
 34. 修复：taosX InfluxDB 任务显示停止中一直无法停止
 35. 修复：Explorer 数据库名明确区分大小写
 36. 修复：Explorer 格式化 SQL 语句收藏无法区分大小写
 37. 修复：InfluxDB 迁移多个 tag 下的相同时间戳时缺少数据
 38. 修复：Explorer 修改 PRIMARY KEY 为 COMPOSITE KEY
 39. 修复：taosAdapter 未持续上报指标
 40. 修复：ODBC ADO UPDATE 写入微秒数据时间精度错误
 41. 修复：Kafka SASL 认证任务升级后连通性检查失败
 42. 修复：多个 InfluxDB 任务并发出现死锁
 43. 修复：Explorer 修改 Payload 内容预览包含旧的字段
 44. 修复：执行共享存储迁移时文件组不存在导致的 core
 45. 修复：taosBenchmark non_stop_mode=yes 时 interlace_rows 参数失效
 46. 修复：订阅超时处理导致备份时末尾文件缺失
 47. 修复：taosX 恢复任务无法取消
<|MERGE_RESOLUTION|>--- conflicted
+++ resolved
@@ -33,7 +33,6 @@
  26. 特性：taosX 性能测试报告
 
 ## 优化
-<<<<<<< HEAD
 1. 优化：提升流计算的计算性能
 2. 优化：调整 Balance Vgroup Leader 命令的执行逻辑，使 VGroup 的 Leader 分布更加均匀
 3. 优化：增加 show ssmigrate 命令用于查看共享存储迁移进度
@@ -41,7 +40,7 @@
 5.  优化：分离数据查询和元数据查询处理线程
 6.  优化：提升 event_window 按 tbname 分组查询的效率
 7.  优化：STMT2 支持 Decimal 数据类型
-8.  优化: Windows 平台下 taos shell 命令行支持参数值紧跟参数名称
+8.  优化：Windows 下 taos shell 命令行支持参数值紧跟参数名称
 9.  优化：taosX Agent 在服务端连接断开后默认始终重连
 10. 优化：优化 C WebSocket STMT2 写入性能
 11. 优化：Explorer InfluxDB 数据源新增调优参数
@@ -49,42 +48,14 @@
 13. 优化：缓存 License 检查结果以减少同一数据源 License 查询次数
 14. 优化：taosAdapter 添加 CPU 占用率指标
 15. 优化：taosgen 支持 TDengine 写入器使用独立队列
-17. 优化：Explorer OPCDA 支持配置 contains_bad 参数
-18. 优化：Adapter 优化订阅参数错误
-19. 优化：修改 Explorer 默认 DB 参数 vgroups=4, duration=10d
-20. 优化：调整标准差计算方法，避免可能的数值溢出
-21. 优化：UDT 解析是预览页面能够显示所有值为 NULL 的字段
-22. 优化：Explorer 创建数据库允许配置 replica 参数
-23. 优化：Adapter 记录 SQL 到 CSV 增加 appName 和来源端口
-24. 优化：UDT Rhai 脚本运行时提示报错信息
-=======
-  1. 优化：支持状态窗口起止点配置
-  2. 优化：taosX Agent 在服务端连接断开后默认始终重连
-  3. 优化：优化 C WebSocket STMT2 写入性能
-  4. 优化：增加 show ssmigrate 命令用于查看共享存储迁移进度
-  5. 优化：提升流计算的计算性能
-  6. 优化：Explorer InfluxDB 数据源新增调优参数
-  7. 优化：Windows 平台下 taos shell 命令行支持参数值紧跟参数名称
-  8. 优化：taosX 启动时优化 Sqlite 数据库已降低磁盘占用和加速查询
-  9. 优化：缓存 License 检查结果以减少同一数据源 License 查询次数
- 10. 优化：stream 的 notify 语句现支持使用列别名
- 11. 优化：taosAdapter 添加 CPU 占用率指标
- 12. 优化：taosgen 支持 TDengine 写入器使用独立队列
- 13. 优化：Explorer OPCDA 支持配置 contains_bad 参数
- 14. 优化：Adapter 优化订阅参数错误
- 15. 优化：STMT2 支持 Decimal 数据类型
- 16. 优化​​：浮点数支持 ​​BSS（Byte-Stream-Split）字节流分割编码
- 17. 优化：调整 Balance Vgroup Leader 命令的执行逻辑，使 VGroup 的 Leader 分布更加均匀
- 18. 优化：分离数据查询和元数据查询处理线程
- 19. 优化：修改 Explorer 默认 DB 参数 vgroups=4, duration=10d
- 20. 优化：支持对双副本数据库使用 REDISTRIBUTE命令
- 21. 优化：调整标准差计算方法，避免可能的数值溢出
- 22. 优化：UDT 解析是预览页面能够显示所有值为 NULL 的字段
- 23. 优化：Explorer 创建数据库允许配置 replica 参数
- 24. 优化：Adapter 记录 SQL 到 CSV 增加 appName 和来源端口
- 25. 优化：提升 event_window 按 tbname 分组查询的效率
- 26. 优化：UDT Rhai 脚本运行时提示报错信息
->>>>>>> 775e3c4f
+16. 优化：Explorer OPCDA 支持配置 contains_bad 参数
+17. 优化：Adapter 优化订阅参数错误
+18. 优化：修改 Explorer 默认 DB 参数 vgroups=4, duration=10d
+19. 优化：调整标准差计算方法，避免可能的数值溢出
+20. 优化：UDT 解析是预览页面能够显示所有值为 NULL 的字段
+21. 优化：Explorer 创建数据库允许配置 replica 参数
+22. 优化：Adapter 记录 SQL 到 CSV 增加 appName 和来源端口
+23. 优化：UDT Rhai 脚本运行时提示报错信息
 
 ## 修复
   1. 修复：流计算中表名和标签长度越界错误
