--- conflicted
+++ resolved
@@ -209,11 +209,7 @@
 
 该配置只会影响 **RESTful 接口**。
 
-<<<<<<< HEAD
-###### 参数说明
-=======
 **参数说明** ：
->>>>>>> 7e67914b
 
 - **`httpCodeServerError`**：
   - **设置为 `true` 时**：根据 C 接口返回的错误码映射为相应的 HTTP 状态码。
@@ -230,11 +226,7 @@
 - OpenTSDB HTTP 写入接口
 - Prometheus remote_read 和 remote_write 接口
 
-<<<<<<< HEAD
-###### 参数说明
-=======
 **参数说明** ：
->>>>>>> 7e67914b
 
 - **`pauseQueryMemoryThreshold`**：
   - 当内存使用超过此阈值时，taosAdapter 将停止处理查询请求。
@@ -245,11 +237,7 @@
 
 当内存使用回落到阈值以下时，taosAdapter 会自动恢复相应功能。
 
-<<<<<<< HEAD
-##### HTTP 返回内容
-=======
 **HTTP 返回内容** ：
->>>>>>> 7e67914b
 
 - **超过 `pauseQueryMemoryThreshold` 时**：
   - HTTP 状态码：`503`
@@ -258,11 +246,7 @@
   - HTTP 状态码：`503`
   - 返回内容：`"memory exceeds threshold"`
 
-<<<<<<< HEAD
-##### 状态检查接口
-=======
 **状态检查接口** ：
->>>>>>> 7e67914b
 
 可以通过以下接口检查 taosAdapter 的内存状态：
 
@@ -271,11 +255,7 @@
   - 如果内存超过 `pauseAllMemoryThreshold`，返回 `code 503`。
   - 如果内存超过 `pauseQueryMemoryThreshold`，且请求参数包含 `action=query`，返回 `code 503`。
 
-<<<<<<< HEAD
-##### 相关配置参数
-=======
 **相关配置参数** ：
->>>>>>> 7e67914b
 
 - **`monitor.collectDuration`**：内存监控间隔，默认值为 `3s`，环境变量为 `TAOS_MONITOR_COLLECT_DURATION`。
 - **`monitor.incgroup`**：是否在容器中运行（容器中运行设置为 `true`），默认值为 `false`，环境变量为 `TAOS_MONITOR_INCGROUP`。
@@ -298,11 +278,7 @@
 - node_exporter 数据写入
 - OpenMetrics 数据写入
 
-<<<<<<< HEAD
-###### 参数说明
-=======
 **参数说明** ：
->>>>>>> 7e67914b
 
 - **`smlAutoCreateDB`**：
   - **设置为 `true` 时**：在 schemaless 协议写入时，如果目标数据库不存在，taosAdapter 会自动创建该数据库。
@@ -317,11 +293,7 @@
 - RESTful 接口
 - Prometheus remote_read 接口
 
-<<<<<<< HEAD
-###### 参数说明
-=======
 **参数说明** ：
->>>>>>> 7e67914b
 
 - **`restfulRowLimit`**：
   - **设置为正整数时**：接口返回的结果条数将不超过该值。
