---
title: TDinsight 参考手册
sidebar_label: TDinsight
toc_max_heading_level: 4
---

import Tabs from '@theme/Tabs'
import TabItem from '@theme/TabItem'

TDinsight 是使用 [Grafana] 对 TDengine TSDB 进行监控的解决方案。

TDengine TSDB 通过 taosKeeper 将服务器的 CPU、内存、硬盘空间、带宽、请求数、磁盘读写速度、慢查询等信息定时写入指定数据库。通过 Grafana 和 TDengine TSDB 数据源插件，TDinsight 将集群状态、节点信息、插入及查询请求、资源使用情况等进行可视化展示，为开发者实时监控 TDengine TSDB 集群运行状态提供了便利。本文将指导用户安装 TDengine TSDB 数据源插件及部署 TDinsight 可视化面板。

## 前置条件

首先检查下面服务：

<<<<<<< HEAD
- TDengine TSDB 已经安装并正常运行，此仪表盘需要 TDengine TSDB 3.0.0.0 及以上，并开启监控上报配置，具体配置请参考：[TDengine TSDB 监控配置](../taosd/#监控相关)。
=======
- TDengine 已经安装并正常运行，此仪表盘需要 TDengine 3.0.0.0 及以上，并开启监控上报配置，具体配置请参考：[TDengine 监控配置](../taosd/#监控相关)。
>>>>>>> 7e67914b
- taosAdapter 已经安装并正常运行。具体细节请参考：[taosAdapter 参考手册](../taosadapter)
- taosKeeper 已安装并正常运行。具体细节请参考：[taosKeeper 参考手册](../taoskeeper)
- Grafana 服务已安装并正常运行。我们建议您使用最新的 Grafana 版本，TDInsight 支持 Grafana 7.5 及以上版本。
  :::info

  下文介绍中，都以 Grafana v11.0.0 版本为例，其他版本功能可能有差异，请参考 [Grafana 官网](https://grafana.com/docs/grafana/latest/)。

  :::

然后记录以下信息：

- taosAdapter 集群 REST API 地址，如：`http://localhost:6041`。
- taosAdapter 集群认证信息，可使用用户名及密码。
- taosKeeper 记录监控指标的数据库名称。

<<<<<<< HEAD
## 安装 TDengine TSDB 数据源插件和配置数据源

安装 Grafana TDengine TSDB 数据源插件和配置数据源的步骤请参考：[与  Grafana 集成](../../../third-party/visual/grafana/#安装-grafana-plugin-并配置数据源)
=======
## 安装 TDengine 数据源插件和配置数据源

安装 Grafana TDengine 数据源插件和配置数据源的步骤请参考：[与  Grafana 集成](../../../third-party/visual/grafana/#安装-grafana-plugin-并配置数据源)
>>>>>>> 7e67914b

## 导入 TDinsightV3 仪表盘

- **推荐方式**：在配置好数据源后，点击“Settings”右侧的“Dashboards”，会显示数据源自带的仪表盘，然后选择“TDengine for 3.x”右侧的“Import”进行导入。  
![TDinsight V3 import](./assets/import-tdinsightv3.webp)  

- 使用 Dashboard ID 导入：在 Grafana 主界面左侧，依次点击“Dashboards”Tab、右上角“New”选项下的“Import”，输入“TDengine for 3.x”仪表盘的 Dashboard ID `18180`，进行导入。
- 使用 JSON 配置导入：
    1. 先去 [TDinsight for 3.x](https://grafana.com/grafana/dashboards/18180-tdinsight-for-3-x/) 下载 JSON 文件。
    2. 在 Grafana 主界面左侧，依次点击“Dashboards”Tab、右上角“New”选项下的“Import”。
    3. 在“Import via dashboard JSON model”部分粘贴上刚才下载的 JSON 文件内容，最后点击“Import”导入。

<<<<<<< HEAD
导入成功后可以进入这个 Dashboard，在左上角“Log from”选项中选择 taosKeeper 中设置的记录监控指标的数据库就可以看到监控结果。

=======
>>>>>>> 7e67914b
## TDinsightV3 仪表盘详情

TDinsight 仪表盘旨在提供 TDengine TSDB 相关资源的使用情况和状态，比如 dnodes、mnodes、vnodes 和数据库等。
主要分为集群状态、DNodes 概述、MNode 概述、请求、数据库、DNode 资源使用情况和 taosAdapter 监控信息。下面我们分别详细介绍。  

### 集群状态

这部分指标包括集群当前信息和状态。

![TDengine TSDB Database TDinsight mnodes overview](./assets/TDinsight-1-cluster-status.webp)

指标详情（从上到下，从左到右）：

- **First EP**：当前 TDengine TSDB 集群中的`firstEp`设置。
- **Version**：TDengine TSDB 服务器版本（master mnode）。
- **Expire Time** - 企业版过期时间。
- **Used Measuring Points** - 企业版已使用的测点数。
- **Databases** - 数据库个数。
- **Connections** - 当前连接个数。
- **DNodes/MNodes/VGroups/VNodes**：每种资源的总数和存活数。
- **Classified Connection Counts**：当前活跃连接数，按用户、应用和 ip 分类。
- **DNodes/MNodes/VGroups/VNodes Alive Percent**：每种资源的存活数/总数的比例，启用告警规则，并在资源存活率（1 分钟内平均健康资源比例）不足 100% 时触发。
- **Measuring Points Used**：启用告警规则的测点数用量（社区版无数据，默认情况下是健康的）。

### DNodes 概述

这部分指标包括集群 dnode 基本信息。

![TDengine TSDB Database TDinsight mnodes overview](./assets/TDinsight-2-dnodes.webp)

指标详情：

- **DNodes Status**：`show dnodes` 的简单表格视图。
- **DNodes Number**：DNodes 数量变化。

### MNode 概述

这部分指标包括集群 mnode 基本信息。

![TDengine TSDB Database TDinsight mnodes overview](./assets/TDinsight-3-mnodes.webp)

指标详情：

1. **MNodes Status**：`show mnodes` 的简单表格视图。
2. **MNodes Number**：类似于`DNodes Number`，MNodes 数量变化。

### 请求统计

这部分指标包括集群执行 sql 的统计指标。

![TDengine TSDB Database TDinsight requests](./assets/TDinsight-4-requests.webp)

指标详情：

1. **Select Request**：select 请求数。
2. **Delete Request**：delete 请求数。
3. **Insert Request**：insert 请求数。
4. **Inserted Rows**：实际插入行数。
5. **Slow Sql**：慢查询数，可以在顶部分时长段过滤。

### 表统计

这部分指标包括集群中表的统计指标。

![TDengine TSDB Database TDinsight database](./assets/TDinsight-5-database.webp)

指标详情：

1. **STables**：超级表数量。
2. **Total Tables**：所有表数量。
3. **Tables**：所有普通表数量随时间变化图。
4. **Tables Number Foreach VGroups**：每个 VGroups 包含的表数量。

### DNode 资源使用情况

这部分指标包括集群所有数据节点资源使用情况展示，每个数据节点为一个 Row 进行展示。。

![TDengine TSDB Database TDinsight dnode-usage](./assets/TDinsight-6-dnode-usage.webp)

指标详情（从上到下，从左到右）：

1. **Uptime**：从创建 dnode 开始经过的时间。
2. **Has MNodes?**：当前 dnode 是否为 mnode。
3. **CPU Cores**：CPU 核数。
4. **VNodes Number**：当前 dnode 的 VNodes 数量。
5. **VNodes Masters**：处于 master 角色的 vnode 数量。
6. **Current CPU Usage of taosd**：taosd 进程的 CPU 使用率。
7. **Current Memory Usage of taosd**：taosd 进程的内存使用情况。
8. **Max Disk Used**：taosd 所有数据目录对应的最大磁盘使用率。
9. **CPU Usage**：进程和系统 CPU 使用率。
10. **RAM Usage**：RAM 使用指标时间序列视图。
11. **Disk Used**：多级存储下每个级别使用的磁盘（默认为 level0 级）。
12. **Disk IO**：磁盘 IO 速率。
13. **Net IO**：网络 IO，除本机网络之外的总合网络 IO 速率。

### taosAdapter 监控

这部分指标包括 taosAdapter rest 和 websocket 请求统计详情。

![TDengine TSDB Database TDinsight monitor taosadapter](./assets/TDinsight-8-taosadapter.webp)

指标详情：

1. **Total**：总请求数
2. **Successful**：总成功数
3. **Failed**：总失败数
4. **Queries**：总查询数
5. **Writes**：总写入数
6. **Other**：总其他请求数

还有上述分类的细分维度折线图。

### 预配置告警规则自动导入

涛思总结用户使用经验，整理出 14 个常用的告警规则（alert rule），能够对集群关键指标进行监测并及时上报指标异常、超限等告警信息。  
<<<<<<< HEAD
从 TDengine TSDB server 3.3.4.3 版本（tdengine-datasource 3.6.3）开始，TDengine TSDB Datasource 支持预配置告警规则自动导入功能，用户可将 14 个告警规则一键导入 Grafana（11 及以上版本），直接使用。  
=======
从 TDengine-server 3.3.4.3 版本（tdengine-datasource 3.6.3）开始，TDengine Datasource 支持预配置告警规则自动导入功能，用户可将 14 个告警规则一键导入 Grafana（11 及以上版本），直接使用。  
>>>>>>> 7e67914b
预配置告警规则导入方法如下图所示，在 tdengine-datasource setting 界面，打开“Load Tengine Alert”开关，点击“Save & test”按钮后，插件会自动加载上述告警规则，规则会放入以数据源名称 + “-alert”的 grafana 告警目录中。如不需要，关闭“Load TDengine Alert”开关，点击“Clear TDengine Alert”旁边的按钮则会清除此数据源已导入的所有告警规则。

![TDengine TSDB Alert](./assets/TDengine-Alert.webp)  

导入后，点击 Grafana 左侧“Alert rules” ，可查看当前所有告警规则。
用户只需配置联络点（Contact points），即可获取告警通知。联络点配置方法见[告警配置](https://docs.taosdata.com/third-party/visual/grafana/#%E5%91%8A%E8%AD%A6%E9%85%8D%E7%BD%AE)。

![Alert-rules](./assets/Alert-rules.webp)

14 个告警规则具体配置如下：  

| 规则名称 | 规则阈值 | 无监控数据时的行为 | 数据扫描间隔 |持续时间 | 执行 SQL              |
| ------ | --------- | ---------------- | ----------- |------- |----------------------|
<<<<<<< HEAD
|dnode 节点的 CPU 负载 | 均值 > 80%|触发告警|5 分钟|5 分钟 |`select now(), dnode_ep, last(cpu_system) as cpu_use from log.taosd_dnodes_info where _ts >= (now- 5m) and _ts < now partition by dnode_ep`|
|dnode 节点的的内存 |均值 > 60%|触发告警|5 分钟|5 分钟|`select now(), dnode_ep, last(mem_engine) / last(mem_total)  * 100 as taosd from log.taosd_dnodes_info where _ts >= (now- 5m) and _ts <now partition by dnode_ep`|
|dnode 节点的磁盘容量占用 | > 80%|触发告警|5 分钟|5 分钟|`select now(), dnode_ep, data_dir_level, data_dir_name, last(used) / last(total)  * 100 as used from log.taosd_dnodes_data_dirs where _ts >= (now - 5m) and _ts < now partition by dnode_ep, data_dir_level, data_dir_name`|
=======
|dnode 节点的 CPU 负载 | 均值 > 80%|触发告警|5 分钟|5 分钟 |`select now(),  dnode_id, last(cpu_system) as cup_use from log.taosd_dnodes_info where _ts >= (now- 5m) and _ts < now partition by dnode_id having first(_ts) > 0`|
|dnode 节点的的内存 |均值 > 60%|触发告警|5 分钟|5 分钟|`select now(), dnode_id, last(mem_engine) / last(mem_total)  * 100 as taosd from log.taosd_dnodes_info where _ts >= (now- 5m) and _ts <now partition by dnode_id`|
|dnode 节点的磁盘容量占用 | > 80%|触发告警|5 分钟|5 分钟|`select now(), dnode_id, data_dir_level, data_dir_name, last(used)  / last(total)  * 100 as used from log.taosd_dnodes_data_dirs where _ts >= (now - 5m) and _ts < now partition by dnode_id, data_dir_level, data_dir_name`|
>>>>>>> 7e67914b
|集群授权到期 |< 60 天 | 触发告警|1 天|0 秒|`select now(), cluster_id, last(grants_expire_time) / 86400 as expire_time from log.taosd_cluster_info where  _ts >= (now - 24h)  and _ts < now  partition by cluster_id having first(_ts) > 0`|
|测点数达到授权测点数|>= 90%|触发告警|1 天|0 秒|`select  now(), cluster_id,  CASE  WHEN max(grants_timeseries_total)  > 0.0 THEN max(grants_timeseries_used)  /max(grants_timeseries_total) * 100.0   ELSE 0.0    END AS result from log.taosd_cluster_info where _ts >= (now - 30s) and _ts < now partition by cluster_id  having timetruncate(first(_ts), 1m) > 0`|
|查询并发请求数 | > 100|不触发报警|1 分钟|0 秒|`select now() as ts, count(*) as slow_count from performance_schema.perf_queries`|
|慢查询执行最长时间（无时间窗口） |> 300 秒 | 不触发报警|1 分钟|0 秒|`select now() as ts, count(*) as slow_count from performance_schema.perf_queries where exec_usec>300000000`|
|dnode 下线 |total != alive|触发告警|30 秒|0 秒|`select now(),  cluster_id, last(dnodes_total)  - last(dnodes_alive) as dnode_offline  from log.taosd_cluster_info where _ts >= (now -30s) and _ts < now partition by cluster_id having first(_ts) > 0`|
|vnode 下线 |total != alive|触发告警|30 秒|0 秒|`select now(),  cluster_id, last(vnodes_total)  - last(vnodes_alive) as vnode_offline  from log.taosd_cluster_info where _ts >= (now - 30s) and _ts < now partition by cluster_id having first(_ts) > 0`|
<<<<<<< HEAD
|数据删除请求数 |> 0|不触发报警|30 秒|0 秒|`select  now(), sum(`count`)  as`delete_count`from log.taos_sql_req  where sql_type = 'delete' and _ts >= (now -30s) and _ts < now`|
|Adapter RESTful 请求失败 |> 5|不触发报警|30 秒|0 秒|`select now(), sum(`fail`) as`Failed`from log.adapter_requests where req_type=0 and ts >= (now -30s) and ts < now`|
|Adapter WebSocket 请求失败 |> 5|不触发报警|30 秒|0 秒|`select now(), sum(`fail`) as`Failed`from log.adapter_requests where req_type=1 and ts >= (now -30s) and ts < now`|
=======
|数据删除请求数 |> 0|不触发报警|30 秒|0 秒|``select  now(), count(`count`)  as `delete_count`  from log.taos_sql_req  where sql_type = 'delete' and _ts >= (now -30s) and _ts < now``|
|Adapter RESTful 请求失败 |> 5|不触发报警|30 秒|0 秒|``select now(), sum(`fail`) as `Failed` from log.adapter_requests where req_type=0 and ts >= (now -30s) and ts < now``|
|Adapter WebSocket 请求失败 |> 5|不触发报警|30 秒|0 秒|``select now(), sum(`fail`) as `Failed` from log.adapter_requests where req_type=1 and ts >= (now -30s) and ts < now``|
>>>>>>> 7e67914b
|dnode 数据上报缺少 |< 3|触发告警|180 秒|0 秒|`select now(),  cluster_id, count(*) as dnode_report  from log.taosd_cluster_info where _ts >= (now -180s) and _ts < now  partition by cluster_id  having timetruncate(first(_ts), 1h) > 0`|
|dnode 重启 |max(update_time) > last(update_time)|触发告警|90 秒|0 秒|`select now(), dnode_ep, max(uptime) - last(uptime) as dnode_report  from log.taosd_dnodes_info where _ts >= (now - 90s) and _ts < now partition by dnode_ep`|

用户可参考上述告警规则，根据自己业务需求进行修改与完善。  
Grafana7.5 及以下版本，Dashboards 与 Alert rules 功能合在一起，而之后的新版本两个功能是分开的。为兼容 Grafana7.5 及以下版本，TDinsight 面板中增加了 Alert Used Only 面板，仅 Grafana7.5 及以下版本需要使用。

![Alert Used Only](./assets/Alert-Used-Only.webp)

## 升级

下面三种方式都可以进行升级：

<<<<<<< HEAD
- 用图形界面，若有新版本，可以在”TDengine TSDB Datasource“插件页面点击 update 升级。
=======
- 用图形界面，若有新版本，可以在”TDengine Datasource“插件页面点击 update 升级。
>>>>>>> 7e67914b
- 按照手动安装步骤自行安装新的 Grafana 插件和 Dashboard。
- 通过重新运行 `TDinsight.sh` 脚本升级到最新的 Grafana 插件和 TDinsight Dashboard。  

## 卸载

针对不同的安装方式，卸载时：

<<<<<<< HEAD
- 用图形界面，在”TDengine TSDB Datasource“插件页面点击”Uninstall“卸载。
=======
- 用图形界面，在”TDengine Datasource“插件页面点击”Uninstall“卸载。
>>>>>>> 7e67914b
- 通过 `TDinsight.sh` 脚本安装的 TDinsight，可以使用命令行 `TDinsight.sh -R` 清理相关资源。
- 手动安装的 TDinsight，要完全卸载，需要按照顺序清理以下内容：
  1. Grafana 中的 TDinsight Dashboard。
  2. Grafana 中的 Alert rules 告警规则。
  3. Grafana 中的 Data Source 数据源。
  4. 从插件安装目录删除 `tdengine-datasource` 插件。

## 附录

### TDinsight.sh 详细说明

下面是 TDinsight.sh 的用法详细说明：

```text
Usage:
   ./TDinsight.sh
   ./TDinsight.sh -h|--help
   ./TDinsight.sh -n <ds-name> -a <api-url> -u <user> -p <password>

Install and configure TDinsight dashboard in Grafana on Ubuntu 18.04/20.04 system.

-h, -help,          --help                  Display help

-V, -verbose,       --verbose               Run script in verbose mode. Will print out each step of execution.

-v, --plugin-version <version>              TDengine TSDB datasource plugin version, [default: latest]

-P, --grafana-provisioning-dir <dir>        Grafana provisioning directory, [default: /etc/grafana/provisioning/]
-G, --grafana-plugins-dir <dir>             Grafana plugins directory, [default: /var/lib/grafana/plugins]
-O, --grafana-org-id <number>               Grafana organization id. [default: 1]

-n, --tdengine-ds-name <string>             TDengine TSDB datasource name, no space. [default: TDengine TSDB]
-a, --tdengine-api <url>                    TDengine TSDB REST API endpoint. [default: http://127.0.0.1:6041]
-u, --tdengine-user <string>                TDengine TSDB user name. [default: root]
-p, --tdengine-password <string>            TDengine TSDB password. [default: taosdata]

-i, --tdinsight-uid <string>                Replace with a non-space ASCII code as the dashboard id. [default: tdinsight]
-t, --tdinsight-title <string>              Dashboard title. [default: TDinsight]
-e, --tdinsight-editable                    If the provisioning dashboard could be editable. [default: false]
```

大多数命令行选项都可以通过环境变量获得同样的效果。

| 短选项 | 长选项                     | 环境变量                     | 说明                                                    |
| ------ | -------------------------- | ---------------------------- | ------------------------------------------------------- |
| -v     | --plugin-version           | TDENGINE_PLUGIN_VERSION      | TDengine TSDB 数据源插件版本，默认使用最新版。               |
| -P     | --grafana-provisioning-dir | GF_PROVISIONING_DIR          | Grafana 配置目录，默认为`/etc/grafana/provisioning/`    |
| -G     | --grafana-plugins-dir      | GF_PLUGINS_DIR               | Grafana 插件目录，默认为`/var/lib/grafana/plugins`。    |
| -O     | --grafana-org-id           | GF_ORG_ID                    | Grafana 组织 ID，默认为 1。                             |
| -n     | --tdengine-ds-name         | TDENGINE_DS_NAME             | TDengine TSDB 数据源名称，默认为 TDengine。                  |
| -a     | --tdengine-api             | TDENGINE_API                 | TDengine TSDB REST API 端点。默认为`http://127.0.0.1:6041`。 |
| -u     | --tdengine-user            | TDENGINE_USER                | TDengine TSDB 用户名。 [默认值：root]                        |
| -p     | --tdengine-password        | TDENGINE_PASSWORD            | TDengine TSDB 密码。 [默认：taosdata]                        |
| -i     | --tdinsight-uid            | TDINSIGHT_DASHBOARD_UID      | TDinsight 仪表盘`uid`。 [默认值：tdinsight]             |
| -t     | --tdinsight-title          | TDINSIGHT_DASHBOARD_TITLE    | TDinsight 仪表盘标题。 [默认：TDinsight]                |
| -e     | --tdinsight-editable       | TDINSIGHT_DASHBOARD_EDITABLE | 如果配置仪表盘可以编辑。 [默认值：false]                |

:::note
新版本插件使用 Grafana unified alerting 功能，`-E` 选项不再支持。
:::

假设您在主机 `tdengine` 上启动 TDengine TSDB 数据库，HTTP API 端口为 `6041`，用户为 `root1`，密码为 `pass5ord`。执行脚本：

```bash
./TDinsight.sh -a http://tdengine:6041 -u root1 -p pass5ord
```

如果要监控多个 TDengine TSDB 集群，则需要设置多个 TDinsight 仪表盘。设置非默认 TDinsight 需要进行一些更改： `-n` `-i` `-t` 选项需要更改为非默认名称，如果使用 内置短信告警功能，`-N` 和 `-L` 也应该改变。

```bash
sudo ./TDengine.sh -n TDengine-Env1 -a http://another:6041 -u root -p taosdata -i tdinsight-env1 -t 'TDinsight Env1'
```

请注意，配置数据源、通知 Channel 和仪表盘在前端是不可更改的。您应该再次通过此脚本更新配置或手动更改 `/etc/grafana/provisioning` 目录（这是 Grafana 的默认目录，根据需要使用`-P`选项更改）中的配置文件。

特别地，当您使用 Grafana Cloud 或其他组织时，`-O` 可用于设置组织 ID。 `-G` 可指定 Grafana 插件安装目录。 `-e` 参数将仪表盘设置为可编辑。<|MERGE_RESOLUTION|>--- conflicted
+++ resolved
@@ -15,11 +15,7 @@
 
 首先检查下面服务：
 
-<<<<<<< HEAD
 - TDengine TSDB 已经安装并正常运行，此仪表盘需要 TDengine TSDB 3.0.0.0 及以上，并开启监控上报配置，具体配置请参考：[TDengine TSDB 监控配置](../taosd/#监控相关)。
-=======
-- TDengine 已经安装并正常运行，此仪表盘需要 TDengine 3.0.0.0 及以上，并开启监控上报配置，具体配置请参考：[TDengine 监控配置](../taosd/#监控相关)。
->>>>>>> 7e67914b
 - taosAdapter 已经安装并正常运行。具体细节请参考：[taosAdapter 参考手册](../taosadapter)
 - taosKeeper 已安装并正常运行。具体细节请参考：[taosKeeper 参考手册](../taoskeeper)
 - Grafana 服务已安装并正常运行。我们建议您使用最新的 Grafana 版本，TDInsight 支持 Grafana 7.5 及以上版本。
@@ -35,15 +31,9 @@
 - taosAdapter 集群认证信息，可使用用户名及密码。
 - taosKeeper 记录监控指标的数据库名称。
 
-<<<<<<< HEAD
 ## 安装 TDengine TSDB 数据源插件和配置数据源
 
 安装 Grafana TDengine TSDB 数据源插件和配置数据源的步骤请参考：[与  Grafana 集成](../../../third-party/visual/grafana/#安装-grafana-plugin-并配置数据源)
-=======
-## 安装 TDengine 数据源插件和配置数据源
-
-安装 Grafana TDengine 数据源插件和配置数据源的步骤请参考：[与  Grafana 集成](../../../third-party/visual/grafana/#安装-grafana-plugin-并配置数据源)
->>>>>>> 7e67914b
 
 ## 导入 TDinsightV3 仪表盘
 
@@ -56,11 +46,8 @@
     2. 在 Grafana 主界面左侧，依次点击“Dashboards”Tab、右上角“New”选项下的“Import”。
     3. 在“Import via dashboard JSON model”部分粘贴上刚才下载的 JSON 文件内容，最后点击“Import”导入。
 
-<<<<<<< HEAD
 导入成功后可以进入这个 Dashboard，在左上角“Log from”选项中选择 taosKeeper 中设置的记录监控指标的数据库就可以看到监控结果。
 
-=======
->>>>>>> 7e67914b
 ## TDinsightV3 仪表盘详情
 
 TDinsight 仪表盘旨在提供 TDengine TSDB 相关资源的使用情况和状态，比如 dnodes、mnodes、vnodes 和数据库等。
@@ -176,11 +163,7 @@
 ### 预配置告警规则自动导入
 
 涛思总结用户使用经验，整理出 14 个常用的告警规则（alert rule），能够对集群关键指标进行监测并及时上报指标异常、超限等告警信息。  
-<<<<<<< HEAD
 从 TDengine TSDB server 3.3.4.3 版本（tdengine-datasource 3.6.3）开始，TDengine TSDB Datasource 支持预配置告警规则自动导入功能，用户可将 14 个告警规则一键导入 Grafana（11 及以上版本），直接使用。  
-=======
-从 TDengine-server 3.3.4.3 版本（tdengine-datasource 3.6.3）开始，TDengine Datasource 支持预配置告警规则自动导入功能，用户可将 14 个告警规则一键导入 Grafana（11 及以上版本），直接使用。  
->>>>>>> 7e67914b
 预配置告警规则导入方法如下图所示，在 tdengine-datasource setting 界面，打开“Load Tengine Alert”开关，点击“Save & test”按钮后，插件会自动加载上述告警规则，规则会放入以数据源名称 + “-alert”的 grafana 告警目录中。如不需要，关闭“Load TDengine Alert”开关，点击“Clear TDengine Alert”旁边的按钮则会清除此数据源已导入的所有告警规则。
 
 ![TDengine TSDB Alert](./assets/TDengine-Alert.webp)  
@@ -194,30 +177,18 @@
 
 | 规则名称 | 规则阈值 | 无监控数据时的行为 | 数据扫描间隔 |持续时间 | 执行 SQL              |
 | ------ | --------- | ---------------- | ----------- |------- |----------------------|
-<<<<<<< HEAD
 |dnode 节点的 CPU 负载 | 均值 > 80%|触发告警|5 分钟|5 分钟 |`select now(), dnode_ep, last(cpu_system) as cpu_use from log.taosd_dnodes_info where _ts >= (now- 5m) and _ts < now partition by dnode_ep`|
 |dnode 节点的的内存 |均值 > 60%|触发告警|5 分钟|5 分钟|`select now(), dnode_ep, last(mem_engine) / last(mem_total)  * 100 as taosd from log.taosd_dnodes_info where _ts >= (now- 5m) and _ts <now partition by dnode_ep`|
 |dnode 节点的磁盘容量占用 | > 80%|触发告警|5 分钟|5 分钟|`select now(), dnode_ep, data_dir_level, data_dir_name, last(used) / last(total)  * 100 as used from log.taosd_dnodes_data_dirs where _ts >= (now - 5m) and _ts < now partition by dnode_ep, data_dir_level, data_dir_name`|
-=======
-|dnode 节点的 CPU 负载 | 均值 > 80%|触发告警|5 分钟|5 分钟 |`select now(),  dnode_id, last(cpu_system) as cup_use from log.taosd_dnodes_info where _ts >= (now- 5m) and _ts < now partition by dnode_id having first(_ts) > 0`|
-|dnode 节点的的内存 |均值 > 60%|触发告警|5 分钟|5 分钟|`select now(), dnode_id, last(mem_engine) / last(mem_total)  * 100 as taosd from log.taosd_dnodes_info where _ts >= (now- 5m) and _ts <now partition by dnode_id`|
-|dnode 节点的磁盘容量占用 | > 80%|触发告警|5 分钟|5 分钟|`select now(), dnode_id, data_dir_level, data_dir_name, last(used)  / last(total)  * 100 as used from log.taosd_dnodes_data_dirs where _ts >= (now - 5m) and _ts < now partition by dnode_id, data_dir_level, data_dir_name`|
->>>>>>> 7e67914b
 |集群授权到期 |< 60 天 | 触发告警|1 天|0 秒|`select now(), cluster_id, last(grants_expire_time) / 86400 as expire_time from log.taosd_cluster_info where  _ts >= (now - 24h)  and _ts < now  partition by cluster_id having first(_ts) > 0`|
 |测点数达到授权测点数|>= 90%|触发告警|1 天|0 秒|`select  now(), cluster_id,  CASE  WHEN max(grants_timeseries_total)  > 0.0 THEN max(grants_timeseries_used)  /max(grants_timeseries_total) * 100.0   ELSE 0.0    END AS result from log.taosd_cluster_info where _ts >= (now - 30s) and _ts < now partition by cluster_id  having timetruncate(first(_ts), 1m) > 0`|
 |查询并发请求数 | > 100|不触发报警|1 分钟|0 秒|`select now() as ts, count(*) as slow_count from performance_schema.perf_queries`|
 |慢查询执行最长时间（无时间窗口） |> 300 秒 | 不触发报警|1 分钟|0 秒|`select now() as ts, count(*) as slow_count from performance_schema.perf_queries where exec_usec>300000000`|
 |dnode 下线 |total != alive|触发告警|30 秒|0 秒|`select now(),  cluster_id, last(dnodes_total)  - last(dnodes_alive) as dnode_offline  from log.taosd_cluster_info where _ts >= (now -30s) and _ts < now partition by cluster_id having first(_ts) > 0`|
 |vnode 下线 |total != alive|触发告警|30 秒|0 秒|`select now(),  cluster_id, last(vnodes_total)  - last(vnodes_alive) as vnode_offline  from log.taosd_cluster_info where _ts >= (now - 30s) and _ts < now partition by cluster_id having first(_ts) > 0`|
-<<<<<<< HEAD
 |数据删除请求数 |> 0|不触发报警|30 秒|0 秒|`select  now(), sum(`count`)  as`delete_count`from log.taos_sql_req  where sql_type = 'delete' and _ts >= (now -30s) and _ts < now`|
 |Adapter RESTful 请求失败 |> 5|不触发报警|30 秒|0 秒|`select now(), sum(`fail`) as`Failed`from log.adapter_requests where req_type=0 and ts >= (now -30s) and ts < now`|
 |Adapter WebSocket 请求失败 |> 5|不触发报警|30 秒|0 秒|`select now(), sum(`fail`) as`Failed`from log.adapter_requests where req_type=1 and ts >= (now -30s) and ts < now`|
-=======
-|数据删除请求数 |> 0|不触发报警|30 秒|0 秒|``select  now(), count(`count`)  as `delete_count`  from log.taos_sql_req  where sql_type = 'delete' and _ts >= (now -30s) and _ts < now``|
-|Adapter RESTful 请求失败 |> 5|不触发报警|30 秒|0 秒|``select now(), sum(`fail`) as `Failed` from log.adapter_requests where req_type=0 and ts >= (now -30s) and ts < now``|
-|Adapter WebSocket 请求失败 |> 5|不触发报警|30 秒|0 秒|``select now(), sum(`fail`) as `Failed` from log.adapter_requests where req_type=1 and ts >= (now -30s) and ts < now``|
->>>>>>> 7e67914b
 |dnode 数据上报缺少 |< 3|触发告警|180 秒|0 秒|`select now(),  cluster_id, count(*) as dnode_report  from log.taosd_cluster_info where _ts >= (now -180s) and _ts < now  partition by cluster_id  having timetruncate(first(_ts), 1h) > 0`|
 |dnode 重启 |max(update_time) > last(update_time)|触发告警|90 秒|0 秒|`select now(), dnode_ep, max(uptime) - last(uptime) as dnode_report  from log.taosd_dnodes_info where _ts >= (now - 90s) and _ts < now partition by dnode_ep`|
 
@@ -230,11 +201,7 @@
 
 下面三种方式都可以进行升级：
 
-<<<<<<< HEAD
-- 用图形界面，若有新版本，可以在”TDengine TSDB Datasource“插件页面点击 update 升级。
-=======
-- 用图形界面，若有新版本，可以在”TDengine Datasource“插件页面点击 update 升级。
->>>>>>> 7e67914b
+- 用图形界面，若有新版本，可以在“TDengine TSDB Datasource”插件页面点击 update 升级。
 - 按照手动安装步骤自行安装新的 Grafana 插件和 Dashboard。
 - 通过重新运行 `TDinsight.sh` 脚本升级到最新的 Grafana 插件和 TDinsight Dashboard。  
 
@@ -242,11 +209,7 @@
 
 针对不同的安装方式，卸载时：
 
-<<<<<<< HEAD
-- 用图形界面，在”TDengine TSDB Datasource“插件页面点击”Uninstall“卸载。
-=======
-- 用图形界面，在”TDengine Datasource“插件页面点击”Uninstall“卸载。
->>>>>>> 7e67914b
+- 用图形界面，在“TDengine TSDB Datasource”插件页面点击“Uninstall”卸载。
 - 通过 `TDinsight.sh` 脚本安装的 TDinsight，可以使用命令行 `TDinsight.sh -R` 清理相关资源。
 - 手动安装的 TDinsight，要完全卸载，需要按照顺序清理以下内容：
   1. Grafana 中的 TDinsight Dashboard。
