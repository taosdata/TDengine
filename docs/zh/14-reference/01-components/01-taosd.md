--- conflicted
+++ resolved
@@ -1013,10 +1013,9 @@
 
 #### udfdLdLibPath
 - 说明：用于统计用量 **`内部参数`**
-<<<<<<< HEAD
-- 类型：整数
-- 动态修改：支持通过 SQL 修改，重启生效 
-- 支持版本：v3.1.0.0 引入
+- 类型：字符串
+- 动态修改：支持通过 SQL 修改，重启生效。
+- 支持版本：从 v3.1.0.0 版本开始引入
 
 #### enableStrongPassword
 - 说明：密码要符合一个要求：至少包含大写字母、小写字母、数字、特殊字符中的三类。特殊字符包括 `! @ # $ % ^ & * ( ) - _ + = [ ] { } : ; > < ? | ~ , .`
@@ -1024,11 +1023,6 @@
 - 默认值：1
 - 动态修改：支持通过 SQL 修改，重启生效 
 - 支持版本：v3.3.5.0 引入
-=======
-- 类型：字符串
-- 动态修改：支持通过 SQL 修改，重启生效。
-- 支持版本：从 v3.1.0.0 版本开始引入
->>>>>>> 91c0086d
 
 ### 流计算参数
 
