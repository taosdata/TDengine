--- conflicted
+++ resolved
@@ -1,17 +1,46 @@
 ---
+toc_max_heading_level: 4
 sidebar_label: 错误码
 title: TDengine 错误码
 description: TDengine TSDB 客户端和服务端的错误码列表和详细说明
 ---
 
-<<<<<<< HEAD
 本文中详细列举了在使用 TDengine TSDB 时可能得到的来自客户端和服务端的错误码以及所要采取的相应动作。
 
 ## TSDB
 
 TSDB 错误码包括 taosc 客户端和服务端，所有语言的连接器无论是原生连接还是 WebSocket 连接，都有可能将这些错误码返回给调用方。**WebSocket 连接返回错误码时会只保留后四位**。
 
-### rpc
+### 错误码结构
+
+错误码由 0x 开头的 8 位 16 进制数表示，格式如下:
+
+错误码 = 分类前缀（前 4 位）+ 具体错误码（后 4 位）
+
+#### 前缀分类
+
+| 错误类型                      | 前缀    | 说明                                                  |
+| ---------------------------- | ------- | ---------------------------------------------------- |
+| TDengine TSDB 业务错误        | 0x8000  | TDengine TSDB 引擎自定义的业务逻辑错误码，详见下文各模块错误码说明 |
+| Linux 系统调用错误            | 0x80FF  | 后 4 位对应 Linux 系统 API 返回的 errno，可参考 [Linux Error Codes](https://www.chromium.org/chromium-os/developer-library/reference/linux-constants/errnos/) |
+| Windows API 系统错误          | 0x81FF  | 后 4 位对应 Windows API 返回的错误码，可参考 [Windows Error Codes](https://learn.microsoft.com/en-us/windows/win32/debug/system-error-codes#system-error-codes) |
+| Windows Socket 系统错误       | 0x82FF  | 后 4 位对应 Windows Socket API 返回的错误码，可参考 [Windows Sockets 错误码](https://learn.microsoft.com/en-us/windows/win32/winsock/windows-sockets-error-codes-2) |
+
+#### 示例说明
+
+以错误码 `0x80000216` 为例：
+- **前缀**: `0x8000` → TDengine 业务错误。
+- **具体错误码**: `0x0216` → 对应 TSC 模块的 "Syntax error in SQL"。
+
+以错误码 `0x80FF0002` 为例：
+- **前缀**: `0x80FF` → Linux 系统错误。
+- **具体错误码**: `0x0002` → 对应 Linux errno 2，即 "No such file or directory"。
+
+### 业务错误
+
+下面是各模块的业务错误码。
+
+#### rpc
 
 | 错误码     | 错误描述                                     | 可能的出错场景或者可能的原因                                                                       | 建议用户采取的措施                                                                                   |
 | ---------- | -------------------------------------------- | -------------------------------------------------------------------------------------------------- | ---------------------------------------------------------------------------------------------------- |
@@ -34,7 +63,7 @@
 | 0x8000002A | rpc state already dropped                    | 1.引擎错误，可以忽略，该错误码不会返回到用户侧                                                     | 如果返回到用户侧，需要引擎侧追查问题                                                                 |
 | 0x8000002B | rpc msg exceed limit                         | 1.单个 rpc 消息超过上限，该错误码不会返回到用户侧                                                  | 如果返回到用户侧，需要引擎侧追查问题                                                                 |
 
-### common  
+#### common  
 
 | 错误码     | 错误描述                                | 可能的出错场景或者可能的原因                                               | 建议用户采取的措施                                                                                                                                    |
 | ---------- | --------------------------------------- | -------------------------------------------------------------------------- | ----------------------------------------------------------------------------------------------------------------------------------------------------- |
@@ -82,112 +111,7 @@
 | 0x8000013D | Decimal value overflow                  | Decimal 计算溢出                                                           | 检查计算表达式和参数值是否计算结果导致类型溢出                                                                                                        |
 | 0x8000013E | Division by zero error                  | Division by zero                                                           | 检查除法操作是否除以 0                                                                                                                                |
 
-### tsc
-=======
-本文详细列举了 TDengine TSDB 在运行过程中可能返回的错误码及其含义。这些错误码涵盖了客户端连接、服务端处理、数据操作、查询执行等各个环节。
-
-当使用各语言连接器（C/C++、Java、Python、Go 等）通过原生连接方式访问 TDengine 时，如果操作失败，连接器会将相应的错误码返回给调用者。理解这些错误码的含义和产生原因，有助于快速定位和解决问题。
-
-## 错误码结构
-
-错误码由 0x 开头的 8 位 16 进制数表示，格式如下:
-
-错误码 = 分类前缀（前 4 位）+ 具体错误码（后 4 位）
-
-### 前缀分类
-
-| 错误类型                      | 前缀    | 说明                                                  |
-| ---------------------------- | ------- | ---------------------------------------------------- |
-| TDengine TSDB 业务错误        | 0x8000  | TDengine TSDB 引擎自定义的业务逻辑错误码，详见下文各模块错误码说明 |
-| Linux 系统调用错误            | 0x80FF  | 后 4 位对应 Linux 系统 API 返回的 errno，可参考 [Linux Error Codes](https://www.chromium.org/chromium-os/developer-library/reference/linux-constants/errnos/) |
-| Windows API 系统错误          | 0x81FF  | 后 4 位对应 Windows API 返回的错误码，可参考 [Windows Error Codes](https://learn.microsoft.com/en-us/windows/win32/debug/system-error-codes#system-error-codes) |
-| Windows Socket 系统错误       | 0x82FF  | 后 4 位对应 Windows Socket API 返回的错误码，可参考 [Windows Sockets 错误码](https://learn.microsoft.com/en-us/windows/win32/winsock/windows-sockets-error-codes-2) |
-
-### 示例说明
-
-以错误码 `0x80000216` 为例：
-- **前缀**: `0x8000` → TDengine 业务错误。
-- **具体错误码**: `0216` → 对应 TSC 模块的 "Syntax error in SQL"。
-
-以错误码 `0x80FF0002` 为例：
-- **前缀**: `0x80FF` → Linux 系统错误。
-- **具体错误码**: `0002` → 对应 Linux errno 2，即 "No such file or directory"。
-
-## TDengine TSDB 业务错误
-
-### RPC
-
-| 错误码 | 错误描述 | 可能的出错场景或者可能的原因 | 建议用户采取的措施 |
-| ---------- | -----------------------------| --------- | ------- |
-| 0x8000000B | Unable to establish connection               | 1.网络不通 2.多次重试、依然不能执行请求 | 1.检查网络 2.分析日志，具体原因比较复杂 |
-| 0x80000013 | Client and server's time is not synchronized | 1.客户端和服务端不在同一个时区 2.客户端和服务端在同一个时区，但是两者的时间不同步，相差超过 900 秒 | 1.调整到同一个时区 2.校准客户端和服务端的时间|
-| 0x80000015 | Unable to resolve FQDN                       | 设置了无效的 fqdn | 检查 fqdn 的设置 |
-| 0x80000017 | Port already in use                          | 端口已经被某个服务占用的情况下，新启的服务依然尝试绑定该端口 | 1.改动新服务的服务端口 2.杀死之前占用端口的服务 |
-| 0x80000018 | Conn is broken                               | 由于网络抖动或者请求时间过长（超过 900 秒），导致系统主动摘掉连接 | 1.设置系统的最大超时时长 2.检查请求时长 |
-| 0x80000019 | Conn read timeout                            | 1.请求是否处理时间过长 2.服务端处理不过来 3.服务端已经死锁 | 1.显式配置 readTimeout 参数，2.分析 taosd 上堆栈 |
-| 0x80000020 | some vnode/qnode/mnode(s) out of service     | 多次重试之后，仍然无法连接到集群，可能是所有的节点都宕机了，或者存活的节点不是 Leader 节点 | 1.查看 taosd 的状态、分析 taosd 宕机的原因 2.分析存活的 taosd 为什么无法选取 Leader |
-| 0x80000021 | some vnode/qnode/mnode(s) conn is broken     | 多次重试之后，仍然无法连接到集群，可能是网络异常、请求时间太长、服务端死锁等问题 | 1.检查网络 2.请求的执行时间 |
-| 0x80000022 | rpc open too many session                    | 1.并发太高导致占用链接已经到达上限 2.服务端的 BUG，导致连接一直不释放 | 1.调整配置参数 numOfRpcSessions 2.调整配置参数 timeToGetAvailableConn 3.分析服务端不释放的连接的原因 |
-| 0x80000023 | rpc network error                            | 1.网络问题，可能是闪断，2.服务端 crash | 1.检查网络 2.检查服务端是否重启|
-| 0x80000024 |rpc network bus                               | 1.集群间互相拉数据的时候，没有拿到可用链接，或者链接数目已经到上限  | 1.是否并发太高 2.检查集群各个节点是否有异常，是否出现了死锁等情况|
-| 0x80000025 |  http-report already quit                    | 1.http 上报出现的问题 | 内部问题，可以忽略 |
-| 0x80000026 |  rpc module already quit                     | 1.客户端实例已经退出，依然用该实例做查询 | 检查业务代码，是否用错|
-| 0x80000027 | rpc async module already quit                | 1.引擎错误，可以忽略，该错误码不会返回到用户侧 | 如果返回到用户侧，需要引擎侧追查问题|
-| 0x80000028 | rpc async in process                         | 1.引擎错误，可以忽略，该错误码不会返回到用户侧 | 如果返回到用户侧，需要引擎侧追查问题|
-| 0x80000029 |  rpc no state                                | 1.引擎错误，可以忽略，该错误码不会返回到用户侧 | 如果返回到用户侧，需要引擎侧追查问题 |
-| 0x8000002A | rpc state already dropped                    | 1.引擎错误，可以忽略，该错误码不会返回到用户侧 | 如果返回到用户侧，需要引擎侧追查问题|
-| 0x8000002B | rpc msg exceed limit                         | 1.单个 rpc 消息超过上限，该错误码不会返回到用户侧 | 如果返回到用户侧，需要引擎侧追查问题|
-
-### Common
-
-| 错误码 | 错误描述 | 可能的出错场景或者可能的原因 | 建议用户采取的措施 |
-| ---------- | -----------------------------| --- | --- |
-| 0x80000100 | Operation not supported           | 操作不被支持、不允许的场景            | 检查操作是否有误，确认该功能是否被支持 |
-| 0x80000102 | Out of Memory                     | 客户端或服务端内存分配失败的场景       | 检查客户端、服务端内存是否充足 |
-| 0x80000104 | Data file corrupted               | 1.存储数据文件损坏 2.udf 文件无法创建 | 1.联系涛思客户支持 2.确认服务端对临时目录有读写创建文件权限 |
-| 0x80000106 | too many Ref Objs                 | 无可用 ref 资源                      | 保留现场和日志，github 上报 issue |
-| 0x80000107 | Ref ID is removed                 | 引用的 ref 资源已经释放               | 保留现场和日志，github 上报 issue |
-| 0x80000108 | Invalid Ref ID                    | 无效 ref ID                        | 保留现场和日志，github 上报 issue |
-| 0x8000010A | Ref is not there                  | ref 信息不存在                     | 保留现场和日志，github 上报 issue |
-| 0x8000010B | Driver was not loaded                   | 未在系统路径中找到 libtaosnative.so 或 libtaosws.so                      | 重新安装客户端驱动 |
-| 0x8000010C | Function was not loaded from the driver | 在 libtaos.so 中定义的一些函数在 libtaosnative.so 或 libtaosws.so 中未实现 | 保留现场和日志，github 上报 issue |
-| 0x80000110 | Unexpected generic error          | 系统内部错误                       | 保留现场和日志，github 上报 issue |
-| 0x80000111 | Action in progress                | 操作进行中                         | 1.等待操作完成 2.根据需要取消操作 3.当超出合理时间仍然未完成可保留现场和日志，或联系客户支持 |
-| 0x80000112 | Out of range                      | 配置参数超出允许值范围                 | 更改参数                                                                                                                                           |
-| 0x80000115 | Invalid message                   | 消息错误                               | 1.检查是否存在节点间版本不一致 2.保留现场和日志，github 上报 issue                                                                                 |
-| 0x80000116 | Invalid message len               | 消息长度错误                           | 1.检查是否存在节点间版本不一致 2.保留现场和日志，github 上报 issue                                                                                 |
-| 0x80000117 | Invalid pointer                   | 无效指针                               | 保留现场和日志，github 上报 issue                                                                                                                    |
-| 0x80000118 | Invalid parameters                | 无效参数                               | 保留现场和日志，github 上报 issue                                                                                                                    |
-| 0x80000119 | Invalid config option             | 无效配置                               | 保留现场和日志，github 上报 issue                                                                                                                    |
-| 0x8000011A | Invalid option                    | 无效选项                               | 保留现场和日志，github 上报 issue                                                                                                                    |
-| 0x8000011B | Invalid json format               | JSON 格式错误                           | 保留现场和日志，github 上报 issue                                                                                                                    |
-| 0x8000011C | Invalid version number            | 无效版本格式                           | 保留现场和日志，github 上报 issue                                                                                                                    |
-| 0x8000011D | Invalid version string            | 无效版本格式                           | 保留现场和日志，github 上报 issue                                                                                                                    |
-| 0x8000011E | Version not compatible            | 节点间版本不兼容                       | 检查各节点版本（包括服务端与客户端），确保节点间版本一致或兼容                                                                                     |
-| 0x8000011F | Checksum error                    | 文件 checksum 校验失败                   | 保留现场和日志，github 上报 issue                                                                                                                    |
-| 0x80000120 | Failed to compress msg            | 压缩失败                               | 保留现场和日志，github 上报 issue                                                                                                                    |
-| 0x80000121 | Message not processed             | 消息未被正确处理                       | 保留现场和日志，github 上报 issue                                                                                                                    |
-| 0x80000122 | Config not found                  | 未找到配置项                           | 保留现场和日志，github 上报 issue                                                                                                                    |
-| 0x80000123 | Repeat initialization             | 重复初始化                             | 保留现场和日志，github 上报 issue                                                                                                                    |
-| 0x80000124 | Cannot add duplicate keys to hash | 添加重复 key 数据到哈希表中              | 保留现场和日志，github 上报 issue                                                                                                                    |
-| 0x80000125 | Retry needed                      | 需要应用进行重试                       | 应用按照 API 使用规范进行重试                                                                                                                        |
-| 0x80000126 | Out of memory in rpc queue        | rpc 消息队列内存使用达到上限            | 1.检查确认系统负载是否过大 2.（如必要）通过配置 rpcQueueMemoryAllowed 增大 rpc 消息队列内存上限 3.如果问题还未解决，保留现场和日志，github 上报 issue |
-| 0x80000127 | Invalid timestamp format          | 时间戳格式错误                         | 检查并确认输入的时间戳格式正确                                                                                                                     |
-| 0x80000128 | Msg decode error                  | 消息解码错误                           | 保留现场和日志，github 上报 issue                                                                                                                    |
-| 0x8000012A | Not found                         | 未找到内部缓存信息                     | 保留现场和日志，github 上报 issue                                                                                                                    |
-| 0x8000012B | Out of disk space                 | 磁盘空间不足                           | 1.检查并确保数据目录、临时文件夹目录有足够磁盘空间 2.定期检查维护上述目录，确保空间足够                                                          |
-| 0x80000130 | Database is starting up           | 数据库启动中，暂无法提供服务           | 检查数据库状态，待系统完成启动后继续或重试                                                                                                         |
-| 0x80000131 | Database is closing down          | 数据库正在或已经关闭，无法提供服务     | 检查数据库状态，确保系统工作在正常状态                                                                                                             |
-| 0x80000132 | Invalid data format               | 数据格式错误                           | 1.保留现场和日志，github 上报 issue 2.联系涛思客户支持                                                                                             |
-| 0x80000133 | Invalid operation                 | 无效的或不支持的操作                   | 1.修改确认当前操作为合法有效支持的操作，检查参数有效性 2.如果问题还未解决，保留现场和日志，github 上报 issue                                       |
-| 0x80000134 | Invalid value                     | 无效值                                 | 保留现场和日志，github 上报 issue                                                                                                                    |
-| 0x80000135 | Invalid fqdn                      | 无效 FQDN                               | 检查配置或输入的 FQDN 值是否正确                                                                                                                     |
-| 0x8000013C | Invalid disk id                   | 不合法的 disk id                         | 建议用户检查挂载磁盘是否失效或者使用参数 diskIDCheckEnabled 来跳过磁盘检查                                                                             |
-| 0x8000013D | Decimal value overflow            | Decimal 计算溢出                         | 检查计算表达式和参数值是否计算结果导致类型溢出 |
-| 0x8000013E | Division by zero error            | Division by zero                        | 检查除法操作是否除以 0 |
-
-### TSC
->>>>>>> 01668ff4
+#### tsc
 
 | 错误码     | 错误描述                          | 可能的出错场景或者可能的原因 | 建议用户采取的措施                                                               |
 | ---------- | --------------------------------- | ---------------------------- | -------------------------------------------------------------------------------- |
@@ -212,8 +136,7 @@
 | 0x80000230 | Stmt cache error                  | STMT/STMT2 内部缓存出错      | 保留现场和日志，github 上报 issue                                                |
 | 0x80000231 | Tsc internal error                | TSC 内部错误                 | 保留现场和日志，github 上报 issue                                                |
 
-<<<<<<< HEAD
-### mnode
+#### mnode
 
 | 错误码     | 错误描述                                                                                     | 可能的出错场景或者可能的原因                                                      | 建议用户采取的措施                                                                                   |
 | ---------- | -------------------------------------------------------------------------------------------- | --------------------------------------------------------------------------------- | ---------------------------------------------------------------------------------------------------- |
@@ -338,7 +261,7 @@
 | 0x80000483 | index already exists                                                                         | 已存在                                                                            | 确认操作是否正确                                                                                     |
 | 0x80000484 | index not exist                                                                              | 不存在                                                                            | 确认操作是否正确                                                                                     |
 
-### Bnode
+#### Bnode
 
 | 错误码     | 错误描述                 | 可能的出错场景或者可能的原因 | 建议用户采取的措施     |
 | ---------- | ------------------------ | ---------------------------- | ---------------------- |
@@ -350,7 +273,7 @@
 | 0x80000455 | Bnode exec launch failed | 内部错误                     | 上报 issue             |
 | 0x8000261C | Invalid Bnode option     | Bnode 选项值非法             | 检查并修正数据库选项值 |
 
-### dnode
+#### dnode
 
 | 错误码     | 错误描述                                | 可能的出错场景或者可能的原因            | 建议用户采取的措施 |
 | ---------- | --------------------------------------- | --------------------------------------- | ------------------ |
@@ -366,163 +289,7 @@
 | 0x80000411 | Snode not deployed                      | 已部署                                  | 确认操作是否正确   |
 | 0x8000042D | Request is not matched with local dnode | taos.cfg 中的 FQDN 或者 port 被错误修改 | 取消修改           |
 
-### vnode
-=======
-### Mnode
-
-| 错误码     | 错误描述                                                                                     | 可能的出错场景或者可能的原因                  | 建议用户采取的措施                                                                              |
-| ---------- | -------------------------------------------------------------------------------------------- | --------------------------------------------- | ----------------------------------------------------------------------------------------------- |
-| 0x80000303 | Insufficient privilege for operation                                                         | 无权限                                        | 赋权                                                                                            |
-| 0x8000030B | Data expired                                                                                 | 内部错误                                      | 上报 issue                                                                                       |
-| 0x8000030C | Invalid query id                                                                             | 内部错误                                      | 上报 issue                                                                                       |
-| 0x8000030E | Invalid connection id                                                                        | 内部错误                                      | 上报 issue                                                                                       |
-| 0x80000315 | User is disabled                                                                             | 该用户不可用                                  | 赋权                                                                                            |
-| 0x80000318 | Mnode internal error                                                                         | 内部错误                                      | 上报 issue                                                                                       |
-| 0x80000320 | Object already there                                                                         | 内部错误                                      | 上报 issue                                                                                       |
-| 0x80000322 | Invalid table type                                                                           | 内部错误                                      | 上报 issue                                                                                       |
-| 0x80000323 | Object not there                                                                             | 内部错误                                      | 上报 issue                                                                                       |
-| 0x80000326 | Invalid action type                                                                          | 内部错误                                      | 上报 issue                                                                                       |
-| 0x80000328 | Invalid raw data version                                                                     | 内部错误                                      | 上报 issue                                                                                       |
-| 0x80000329 | Invalid raw data len                                                                         | 内部错误                                      | 上报 issue                                                                                       |
-| 0x8000032A | Invalid raw data content                                                                     | 内部错误                                      | 上报 issue                                                                                       |
-| 0x8000032C | Object is creating                                                                           | 内部错误                                      | 上报 issue                                                                                       |
-| 0x8000032D | Object is dropping                                                                           | 内部错误                                      | 上报 issue                                                                                       |
-| 0x80000330 | Dnode already exists                                                                         | 内部错误                                      | 上报 issue                                                                                       |
-| 0x80000331 | Dnode does not exist                                                                         | 内部错误                                      | 上报 issue                                                                                       |
-| 0x80000332 | Vgroup does not exist                                                                        | 内部错误                                      | 上报 issue                                                                                       |
-| 0x80000333 | Cannot drop mnode which is leader                                                            | 操作节点为 leader                              | 确认操作是否正确                                                                                |
-| 0x80000334 | Out of dnodes                                                                                | dnode 节点数量不够                             | 增加 dnode 节点                                                                                   |
-| 0x80000335 | Cluster cfg inconsistent                                                                     | 配置不一致                                    | 检查 dnode 节点与 mnode 节点配置是否一致。检查方式：1.节点启动时，在日志中输出 2.使用 show variables |
-| 0x8000033B | Cluster id not match                                                                         | 节点配置数据不一致                            | 检查各节点 data/dnode/dnodes.json 文件中的 clusterid                                               |
-| 0x80000340 | Account already exists                                                                       | （仅企业版）内部错误                          | 上报 issue                                                                                       |
-| 0x80000342 | Invalid account options                                                                      | （仅企业版）该操作不支持                          | 确认操作是否正确                                                                                |
-| 0x80000344 | Invalid account                                                                              | 账户不存在                                    | 确认账户是否正确                                                                                |
-| 0x80000350 | User already exists                                                                          | Create user, 重复创建                         | 确认操作是否正确                                                                                |
-| 0x80000351 | Invalid user                                                                                 | 用户不存在                                    | 确认操作是否正确                                                                                |
-| 0x80000352 | Invalid user format                                                                          | 格式不正确                                    | 确认操作是否正确                                                                                |
-| 0x80000353 | Invalid password format                                                                      | 密码长度必须为 8 到 16 位，并且至少包含大写字母、小写字母、数字、特殊字符中的三类 | 确认密码字符串的格式                                                   |
-| 0x80000354 | Can not get user from conn                                                                   | 内部错误                                      | 上报 issue                                                                                       |
-| 0x80000355 | Too many users                                                                               | （仅企业版）用户数量超限                      | 调整配置                                                                                        |
-| 0x80000357 | Authentication failure                                                                       | 密码不正确                                    | 确认操作是否正确                                                                                |
-| 0x80000358 | User not available                                                                           | 用户不存在                                    | 确认操作是否正确                                                                                |
-| 0x80000360 | STable already exists                                                                        | 内部错误                                      | 上报 issue                                                                                       |
-| 0x80000361 | STable not exist                                                                             | 内部错误                                      | 上报 issue                                                                                       |
-| 0x80000364 | Too many tags                                                                                | tag 数量太多                                   | 不能修改，代码级别限制                                                                          |
-| 0x80000365 | Too many columns                                                                             | columns 数量太多                               | 不能修改，代码级别限制                                                                          |
-| 0x80000369 | Tag already exists                                                                           | tag 已存在                                     | 确认操作是否正确                                                                                |
-| 0x8000036A | Tag does not exist                                                                           | tag 不存在                                     | 确认操作是否正确                                                                                |
-| 0x8000036B | Column already exists                                                                        | Column 已存在                                 | 确认操作是否正确                                                                                |
-| 0x8000036C | Column does not exist                                                                        | Column 不存在                                 | 确认操作是否正确                                                                                |
-| 0x8000036E | Invalid stable options                                                                       | 内部错误                                      | 上报 issue                                                                                       |
-| 0x8000036F | Invalid row bytes                                                                            | 内部错误                                      | 上报 issue                                                                                       |
-| 0x80000370 | Invalid func name                                                                            | name 长度错误                                  | 确认操作是否正确                                                                                |
-| 0x80000372 | Invalid func code                                                                            | code 长度错误                                  | 确认操作是否正确                                                                                |
-| 0x80000373 | Func already exists                                                                          | Func 已存在                                    | 确认操作是否正确                                                                                |
-| 0x80000374 | Func not exists                                                                              | Func 不存在                                    | 确认操作是否正确                                                                                |
-| 0x80000375 | Invalid func bufSize                                                                         | bufSize 长度错误，或者超过限制                 | 确认操作是否正确                                                                                |
-| 0x80000378 | Invalid func comment                                                                         | 长度错误，或者超过限制                        | 确认操作是否正确                                                                                |
-| 0x80000379 | Invalid func retrieve msg                                                                    | 长度错误，或者超过限制                        | 确认操作是否正确                                                                                |
-| 0x80000380 | Database not specified or available                                                          | 未指定 database                                | 使用 use database;                                                                              |
-| 0x80000381 | Database already exists                                                                      | Database 已存在                                | 确认操作是否正确                                                                                |
-| 0x80000382 | Invalid database options                                                                     | 内部错误                                      | 上报 issue                                                                                       |
-| 0x80000383 | Invalid database name                                                                        | 长度错误                                      | 确认操作是否正确                                                                                |
-| 0x80000385 | Too many databases for account                                                               | 数量超限                                      | 调整配置                                                                                        |
-| 0x80000386 | Database in dropping status                                                                  | 数据库正在被删除                              | 重试，长时间保持该状态上报 issue                                                                 |
-| 0x80000388 | Database not exist                                                                           | 不存在                                        | 确认操作是否正确                                                                                |
-| 0x80000389 | Invalid database account                                                                     | 内部错误                                      | 上报 issue                                                                                       |
-| 0x8000038A | Database options not changed                                                                 | 操作无变化                                    | 确认操作是否正确                                                                                |
-| 0x8000038B | Index not exist                                                                              | 不存在                                        | 确认操作是否正确                                                                                |
-| 0x80000396 | Database in creating status                                                                  | 数据库正在被创建                              | 重试                                                                                            |
-| 0x8000039A | Invalid system table name                                                                    | 内部错误                                      | 上报 issue                                                                                       |
-| 0x8000039F | No VGroup's leader need to be balanced                                                       | 执行 balance vgroup leader 操作               | 没有需要进行 balance leader 操作的 VGroup                                                |
-| 0x800003A0 | Mnode already exists                                                                         | 已存在                                        | 确认操作是否正确                                                                                |
-| 0x800003A1 | Mnode not there                                                                              | 已存在                                        | 确认操作是否正确                                                                                |
-| 0x800003A2 | Qnode already exists                                                                         | 已存在                                        | 确认操作是否正确                                                                                |
-| 0x800003A3 | Qnode not there                                                                              | 不存在                                        | 确认操作是否正确                                                                                |
-| 0x800003A4 | Snode already exists                                                                         | 已存在                                        | 确认操作是否正确                                                                                |
-| 0x800003A5 | Snode not there                                                                              | 不存在                                        | 确认操作是否正确                                                                                |
-| 0x800003A8 | The replica of mnode cannot less than 1                                                      | mnode 少于 1                                    | 操作不允许                                                                                      |
-| 0x800003A9 | The replica of mnode cannot exceed 3                                                         | mnode 多于 1                                    | 操作不允许                                                                                      |
-| 0x800003AE | VGroup is offline                                                      | Vgroup 离线                                  | 检查 dnode 是否离线                                                                                     |
-| 0x800003B1 | No enough memory in dnode                                                                    | 内存不足                                      | 调整配置                                                                                        |
-| 0x800003B3 | Invalid dnode end point                                                                      | ep 配置不正确                                  | 确认操作是否正确                                                                                |
-| 0x800003B6 | Offline dnode exists                                                                         | Dnode offline                                 | 检查节点状态                                                                                    |
-| 0x800003B7 | Invalid vgroup replica                                                                       | 内部错误                                      | 上报 issue                                                                                       |
-| 0x800003B8 | Dnode in creating status                                                                     | 正在创建                                      | 重试                                                                                            |
-| 0x800003B9 | Dnode in dropping status                                                                     | 正在删除                                      | 重试                                                                                            |
-| 0x800003C2 | Invalid stable alter options                                                                 | 内部错误                                      | 上报 issue                                                                                       |
-| 0x800003C3 | STable option unchanged                                                                      | 操作无变化                                    | 确认操作是否正确                                                                                |
-| 0x800003C4 | Field used by topic                                                                          | 被使用                                        | 确认操作是否正确                                                                                |
-| 0x800003C5 | Database is single stable mode                                                               | 内部错误                                      | 上报 issue                                                                                       |
-| 0x800003C6 | Invalid schema version while alter stb                                                       | 内部错误                                      | 上报 issue                                                                                       |
-| 0x800003C7 | Invalid stable uid while alter stb                                                           | 内部错误                                      | 上报 issue                                                                                       |
-| 0x800003C8 | Field used by tsma                                                                           | 被使用                                        | 确认操作是否正确                                                                                |
-| 0x800003D1 | Transaction not exists                                                                       | 不存在                                        | 确认操作是否正确                                                                                |
-| 0x800003D2 | Invalid stage to kill                                                                        | 事务处在不能被 kill 的节点（比如 在 commit 阶段） | 等待事务结束，如长时间不结束，上报 issue                                                         |
-| 0x800003D3 | Conflict transaction not completed                                                           | 事务冲突，不能执行该操作                      | 使用 show transactions 命令查看冲突的事务，等待冲突事务结束，如长时间不结束，上报 issue            |
-| 0x800003D4 | Transaction commitlog is null                                                                | 内部错误                                      | 上报 issue                                                                                       |
-| 0x800003D5 | Unable to establish connection While execute transaction and will continue in the background | 网络错误                                      | 检查网络是否正常                                                                                |
-| 0x800003D6 | Last Transaction not finished                                                                | 内部错误                                      | 上报 issue                                                                                       |
-| 0x800003D7 | Sync timeout While execute transaction and will continue in the background                   | 内部错误                                      | 上报 issue                                                                                       |
-| 0x800003DF | Unknown transaction error                                                                    | 内部错误                                      | 上报 issue                                                                                       |
-| 0x800003E0 | Topic already exists                                                                         | 已存在                                        | 确认操作是否正确                                                                                |
-| 0x800003E1 | Topic not exist                                                                              | 不存在                                        | 确认操作是否正确                                                                                |
-| 0x800003E3 | Invalid topic                                                                                | 内部错误                                      | 上报 issue                                                                                       |
-| 0x800003E4 | Topic with invalid query                                                                     | 内部错误                                      | 上报 issue                                                                                       |
-| 0x800003E5 | Topic with invalid option                                                                    | 内部错误                                      | 上报 issue                                                                                       |
-| 0x800003E6 | Consumer not exist                                                                           | 不存在                                        | 确认操作是否正确                                                                                |
-| 0x800003E7 | Topic unchanged                                                                              | 无变化                                        | 确认操作是否正确                                                                                |
-| 0x800003E8 | Subscribe not exist                                                                           | 不存在                                        | 确认操作是否正确                                                                                |
-| 0x800003E9 | Offset not exist                                                                             | 不存在                                        | 确认操作是否正确                                                                                |
-| 0x800003EA | Consumer not ready                                                                           | 内部错误                                      | 上报 issue                                                                                       |
-| 0x800003EB | Topic subscribed cannot be dropped                                                           | 被使用                                        | 确认操作是否正确                                                                                |
-| 0x800003EC | Consumer group being used by some consumer                                                   | 被使用                                        | 确认操作是否正确                                                                                |
-| 0x800003ED | Topic must be dropped first                                                                  | 被使用                                        | 确认操作是否正确                                                                                |
-| 0x800003EE | Invalid subscribe option                                                                     | 内部错误                                      | 确认操作是否正确                                                                                |
-| 0x800003EF | Topic being rebalanced                                                                       | 操作中                                        | 重试                                                                                            |
-| 0x800003F0 | Stream already exists                                                                        | 已存在                                        | 确认操作是否正确                                                                                |
-| 0x800003F1 | Stream not exist                                                                             | 不存在                                        | 确认操作是否正确                                                                                |
-| 0x800003F2 | Invalid stream option                                                                        | 内部错误                                      | 上报 issue                                                                                       |
-| 0x800003F3 | Stream must be dropped first                                                                 | 被使用                                        | 确认操作是否正确                                                                                |
-| 0x800003F5 | Stream temporarily does not support source db having replica > 1                             | 超过限制                                      | 操作不被允许                                                                                    |
-| 0x800003F6 | Too many streams                                                                             | 超过限制                                      | 不能修改，代码级别限制                                                                          |
-| 0x800003F7 | Cannot write the same stable as other stream                                                 | 内部错误                                      | 上报 issue                                                                                       |
-| 0x80000480 | index already exists                                                                         | 已存在                                        | 确认操作是否正确                                                                                |
-| 0x80000481 | index not exist                                                                              | 不存在                                        | 确认操作是否正确                                                                                |
-| 0x80000482 | Invalid sma index option                                                                     | 内部错误                                      | 上报 issue                                                                                       |
-| 0x80000483 | index already exists                                                                         | 已存在                                        | 确认操作是否正确                                                                                |
-| 0x80000484 | index not exist                                                                              | 不存在                                        | 确认操作是否正确                                                                                |
-
-### Bnode
-
-| 错误码     | 错误描述                   | 可能的出错场景或者可能的原因 | 建议用户采取的措施     |
-| ---------- | -------------------------- | ---------------------------- | ---------------------- |
-| 0x80000450 | Bnode already exists       | 已创建                       | 检查节点状态           |
-| 0x80000451 | Bnode already deployed     | 已部署                       | 确认操作是否正确       |
-| 0x80000452 | Bnode not deployed         | 内部错误                     | 上报 issue             |
-| 0x80000453 | Bnode not there            | 不在线                       | 确认操作是否正确       |
-| 0x80000454 | Bnode not found            | 内部错误                     | 上报 issue             |
-| 0x80000455 | Bnode exec launch failed   | 内部错误                     | 上报 issue             |
-| 0x8000261C | Invalid Bnode option       | Bnode 选项值非法             | 检查并修正数据库选项值 |
-
-### Dnode
-
-| 错误码     | 错误描述               | 可能的出错场景或者可能的原因 | 建议用户采取的措施 |
-| ---------- | ---------------------- | ---------------------------- | ------------------ |
-| 0x80000408 | Dnode is offline       | 不在线                       | 检查节点状态       |
-| 0x80000409 | Mnode already deployed | 已部署                       | 确认操作是否正确   |
-| 0x8000040A | Mnode not found        | 内部错误                     | 上报 issue          |
-| 0x8000040B | Mnode not deployed     | 内部错误                     | 上报 issue          |
-| 0x8000040C | Qnode already deployed | 已部署                       | 确认操作是否正确   |
-| 0x8000040D | Qnode not found        | 内部错误                     | 上报 issue          |
-| 0x8000040E | Qnode not deployed     | 内部错误                     | 上报 issue          |
-| 0x8000040F | Snode already deployed | 已部署                       | 确认操作是否正确   |
-| 0x80000410 | Snode not found        | 内部错误                     | 上报 issue          |
-| 0x80000411 | Snode not deployed     | 已部署                       | 确认操作是否正确   |
-| 0x8000042D | Request is not matched with local dnode | taos.cfg 中的 FQDN 或者 port 被错误修改 | 取消修改 |
-
-### Vnode
->>>>>>> 01668ff4
+#### vnode
 
 | 错误码     | 错误描述                                           | 可能的出错场景或者可能的原因   | 建议用户采取的措施 |
 | ---------- | -------------------------------------------------- | ------------------------------ | ------------------ |
@@ -540,11 +307,7 @@
 | 0x80000531 | Vnode query is busy                                | 查询忙碌                       | 上报问题           |
 | 0x80000540 | Vnode already exist but Dbid not match             | 内部错误                       | 上报问题           |
 
-<<<<<<< HEAD
-### tsdb
-=======
-### TSDB
->>>>>>> 01668ff4
+#### tsdb
 
 | 错误码     | 错误描述                                  | 可能的出错场景或者可能的原因               | 建议用户采取的措施             |
 | ---------- | ----------------------------------------- | ------------------------------------------ | ------------------------------ |
@@ -561,8 +324,7 @@
 | 0x8000061B | Invalid table schema version              | 同 TSDB_CODE_TDB_IVD_TB_SCHEMA_VERSION     | 上报问题                       |
 | 0x8000061D | Table already exists in other super table | 表已存在，但属于其他超级表                 | 检查写入应用逻辑               |
 
-<<<<<<< HEAD
-### query
+#### query
 
 | 错误码     | 错误描述                                                                   | 可能的出错场景或者可能的原因               | 建议用户采取的措施                                                                                                                                                                         |
 | ---------- | -------------------------------------------------------------------------- | ------------------------------------------ | ------------------------------------------------------------------------------------------------------------------------------------------------------------------------------------------ |
@@ -582,30 +344,7 @@
 | 0x8000073C | Memory pool not initialized                                                | 内存池没有初始化                           | 确认开关 queryUseMemoryPool 是否打开；如果 queryUseMemoryPool 已经打开，检查服务器是否达到了开启内存池的基本条件：1. 系统的可用内存总量不低于 5G；2. 扣除预留部分后系统的可用内存不低于 4G |
 | 0x8000073D | Alter minReservedMemorySize failed since no enough system available memory | 更新 minReservedMemorySize 失败            | 确认当前的系统内存：1. 系统的可用内存总量不低于 5G；2. 扣除预留部分后系统的可用内存不低于 4G                                                                                               |
 
-### grant
-=======
-### Query
-
-| 错误码     | 错误描述                             | 可能的出错场景或者可能的原因               | 建议用户采取的措施                                     |
-| ---------- | ------------------------------------ | ------------------------------------------ | ------------------------------------------------------ |
-| 0x80000700 | Invalid query handle                 | 当前查询句柄不存在                         | 保留现场和日志，github 上报 issue                        |
-| 0x80000709 | Multiple retrieval of this query     | 当前子查询已经正在进行中                   | 保留现场和日志，github 上报 issue                        |
-| 0x8000070A | Too many groups/time window in query | 当前查询结果中的分组或窗口个数超过限制个数 | 调整查询语句，确保查询条件中的分组和窗口个数不超过上限 |
-| 0x8000070D | System error                         | 底层系统 API 返回错误                        | 保留现场和日志，github 上报 issue                        |
-| 0x80000720 | Scheduler not exist                  | 当前子查询对应的客户端信息不存在           | 保留现场和日志，github 上报 issue                        |
-| 0x80000721 | Task not exist                       | 子查询不存在                               | 保留现场和日志，github 上报 issue                        |
-| 0x80000722 | Task already exist                   | 子查询已经存在                             | 保留现场和日志，github 上报 issue                        |
-| 0x80000729 | Task message error                   | 查询消息错误                               | 保留现场和日志，github 上报 issue                        |
-| 0x8000072B | Task status error                    | 子查询状态错误                             | 保留现场和日志，github 上报 issue                        |
-| 0x8000072F | Job not exist                        | 查询 JOB 已经不存在                          | 保留现场和日志，github 上报 issue                        |
-| 0x80000739 | Query memory upper limit is reached  | 单个查询达到内存使用上限                    | 设置合理的内存上限或调整 SQL 语句                      |
-| 0x8000073A | Query memory exhausted               | dnode 查询内存到达使用上限                  | 设置合理的内存上限或调整并发查询量或增大系统内存       |
-| 0x8000073B | Timeout for long time no fetch       | 查询被长时间中断未恢复                     | 调整应用实现尽快 fetch 数据                            |
-| 0x8000073C | Memory pool not initialized          | 内存池没有初始化                          | 确认开关 queryUseMemoryPool 是否打开；如果 queryUseMemoryPool 已经打开，检查服务器是否达到了开启内存池的基本条件：1. 系统的可用内存总量不低于 5G；2. 扣除预留部分后系统的可用内存不低于 4G |
-| 0x8000073D | Alter minReservedMemorySize failed since no enough system available memory   | 更新 minReservedMemorySize 失败 | 确认当前的系统内存：1. 系统的可用内存总量不低于 5G；2. 扣除预留部分后系统的可用内存不低于 4G |
-
-### Grant
->>>>>>> 01668ff4
+#### grant
 
 | 错误码     | 错误描述                            | 可能的出错场景或者可能的原因 | 建议用户采取的措施               |
 | ---------- | ----------------------------------- | ---------------------------- | -------------------------------- |
@@ -624,11 +363,7 @@
 | 0x8000080C | STable creation limited by license  | 超级表数量超过授权限制       | 检查授权信息，联系交付更新授权码 |
 | 0x8000080D | Table creation limited by license   | 子表/普通表数量超过授权限制  | 检查授权信息，联系交付更新授权码 |
 
-<<<<<<< HEAD
-### sync
-=======
-### Sync
->>>>>>> 01668ff4
+#### sync
 
 | 错误码     | 错误描述                     | 可能的出错场景或者可能的原因                                                                                | 建议用户采取的措施                                                                         |
 | ---------- | ---------------------------- | ----------------------------------------------------------------------------------------------------------- | ------------------------------------------------------------------------------------------ |
@@ -643,22 +378,14 @@
 | 0x80000918 | Sync negotiation win is full | 场景 1：客户端请求并发数特别大，超过了服务端处理能力，或者因为网络和 CPU 资源严重不足，或者网络连接问题等。 | 检查集群状态，系统资源使用率（例如磁盘 IO、CPU、网络通信等），以及节点之间网络连接状况。   |
 | 0x800009FF | Sync internal error          | 其它内部错误                                                                                                | 检查集群状态，例如：show vgroups                                                           |
 
-<<<<<<< HEAD
-### tq
-=======
-### TQ
->>>>>>> 01668ff4
+#### tq
 
 | 错误码     | 错误描述                  | 可能的出错场景或者可能的原因                                        | 建议用户采取的措施                        |
 | ---------- | ------------------------- | ------------------------------------------------------------------- | ----------------------------------------- |
 | 0x80000A0C | TQ table schema not found | 消费数据时表不存在                                                  | 内部错误，不透传给用户                    |
 | 0x80000A0D | TQ no committed offset    | 消费时设置 offset reset = none，并且 server 端没有之前消费的 offset | 设置 offset reset 为 earliest 或者 latest |
 
-<<<<<<< HEAD
-### wal
-=======
-### WAL
->>>>>>> 01668ff4
+#### wal
 
 | 错误码     | 错误描述              | 可能的出错场景或者可能的原因     | 建议用户采取的措施 |
 | ---------- | --------------------- | -------------------------------- | ------------------ |
@@ -668,11 +395,7 @@
 | 0x80001006 | WAL checksum mismatch | 场景：发生了 WAL 文件损坏        | 服务端内部错误     |
 | 0x80001007 | WAL log incomplete    | 日志文件发生了丢失或损坏         | 服务端内部错误     |
 
-<<<<<<< HEAD
-### tfs
-=======
-### TFS
->>>>>>> 01668ff4
+#### tfs
 
 | 错误码     | 错误描述                         | 可能的出错场景或者可能的原因         | 建议用户采取的措施                       |
 | ---------- | -------------------------------- | ------------------------------------ | ---------------------------------------- |
@@ -683,8 +406,7 @@
 | 0x80002205 | TFS no disk mount on tire        | 多级存储配置错误                     | 检查配置是否正确                         |
 | 0x80002208 | No disk available on a tier.     | TFS 内部错误，多发生在硬盘满的场景下 | 增加硬盘，扩充容量                       |
 
-<<<<<<< HEAD
-### catalog
+#### catalog
 
 | 错误码     | 错误描述                         | 可能的出错场景或者可能的原因 | 建议用户采取的措施                |
 | ---------- | -------------------------------- | ---------------------------- | --------------------------------- |
@@ -700,7 +422,7 @@
 | 0x80002504 | Task timeout                     | 子任务超时                   | 保留现场和日志，github 上报 issue |
 | 0x80002505 | Job is dropping                  | 任务正在或已经被取消         | 检查是否有手动或应用中断当前任务  |
 
-### parser
+#### parser
 
 | 错误码     | 错误描述                                                                                               | 可能的出错场景或者可能的原因                            | 建议用户采取的措施                     |
 | ---------- | ------------------------------------------------------------------------------------------------------ | ------------------------------------------------------- | -------------------------------------- |
@@ -710,34 +432,6 @@
 | 0x80002603 | Table does not exist                                                                                   | 表不存在                                                | 检查并确认 SQL 语句中的表是否存在      |
 | 0x80002604 | Column ambiguously defined                                                                             | 列名（别名）重复定义                                    | 检查并修正 SQL 语句                    |
 | 0x80002605 | Invalid value type                                                                                     | 常量值非法                                              | 检查并修正 SQL 语句                    |
-=======
-### Catalog
-
-| 错误码     | 错误描述                         | 可能的出错场景或者可能的原因 | 建议用户采取的措施               |
-| ---------- | -------------------------------- | ---------------------------- | -------------------------------- |
-| 0x80002400 | catalog internal error           | catalog 内部错误              | 保留现场和日志，github 上报 issue  |
-| 0x80002401 | catalog invalid input parameters | catalog 输入参数错误          | 保留现场和日志，github 上报 issue  |
-| 0x80002402 | catalog is not ready             | catalog 未初始化完成          | 保留现场和日志，github 上报 issue  |
-| 0x80002403 | catalog system error             | catalog 系统错误              | 保留现场和日志，github 上报 issue  |
-| 0x80002404 | Database is dropped              | db 缓存被删除                 | 保留现场和日志，github 上报 issue  |
-| 0x80002405 | catalog is out of service        | catalog 模块已经退出          | 保留现场和日志，github 上报 issue  |
-| 0x80002550 | Invalid msg order                | 消息顺序错误                 | 保留现场和日志，github 上报 issue  |
-| 0x80002501 | Job status error                 | 任务状态错误                 | 保留现场和日志，github 上报 issue  |
-| 0x80002502 | scheduler internal error         | scheduler 内部错误            | 保留现场和日志，github 上报 issue  |
-| 0x80002504 | Task timeout                     | 子任务超时                   | 保留现场和日志，github 上报 issue  |
-| 0x80002505 | Job is dropping                  | 任务正在或已经被取消         | 检查是否有手动或应用中断当前任务 |
-
-### Parser
-
-| 错误码        | 错误描述                                                                                                   | 可能的出错场景或者可能的原因                              | 建议用户采取的措施                   |
-|------------|--------------------------------------------------------------------------------------------------------|---------------------------------------------| ------------------------------------ |
-| 0x80002600 | syntax error near                                                                                      | SQL 语法错误                                    | 检查并修正 SQL 语句                    |
-| 0x80002601 | Incomplete SQL statement                                                                               | 不完整的 SQL 语句                                 | 检查并修正 SQL 语句                    |
-| 0x80002602 | Invalid column name                                                                                    | 不合法或不存在的列名                                  | 检查并修正 SQL 语句                    |
-| 0x80002603 | Table does not exist                                                                                   | 表不存在                                        | 检查并确认 SQL 语句中的表是否存在      |
-| 0x80002604 | Column ambiguously defined                                                                             | 列名（别名）重复定义                                  | 检查并修正 SQL 语句                    |
-| 0x80002605 | Invalid value type                                                                                     | 常量值非法                                       | 检查并修正 SQL 语句                    |
->>>>>>> 01668ff4
 | 0x80002608 | There mustn't be aggregation                                                                           | 聚合函数出现在非法子句中                                | 检查并修正 SQL 语句                    |
 | 0x80002609 | ORDER BY item must be the number of a SELECT-list expression                                           | Order by 指定的位置不合法                               | 检查并修正 SQL 语句                    |
 | 0x8000260A | Not a GROUP BY expression                                                                              | 非法 group by 语句                                      | 检查并修正 SQL 语句                    |
@@ -783,7 +477,6 @@
 | 0x8000263F | Illegal number of columns                                                                              | 列个数错误                                              | 检查并修正 SQL 语句                    |
 | 0x80002640 | Too many columns                                                                                       | 列个数超出上限                                          | 检查并修正 SQL 语句                    |
 | 0x80002641 | First column must be timestamp                                                                         | 第一列必须是主键时间戳列                                | 检查并修正 SQL 语句                    |
-<<<<<<< HEAD
 | 0x80002642 | Invalid binary/nchar column/tag length                                                                 | binary/nchar 长度错误                                   | 检查并修正 SQL 语句                    |
 | 0x80002643 | Invalid number of tag columns                                                                          | TAG 列个数错误                                          | 检查并修正 SQL 语句                    |
 | 0x80002644 | Permission denied                                                                                      | 权限错误                                                | 检查确认用户是否有相应操作权限         |
@@ -840,7 +533,7 @@
 | 0x80002705 | Planner invalid table type                                                                             | 计划器生成计划时得到了错误的表类型                      | 保留现场和日志，github 上报 issue      |
 | 0x80002706 | Planner invalid query control plan type                                                                | 计划器生成 dynamic query control 计划时得到的类型不正确 | 保留现场和日志，github 上报 issue      |
 
-### function
+#### function
 
 | 错误码     | 错误描述                                     | 可能的出错场景或者可能的原因                                                                                                                                                                                                                                                          | 建议用户采取的措施                                                                                           |
 | ---------- | -------------------------------------------- | ------------------------------------------------------------------------------------------------------------------------------------------------------------------------------------------------------------------------------------------------------------------------------------- | ------------------------------------------------------------------------------------------------------------ |
@@ -851,7 +544,7 @@
 | 0x80002804 | Not builtin function                         | 函数非内置函数。内置函数不在的哈希表中会报错，用户应该很少遇见这个问题，否则是内部内置函数哈希初始化的时候出错或者写坏。                                                                                                                                                              | 客户应该不会遇到，如果遇到，说明程序有 bug，咨询开发人员。                                                   |
 | 0x80002805 | Duplicate timestamps not allowed in function | 函数输入主键列有重复时间戳。对某些依赖时间线顺序函数做超级表查询时，所有子表数据会按照时间戳进行排序后合并为一条时间线进行计算，因此子表合并后的时间戳可能会出现重复，导致某些计算没有意义而报错。涉及到的函数有：CSUM、DERIVATIVE、DIFF、IRATE、MAVG、STATECOUNT、STATEDURATION、TWA | 如果需要对超级表查询并且使用这些依赖时间线顺序函数时，确保子表中不存在重复时间戳数据。                       |
 
-### udf
+#### udf
 
 | 错误码     | 错误描述                           | 可能的出错场景或者可能的原因                                                           | 建议用户采取的措施                              |
 | ---------- | ---------------------------------- | -------------------------------------------------------------------------------------- | ----------------------------------------------- |
@@ -866,7 +559,7 @@
 | 0x80002909 | udf program language not supported | udf 编程语言不支持                                                                     | 使用支持的语言，当前支持 c、python              |
 | 0x8000290A | udf function execution failure     | udf 函数执行错误，如返回错误的行数                                                     | 具体查看错误日志                                |
 
-### sml
+#### sml
 
 | 错误码     | 错误描述                         | 可能的出错场景或者可能的原因                    | 建议用户采取的措施                                               |
 | ---------- | -------------------------------- | ----------------------------------------------- | ---------------------------------------------------------------- |
@@ -876,7 +569,7 @@
 | 0x80003004 | Not the same type as before      | schemaless 数据一批的多行数据里相同列类型不一致 | 检测数据里每行相同列的数据类型是否一致                           |
 | 0x80003005 | Internal error                   | schemaless 内部逻辑错误，一般不会出现           | 具体查看 client 端的错误日志提示                                 |
 
-### sma
+#### sma
 
 | 错误码     | 错误描述                                                       | 可能的出错场景或者可能的原因                                 | 建议用户采取的措施                                 |
 | ---------- | -------------------------------------------------------------- | ------------------------------------------------------------ | -------------------------------------------------- |
@@ -897,14 +590,14 @@
 | 0x80003157 | Rsma fs sync error                                             | 算子文件同步失败                                             | 检查错误日志，联系开发处理                         |
 | 0x80003158 | Rsma fs update error                                           | 算子文件更新失败                                             | 检查错误日志，联系开发处理                         |
 
-### index
+#### index
 
 | 错误码     | 错误描述         | 可能的出错场景或者可能的原因                                         | 建议用户采取的措施         |
 | ---------- | ---------------- | -------------------------------------------------------------------- | -------------------------- |
 | 0x80003200 | INDEX 正在重建中 | 1.写入过快，导致 index 的合并线程处理不过来 2.索引文件损坏，正在重建 | 检查错误日志，联系开发处理 |
 | 0x80003201 | 索引文件损坏     | 文件损坏                                                             | 检查错误日志，联系开发处理 |
 
-### tmq
+#### tmq
 
 | 错误码     | 错误描述                                     | 可能的出错场景或者可能的原因                                                         | 建议用户采取的措施                 |
 | ---------- | -------------------------------------------- | ------------------------------------------------------------------------------------ | ---------------------------------- |
@@ -916,7 +609,7 @@
 | 0x80004017 | Invalid status, please subscribe topic first | 数据订阅状态不对                                                                     | 没有调用 subscribe，直接 poll 数据 |
 | 0x80004100 | Stream task not exist                        | 流计算任务不存在                                                                     | 具体查看 server 端的错误日志       |
 
-### virtual table
+#### virtual table
 
 | 错误码     | 错误描述                                                                    | 可能的出错场景或者可能的原因                                                   | 建议用户采取的措施                             |
 | ---------- | --------------------------------------------------------------------------- | ------------------------------------------------------------------------------ | ---------------------------------------------- |
@@ -929,7 +622,7 @@
 | 0x80006206 | Virtual table not support in Topic                                          | 不支持在订阅中使用虚拟表                                                       | 不在订阅中使用虚拟表                           |
 | 0x80006207 | Virtual super table query not support origin table from different databases | 虚拟超级表不支持子表的数据源来自不同的数据库                                   | 确保虚拟超级表的子表的数据源都来自同一个数据库 |
 
-### TDgpt
+#### TDgpt
 
 | 错误码     | 错误描述                                            | 可能的出错场景或者可能的原因 | 建议用户采取的措施                           |
 | ---------- | --------------------------------------------------- | ---------------------------- | -------------------------------------------- |
@@ -946,7 +639,7 @@
 | 0x8000044A | Not support co-variate/multi-variate forecast       | 不支持协变量/多变量预测      | 更换使用的预测模型                           |
 
 
-### STREAM
+#### STREAM
 
 | 错误码     | 错误描述                              | 可能的出错场景或者可能的原因             | 建议用户采取的措施                                     |
 | ---------- | ------------------------------------- | ---------------------------------------- | ------------------------------------------------------ |
@@ -957,34 +650,30 @@
 | 0x80007017 | Stream vtable calculate need redeploy | 流计算语句中的虚拟表的原始表分布发生变更 | 流会自动处理该错误，无需处理                           |
 
 ## 连接器
-下面是各语言连接器自身的错误码。
-
+下面是各语言连接器自身的错误码。连接器除了返回自身错误码外，也会返回上文中 TSDB 的错误码。
 
 ### C
 
-在 C 接口的设计中，错误码采用整数类型表示，每个错误码都对应一个特定的错误状态。如未特别说明，当 API 的返回值是整数时，_0_ 代表成功，其他是代表失败原因的错误码，当返回值是指针时，_NULL_ 表示失败。
-
-#### 通用错误码
-
-所有的错误码以及对应的原因描述在 `taoserror.h` 文件中。
-详细的错误码说明参考：[错误码](../../../reference/error-code)
-
-#### WebSocket 连接错误码
-
-除通用错误码外，WebSocket 连接还有以下错误码：
-
-| 错误码 | 错误描述   | 可能的出错场景或者可能的原因 | 建议用户采取的措施                      |
-| ------ | ---------- | ---------------------------- | --------------------------------------- |
-| 0xE000 | DSN 错误   | DSN 不符合规范               | 检查 DSN 字符串是否符合规范             |
-| 0xE001 | 内部错误   | 不确定                       | 保留现场和日志，在 GitHub 上报告 issue  |
-| 0xE002 | 连接关闭   | 网络断开                     | 请检查网络状况，查看 `taosadapter` 日志 |
-| 0xE003 | 发送超时   | 网络断开                     | 请检查网络状况                          |
-| 0xE004 | 接收超时   | 慢查询或网络断开             | 排查 `taosadapter` 日志                 |
-| 0xE005 | I/O 错误   | 网络 I/O 异常或磁盘错误      | 检查网络连接和磁盘状态                  |
-| 0xE006 | 认证失败   | 用户名密码错误或权限不足     | 检查用户名密码，确认用户权限            |
-| 0xE007 | 编解码错误 | 数据编解码异常               | 检查数据格式，排查 `taosadapter` 日志   |
-| 0xE008 | 连接断开   | WebSocket 连接断开           | 检查网络状况，重新建立连接              |
-
+在 C 接口的设计中，错误码采用整数类型表示，每个错误码都对应一个特定的错误状态。如未特别说明，当 API 的返回值是整数时，_0_ 代表成功，其他是代表失败原因的错误码，当返回值是指针时，_NULL_ 表示失败。  
+C 连接器的错误码分为两种：  
+- 通用错误码  
+    所有的错误码以及对应的原因描述在 `taoserror.h` 文件中。
+    详细的错误码说明参考：[TSDB 错误码](./#tsdb)
+- WebSocket 连接错误码  
+    除通用错误码外，WebSocket 连接还有以下错误码：
+
+    | 错误码 | 错误描述   | 可能的出错场景或者可能的原因 | 建议用户采取的措施                      |
+    | ------ | ---------- | ---------------------------- | --------------------------------------- |
+    | 0xE000 | DSN 错误   | DSN 不符合规范               | 检查 DSN 字符串是否符合规范             |
+    | 0xE001 | 内部错误   | 不确定                       | 保留现场和日志，在 GitHub 上报告 issue  |
+    | 0xE002 | 连接关闭   | 网络断开                     | 请检查网络状况，查看 `taosadapter` 日志 |
+    | 0xE003 | 发送超时   | 网络断开                     | 请检查网络状况                          |
+    | 0xE004 | 接收超时   | 慢查询或网络断开             | 排查 `taosadapter` 日志                 |
+    | 0xE005 | I/O 错误   | 网络 I/O 异常或磁盘错误      | 检查网络连接和磁盘状态                  |
+    | 0xE006 | 认证失败   | 用户名密码错误或权限不足     | 检查用户名密码，确认用户权限            |
+    | 0xE007 | 编解码错误 | 数据编解码异常               | 检查数据格式，排查 `taosadapter` 日志   |
+    | 0xE008 | 连接断开   | WebSocket 连接断开           | 检查网络状况，重新建立连接              |
+        
 ### Java
 
 Java 连接器可能报错的错误码包括 4 种：
@@ -1006,16 +695,16 @@
 | 0x2306 | Batch is empty!                                                 | prepareStatement 没有绑定参数                  | prepareStatement 添加参数后再执行 executeBatch                                           |
 | 0x2307 | Can not issue data manipulation statements with executeQuery()  | api 调用错误                                   | 更新操作应该使用 executeUpdate()，而不是 executeQuery()                                  |
 | 0x2308 | Can not issue SELECT via executeUpdate()                        | api 调用错误                                   | 查询操作应该使用 executeQuery()，而不是 executeUpdate()                                  |
-| 0x230d | parameter index out of range                                    | 参数越界                                       | 请检查参数的合理范围                                                                     |
-| 0x230e | connection already closed                                       | 连接已经关闭                                   | 请检查 Connection 是否关闭后再次使用，或是连接是否正常                                   |
-| 0x230f | unknown sql type in tdengine                                    | 不支持的数据类型                               | 请检查 TDengine TSDB 支持的 Data Type 类型                                               |
+| 0x230D | parameter index out of range                                    | 参数越界                                       | 请检查参数的合理范围                                                                     |
+| 0x230E | connection already closed                                       | 连接已经关闭                                   | 请检查 Connection 是否关闭后再次使用，或是连接是否正常                                   |
+| 0x230F | unknown sql type in tdengine                                    | 不支持的数据类型                               | 请检查 TDengine TSDB 支持的 Data Type 类型                                               |
 | 0x2310 | can't register JDBC-JNI driver                                  | 不能注册 JNI 驱动                              | 请检查 url 是否填写正确                                                                  |
 | 0x2314 | numeric value out of range                                      | 数字类型超出范围                               | 请检查获取结果集中数值类型是否使用了正确的接口                                           |
 | 0x2315 | unknown taos type in tdengine                                   | 参数传递错误                                   | 在 TDengine TSDB 数据类型与 JDBC 数据类型转换时，是否指定了正确的 TDengine TSDB 数据类型 |
 | 0x2319 | user is required                                                | 参数缺少用户名                                 | 创建连接时缺少用户名信息                                                                 |
-| 0x231a | password is required                                            | 参数缺少密码                                   | 创建连接时缺少密码信息                                                                   |
-| 0x231d | can't create connection with server within                      | 连接失败                                       | 请检查与 taosAdapter 之间的连接情况                                                      |
-| 0x231e | failed to complete the task within the specified time           | 请求处理超时                                   | 通过增加参数 messageWaitTimeout 增加执行耗时，或是请检查与 taosAdapter 之间的连接情况    |
+| 0x231A | password is required                                            | 参数缺少密码                                   | 创建连接时缺少密码信息                                                                   |
+| 0x231D | can't create connection with server within                      | 连接失败                                       | 请检查与 taosAdapter 之间的连接情况                                                      |
+| 0x231E | failed to complete the task within the specified time           | 请求处理超时                                   | 通过增加参数 messageWaitTimeout 增加执行耗时，或是请检查与 taosAdapter 之间的连接情况    |
 | 0x2320 | type convert exception                                          | 类型转换错误                                   | 检查是否没有使用正确的类型                                                               |
 | 0x2321 | TDengine TSDB version incompatible                              | 使用了原生连接，且客户端驱动版本与服务端不一致 | TDengine TSDB 版本不匹配，请升级至对应版本。 或者采用 WebSocket 连接方式                 |
 | 0x2322 | resource has been freed                                         | 资源已经释放                                   | 资源已经释放，请确认操作正确                                                             |
@@ -1037,7 +726,7 @@
 | 0x2377 | consumer reference has been destroyed                           | 消费者引用已失效                               | 订阅数据传输通道已经关闭，请检查与 TDengine TSDB 的连接情况                              |
 | 0x2378 | consumer create error                                           | 创建数据订阅失败                               | 请根据错误信息检查 taos log 进行问题定位                                                 |
 | 0x2379 | seek offset must not be a negative number                       | 参数错误                                       | seek 接口参数不能为负值，请使用正确的参数                                                |
-| 0x237a | vGroup not found in result set                                  | vGroup 没有分配给当前 consumer                 | 由于 Rebalance 机制导致 consumer 与 vGroup 不是绑定的关系                                |
+| 0x237A | vGroup not found in result set                                  | vGroup 没有分配给当前 consumer                 | 由于 Rebalance 机制导致 consumer 与 vGroup 不是绑定的关系                                |
 | 0x2390 | background thread write error in Efficient Writing              | 高效写入后台线程写入错误                       | 可以停止写入，重建连接                                                                   |
 
 - [TDengine TSDB Java Connector Error Code](https://github.com/taosdata/taos-connector-jdbc/blob/main/src/main/java/com/taosdata/jdbc/TSDBErrorNumbers.java)
@@ -1062,7 +751,7 @@
 
 在调用连接器 api 报错后，通过 try catch 可以获取到错误的信息和错误码。
 
-错误说明：Node.js 连接器错误码在 100 到 110 之间，之外的错误为 TDengine TSDB 其他功能模块的报错。
+错误说明：Node.js 连接器错误码在 100 到 120 之间，之外的错误为 TDengine TSDB 其他功能模块的报错。
 
 具体的连接器错误码请参考：
 
@@ -1082,188 +771,14 @@
 | 111    | topic partitions and positions are not equal in length                  | 获取给定分区当前的偏移量的数据与主题分区不匹配 |   重新订阅                                                                               |
 | 112    | version mismatch. The minimum required TDengine TSDB version is 3.3.2.0 | 版本不匹配                                     | TDengine TSDB 的版本低于 3.3.2.0 连接器不支持，用户需要升级到 3.3.2.0 以上版本。 |
 - [TDengine TSDB Node.js Connector Error Code](https://github.com/taosdata/taos-connector-node/blob/main/nodejs/src/common/wsError.ts)
-- TDengine TSDB 其他功能模块的报错，请参考 [错误码](../../../reference/error-code)    
 
 ### C#
 
 | 错误码 | 错误描述                         | 可能的出错场景或者可能的原因              | 建议用户采取的措施                                           |
 | ------ | -------------------------------- | ----------------------------------------- | ------------------------------------------------------------ |
-| 0xf001 | WebSocket Reconnection Failed    | 连接的 taosAdapter 退出导致重连失败       | 检查 taosAdapter 状态，等待一段时间后重试                    |
-| 0xf002 | WebSocket Message Mismatch       | 产生重复的请求 ID                         | 关闭当前连接等待一段时间后重连，不要传递重复的请求 ID        |
-| 0xf003 | WebSocket Connection Closed      | 使用已关闭的 WebSocket 连接               | 关闭当前连接使用新连接进行重试                               |
-| 0xf004 | WebSocket Write Timeout          | WebSocket 写请求超时                      | 检查网络问题，调大写超时参数，关闭当前连接使用新连接进行重试 |
-| 0xf005 | WebSocket Connection Failed      | 连接的 taosAdapter 退出                   | 检查 taosAdapter 状态，等待一段时间后重试                    |
-| 0xf006 | WebSocket Close Message Received | 网络原因导致心跳超时 taosAdapter 关闭连接 | 检查网络问题，等待一段时间后重试                             |
-=======
-| 0x80002642 | Invalid binary/nchar column/tag length                                                                 | binary/nchar 长度错误                           | 检查并修正 SQL 语句                    |
-| 0x80002643 | Invalid number of tag columns                                                                          | TAG 列个数错误                                   | 检查并修正 SQL 语句                    |
-| 0x80002644 | Permission denied                                                                                      | 权限错误                                        | 检查确认用户是否有相应操作权限       |
-| 0x80002645 | Invalid stream query                                                                                   | 非法流语句                                       | 检查并修正 SQL 语句                    |
-| 0x80002646 | Invalid _c0 or_rowts expression                                                                        | _c0 或_rowts 非法使用                            | 检查并修正 SQL 语句                    |
-| 0x80002647 | Invalid timeline function                                                                              | 函数依赖的主键时间戳不存在                               | 检查并修正 SQL 语句                    |
-| 0x80002648 | Invalid password                                                                                       | 密码不符合规范                                     | 检查并修改密码                       |
-| 0x80002649 | Invalid alter table statement                                                                          | 修改表语句不合法                                    | 检查并修正 SQL 语句                    |
-| 0x8000264A | Primary timestamp column cannot be dropped                                                             | 主键时间戳列不允许删除                                 | 检查并修正 SQL 语句                    |
-| 0x8000264B | Only binary/nchar column length could be modified, and the length can only be increased, not decreased | 非法列修改                                       | 检查并修正 SQL 语句                    |
-| 0x8000264C | Invalid tbname pseudo column                                                                           | 非法使用 tbname 列                               | 检查并修正 SQL 语句                    |
-| 0x8000264D | Invalid function name                                                                                  | 非法函数名                                       | 检查并修正函数名                     |
-| 0x8000264E | Comment too long                                                                                       | 注释长度超限                                      | 检查并修正 SQL 语句                    |
-| 0x8000264F | Function(s) only allowed in SELECT list, cannot mixed with non scalar functions or columns             | 非法的函数混用                                     | 检查并修正 SQL 语句                    |
-| 0x80002650 | Window query not supported, since no valid timestamp column included in the result of subquery         | 窗口查询依赖的主键时间戳列不存在                            | 检查并修正 SQL 语句                    |
-| 0x80002651 | No columns can be dropped                                                                              | 必须的列不能被删除                                   | 检查并修正 SQL 语句                    |
-| 0x80002652 | Only tag can be json type                                                                              | 普通列不支持 JSON 类型                              | 检查并修正 SQL 语句                    |
-| 0x80002655 | The DELETE statement must have a definite time window range                                            | DELETE 语句中存在非法 WHERE 条件                     | 检查并修正 SQL 语句                    |
-| 0x80002656 | The REDISTRIBUTE VGROUP statement only support 1 to 3 dnodes                                           | REDISTRIBUTE VGROUP 指定的 DNODE 个数非法          | 检查并修正 SQL 语句                    |
-| 0x80002657 | Fill now allowed                                                                                       | 函数不允许 FILL 功能                               | 检查并修正 SQL 语句                    |
-| 0x80002658 | Invalid windows pc                                                                                     | 非法使用窗口伪列                                    | 检查并修正 SQL 语句                    |
-| 0x80002659 | Window not allowed                                                                                     | 函数不能在窗口中使用                                  | 检查并修正 SQL 语句                    |
-| 0x8000265A | Stream not allowed                                                                                     | 函数不能在流计算中使用                                 | 检查并修正 SQL 语句                    |
-| 0x8000265B | Group by not allowed                                                                                   | 函数不能在分组中使用                                  | 检查并修正 SQL 语句                    |
-| 0x8000265D | Invalid interp clause                                                                                  | 非法 INTERP 或相关语句                             | 检查并修正 SQL 语句                    |
-| 0x8000265E | Not valid function ion window                                                                          | 非法窗口语句                                      | 检查并修正 SQL 语句                    |
-| 0x8000265F | Only support single table                                                                              | 函数只支持在单表查询中使用                               | 检查并修正 SQL 语句                    |
-| 0x80002660 | Invalid sma index                                                                                      | 非法创建 SMA 语句                                 | 检查并修正 SQL 语句                    |
-| 0x80002661 | Invalid SELECTed expression                                                                            | 无效查询语句                                      | 检查并修正 SQL 语句                    |
-| 0x80002662 | Fail to get table info                                                                                 | 获取表元数据信息失败                                  | 保留现场和日志，github 上报 issue      |
-| 0x80002663 | Not unique table/alias                                                                                 | 表名（别名）冲突                                    | 检查并修正 SQL 语句                    |
-| 0x80002664 | Join requires valid time series input                                                                  | 不支持子查询不含主键时间戳列输出的 JOIN 查询                   | 检查并修正 SQL 语句                    |
-| 0x80002665 | The _TAGS pseudo column can only be used for subtable and supertable queries                           | 非法 TAG 列查询                                  | 检查并修正 SQL 语句                    |
-| 0x80002666 | 子查询不含主键时间戳列输出                                                                                          | 检查并修正 SQL 语句                                |
-| 0x80002667 | Invalid usage of expr: %s                                                                              | 非法表达式                                       | 检查并修正 SQL 语句                    |
-| 0x80002687 | True_for duration cannot be negative                                                                   | true_for 的值不能是负数                            | 检查并修正 SQL 语句                    |
-| 0x80002688 | Cannot use 'year' or 'month' as true_for duration                                                      | 不能使用 n(月), y(年) 作为 true_for 的时间单位           | 检查并修正 SQL 语句                    |
-| 0x80002689 | Invalid using cols function                                                                            | cols 函数使用错误                                 | 检查并修正 SQL 语句                       |
-| 0x8000268A | Cols function's first param must be a select function that output a single row                         | cols 函数第一个参数应该为选择函数                         | 检查并修正 SQL 语句                    |
-| 0x8000268B | Invalid using alias for cols function                                                                  | cols 函数输出列重命名错误                             | 检查并修正 SQL 语句                    |
-| 0x8000268C | Join primary key col must be timestamp type                                                            | 关联查询主键列等值条件类型错误                             | 检查并修正 SQL 语句                    |
-| 0x8000268D | Invalid virtual table's ref column                                                                     | 创建/更新虚拟表时数据源列不正确                            | 检查并修正 SQL 语句          |
-| 0x8000268E | Invalid table type                                                                                     | 表类型不正确                                      | 检查并修正 SQL 语句          |
-| 0x8000268F | Invalid ref column type                                                                                | 虚拟表列的数据类型与数据源的数据类型不同                        | 检查并修正 SQL 语句          |
-| 0x80002690 | Create child table using virtual super table                                                           | 创建非虚拟子表 USING 了虚拟超级表                        | 检查并修正 SQL 语句          |
-| 0x80002696 | Invalid sliding offset                                                                                 | sliding 窗口偏移量非法                             | 检查并修正 SQL 语句                    |
-| 0x80002697 | Invalid interval offset                                                                                | interval 窗口偏移量非法                            | 检查并修正 SQL 语句     |
-| 0x80002698 | Invalid extend value | extend 参数非法                            | 检查并修正 SQL 语句     |
-| 0x800026FF | Parser internal error                                                                                  | 解析器内部错误                                     | 保留现场和日志，github 上报 issue      |
-| 0x80002700 | Planner internal error                                                                                 | 计划期内部错误                                     | 保留现场和日志，github 上报 issue      |
-| 0x80002701 | Expect ts equal                                                                                        | JOIN 条件校验失败                                 | 保留现场和日志，github 上报 issue      |
-| 0x80002702 | Cross join not support                                                                                 | 不支持 CROSS JOIN                              | 检查并修正 SQL 语句                    |
-| 0x80002704 | Planner slot key not found                                                                             | 生成物理计划时查找不到 slotId                          | 保留现场和日志，github 上报 issue                 |
-| 0x80002705 | Planner invalid table type                                                                             | 计划器生成计划时得到了错误的表类型                           | 保留现场和日志，github 上报 issue                    |
-| 0x80002706 | Planner invalid query control plan type                                                                | 计划器生成 dynamic query control 计划时得到的类型不正确     | 保留现场和日志，github 上报 issue                   |
-
-### Function
-
-| 错误码     | 错误描述                                     | 可能的出错场景或者可能的原因                                                                                                                                                                                                                                                          | 建议用户采取的措施                                                                                         |
-| ---------- | -------------------------------------------- | ------------------------------------------------------------------------------------------------------------------------------------------------------------------------------------------------------------------------------------------------------------------------------------- | ---------------------------------------------------------------------------------------------------------- |
-| 0x80002800 | Function internal error                      | 函数参数输入不合理造成的错误，随错误码会返回具体错误描述信息。比如 APERCENTILE 函数第三个参数指定算法时只能使用字符串"default"                                                                                                                                                          | "t-digest", 使用其他输入会报此类错误。或者 TO_ISO8601 函数第二个参数指定时区时，字符串不符合时区格式规范等。 | 根据具体错误描述信息，调整函数输入。 |
-| 0x80002801 | Invalid function para number                 | 函数输入参数个数不正确。函数规定必须要使用 n 个参数，而用户给定参数个数不为 n。比如 COUNT(col1, col2)。                                                                                                                                                                                   | 调整函数输入参数为正确个数。                                                                               |
-| 0x80002802 | Invalid function para type                   | 函数输入参数类型不正确。函数输入参数要求为数值类型，但是用户所给参数为字符串。比如 SUM("abc")。                                                                                                                                                                                        | 调整函数参数输入为正确类型                                                                                 |
-| 0x80002803 | Invalid function para value                  | 函数输入参数取值不正确。函数输入参数范围不正确。比如 SAMPLE 函数第二个参数指定采样个数范围为 [1, 1000], 如果不在这个范围内会会报错。                                                                                                                                                     | 调整函数参数输入为正确取值。                                                                               |
-| 0x80002804 | Not builtin function                         | 函数非内置函数。内置函数不在的哈希表中会报错，用户应该很少遇见这个问题，否则是内部内置函数哈希初始化的时候出错或者写坏。                                                                                                                                                              | 客户应该不会遇到，如果遇到，说明程序有 bug，咨询开发人员。                                                  |
-| 0x80002805 | Duplicate timestamps not allowed in function | 函数输入主键列有重复时间戳。对某些依赖时间线顺序函数做超级表查询时，所有子表数据会按照时间戳进行排序后合并为一条时间线进行计算，因此子表合并后的时间戳可能会出现重复，导致某些计算没有意义而报错。涉及到的函数有：CSUM、DERIVATIVE、DIFF、IRATE、MAVG、STATECOUNT、STATEDURATION、TWA | 如果需要对超级表查询并且使用这些依赖时间线顺序函数时，确保子表中不存在重复时间戳数据。                     |
-
-### UDF
-
-| 错误码     | 错误描述                           | 可能的出错场景或者可能的原因                                                          | 建议用户采取的措施                            |
-| ---------- | ---------------------------------- | ------------------------------------------------------------------------------------- | --------------------------------------------- |
-| 0x80002901 | udf is stopping                    | dnode 退出时，收到 udf 调用                                                              | 停止执行 udf 查询                               |
-| 0x80002902 | udf pipe read error                | taosd 读取 udfd pipe，发生错误                                                          | udfd 异常退出，1. c udf 崩溃 2. udfd 崩溃        |
-| 0x80002903 | udf pipe connect error             | taosd 建立到 udfd 的管道连接时，发生错误                                                 | 1. taosd 对应的 udfd 未启动。重启 taosd            |
-| 0x80002904 | udf pip not exist                  | udf 建立，调用，拆除三个阶段，两个阶段中间发生连接错误，导致连接消失，后续阶段继续执行 | udfd 异常退出，1. c udf 崩溃 2. udfd 崩溃        |
-| 0x80002905 | udf load failure                   | udfd 加载 udf 时错误                                                                     | 1.mnode 中 udf 不存在 2. udf 加载出错。查看日志 |
-| 0x80002906 | udf invalid function input         | udf 检查输入                                                                           | udf 函数不接受输入，如输入列类型错误           |
-| 0x80002907 | udf invalid bufsize                | udf 聚合函数中间结果大于创建 udf 中指定的 bufsize                                         | 增大 bufSize，或者降低中间结果大小             |
-| 0x80002908 | udf invalid output type            | udf 输出的类型和创建 udf 中指定的类型                                                    | 修改 udf，或者创建 udf 的类型，使得结果相同      |
-| 0x80002909 | udf program language not supported | udf 编程语言不支持                                                                     | 使用支持的语言，当前支持 c、python              |
-| 0x8000290A | udf function execution failure     | udf 函数执行错误，如返回错误的行数                                                     | 具体查看错误日志                              |
-
-### SML
-
-| 错误码     | 错误描述                         | 可能的出错场景或者可能的原因                    | 建议用户采取的措施                                              |
-| ---------- | -------------------------------- | ----------------------------------------------- | --------------------------------------------------------------- |
-| 0x80003000 | Invalid line protocol type       | schemaless 接口传入的协议非法                    | 检查传入的协议是否为 taos.h 中定位的三种 TSDB_SML_PROTOCOL_TYPE  |
-| 0x80003001 | Invalid timestamp precision type | schemaless 接口传入的时间精度非法                | 检查传入的协议是否为 taos.h 中定位的七种 TSDB_SML_TIMESTAMP_TYPE |
-| 0x80003002 | Invalid data format              | schemaless 接口传入的数据格式非法                | 具体查看 client 端的错误日志提示                                  |
-| 0x80003004 | Not the same type as before      | schemaless 数据一批的多行数据里相同列类型不一致 | 检测数据里每行相同列的数据类型是否一致                          |
-| 0x80003005 | Internal error                   | schemaless 内部逻辑错误，一般不会出现           | 具体查看 client 端的错误日志提示                                  |
-
-### SMA
-
-| 错误码     | 错误描述                      | 可能的出错场景或者可能的原因                               | 建议用户采取的措施         |
-| ---------- | ----------------------------- | ---------------------------------------------------------- | -------------------------- |
-| 0x80003100 | Tsma init failed              | TSMA 环境初始化失败                                        | 检查错误日志，联系开发处理 |
-| 0x80003101 | Tsma already exists           | TSMA 重复创建                                              | 避免重复创建               |
-| 0x80003102 | Invalid tsma env              | TSMA 运行环境异常                                          | 检查错误日志，联系开发处理 |
-| 0x80003103 | Invalid tsma state            | 流计算下发结果的 vgroup 与创建 TSMA index 的 vgroup 不一致 | 检查错误日志，联系开发处理 |
-| 0x80003104 | Invalid tsma pointer          | 在处理写入流计算下发的结果，消息体为空指针。               | 检查错误日志，联系开发处理 |
-| 0x80003105 | Invalid tsma parameters       | 在处理写入流计算下发的结果，结果数量为 0。                  | 检查错误日志，联系开发处理 |
-| 0x80003113 | Tsma optimization cannot be applied with INTERVAL AUTO offset. | 当前查询条件下使用 INTERVAL AUTO OFFSET 无法启用 tsma 优化。 | 使用 SKIP_TSMA Hint 或者手动指定 INTERVAL OFFSET。 |
-| 0x80003150 | Invalid rsma env              | Rsma 执行环境异常。                                        | 检查错误日志，联系开发处理 |
-| 0x80003151 | Invalid rsma state            | Rsma 执行状态异常。                                        | 检查错误日志，联系开发处理 |
-| 0x80003152 | Rsma qtaskinfo creation error | 创建流计算环境异常。                                       | 检查错误日志，联系开发处理 |
-| 0x80003153 | Rsma invalid schema           | 启动恢复时元数据信息错误                                   | 检查错误日志，联系开发处理 |
-| 0x80003154 | Rsma stream state open        | 打开流算子状态存储失败                                     | 检查错误日志，联系开发处理 |
-| 0x80003155 | Rsma stream state commit      | 提交流算子状态存储失败                                     | 检查错误日志，联系开发处理 |
-| 0x80003156 | Rsma fs ref error             | 算子文件引用计数错误                                       | 检查错误日志，联系开发处理 |
-| 0x80003157 | Rsma fs sync error            | 算子文件同步失败                                           | 检查错误日志，联系开发处理 |
-| 0x80003158 | Rsma fs update error          | 算子文件更新失败                                           | 检查错误日志，联系开发处理 |
-
-### Index
-
-| 错误码     | 错误描述         | 可能的出错场景或者可能的原因                                          | 建议用户采取的措施         |
-| ---------- | ---------------- | --------------------------------------------------------------------- | -------------------------- |
-| 0x80003200 | INDEX 正在重建中 | 1.写入过快，导致 index 的合并线程处理不过来 2.索引文件损坏，正在重建 | 检查错误日志，联系开发处理 |
-| 0x80003201 | 索引文件损坏     | 文件损坏                                                              | 检查错误日志，联系开发处理 |
-
-### Tmq
-
-| 错误码     | 错误描述              | 可能的出错场景或者可能的原因                                                     | 建议用户采取的措施             |
-| ---------- | --------------------- | -------------------------------------------------------------------------------- | ------------------------------ |
-| 0x800003E6 | Consumer not exist    | Consumer 超时下线                                                                | 重新建 consumer 订阅数据     |
-| 0x800003EA | Consumer not ready    | Consumer 正在平衡中                                                               | 等待 2 秒后重试     |
-| 0x80004000 | Invalid message       | 订阅到的数据非法，一般不会出现                                                   | 具体查看 client 端的错误日志提示 |
-| 0x80004001 | Consumer mismatch     | 订阅请求的 vnode 和重新分配的 vnode 不一致，一般存在于有新消费者加入相同消费者组里时         | 内部错误         |
-| 0x80004002 | Consumer closed       | 消费者已经不存在了                                                               | 查看是否已经 close 掉了          |
-| 0x80004017 | Invalid status, please subscribe topic first | 数据订阅状态不对                                                                 | 没有调用 subscribe，直接 poll 数据     |
-| 0x80004100 | Stream task not exist | 流计算任务不存在                                                                 | 具体查看 server 端的错误日志     |
-
-### Virtual Table
-
-| 错误码        | 错误描述                                                    | 可能的出错场景或者可能的原因                                 | 建议用户采取的措施               |
-|------------|---------------------------------------------------------|------------------------------------------------|-------------------------|
-| 0x80006200 | Virtual table scan 算子内部错误                               | virtual table scan 算子内部逻辑错误，一般不会出现             | 具体查看 client 端的错误日志提示      |
-| 0x80006201 | Virtual table scan invalid downstream operator type     | 由于生成的执行计划不对，导致 virtual table scan 算子的下游算子类型不正确 | 保留 explain 执行计划，联系开发处理  |
-| 0x80006202 | Virtual table prim timestamp column should not has ref  | 虚拟表的时间戳主键列不应该有数据源，如果有，后续查询虚拟表的时候就会出现该错误        | 检查错误日志，联系开发处理           |
-| 0x80006203 | Create virtual child table must use virtual super table | 虚拟子表必须建在虚拟超级表下，否则就会出现该错误                       | 创建虚拟子表的时候，USING 虚拟超级表   |
-| 0x80006204 | Virtual table not support decimal type                  | 虚拟表不支持 decimal 类型                              | 创建虚拟表时不使用 decimal 类型的列/tag |
-| 0x80006205 | Virtual table not support in STMT query and STMT insert | 不支持在 stmt 写入和查询中使用虚拟表                          | 不在 stmt 写入和查询中使用虚拟表     |
-| 0x80006206 | Virtual table not support in Topic                      | 不支持在订阅中使用虚拟表                                   | 不在订阅中使用虚拟表              |
-| 0x80006207 | Virtual super table query not support origin table from different databases                      | 虚拟超级表不支持子表的数据源来自不同的数据库                         | 确保虚拟超级表的子表的数据源都来自同一个数据库 |
-
-### TDgpt
-
-| 错误码        | 错误描述                                                | 可能的出错场景或者可能的原因 | 建议用户采取的措施                            |
-|------------|-----------------------------------------------------|----------------|--------------------------------------|
-| 0x80000440 | Analysis service response is NULL                   | 分析服务返回错误       | 检查服务端日志确认返回信息是否正确                    |
-| 0x80000441 | Analysis service can't access                       | 分析服务无法使用       | 检查 anoded 服务是否可用                     |
-| 0x80000442 | Analysis algorithm is missing                       | 未指定分析算法名称      | 增加算法名称                               |
-| 0x80000443 | Analysis algorithm not loaded                       | 指定算法未加载        | 指定算法未加载                              |
-| 0x80000444 | Analysis invalid buffer type                        | 缓存数据格式不对       | 具体查看 server 端的错误日志                   |
-| 0x80000445 | Analysis failed since anode return error            | anode 返回错误信息   | 请检查服务端日志确认问题原因                       |
-| 0x80000446 | Analysis failed since too many input rows for anode | 输入数据太多         | 减小分析数据输入规模                           |
-| 0x80000447 | white-noise data not processed                      | 白噪声数据不分析       |                                      |
-| 0x80000448 | Analysis internal error, not processed              | anode 出现内部错误   | 具体查看 server 端的日志 (taosanode.app.log) |
-| 0x80000449 | Analysis failed since not enough rows               | 预测分析输入数据行数太少   | 增加输入数据规模（预测至少 10 行记录）                |
-| 0x8000044A | Not support co-variate/multi-variate forecast       | 不支持协变量/多变量预测   | 更换使用的预测模型                            |
-
-
-### Stream
-
-| 错误码        | 错误描述                                                | 可能的出错场景或者可能的原因       | 建议用户采取的措施                      |
-|------------|-----------------------------------------------------|----------------------|--------------------------------|
-| 0x80007007 | Snode still in use with streams                     | SNode 正在使用，无法删除      | 检查 SNode 的流使用情况，确认是否继续删除       |
-| 0x8000700E | Db used by stream                                   | DB 正被某个流使用，不能删除      | 检查流对 DB 的使用情况                  |
-| 0x80007014 | Stream output table name too long                   | 输出表名超长               | 检查建流语句中输出表名规则是否正确，是否结果超长       |
-| 0x80007016 | Stream output table name calc failed                | 输出表名计算失败             | 检查建流语句中输出表名规则是否正确，是否有 NULL 值存在 |
-| 0x80007017 | Stream vtable calculate need redeploy               | 流计算语句中的虚拟表的原始表分布发生变更 | 流会自动处理该错误，无需处理                 |
->>>>>>> 01668ff4
+| 0xF001 | WebSocket Reconnection Failed    | 连接的 taosAdapter 退出导致重连失败       | 检查 taosAdapter 状态，等待一段时间后重试                    |
+| 0xF002 | WebSocket Message Mismatch       | 产生重复的请求 ID                         | 关闭当前连接等待一段时间后重连，不要传递重复的请求 ID        |
+| 0xF003 | WebSocket Connection Closed      | 使用已关闭的 WebSocket 连接               | 关闭当前连接使用新连接进行重试                               |
+| 0xF004 | WebSocket Write Timeout          | WebSocket 写请求超时                      | 检查网络问题，调大写超时参数，关闭当前连接使用新连接进行重试 |
+| 0xF005 | WebSocket Connection Failed      | 连接的 taosAdapter 退出                   | 检查 taosAdapter 状态，等待一段时间后重试                    |
+| 0xF006 | WebSocket Close Message Received | 网络原因导致心跳超时 taosAdapter 关闭连接 | 检查网络问题，等待一段时间后重试                             |