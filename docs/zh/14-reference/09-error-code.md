--- conflicted
+++ resolved
@@ -538,20 +538,17 @@
 | 0x80002696 | Invalid sliding offset                                                                                 | sliding 窗口偏移量非法                                  | 检查并修正 SQL 语句                    |
 | 0x80002697 | Invalid interval offset                                                                                | interval 窗口偏移量非法                                 | 检查并修正 SQL 语句                    |
 | 0x80002698 | Invalid extend value                                                                                   | extend 参数非法                                         | 检查并修正 SQL 语句                    |
-<<<<<<< HEAD
-| 0x80002699 | Option duplicated                                                                                      | 只允许出现一次的选项出现了多次                          | 检查并修正 SQL 语句                    |
-| 0x8000269A | Invalid option value                                                                                   | 选项的值非法                                            | 检查并修正 SQL 语句                    |
-| 0x8000269B | Option value too long                                                                                  | 选项的值太长                                            | 检查并修正 SQL 语句                    |
-| 0x8000269C | Option value too short                                                                                 | 选项的值太短                                            | 检查并修正 SQL 语句                    |
-| 0x8000269D | Option value too big                                                                                   | 选项的值太大                                            | 检查并修正 SQL 语句                    |
-| 0x8000269E | Option value too small                                                                                 | 选项的值太小                                            | 检查并修正 SQL 语句                    |
-=======
 | 0x80002699 | Algorithm ID too long, max length is 63 character                                                      | Algorithm ID 参数非法                                         | 检查并修正 SQL 语句                    |
 | 0x8000269A | Algorithm name too long, max length is 63 character                                                    | Algorithm name 参数非法                                         | 检查并修正 SQL 语句                    |
 | 0x8000269B | Algorithm description too long, max length is 127 character                                            | Algorithm description 参数非法                                         | 检查并修正 SQL 语句                    |
 | 0x8000269C | Algorithm type too long, max length is 63 character                                                    | Algorithm type 参数非法                                         | 检查并修正 SQL 语句                    |
 | 0x8000269D | Algorithm OpenSSL name too long, max length is 63 character                                            | Algorithm OpenSSL name 参数非法                                         | 检查并修正 SQL 语句                    |
->>>>>>> 643dfcb4
+| 0x8000269E | Option duplicated                                                                                      | 只允许出现一次的选项出现了多次                           | 检查并修正 SQL 语句                    |
+| 0x8000269F | Invalid option value                                                                                   | 选项的值非法                                            | 检查并修正 SQL 语句                    |
+| 0x800026A0 | Option value too long                                                                                  | 选项的值太长                                            | 检查并修正 SQL 语句                    |
+| 0x800026A1 | Option value too short                                                                                 | 选项的值太短                                            | 检查并修正 SQL 语句                    |
+| 0x800026A2 | Option value too big                                                                                   | 选项的值太大                                            | 检查并修正 SQL 语句                    |
+| 0x800026A3 | Option value too small                                                                                 | 选项的值太小                                            | 检查并修正 SQL 语句                    |
 | 0x800026FF | Parser internal error                                                                                  | 解析器内部错误                                          | 保留现场和日志，github 上报 issue      |
 | 0x80002700 | Planner internal error                                                                                 | 计划期内部错误                                          | 保留现场和日志，github 上报 issue      |
 | 0x80002701 | Expect ts equal                                                                                        | JOIN 条件校验失败                                       | 保留现场和日志，github 上报 issue      |
