--- conflicted
+++ resolved
@@ -117,15 +117,9 @@
 | -----------  | --------------------------------------------------------------------------------------------------  | ----------------  |
 |      v1.1.1   | 支持ADO访问TDengine ODBC 32/64接口。                                                                              | 3.3.3.0 及更高版本 |
 |      v1.1.0   | 1. 支持视图功能；<br/>2. 支持 VARBINARY/GEOMETRY 数据类型；<br/>3. 支持 ODBC 32 位 WebSocket 连接方式（仅企业版支持）；<br/>4. 支持 ODBC 数据源配置对话框设置对工业软件 KingSCADA、Kepware 等的兼容性适配选项（仅企业版支持）； | 3.3.3.0 及更高版本 |
-<<<<<<< HEAD
 |      v1.0.2   | 支持 CP1252 字符编码；                                                                                 | 3.2.3.0 及更高版本 |
-|      v1.0.1   | 1. 支持 DSN 设置 BI 模式，在 BI 模式下 TDengine TSDB 数据库不返回系统数据库和超级表子表信息；<br/>2. 重构字符集转换模块，提升读写性能；<br/>3. ODBC 数据源配置对话框中默认修改默认连接方式为“WebSocket”；<br/>4. ODBC 数据源配置对话框增加“测试连接”控件；<br/>5. ODBC 数据源配置支持中文/英文界面； |         -          |
-|    v1.0.0.0   | 发布初始版本，支持与 TDengine TSDB 数据库交互以读写数据，具体请参考“API 参考”一节                                | 3.2.2.0 及更高版本 |
-=======
-|      v1.0.2   | 支持 CP1252 字符编码。                                                                                 | 3.2.3.0 及更高版本 |
 |      v1.0.1   | 1. 支持 DSN 设置 BI 模式，在 BI 模式下 TDengine 数据库不返回系统数据库和超级表子表信息；<br/>2. 重构字符集转换模块，提升读写性能；<br/>3. ODBC 数据源配置对话框中默认修改默认连接方式为“WebSocket”；<br/>4. ODBC 数据源配置对话框增加“测试连接”控件；<br/>5. ODBC 数据源配置支持中文/英文界面； |         -          |
-|    v1.0.0.0   | 发布初始版本，支持与 TDengine 数据库交互以读写数据，具体请参考“API 参考”一节。                                | 3.2.2.0 及更高版本 |
->>>>>>> 2eba9507
+|    v1.0.0.0   | 发布初始版本，支持与 TDengine 数据库交互以读写数据，具体请参考“API 参考”一节                                | 3.2.2.0 及更高版本 |
 
 
 ## 数据类型映射
