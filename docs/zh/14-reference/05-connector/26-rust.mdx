---
toc_max_heading_level: 4
sidebar_label: Rust
title: TDengine Rust Connector
---

import Tabs from "@theme/Tabs";
import TabItem from "@theme/TabItem";

import Preparation from "./_preparation.mdx";
import RequestId from "./_request_id.mdx";

[![Crates.io](https://img.shields.io/crates/v/taos)](https://crates.io/crates/taos) ![Crates.io](https://img.shields.io/crates/d/taos) [![docs.rs](https://img.shields.io/docsrs/taos)](https://docs.rs/taos)

`taos` 是 TDengine 的官方 Rust 语言连接器，Rust 开发人员可以通过它开发存取 TDengine 数据库的应用软件。

该 Rust 连接器的源码托管在 [GitHub](https://github.com/taosdata/taos-connector-rust)。

## Rust 兼容性

支持 1.70 及以上版本。

## 支持的平台

- 原生连接支持的平台和 TDengine 客户端驱动支持的平台一致。
- WebSocket 连接支持所有能运行 Rust 的平台。

## 版本历史

<<<<<<< HEAD
| Rust 连接器版本 | 主要变化                                                                  | TDengine 版本      |
| :-------------- | :------------------------------------------------------------------------ | :----------------- |
| v0.12.3         | 1. 优化 WebSocket 查询和插入性能 <br/> 2. 支持 VARBINARY 和 GEOMETRY 类型 | 3.3.0.0 及更高版本 |
| v0.12.0         | 支持 WebSocket 压缩                                                       | 3.2.3.0 及更高版本 |
| v0.11.0         | 消息订阅功能优化                                                          | 3.2.0.0            |
| v0.10.0         | WebSocket endpoint 变更                                                   | 3.1.0.0            |
| v0.9.2          | STMT：通过 WebSocket 获取 `tag_fields` 和 `col_fields` 信息               | 3.0.7.0            |
| v0.8.12         | 消息订阅：支持获取消费进度及按照指定进度开始消费                          | 3.0.5.0            |
| v0.8.0          | 支持无模式写入                                                            | 3.0.4.0            |
| v0.7.6          | 支持在请求中使用 `req_id`                                                 | 3.0.3.0            |
| v0.6.0          | 基础功能                                                                  | 3.0.0.0            |
=======
|   Rust 连接器版本   |                        主要变化                       |   TDengine 版本   |
| :---------------- | :-------------------------------------------------- | :-------------- |
|       v0.12.3      | 1. 优化了 WebSocket 查询和插入性能 <br/> 2. 支持了 VARBINARY 和 GEOMETRY 类型 |      3.3.0.0 及更高版本    |
|       v0.12.0      | WS 支持压缩。                                       |      3.2.3.0 及更高版本    |
|       v0.11.0      | TMQ 功能优化。                                     |      3.2.0.0     |
|       v0.10.0      | WS endpoint 变更。                                 |      3.1.0.0     |
|       v0.9.2       | STMT：ws 下获取 tag_fields、col_fields。          |      3.0.7.0     |
|       v0.8.12      | 消息订阅：获取消费进度及按照指定进度开始消费。   |      3.0.5.0     |
|       v0.8.0       | 支持无模式写入。                                   |      3.0.4.0     |
|       v0.7.6       | 支持在请求中使用 req_id。                          |      3.0.3.0     |
|       v0.6.0       | 基础功能。                                         |      3.0.0.0     |

>>>>>>> 5675f29f

## 异常和错误码

在报错后，可以获取到错误的具体信息：

```rust
match conn.exec(sql) {
    Ok(_) => {
        Ok(())
    }
    Err(e) => {
        eprintln!("ERROR: {:?}", e);
        Err(e)
    }
}
```

错误信息的错误码可以参考：[错误码](../../../reference/error-code)

## 数据类型映射

TDengine 目前支持时间戳、数字、字符、布尔类型，与 Rust 对应类型转换如下：

| TDengine DataType | Rust DataType     |
| ----------------- | ----------------- |
| TIMESTAMP         | Timestamp         |
| INT               | i32               |
| BIGINT            | i64               |
| FLOAT             | f32               |
| DOUBLE            | f64               |
| SMALLINT          | i16               |
| TINYINT           | i8                |
| BOOL              | bool              |
| BINARY            | Vec\<u8>          |
| NCHAR             | String            |
| JSON              | serde_json::Value |
| VARBINARY         | Bytes             |
| GEOMETRY          | Bytes             |

**注意**：JSON 类型仅在 tag 中支持。

## 示例程序汇总

请参考：[rust example](https://github.com/taosdata/TDengine/tree/main/docs/examples/rust)

## 常见问题

请参考 [FAQ](../../../train-faq/faq)

## API 参考

Rust 连接器的接口分为同步接口和异步接口，一般同步接口是由异步接口实现，方法签名除 async 关键字外基本相同。对于同步接口和异步接口功能一样的接口，本文档只提供同步接口的说明。  
对于 WebSocket 连接和原生连接两种方式，除了建立连接的 DSN 不同，其余接口调用没有区别。

### 连接功能

#### DSN

TaosBuilder 通过 DSN 连接描述字符串创建一个连接构造器。
DSN 描述字符串基本结构如下：

```text
<driver>[+<protocol>]://[[<username>:<password>@]<host>:<port>][/<database>][?<p1>=<v1>[&<p2>=<v2>]]
|------|------------|---|-----------|-----------|------|------|------------|-----------------------|
|driver|   protocol |   | username  | password  | host | port |  database  |  params               |
```

各部分意义见下表：

- **driver**: 必须指定驱动名以便连接器选择何种方式创建连接，支持如下驱动名：
  - **taos**: 使用 TDengine 连接器驱动，默认是使用 taos 驱动。
  - **tmq**: 使用 TMQ 订阅数据。
- **protocol**: 显示指定以何种方式建立连接，例如：`taos+ws://localhost:6041` 指定以 WebSocket 方式建立连接。
  - **http/ws**: 使用 WebSocket 创建连接。
  - **https/wss**: 在 WebSocket 连接方式下显示启用 SSL/TLS 连接。
- **username/password**: 用于创建连接的用户名及密码。
- **host/port**: 指定创建连接的服务器及端口，当不指定服务器地址及端口时（`taos://`），原生连接默认为 `localhost:6030`，WebSocket 连接默认为 `localhost:6041` 。
- **database**: 指定默认连接的数据库名，可选参数。
- **params**：其他可选参数。

一个完整的 DSN 描述字符串示例如下：`taos+ws://localhost:6041/test`， 表示使用 WebSocket（`ws`）方式通过 `6041` 端口连接服务器 `localhost`，并指定默认数据库为 `test`。

#### TaosBuilder

TaosBuilder 结构体主要提供了根据 DSN 构建 Taos 对象的方法，还提供了检查连接，以及获取客户端版本号等功能。

- `fn available_params() -> &'static [&'static str]`

  - **接口说明**：获取 DSN 中可用的参数列表。
  - **返回值**：返回静态字符串切片的引用，包含可用的参数名称。

- `fn from_dsn<D: IntoDsn>(dsn: D) -> RawResult<Self>`

  - **接口说明**：使用 DSN 字符串创建连接，不检查连接。
  - **参数说明**：
    - `dsn`：DSN 字符串或可转换为 DSN 的类型。
  - **返回值**：成功时返回自身类型的 `RawResult`，失败时返回错误。

- `fn client_version() -> &'static str`

  - **接口说明**：获取客户端版本。
  - **返回值**：返回客户端版本的静态字符串。

- `fn ping(&self, _: &mut Self::Target) -> RawResult<()>`

  - **接口说明**：检查连接是否仍然存活。
  - **参数说明**：
    - `_`：目标连接的可变引用。
  - **返回值**：成功时返回空的 `RawResult`，失败时返回错误。

- `fn ready(&self) -> bool`

  - **接口说明**：检查是否准备好连接。
  - **返回值**：大多数情况下返回 `true`，表示地址准备好连接。

- `fn build(&self) -> RawResult<Self::Target>`
  - **接口说明**：从此结构创建新的 Taos 对象。
  - **返回值**：成功时返回目标连接类型的 `RawResult`，失败时返回错误。

### 执行 SQL

执行 SQL 主要使用 Taos 结构体，获取结果集以及元数据需要使用下节介绍的 ResultSet 结构体 和列信息 Field 结构体。

#### Taos

Taos 结构体提供了多个数据库操作的 API，包括：执行 SQL，无模式写入，以及一些常用数据库查询的封装（如创建数据库，获取）

- `pub fn is_native(&self) -> bool`

  - **接口说明**：判断连接是否使用本地协议。
  - **返回值**：如果使用本地协议，则返回 `true`，否则返回 `false`。

- `pub fn is_ws(&self) -> bool`

  - **接口说明**：判断连接是否使用 WebSocket 协议。
  - **返回值**：如果使用 WebSocket 协议，则返回 `true`，否则返回 `false`。

- `fn query<T: AsRef<str>>(&self, sql: T) -> RawResult<Self::ResultSet>`

  - **接口说明**：执行 SQL 查询。
  - **参数说明**：
    - `sql`：要执行的 SQL 语句。
  - **返回值**：成功时返回结果集 `ResultSet` 的 `RawResult`，失败时返回错误。

- `fn query_with_req_id<T: AsRef<str>>(&self, sql: T, req_id: u64) -> RawResult<Self::ResultSet>`

  - **接口说明**：带请求 ID 执行 SQL 查询。
  - **参数说明**：
    - `sql`：要执行的 SQL 语句。
    - `req_id`：请求 ID。
  - **返回值**：成功时返回结果集 `ResultSet` 的 `RawResult`，失败时返回错误。

- `fn exec<T: AsRef<str>>(&self, sql: T) -> RawResult<usize>`

  - **接口说明**：执行 SQL 语句。
  - **参数说明**：
    - `sql`：要执行的 SQL 语句。
  - **返回值**：成功时返回受影响的行数，失败时返回错误。

- `fn exec_many<T: AsRef<str>, I: IntoIterator<Item = T>>(&self, input: I) -> RawResult<usize>`

  - **接口说明**：批量执行 SQL 语句。
  - **参数说明**：
    - `input`：要执行的 SQL 语句集合。
  - **返回值**：成功时返回总共受影响的行数，失败时返回错误。

- `fn query_one<T: AsRef<str>, O: DeserializeOwned>(&self, sql: T) -> RawResult<Option<O>>`

  - **接口说明**：执行 SQL 查询并返回单个结果。
  - **参数说明**：
    - `sql`：要执行的 SQL 语句。
  - **返回值**：成功时返回可选的结果对象，失败时返回错误。

- `fn server_version(&self) -> RawResult<Cow<str>>`

  - **接口说明**：获取服务器版本。
  - **返回值**：成功时返回服务器版本字符串的 `RawResult`，失败时返回错误。

- `fn create_topic(&self, name: impl AsRef<str>, sql: impl AsRef<str>) -> RawResult<()>`

  - **接口说明**：创建主题。
  - **参数说明**：
    - `name`：主题名称。
    - `sql`：关联的 SQL 语句。
  - **返回值**：成功时返回空的 `RawResult`，失败时返回错误。

- `fn databases(&self) -> RawResult<Vec<ShowDatabase>>`

  - **接口说明**：获取数据库列表。
  - **返回值**：成功时返回数据库列表的 `RawResult`，失败时返回错误。

- `fn topics(&self) -> RawResult<Vec<Topic>>`

  - **接口说明**：获取主题信息。
  - **返回值**：成功时返回主题列表的 `RawResult`，失败时返回错误。

- `fn describe(&self, table: &str) -> RawResult<Describe>`

  - **接口说明**：描述表结构。
  - **参数说明**：
    - `table`：表名称。
  - **返回值**：成功时返回表结构描述的 `RawResult`，失败时返回错误。

- `fn database_exists(&self, name: &str) -> RawResult<bool>`

  - **接口说明**：检查数据库是否存在。
  - **参数说明**：
    - `name`：数据库名称。
  - **返回值**：成功时返回布尔值的 `RawResult`，指示数据库是否存在，失败时返回错误。

- `fn put(&self, data: &SmlData) -> RawResult<()>`
  - **接口说明**：写入无模式数据，SmlData 结构介绍见下文。
  - **参数说明**：
    - `data`：无模式数据。
  - **返回值**：成功时返回空的 `RawResult`，失败时返回错误。

### SmlData

SmlData 结构体提供了无模式写入的数据结构，以及获取属性的方法。

- `pub struct SmlData`

  - **结构体说明**：`SmlData` 结构体用于存储无模式数据及其相关信息。
  - **字段说明**：
    - `protocol`：无模式协议，支持 InfluxDB `Line`, OpenTSDB `Telnet`, OpenTSDB `Json`, 三种。
    - `precision`：时间戳精度，支持 `Hours`, `Minutes`, `Seconds`, `Millisecond`（默认）, `Microsecond`, `Nanosecond`。
    - `data`：数据列表。
    - `ttl`：数据存活时间，单位为秒。
    - `req_id`：请求 ID。

- `pub fn protocol(&self) -> SchemalessProtocol`

  - **接口说明**：获取无模式协议。
  - **返回值**：无模式协议类型，支持 InfluxDB `Line`, OpenTSDB `Telnet`, OpenTSDB `Json`, 三种。

- `pub fn precision(&self) -> SchemalessPrecision`

  - **接口说明**：获取时间戳精度。
  - **返回值**：时间戳精度类型，支持 `Hours`, `Minutes`, `Seconds`, `Millisecond`（默认）, `Microsecond`, `Nanosecond`。

- `pub fn data(&self) -> &Vec<String>`

  - **接口说明**：获取数据列表。
  - **返回值**：数据列表的引用。

- `pub fn ttl(&self) -> Option<i32>`

  - **接口说明**：获取数据存活时间。
  - **返回值**：数据存活时间（可选），单位为秒。

- `pub fn req_id(&self) -> Option<u64>`
  - **接口说明**：获取请求 ID。
  - **返回值**：请求 ID（可选）。

### 结果获取

#### ResultSet

ResultSet 结构体提供了结果集的一些方法，可以用来获取结果集的数据和元数据。

- `fn affected_rows(&self) -> i32`

  - **接口说明**：获取受影响的行数。
  - **返回值**：受影响的行数，类型为 `i32`。

- `fn precision(&self) -> Precision`

  - **接口说明**：获取精度信息。
  - **返回值**：精度信息，类型为 `Precision`。

- `fn fields(&self) -> &[Field]`

  - **接口说明**：获取字段信息。见下文 Feild 结构体描述。
  - **返回值**：字段信息数组的引用。

- `fn summary(&self) -> (usize, usize)`

  - **接口说明**：获取摘要信息。
  - **返回值**：包含两个 `usize` 类型的元组，分别表示某些统计信息。

- `fn num_of_fields(&self) -> usize`

  - **接口说明**：获取字段数量。
  - **返回值**：字段数量，类型为 `usize`。

- `fn blocks(&mut self) -> IBlockIter<'_, Self>`

  - **接口说明**：获取原始数据块的迭代器。
  - **返回值**：原始数据块的迭代器，类型为 `IBlockIter<'_, Self>`。

- `fn rows(&mut self) -> IRowsIter<'_, Self>`

  - **接口说明**：获取按行查询的迭代器。
  - **返回值**：按行查询的迭代器，类型为 `IRowsIter<'_, Self>`。

- `fn deserialize<T>(&mut self) -> Map<IRowsIter<'_, Self>, fn(_: Result<RowView<'_>, Error>) -> Result<T, Error>>`

  - **接口说明**：反序列化行数据。
  - **泛型参数**：
    - `T`：目标类型，需实现 `DeserializeOwned`。
  - **返回值**：反序列化结果的映射，类型为 `Map<IRowsIter<'_, Self>, fn(_: Result<RowView<'_>, Error>) -> Result<T, Error>>`。

- `fn to_rows_vec(&mut self) -> Result<Vec<Vec<Value>>, Error>`
  - **接口说明**：将结果集转换为值的二维向量。
  - **返回值**：成功时返回值的二维向量，失败时返回错误，类型为 `Result<Vec<Vec<Value>>, Error>`。

#### Feild

Feild 结构体提供了字段信息的一些方法。

- `pub const fn empty() -> Field`

  - **接口说明**：创建一个空的 `Field` 实例。
  - **返回值**：返回一个空的 `Field` 实例。

- `pub fn new(name: impl Into<String>, ty: Ty, bytes: u32) -> Field`

  - **接口说明**：创建一个新的 `Field` 实例。
  - **参数说明**：
    - `name`：字段名称。
    - `ty`：字段类型。
    - `bytes`：字段数据长度。
  - **返回值**：返回一个新的 `Field` 实例。

- `pub fn name(&self) -> &str`

  - **接口说明**：获取字段名称。
  - **返回值**：返回字段的名称。

- `pub fn escaped_name(&self) -> String`

  - **接口说明**：获取转义后的字段名称。
  - **返回值**：返回转义后的字段名称。

- `pub const fn ty(&self) -> Ty`

  - **接口说明**：获取字段类型。
  - **返回值**：返回字段的类型。

- `pub const fn bytes(&self) -> u32`

  - **接口说明**：获取字段的预设长度。
  - **返回值**：对于变长数据类型，返回其预设长度；对于其他类型，返回其字节宽度。

- `pub fn to_c_field(&self) -> c_field_t`

  - **接口说明**：将 `Field` 实例转换为 C 语言结构体。
  - **返回值**：返回 C 语言结构体表示的字段。

- `pub fn sql_repr(&self) -> String`
  - **接口说明**：表示字段在 SQL 中的数据类型。
  - **返回值**：例如："INT", "VARCHAR(100)" 等 SQL 数据类型表示。

### 参数绑定

参数绑定功能主要由 Stmt 结构体支持。

#### Stmt

Stmt 结构体提供了参数绑定相关功能，用于实现高效写入。

- `fn init(taos: &Q) -> RawResult<Self>`

  - **接口说明**：初始化参数绑定实例。
  - **参数说明**：
    - `taos`：数据库连接实例。
  - **返回值**：成功时返回初始化的实例，失败时返回错误。

- `fn init_with_req_id(taos: &Q, req_id: u64) -> RawResult<Self>`

  - **接口说明**：使用请求 ID 初始化参数绑定实例。
  - **参数说明**：
    - `taos`：数据库连接实例。
    - `req_id`：请求 ID。
  - **返回值**：成功时返回初始化的实例，失败时返回错误。

- `fn prepare<S: AsRef<str>>(&mut self, sql: S) -> RawResult<&mut Self>`

  - **接口说明**：准备要绑定的 SQL 语句。
  - **参数说明**：
    - `sql`：要准备的 SQL 语句。
  - **返回值**：成功时返回自身的可变引用，失败时返回错误。

- `fn set_tbname<S: AsRef<str>>(&mut self, name: S) -> RawResult<&mut Self>`

  - **接口说明**：设置表名称。
  - **参数说明**：
    - `name`：表名称。
  - **返回值**：成功时返回自身的可变引用，失败时返回错误。

- `fn set_tags(&mut self, tags: &[Value]) -> RawResult<&mut Self>`

  - **接口说明**：设置标签。
  - **参数说明**：
    - `tags`：标签数组。
  - **返回值**：成功时返回自身的可变引用，失败时返回错误。

- `fn set_tbname_tags<S: AsRef<str>>(&mut self, name: S, tags: &[Value]) -> RawResult<&mut Self>`

  - **接口说明**：设置表名称和标签。
  - **参数说明**：
    - `name`：表名称。
    - `tags`：标签数组。
  - **返回值**：成功时返回自身的可变引用，失败时返回错误。

- `fn bind(&mut self, params: &[ColumnView]) -> RawResult<&mut Self>`

  - **接口说明**：绑定参数。
  - **参数说明**：
    - `params`：参数数组。
  - **返回值**：成功时返回自身的可变引用，失败时返回错误。

- `fn add_batch(&mut self) -> RawResult<&mut Self>`

  - **接口说明**：添加批处理。
  - **返回值**：成功时返回自身的可变引用，失败时返回错误。

- `fn execute(&mut self) -> RawResult<usize>`

  - **接口说明**：执行语句。
  - **返回值**：成功时返回受影响的行数，失败时返回错误。

- `fn affected_rows(&self) -> usize`
  - **接口说明**：获取受影响的行数。
  - **返回值**：受影响的行数。

### 数据订阅

数据订阅主要涉及三个结构体，提供连接建立的 TmqBuilder， 消费数据和提交偏移量的 Consumer，以及偏移量 Offset。

#### TmqBuilder

同 TaosBuilder 类似，TmqBuilder 提供了创建消费者对象的功能。

- `fn available_params() -> &'static [&'static str]`

  - **接口说明**：获取 DSN 中可用的参数列表。
  - **返回值**：返回静态字符串切片的引用，包含可用的参数名称。

- `fn from_dsn<D: IntoDsn>(dsn: D) -> RawResult<Self>`

  - **接口说明**：使用 DSN 字符串创建连接，不检查连接。
  - **参数说明**：
    - `dsn`：DSN 字符串或可转换为 DSN 的类型。
  - **返回值**：成功时返回自身类型的 `RawResult`，失败时返回错误。

- `fn client_version() -> &'static str`

  - **接口说明**：获取客户端版本。
  - **返回值**：返回客户端版本的静态字符串。

- `fn ping(&self, conn: &mut Self::Target) -> RawResult<()>`

  - **接口说明**：检查连接是否仍然存活。
  - **参数说明**：
    - `conn`：目标连接的可变引用。
  - **返回值**：成功时返回空的 `RawResult`，失败时返回错误。

- `fn ready(&self) -> bool`

  - **接口说明**：检查是否准备好连接。
  - **返回值**：大多数情况下返回 `true`，表示地址准备好连接。

- `fn build(&self) -> RawResult<Self::Target>`
  - **接口说明**：从此结构创建新的连接。
  - **返回值**：成功时返回目标连接类型的 `RawResult`，失败时返回错误。

#### Consumer

Consumer 结构体提供了订阅相关的功能，包括订阅，获取消息，提交偏移量，设置偏移量等。

- `fn subscribe<T: Into<String>, I: IntoIterator<Item = T> + Send>(&mut self, topics: I) -> RawResult<()>`

  - **接口说明**：订阅一系列主题。
  - **参数说明**：
    - `topics`：要订阅的主题列表。
  - **返回值**：成功时返回空的 `RawResult`，失败时返回错误。

- `fn recv_timeout(&self, timeout: Timeout) -> RawResult<Option<(Self::Offset, MessageSet<Self::Meta, Self::Data>)>>`

  - **接口说明**：在指定超时时间内接收消息。
  - **参数说明**：
    - `timeout`：超时时间。
  - **返回值**：成功时返回消息，失败时返回错误。

- `fn commit(&self, offset: Self::Offset) -> RawResult<()>`

  - **接口说明**：提交给定的偏移量。
  - **参数说明**：
    - `offset`：要提交的偏移量，见下文 Offset 结构体。
  - **返回值**：成功时返回空的 `RawResult`，失败时返回错误。

- `fn commit_offset(&self, topic_name: &str, vgroup_id: VGroupId, offset: i64) -> RawResult<()>`

  - **接口说明**：为特定主题和分区提交偏移量。
  - **参数说明**：
    - `topic_name`：主题名称。
    - `vgroup_id`：分区 ID。
    - `offset`：要提交的偏移量。
  - **返回值**：成功时返回空的 `RawResult`，失败时返回错误。

- `fn list_topics(&self) -> RawResult<Vec<String>>`

  - **接口说明**：列出所有可用主题。
  - **返回值**：成功时返回主题列表，失败时返回错误。

- `fn assignments(&self) -> Option<Vec<(String, Vec<Assignment>)>>`

  - **接口说明**：获取当前分配的主题和分区。
  - **返回值**：成功时返回分配信息，失败时返回 `None`。

- `fn offset_seek(&mut self, topic: &str, vg_id: VGroupId, offset: i64) -> RawResult<()>`

  - **接口说明**：为特定主题和分区设置偏移量。
  - **参数说明**：
    - `topic`：主题名称。
    - `vg_id`：分区 ID。
    - `offset`：要设置的偏移量。
  - **返回值**：成功时返回空的 `RawResult`，失败时返回错误。

- `fn committed(&self, topic: &str, vgroup_id: VGroupId) -> RawResult<i64>`

  - **接口说明**：获取特定主题和分区的已提交偏移量。
  - **参数说明**：
    - `topic`：主题名称。
    - `vgroup_id`：分区 ID。
  - **返回值**：成功时返回偏移量，失败时返回错误。

- `fn position(&self, topic: &str, vgroup_id: VGroupId) -> RawResult<i64>`
  - **接口说明**：获取特定主题和分区的当前位置。
  - **参数说明**：
    - `topic`：主题名称。
    - `vgroup_id`：分区 ID。
  - **返回值**：成功时返回当前位置，失败时返回错误。

#### Offset

Offset 结构体提供了获取当前消息所属的数据库，主题和分区信息。

- `fn database(&self) -> &str`

  - **接口说明**：获取当前消息的数据库名称。
  - **返回值**：数据库名称的引用。

- `fn topic(&self) -> &str`

  - **接口说明**：获取当前消息的主题名称。
  - **返回值**：主题名称的引用。

- `fn vgroup_id(&self) -> VGroupId`
  - **接口说明**：获取当前消息的分区 ID。
  - **返回值**：分区 ID。

## 附录

- Rust 连接器文档：https://docs.rs/taos
- Rust 连接器项目地址: https://github.com/taosdata/taos-connector-rust
- deadpool 连接池: https://crates.io/crates/deadpool
- r2d2 连接池: https://crates.io/crates/r2d2<|MERGE_RESOLUTION|>--- conflicted
+++ resolved
@@ -27,32 +27,17 @@
 
 ## 版本历史
 
-<<<<<<< HEAD
-| Rust 连接器版本 | 主要变化                                                                  | TDengine 版本      |
-| :-------------- | :------------------------------------------------------------------------ | :----------------- |
-| v0.12.3         | 1. 优化 WebSocket 查询和插入性能 <br/> 2. 支持 VARBINARY 和 GEOMETRY 类型 | 3.3.0.0 及更高版本 |
-| v0.12.0         | 支持 WebSocket 压缩                                                       | 3.2.3.0 及更高版本 |
-| v0.11.0         | 消息订阅功能优化                                                          | 3.2.0.0            |
-| v0.10.0         | WebSocket endpoint 变更                                                   | 3.1.0.0            |
-| v0.9.2          | STMT：通过 WebSocket 获取 `tag_fields` 和 `col_fields` 信息               | 3.0.7.0            |
-| v0.8.12         | 消息订阅：支持获取消费进度及按照指定进度开始消费                          | 3.0.5.0            |
-| v0.8.0          | 支持无模式写入                                                            | 3.0.4.0            |
-| v0.7.6          | 支持在请求中使用 `req_id`                                                 | 3.0.3.0            |
-| v0.6.0          | 基础功能                                                                  | 3.0.0.0            |
-=======
-|   Rust 连接器版本   |                        主要变化                       |   TDengine 版本   |
-| :---------------- | :-------------------------------------------------- | :-------------- |
-|       v0.12.3      | 1. 优化了 WebSocket 查询和插入性能 <br/> 2. 支持了 VARBINARY 和 GEOMETRY 类型 |      3.3.0.0 及更高版本    |
-|       v0.12.0      | WS 支持压缩。                                       |      3.2.3.0 及更高版本    |
-|       v0.11.0      | TMQ 功能优化。                                     |      3.2.0.0     |
-|       v0.10.0      | WS endpoint 变更。                                 |      3.1.0.0     |
-|       v0.9.2       | STMT：ws 下获取 tag_fields、col_fields。          |      3.0.7.0     |
-|       v0.8.12      | 消息订阅：获取消费进度及按照指定进度开始消费。   |      3.0.5.0     |
-|       v0.8.0       | 支持无模式写入。                                   |      3.0.4.0     |
-|       v0.7.6       | 支持在请求中使用 req_id。                          |      3.0.3.0     |
-|       v0.6.0       | 基础功能。                                         |      3.0.0.0     |
-
->>>>>>> 5675f29f
+| Rust 连接器版本 | 主要变化                                                                      | TDengine 版本      |
+| :-------------- | :---------------------------------------------------------------------------- | :----------------- |
+| v0.12.3         | 1. 优化了 WebSocket 查询和插入性能 <br/> 2. 支持了 VARBINARY 和 GEOMETRY 类型 | 3.3.0.0 及更高版本 |
+| v0.12.0         | WS 支持压缩。                                                                 | 3.2.3.0 及更高版本 |
+| v0.11.0         | TMQ 功能优化。                                                                | 3.2.0.0            |
+| v0.10.0         | WS endpoint 变更。                                                            | 3.1.0.0            |
+| v0.9.2          | STMT：ws 下获取 tag_fields、col_fields。                                      | 3.0.7.0            |
+| v0.8.12         | 消息订阅：获取消费进度及按照指定进度开始消费。                                | 3.0.5.0            |
+| v0.8.0          | 支持无模式写入。                                                              | 3.0.4.0            |
+| v0.7.6          | 支持在请求中使用 req_id。                                                     | 3.0.3.0            |
+| v0.6.0          | 基础功能。                                                                    | 3.0.0.0            |
 
 ## 异常和错误码
 
