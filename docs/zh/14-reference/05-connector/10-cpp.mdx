---
sidebar_label: C/C++
title: C/C++ Connector
toc_max_heading_level: 4
---

C/C++ 开发人员可以使用 TDengine 客户端驱动（即 C/C++ 连接器）开发自己的应用来连接 TDengine 集群，完成数据存储、查询以及其他功能。TDengine 客户端驱动的 API 类似于 MySQL 的 C API。应用程序使用时，需要包含 TDengine 头文件，里面列出了提供的 API 的函数原型；应用程序还要链接到所在平台上对应的动态库。

## 连接方式

TDengine 客户端驱动提供了 taos 动态库，支持两种连接方式：WebSocket 连接和原生连接。两种连接方式的区别在于：WebSocket 连接不要求客户端和服务端版本完全匹配，而原生连接要求版本匹配；在性能上，WebSocket 连接方式接近于原生连接。**一般推荐使用 WebSocket 连接方式。**

### 头文件和动态库

无论使用哪种连接方式，都需要引入 `taos.h` 头文件和链接 `taos` 动态库：

```c
#include "taos.h"
```

安装 TDengine 客户端或服务端后，`taos.h` 头文件位于：

- **Linux**：`/usr/local/taos/include`
- **Windows**：`C:\TDengine\include`
- **macOS**：`/usr/local/include`

TDengine 客户端驱动的动态库位于：

- **Linux**：`/usr/local/taos/driver/libtaos.so`
- **Windows**：`C:\TDengine\driver\taos.dll`
- **macOS**：`/usr/local/lib/libtaos.dylib`

### 连接方式示例

TDengine 客户端驱动支持两种连接方式，开发者可以根据需求灵活选择。

原生连接是 TDengine 的默认连接方式，直接调用 `taos_connect()` 即可建立连接：

```c
// 原生连接示例
TAOS *taos = taos_connect(ip, user, password, database, port);
```

WebSocket 连接需要先设置驱动类型，然后调用 `taos_connect()`：

```c
// WebSocket 连接示例
taos_options(TSDB_OPTION_DRIVER, "websocket");
TAOS *taos = taos_connect(ip, user, password, database, port);
```

## 支持的平台

TDengine 客户端驱动支持多种平台，具体支持的平台列表请参考：[支持的平台列表](../#支持的平台)

## 版本说明

### WebSocket 连接

| TDengine 客户端版本 | 主要变化                                                        | TDengine 版本      |
| ------------------- | --------------------------------------------------------------- | ------------------ |
| 3.3.6.0             | 提供了 SQL 执行、参数绑定、无模式写入和数据订阅等全面功能支持。 | 3.3.2.0 及更高版本 |

### 原生连接

TDengine 客户端驱动的版本号与 TDengine 服务端的版本号严格对应，**强烈建议使用与 TDengine 服务端完全相同版本的客户端驱动**。虽然低版本的客户端驱动在前三段版本号一致（即仅第四段版本号不同）的情况下也能与高版本的服务端兼容，但这并非推荐用法。**强烈不建议使用高版本的客户端驱动访问低版本的服务端。**

## 错误码

在 C 接口的设计中，错误码采用整数类型表示，每个错误码都对应一个特定的错误状态。如未特别说明，当 API 的返回值是整数时，_0_ 代表成功，其他是代表失败原因的错误码，当返回值是指针时，_NULL_ 表示失败。

### 通用错误码

所有的错误码以及对应的原因描述在 `taoserror.h` 文件中。
详细的错误码说明参考：[错误码](../../../reference/error-code)

### WebSocket 连接特有错误码

除通用错误码外，WebSocket 连接还有以下特有错误码：

| 错误码 | 错误描述   | 可能的出错场景或者可能的原因 | 建议用户采取的措施                      |
| ------ | ---------- | ---------------------------- | --------------------------------------- |
| 0xE000 | DSN 错误   | DSN 不符合规范               | 检查 DSN 字符串是否符合规范             |
| 0xE001 | 内部错误   | 不确定                       | 保留现场和日志，在 GitHub 上报告 issue  |
| 0xE002 | 连接关闭   | 网络断开                     | 请检查网络状况，查看 `taosadapter` 日志 |
| 0xE003 | 发送超时   | 网络断开                     | 请检查网络状况                          |
| 0xE004 | 接收超时   | 慢查询或网络断开             | 排查 `taosadapter` 日志                 |
| 0xE005 | I/O 错误   | 网络 I/O 异常或磁盘错误      | 检查网络连接和磁盘状态                  |
| 0xE006 | 认证失败   | 用户名密码错误或权限不足     | 检查用户名密码，确认用户权限            |
| 0xE007 | 编解码错误 | 数据编解码异常               | 检查数据格式，排查 `taosadapter` 日志   |
| 0xE008 | 连接断开   | WebSocket 连接断开           | 检查网络状况，重新建立连接              |

## 示例程序

本节展示了使用客户端驱动访问 TDengine 集群的常见访问方式的示例代码。

### WebSocket 连接示例

- 同步查询示例：[同步查询](https://github.com/taosdata/TDengine/tree/main/docs/examples/c-ws-new/query_data_demo.c)

- 异步查询示例：[异步查询](https://github.com/taosdata/TDengine/tree/main/docs/examples/c-ws-new/async_demo.c)

- 参数绑定示例：[参数绑定](https://github.com/taosdata/TDengine/tree/main/docs/examples/c-ws-new/stmt2_insert_demo.c)

- 无模式写入示例：[无模式写入](https://github.com/taosdata/TDengine/tree/main/docs/examples/c-ws-new/sml_insert_demo.c)

- 订阅和消费示例：[订阅和消费](https://github.com/taosdata/TDengine/tree/main/docs/examples/c-ws-new/tmq_demo.c)

:::info
更多示例代码及下载请见 [GitHub](https://github.com/taosdata/TDengine/tree/main/docs/examples/c-ws-new)。
:::

### 原生连接示例

- 同步查询示例：[同步查询](https://github.com/taosdata/TDengine/tree/main/docs/examples/c/demo.c)

- 异步查询示例：[异步查询](https://github.com/taosdata/TDengine/tree/main/docs/examples/c/asyncdemo.c)

- 参数绑定示例：[参数绑定](https://github.com/taosdata/TDengine/tree/main/docs/examples/c/prepare.c)

- 无模式写入示例：[无模式写入](https://github.com/taosdata/TDengine/tree/main/docs/examples/c/schemaless.c)

- 订阅和消费示例：[订阅和消费](https://github.com/taosdata/TDengine/tree/main/docs/examples/c/tmq.c)

:::info
更多示例代码及下载请见 [GitHub](https://github.com/taosdata/TDengine/tree/main/docs/examples/c)。
:::

## API 参考

以下分别介绍 TDengine 客户端驱动的基础 API、同步查询 API、异步查询 API、参数绑定 API、无模式写入 API 和数据订阅 API。

:::info **连接方式兼容性说明**
TDengine 客户端驱动支持 WebSocket 连接和原生连接两种方式。大部分 API 在两种连接方式下功能完全一致，但有少数 API 存在功能差异：

**原生连接**：所有 API 都提供完整功能支持。

**WebSocket 连接**：大部分 API 功能完整，少数 API 暂时只返回成功状态但不执行实际操作。

**使用方式**：

<<<<<<< HEAD
- **原生连接**：直接调用 `taos_connect()` 即可，这是默认的连接方式。
- **WebSocket 连接**：需要先调用 `taos_options(TSDB_OPTION_DRIVER, "websocket")` 设置驱动类型，然后再调用 `taos_connect()`，其余操作同原生连接。
=======
- 参数绑定示例：[参数绑定](https://github.com/taosdata/TDengine/tree/main/docs/examples/c/stmt2_insert_demo.c)

- 参数绑定（旧）示例：[参数绑定（旧）](https://github.com/taosdata/TDengine/tree/main/docs/examples/c/prepare.c)
>>>>>>> 82706fd0

**WebSocket 连接功能差异说明：**

以下 API 在 WebSocket 连接方式下暂时只返回成功状态，但不执行实际操作：

- `taos_options_connection` - 连接选项设置
- `taos_connect_auth` - MD5 加密密码连接
- `taos_set_notify_cb` - 事件回调函数设置
- `tmq_get_connect` - 获取 TMQ 连接句柄

这些 API 在原生连接方式下功能完整。如需使用上述功能，建议选择原生连接方式。未来版本将逐步完善 WebSocket 连接的功能支持。
:::

### 基础 API

基础 API 用于完成创建数据库连接等工作，为其他 API 的执行提供运行时环境。

- `int taos_init()`

  - **接口说明**：初始化运行环境。如果没有主动调用该 API，那么调用 `taos_connect()` 时驱动将自动调用该 API，故程序一般无需手动调用。
  - **返回值**：`0`：成功，非 `0`：失败，可调用函数 taos_errstr(NULL) 获取更详细的错误信息。

- `void taos_cleanup()`

  - **接口说明**：清理运行环境，应用退出前应调用。

- `int taos_options(TSDB_OPTION option, const void * arg, ...)`

  - **接口说明**：设置客户端选项，支持区域设置（`TSDB_OPTION_LOCALE`）、字符集设置（`TSDB_OPTION_CHARSET`）、时区设置（`TSDB_OPTION_TIMEZONE`）、配置文件路径设置（`TSDB_OPTION_CONFIGDIR`）、驱动类型设置（`TSDB_OPTION_DRIVER`）。区域设置、字符集、时区默认为操作系统当前设置。驱动类型可选内部原生接口（`native`）和 WebSocket 接口（`websocket`），默认为 `websocket`。
  - **参数说明**：
    - `option`：[入参] 设置项类型。
    - `arg`：[入参] 设置项值。
  - **返回值**：`0`：成功，`-1`：失败。

- `int taos_options_connection(TAOS *taos, TSDB_OPTION_CONNECTION option, const void *arg, ...)`

  - **接口说明**：设置客户端连接选项，目前支持字符集设置（`TSDB_OPTION_CONNECTION_CHARSET`）、时区设置（`TSDB_OPTION_CONNECTION_TIMEZONE`）、用户 IP 设置（`TSDB_OPTION_CONNECTION_USER_IP`）、用户 APP 设置（`TSDB_OPTION_CONNECTION_USER_APP`）。
  - **参数说明**：
    - `taos`：[入参] taos_connect 返回的连接句柄。
    - `option`：[入参] 设置项类型。
    - `arg`：[入参] 设置项值。
  - **返回值**：`0`：成功，`非0`：失败。
  - **说明**：
    - 字符集、时区默认为操作系统当前设置，windows 不支持连接级别的时区设置。
    - arg 为 NULL 时表示重置该选项。
    - 该接口只对当前连接有效，不会影响其他连接。
    - 同样参数多次调用该接口，以后面的为准，可以作为修改的方法。
    - TSDB_OPTION_CONNECTION_CLEAR 选项用于重置所有连接选项。
    - 时区和字符集重置后，使用系统的设置，user ip 和 user app 重置后为空。
    - 连接选项的值都是 string 类型，user app 参数值最大长度为 23，超过该长度会被截断；其他参数非法时报错。
    - 时区配置找不到时区文件或者不能按照规范解释时，默认为 UTC，和操作系统时区规则相同，详见 tzset 函数说明。可通过 select timezone() 查看当前连接的时区。
    - 时区和字符集只在 client 侧起作用，对于在服务端的相关行为不起作用。
    - 时区文件使用操作系统时区文件，可以自行更新操作系统时区文件。如果设置时区报错，请检查是否有时区文件或路径（mac:/var/db/timezone/zoneinfo, linux:/usr/share/zoneinfo）是否正确。

- `char *taos_get_client_info()`

  - **接口说明**：获取客户端版本信息。
  - **返回值**：返回客户端版本信息。

- `TAOS *taos_connect(const char *ip, const char *user, const char *pass, const char *db, uint16_t port);`

  - **接口说明**：创建数据库连接，初始化连接上下文。
  - **参数说明**：
    - ip：[入参] TDengine 集群中任一节点的 FQDN。
    - user：[入参] 用户名。
    - pass：[入参] 密码。
    - db：[入参] 数据库名字，如果用户没有提供，也可以正常连接，用户可以通过该连接创建新的数据库，如果用户提供了数据库名字，则说明该数据库用户已经创建好，缺省使用该数据库。
    - port：[入参] taosd 程序监听的端口。
  - **返回值**：返回数据库连接，返回值为空表示失败。应用程序需要保存返回的参数，以便后续使用。
    :::info
    同一进程可以根据不同的 host/port 连接多个 TDengine 集群
    :::

- `TAOS *taos_connect_auth(const char *host, const char *user, const char *auth, const char *db, uint16_t port)`

  - **接口说明**：功能同 taos_connect。除 pass 参数替换为 auth 外，其他参数同 taos_connect。
  - **参数说明**：
    - ip：[入参] TDengine 集群中任一节点的 FQDN。
    - user：[入参] 用户名。
    - auth：[入参] 原始密码取 32 位小写 md5。
    - db：[入参] 数据库名称，如果用户没有提供，也可以正常连接，用户可以通过该连接创建新的数据库，如果用户提供了数据库名字，则说明该数据库用户已经创建好，缺省使用该数据库。
    - port：[入参] taosd 程序监听的端口。
  - **返回值**：返回数据库连接，返回值为空表示失败。应用程序需要保存返回的参数，以便后续使用。

- `char *taos_get_server_info(TAOS *taos)`

  - **接口说明**：获取服务端版本信息。
  - **参数说明**：
    - taos：[入参] 指向数据库连接的指针，数据库连接是通过 `taos_connect()` 函数建立。
  - **返回值**：返回获取服务端版本信息。

- `int taos_select_db(TAOS *taos, const char *db)`

  - **接口说明**：将当前的缺省数据库设置为 `db`。
  - **参数说明**：
    - taos：[入参] 指向数据库连接的指针，数据库连接是通过 `taos_connect()` 函数建立。
    - db：[入参] 数据库名称。
  - **返回值**：`0`：成功，非 `0`：失败，详情请参考错误码页面。

- `int taos_get_current_db(TAOS *taos, char *database, int len, int *required)`

  - **接口说明**：获取当前数据库名称。
  - **参数说明**：
    - taos：[入参] 指向数据库连接的指针，数据库连接是通过 `taos_connect()` 函数建立。
    - database：[出参] 存储当前数据库名称。
    - len：[入参] database 的空间大小。
    - required：[出参] 存储当前数据库名称所需的空间（包含最后的'\0'）。
  - **返回值**：`0`：成功，`-1`：失败，可调用函数 taos_errstr(NULL) 获取更详细的错误信息。
    - 如果，database == NULL 或者 len\<=0 返回失败。
    - 如果，len 小于 存储数据库名称所需的空间（包含最后的'\0'），返回失败，database 里赋值截断的数据，以'\0'结尾。
    - 如果，len 大于等于 存储数据库名称所需的空间（包含最后的'\0'），返回成功，database 里赋值以'\0‘结尾数据库名称。

- `int taos_set_notify_cb(TAOS *taos, __taos_notify_fn_t fp, void *param, int type)`

  - **接口说明**：设置事件回调函数。
  - **参数说明**：
    - taos：[入参] 指向数据库连接的指针，数据库连接是通过 `taos_connect()` 函数建立。
    - fp：[入参] 事件回调函数指针。函数声明：typedef void (*\_\_taos_notify_fn_t)(void *param, void \*ext, int type)；其中，param 为用户自定义参数，ext 为扩展参数 (依赖事件类型，针对 TAOS_NOTIFY_PASSVER 返回用户密码版本)，type 为事件类型。
    - param：[入参] 用户自定义参数。
    - type：[入参] 事件类型。取值范围：1）TAOS_NOTIFY_PASSVER：用户密码改变。
  - **返回值**：`0`：成功，`-1`：失败，可调用函数 taos_errstr(NULL) 获取更详细的错误信息。

- `void taos_close(TAOS *taos)`
  - **接口说明**：关闭连接。
  - **参数说明**：
    - taos：[入参] 指向数据库连接的指针，数据库连接是通过 `taos_connect()` 函数建立。

### 同步查询

本小节介绍 API 均属于同步接口。应用调用后，会阻塞等待响应，直到获得返回结果或错误信息。

- `TAOS_RES* taos_query(TAOS *taos, const char *sql)`

  - **接口说明**：执行 SQL 语句，可以是 DQL、DML 或 DDL 语句。
  - **参数说明**：
    - taos：[入参] 指向数据库连接的指针，数据库连接是通过 `taos_connect()` 函数建立。
    - sql：[入参] 需要执行 SQL 语句。
  - **返回值**：不能通过返回值是否是 `NULL` 来判断执行结果是否失败，而是需要调用 `taos_errno()` 函数解析结果集中的错误代码来进行判断。
    - taos_errno 返回值：`0`：成功，`-1`：失败，详情请调用 taos_errstr 函数来获取错误提示。

- `int taos_result_precision(TAOS_RES *res)`

  - **接口说明**：返回结果集时间戳字段的精度类别。
  - **参数说明**：
    - res：[入参] 结果集。
  - **返回值**：`0`：毫秒，`1`：微秒，`2`：纳秒。

- `TAOS_ROW taos_fetch_row(TAOS_RES *res)`

  - **接口说明**：按行获取查询结果集中的数据。
  - **参数说明**：
    - res：[入参] 结果集。
  - **返回值**：非 `NULL`：成功，`NULL`：失败，可调用函数 taos_errstr(NULL) 获取更详细的错误信息。

- `int taos_fetch_block(TAOS_RES *res, TAOS_ROW *rows)`

  - **接口说明**：批量获取查询结果集中的数据。
  - **参数说明**：
    - res：[入参] 结果集。
    - rows：[出参] 用于存储从结果集中获取的行。
  - **返回值**：返回值为获取到的数据的行数，如果没有更多的行则返回 0。

- `int taos_num_fields(TAOS_RES *res)` 和 `int taos_field_count(TAOS_RES *res)`

  - **接口说明**：这两个 API 等价，用于获取查询结果集中的列数。
  - **参数说明**：
    - res：[入参] 结果集。
  - **返回值**：返回值为结果集中列的数量。

- `int* taos_fetch_lengths(TAOS_RES *res)`

  - **接口说明**：获取结果集中每个字段的长度。
  - **参数说明**：
    - res：[入参] 结果集。
  - **返回值**：返回值是一个数组，其长度为结果集的列数。

- `int taos_affected_rows(TAOS_RES *res)`

  - **接口说明**：获取被所执行的 SQL 语句影响的行数。
  - **参数说明**：
    - res：[入参] 结果集。
  - **返回值**：返回值表示受影响的行数。

- `TAOS_FIELD *taos_fetch_fields(TAOS_RES *res)`

  - **接口说明**：获取查询结果集每列数据的属性（列的名称、列的数据类型、列的长度），与 `taos_num_fields()` 配合使用，可用来解析 `taos_fetch_row()` 返回的一个元组 (一行) 的数据。
  - **参数说明**：
    - res：[入参] 结果集。
  - **返回值**：非 `NULL`：成功，返回一个指向 TAOS_FIELD 结构体的指针，每个元素代表一列的元数据。`NULL`：失败。

- `TAOS_FIELD_E *taos_fetch_fields_e(TAOS_RES *res)`

  - **接口说明**：获取查询结果集每列数据的属性（列的名称、列的数据类型、列的长度），与 `taos_num_fields()` 配合使用，可用来解析 `taos_fetch_row()` 返回的一个元组 (一行) 的数据。TAOS_FIELD_E 中 除了 TAOS_FIELD 的基本信息外，还包括了类型的 `precision` 和 `scale` 信息。
  - **参数说明**：
    - res：[入参] 结果集。
  - **返回值**：非 `NULL`：成功，返回一个指向 TAOS_FIELD_E 结构体的指针，每个元素代表一列的元数据。`NULL`：失败。

- `void taos_stop_query(TAOS_RES *res)`

  - **接口说明**：停止当前查询的执行。
  - **参数说明**：
    - res：[入参] 结果集。

- `void taos_free_result(TAOS_RES *res)`

  - **接口说明**：释放查询结果集以及相关的资源。查询完成后，务必调用该 API 释放资源，否则可能导致应用内存泄露。但也需注意，释放资源后，如果再调用 `taos_consume()` 等获取查询结果的函数，将导致应用崩溃。
  - **参数说明**：
    - res：[入参] 结果集。

- `char *taos_errstr(TAOS_RES *res)`

  - **接口说明**：获取最近一次 API 调用失败的原因，返回值为字符串标识的错误提示信息。
  - **参数说明**：
    - res：[入参] 结果集。
  - **返回值**：字符串标识的错误提示信息。

- `int taos_errno(TAOS_RES *res)`
  - **接口说明**：获取最近一次 API 调用失败的原因，返回值为错误代码。
  - **参数说明**：
    - res：[入参] 结果集。
  - **返回值**：字符串标识的错误提示信息。

:::note
2.0 及以上版本 TDengine 推荐数据库应用的每个线程都建立一个独立的连接，或基于线程建立连接池。而不推荐在应用中将该连接 (TAOS\*) 结构体传递到不同的线程共享使用。基于 TAOS 结构体发出的查询、写入等操作具有多线程安全性，但“USE statement”等状态量有可能在线程之间相互干扰。此外，C 语言的连接器可以按照需求动态建立面向数据库的新连接（该过程对用户不可见），同时建议只有在程序最后退出的时候才调用 `taos_close()` 关闭连接。
另一个需要注意的是，在上述同步 API 执行过程中，不能调用类似 pthread_cancel 之类的 API 来强制结束线程，因为涉及一些模块的同步操作，如果强制结束线程有可能造成包括但不限于死锁等异常状况。
:::

### 异步查询

TDengine 还提供性能更高的异步 API 处理数据插入、查询操作。在软硬件环境相同的情况下，异步 API 处理数据插入的速度比同步 API 快 2 ～ 4 倍。异步 API 采用非阻塞式的调用方式，在系统真正完成某个具体数据库操作前，立即返回。调用的线程可以去处理其他工作，从而可以提升整个应用的性能。异步 API 在网络延迟严重的情况下，优势尤为突出。

异步 API 都需要应用提供相应的回调函数，回调函数参数设置如下：前两个参数都是一致的，第三个参数依不同的 API 而定。第一个参数 param 是应用调用异步 API 时提供给系统的，用于回调时，应用能够找回具体操作的上下文，依具体实现而定。第二个参数是 SQL 操作的结果集，如果为空，比如 insert 操作，表示没有记录返回，如果不为空，比如 select 操作，表示有记录返回。

异步 API 对于使用者的要求相对较高，用户可根据具体应用场景选择性使用。下面是两个重要的异步 API：

- `void taos_query_a(TAOS *taos, const char *sql, void (*fp)(void *param, TAOS_RES *, int code), void *param);`

  - **接口说明**：异步执行 SQL 语句。
  - **参数说明**：
    - taos：[入参] 指向数据库连接的指针，数据库连接是通过 `taos_connect()` 函数建立。
    - sql：[入参] 需要执行的 SQL 语句。
    - fp：用户定义的回调函数，其第三个参数 `code` 用于指示操作是否成功，`0` 表示成功，负数表示失败（调用 `taos_errstr()` 可获取失败原因）。应用在定义回调函数的时候，主要处理第二个参数 `TAOS_RES *`，该参数是查询返回的结果集。
    - param：应用提供的用于回调的参数。

- `void taos_fetch_rows_a(TAOS_RES *res, void (*fp)(void *param, TAOS_RES *, int numOfRows), void *param);`
  - **接口说明**：批量获取异步查询的结果集，只能与 `taos_query_a()` 配合使用。
  - **参数说明**：
    - res：`taos_query_a()` 回调时返回的结果集。
    - fp：回调函数。其参数 `param` 是用户可定义的传递给回调函数的参数结构体；`numOfRows` 是获取到的数据的行数（不是整个查询结果集的函数）。在回调函数中，应用可以通过调用 `taos_fetch_row()` 前向迭代获取批量记录中每一行记录。读完一块内的所有记录后，应用需要在回调函数中继续调用 `taos_fetch_rows_a()` 获取下一批记录进行处理，直到返回的记录数 `numOfRows` 为零（结果返回完成）或记录数为负值（查询出错）。

TDengine 的异步 API 均采用非阻塞调用模式。应用程序可以用多线程同时打开多张表，并可以同时对每张打开的表进行查询或者插入操作。需要指出的是，**客户端应用必须确保对同一张表的操作完全串行化**，即对同一个表的插入或查询操作未完成时（未返回时），不能够执行第二个插入或查询操作。

### 参数绑定

除了直接调用 `taos_query()` 进行查询，TDengine 也提供了支持参数绑定的 Prepare API，风格与 MySQL 类似，目前也仅支持用问号 `?` 来代表待绑定的参数。

从 3.3.5.0 版本开始，TDengine 大幅简化了旧版参数绑定的使用接口。这样在通过参数绑定接口写入数据时，可以避免了 SQL 语法解析的资源消耗，通过批量绑定的方式，在绝大多数情况下显著提升写入性能。此时的典型操作步骤如下：

1. 调用 `taos_stmt2_init()` 创建参数绑定对象；
2. 调用 `taos_stmt2_prepare()` 解析 INSERT 或者 SELECT 语句；
3. 调用 `taos_stmt2_bind_param()` 可以向单个超级表绑定多个子表，每个子表可以绑定多行数据；
4. 调用 `taos_stmt2_exec()` 执行已经准备好的批处理指令；、
5. 可以重复第 3 ～ 4 步，为写入更多的数据行，而无需再次解析 SQL；
6. 执行完毕，调用 `taos_stmt2_close()` 释放所有资源。

- `char *taos_stmt2_error(TAOS_STMT2 *stmt)`
<<<<<<< HEAD
  说明：如果 `taos_stmt2_exec()` 执行成功，假如不需要改变 SQL 语句的话，那么是可以复用 `taos_stmt2_prepare()` 的解析结果，直接进行第 3 ～ 4 步绑定新数据的。但如果执行出错，那么并不建议继续在当前的环境上下文下继续工作，而是建议释放资源，然后从 `taos_stmt2_init()` 步骤重新开始，可以通过 `taos_stmt2_error` 查看具体错误原因。

stmt2 和 stmt 的区别在于：

=======
说明：如果 `taos_stmt2_exec()` 执行成功，假如不需要改变 SQL 语句的话，那么是可以复用 `taos_stmt2_prepare()` 的解析结果，直接进行第 3 ～ 4 步绑定新数据的。但如果执行出错，那么并不建议继续在当前的环境上下文下继续工作，而是建议释放资源，然后从 `taos_stmt2_init()` 步骤重新开始，可以通过 `taos_stmt2_error` 查看具体错误原因。

stmt2 和 stmt 的区别在于：
>>>>>>> 82706fd0
- stmt2 支持多表批量绑定数据，stmt 只支持单表绑定数据。
- stmt2 支持异步执行，stmt 只支持同步执行。
- stmt2 支持高效写入模式以及自动建表，stmt 不支持。
- stmt2 支持 `insert into stb(...tbname,...)values(?,?,?)` 语法，stmt 不支持。
- stmt2 支持部分标签/列为固定值，stmt 必须所有列为 `?` 。

stmt 升级到 stmt2 的改动：
<<<<<<< HEAD

=======
>>>>>>> 82706fd0
1. 将 `taos_stmt_init()` 改为 `taos_stmt2_init()`，并增加了 `TAOS_STMT2_OPTION` 结构体参数。
2. 将 `taos_stmt_prepare()` 改为 `taos_stmt2_prepare()` 。
3. 将 `taos_stmt_set_tbname_tags` ， `taos_stmt_bind_param()` 和 `taos_stmt_add_batch` 合并改为 `taos_stmt2_bind_param()`，将 `TAOS_MULTI_BIND` 改为 `TAOS_STMT2_BINDV` 结构体作为参数。
4. 将 `taos_stmt_execute()` 改为 `taos_stmt2_exec()`，增加了 `affected_rows` 参数。
5. 将 `taos_stmt_close()` 改为 `taos_stmt2_close()` 。

接口相关的具体函数如下（也可以参考 [stmt2_insert_demo.c](https://github.com/taosdata/TDengine/tree/main/docs/examples/c/stmt2_insert_demo.c) 文件中使用对应函数的方式）：

- `TAOS_STMT2 *taos_stmt2_init(TAOS *taos, TAOS_STMT2_OPTION *option)`
<<<<<<< HEAD

=======
>>>>>>> 82706fd0
  - **接口说明**：初始化一个预编译的 SQL 语句对象。
  - **参数说明**：
    - `taos`：[入参] 指向数据库连接的指针，数据库连接是通过 `taos_connect()` 函数建立。
    - `option`：[入参] 创建配置，当选择高效写入模式需要将 `singleStbInsert` 和 `singleTableBindOnce` 设置为 `true`；当选择异步执行是，需要设置回调函数 `asyncExecFn` 和参数 `userdata`。
  - **返回值**：非 `NULL`：成功，返回 TAOS_STMT2 的一个结构体的指针，该结构体表示预编译的 SQL 语句对象。`NULL`：失败，详情请调用 taos_stmt_errstr() 函数来获取错误提示。

- `int taos_stmt2_prepare(TAOS_STMT2 *stmt, const char *sql, unsigned long length)`
<<<<<<< HEAD

=======
>>>>>>> 82706fd0
  - **接口说明**：解析一条预编译的 SQL 语句，将解析结果和参数信息绑定到 stmt 上。
  - **参数说明**：
    - stmt：[入参] 指向一个有效的预编译的 SQL 语句对象指针。
    - sql：[入参] 需要解析的 SQL 语句。
    - length：[入参] 参数 sql 的长度。如果参数 length 大于 0，将使用此参数作为 SQL 语句的长度，如等于 0，将自动判断 SQL 语句的长度。
  - **返回值**：`0`：成功。非 `0`：失败，详情请参考错误码页面。

- `int taos_stmt2_bind_param(TAOS_STMT2 *stmt, TAOS_STMT2_BINDV *bindv, int32_t col_idx)`
<<<<<<< HEAD

=======
>>>>>>> 82706fd0
  - **接口说明**：绑定一批参数到一个预编译的 SQL 语句。
  - **参数说明**：
    - stmt：[入参] 指向一个有效的预编译的 SQL 语句对象指针。
    - bindv：[入参] 指向一个有效的 TAOS_STMT2_BINDV 结构体指针，该结构体中包含要绑定的表名、标签、数据，`count`表示要绑定的表数量，一个`tbnames`可以对应一组`tags`以及多组`bind_cols`；如果是 `SELECT` 的语句，则只需要绑定 `bind_cols`。
    - col_idx：[入参] 表示要绑定的指定列的位置， `-1`表示全列绑定。
  - **返回值**：`0`：成功。非 `0`：失败，详情请参考错误码页面。

- `int taos_stmt2_exec(TAOS_STMT2 *stmt, int *affected_rows)`
<<<<<<< HEAD

=======
>>>>>>> 82706fd0
  - **接口说明**：执行绑定完成数据的 SQL，可同步或异步，由 option 决定。
  - **参数说明**：
    - stmt：[入参] 指向一个有效的预编译的 SQL 语句对象指针。
    - affected_rows：[出参] 若为同步执行，表示本次执行影响到的的行数。
  - **返回值**：`0`：成功。非 `0`：失败，详情请参考错误码页面。

- `int taos_stmt2_close(TAOS_STMT2 *stmt)`
<<<<<<< HEAD

=======
>>>>>>> 82706fd0
  - **接口说明**：执行完毕，释放所有资源。
  - **参数说明**：
    - stmt：[入参] 指向一个有效的预编译的 SQL 语句对象指针。
  - **返回值**：`0`：成功。非 `0`：失败，详情请参考错误码页面。

- `int taos_stmt2_get_fields(TAOS_STMT2 *stmt, int *count, TAOS_FIELD_ALL **fields)`
<<<<<<< HEAD

=======
>>>>>>> 82706fd0
  - **接口说明**：获取 `?` 顺序对应的列数据的属性（列的名称、列的数据类型、列的长度、列的 schema 类型）的数组。
  - **参数说明**：
    - stmt：[入参] 指向一个有效的预编译的 SQL 语句对象指针。
    - count：[出参] 返回绑定 SQL 中 `?` 的数量。
    - fields：[出参] 返回 `?` 顺序对应的列数据的属性，如果是 `SELECT` 的语句，该结构体返回 `NULL`。
  - **返回值**：`0`：成功。非 `0`：失败，详情请参考错误码页面。

- `void taos_stmt2_free_fields(TAOS_STMT2 *stmt, TAOS_FIELD_ALL *fields)`
<<<<<<< HEAD

=======
>>>>>>> 82706fd0
  - **接口说明**：释放 TAOS_FIELD_ALL 返回值的内存，一般用于 taos_stmt2_get_fields 之后。
  - **参数说明**：
    - stmt：[入参] 指向一个有效的预编译的 SQL 语句对象指针。
    - fields：[入参] 要释放资源的指针。
  - **返回值**：无。

- `TAOS_RES *taos_stmt2_result(TAOS_STMT2 *stmt)`
<<<<<<< HEAD

=======
>>>>>>> 82706fd0
  - **接口说明**：获取执行 SQL 后返回的结果。
  - **参数说明**：
    - stmt：[入参] 指向一个有效的预编译的 SQL 语句对象指针。
  - **返回值**：返回一个指向 TAOS_RES 结构体的指针，该结构体包含了插入操作的结果。返回的 TAOS_RES 需要调用方来负责释放，否则会出现内存泄漏。

- `char *taos_stmt2_error(TAOS_STMT2 *stmt)`
  - **接口说明**：用于在其他 STMT2 API 返回错误（返回错误码或空指针）时获取错误信息。
  - **参数说明**：
    - stmt：[入参] 指向一个有效的预编译的 SQL 语句对象指针。
  - **返回值**：返回一个指向包含错误信息的字符串的指针。

<details>
<summary>参数绑定（旧）</summary>

从 2.1.1.0 和 2.1.2.0 版本开始，TDengine 大幅改进了参数绑定接口对数据写入（INSERT）场景的支持。这样在通过参数绑定接口写入数据时，就避免了 SQL 语法解析的资源消耗，从而在绝大多数情况下显著提升写入性能。此时的典型操作步骤如下：

1. 调用 `taos_stmt_init()` 创建参数绑定对象；
2. 调用 `taos_stmt_prepare()` 解析 INSERT 语句；
3. 如果 INSERT 语句中预留了表名但没有预留 TAGS，那么调用 `taos_stmt_set_tbname()` 来设置表名；
4. 如果 INSERT 语句中既预留了表名又预留了 TAGS（例如 INSERT 语句采取的是自动建表的方式），那么调用 `taos_stmt_set_tbname_tags()` 来设置表名和 TAGS 的值；
5. 调用 `taos_stmt_bind_param_batch()` 以多行的方式设置 VALUES 的值，或者调用 `taos_stmt_bind_param()` 以单行的方式设置 VALUES 的值；
6. 调用 `taos_stmt_add_batch()` 把当前绑定的参数加入批处理；
7. 可以重复第 3 ～ 6 步，为批处理加入更多的数据行；
8. 调用 `taos_stmt_execute()` 执行已经准备好的批处理指令；
9. 执行完毕，调用 `taos_stmt_close()` 释放所有资源。

说明：如果 `taos_stmt_execute()` 执行成功，假如不需要改变 SQL 语句的话，那么是可以复用 `taos_stmt_prepare()` 的解析结果，直接进行第 3 ～ 6 步绑定新数据的。但如果执行出错，那么并不建议继续在当前的环境上下文下继续工作，而是建议释放资源，然后从 `taos_stmt_init()` 步骤重新开始。

接口相关的具体函数如下（也可以参考 [prepare.c](https://github.com/taosdata/TDengine/blob/develop/docs/examples/c/prepare.c) 文件中使用对应函数的方式）：

- `TAOS_STMT* taos_stmt_init(TAOS *taos)`

  - **接口说明**：初始化一个预编译的 SQL 语句对象。
  - **参数说明**：
    - taos：[入参] 指向数据库连接的指针，数据库连接是通过 `taos_connect()` 函数建立。
  - **返回值**：非 `NULL`：成功，返回一个指向 TAOS_STMT 结构体的指针，该结构体表示预编译的 SQL 语句对象。`NULL`：失败，详情请调用 taos_stmt_errstr() 函数来获取错误提示。

- `int taos_stmt_prepare(TAOS_STMT *stmt, const char *sql, unsigned long length)`

  - **接口说明**：解析一条预编译的 SQL 语句，将解析结果和参数信息绑定到 stmt 上。
  - **参数说明**：
    - stmt：[入参] 指向一个有效的预编译的 SQL 语句对象指针。
    - sql：[入参] 需要解析的 SQL 语句。
    - length：[入参] 参数 sql 的长度。如果参数 length 大于 0，将使用此参数作为 SQL 语句的长度，如等于 0，将自动判断 SQL 语句的长度。
  - **返回值**：`0`：成功。非 `0`：失败，详情请参考错误码页面。

- `int taos_stmt_bind_param(TAOS_STMT *stmt, TAOS_MULTI_BIND *bind)`

  - **接口说明**：绑定参数到一个预编译的 SQL 语句。不如 `taos_stmt_bind_param_batch()` 效率高，但可以支持非 INSERT 类型的 SQL 语句。
  - **参数说明**：
    - stmt：[入参] 指向一个有效的预编译的 SQL 语句对象指针。
    - bind：[入参] 指向一个有效的 TAOS_MULTI_BIND 结构体指针，该结构体包含了要绑定到 SQL 语句中的参数列表。需保证此数组中的元素数量和顺序与 SQL 语句中的参数完全一致。TAOS_MULTI_BIND 的使用方法与 MySQL 中的 MYSQL_BIND 类似。
  - **返回值**：`0`：成功。非 `0`：失败，详情请参考错误码页面。

- `int taos_stmt_set_tbname(TAOS_STMT* stmt, const char* name)`

  - **接口说明**：（2.1.1.0 版本新增，仅支持用于替换 INSERT 语句中的参数值）当 SQL 语句中的表名使用了 `?` 占位时，可以使用此函数绑定一个具体的表名。
  - **参数说明**：
    - stmt：[入参] 指向一个有效的预编译的 SQL 语句对象指针。
    - name：[入参] 指向一个包含子表名称的字符串常量。
  - **返回值**：`0`：成功。非 `0`：失败，详情请参考错误码页面。

- `int taos_stmt_set_tbname_tags(TAOS_STMT* stmt, const char* name, TAOS_MULTI_BIND* tags)`

  - **接口说明**：（2.1.2.0 版本新增，仅支持用于替换 INSERT 语句中的参数值）当 SQL 语句中的表名和 TAGS 都使用了 `?` 占位时，可以使用此函数绑定具体的表名和具体的 TAGS 取值。最典型的使用场景是使用了自动建表功能的 INSERT 语句（目前版本不支持指定具体的 TAGS 列）。TAGS 参数中的列数量需要与 SQL 语句中要求的 TAGS 数量完全一致。
  - **参数说明**：
    - stmt：[入参] 指向一个有效的预编译的 SQL 语句对象指针。
    - name：[入参] 指向一个包含子表名称的字符串常量。
    - tags：[入参] 指向一个有效的 TAOS_MULTI_BIND 结构体指针，该结构体包含了子表标签的值。
  - **返回值**：`0`：成功。非 `0`：失败，详情请参考错误码页面。

- `int taos_stmt_bind_param_batch(TAOS_STMT* stmt, TAOS_MULTI_BIND* bind)`

  - **接口说明**：（2.1.1.0 版本新增，仅支持用于替换 INSERT 语句中的参数值）以多列的方式传递待绑定的数据，需要保证这里传递的数据列的顺序、列的数量与 SQL 语句中的 VALUES 参数完全一致。
  - **参数说明**：
    - stmt：[入参] 指向一个有效的预编译的 SQL 语句对象指针。
    - bind：[入参] 指向一个有效的 TAOS_MULTI_BIND 结构体指针，该结构体包含了要批量绑定到 SQL 语句中的参数列表。
  - **返回值**：`0`：成功。非 `0`：失败，详情请参考错误码页面。

- `int taos_stmt_add_batch(TAOS_STMT *stmt)`

  - **接口说明**：将当前绑定的参数加入批处理中，调用此函数后，可以再次调用 `taos_stmt_bind_param()` 或 `taos_stmt_bind_param_batch()` 绑定新的参数。需要注意，此函数仅支持 INSERT/IMPORT 语句，如果是 SELECT 等其他 SQL 语句，将返回错误。
    - stmt：[入参] 指向一个有效的预编译的 SQL 语句对象指针。
  - **返回值**：`0`：成功。非 `0`：失败，详情请参考错误码页面。

- `int taos_stmt_execute(TAOS_STMT *stmt)`

  - **接口说明**：执行准备好的语句。目前，一条语句只能执行一次。
    - stmt：[入参] 指向一个有效的预编译的 SQL 语句对象指针。
  - **返回值**：`0`：成功。非 `0`：失败，详情请参考错误码页面。

- `int taos_stmt_affected_rows(TAOS_STMT *stmt)`

  - **接口说明**：获取执行预编译 SQL 语句后受影响的行数。
    - stmt：[入参] 指向一个有效的预编译的 SQL 语句对象指针。
  - **返回值**：返回受影响的行数。

- `int taos_stmt_affected_rows_once(TAOS_STMT *stmt)`

  - **接口说明**：获取执行一次绑定语句影响的行数。
    - stmt：[入参] 指向一个有效的预编译的 SQL 语句对象指针。
  - **返回值**：返回受影响的行数。

- `TAOS_RES* taos_stmt_use_result(TAOS_STMT *stmt)`

  - **接口说明**：获取语句的结果集。结果集的使用方式与非参数化调用时一致，使用完成后，应对此结果集调用 `taos_free_result()` 以释放资源。
    - stmt：[入参] 指向一个有效的预编译的 SQL 语句对象指针。
  - **返回值**：非 `NULL`：成功，返回一个指向查询结果集的指针。`NULL`：失败，详情请调用 taos_stmt_errstr() 函数来获取错误提示。

- `int taos_stmt_close(TAOS_STMT *stmt)`

  - **接口说明**：执行完毕，释放所有资源。
    - stmt：[入参] 指向一个有效的预编译的 SQL 语句对象指针。
  - **返回值**：`0`：成功。非 `0`：失败，详情请参考错误码页面。

- `char * taos_stmt_errstr(TAOS_STMT *stmt)`
  - **接口说明**：（2.1.3.0 版本新增）用于在其他 STMT API 返回错误（返回错误码或空指针）时获取错误信息。
    - stmt：[入参] 指向一个有效的预编译的 SQL 语句对象指针。
  - **返回值**：返回一个指向包含错误信息的字符串的指针。
</details>

</details>

### 无模式写入

除了使用 SQL 方式或者使用参数绑定 API 写入数据外，还可以使用 Schemaless 的方式完成写入。Schemaless 可以免于预先创建超级表/数据子表的数据结构，而是可以直接写入数据，TDengine 系统会根据写入的数据内容自动创建和维护所需要的表结构。Schemaless 的使用方式详见 [Schemaless 写入](../../../develop/schemaless/) 章节，这里介绍与之配套使用的 C/C++ API。

- `TAOS_RES* taos_schemaless_insert(TAOS* taos, const char* lines[], int numLines, int protocol, int precision)`

  - **接口说明**：执行无模式的批量插入操作，将行协议的文本数据写入到 TDengine 中。
    - taos：[入参] 指向数据库连接的指针，数据库连接是通过 `taos_connect()` 函数建立。
    - lines：[入参] 文本数据。满足解析格式要求的无模式文本字符串。
    - numLines：[入参] 文本数据的行数，不能为 0。
    - protocol：[入参] 行协议类型，用于标识文本数据格式。
    - precision：[入参] 文本数据中的时间戳精度字符串。
  - **返回值**：返回一个指向 TAOS_RES 结构体的指针，该结构体包含了插入操作的结果。应用可以通过使用 `taos_errstr()` 获得错误信息，也可以使用 `taos_errno()` 获得错误码。在某些情况下，返回的 TAOS_RES 为 `NULL`，此时仍然可以调用 `taos_errno()` 来安全地获得错误码信息。
    返回的 TAOS_RES 需要调用方来负责释放，否则会出现内存泄漏。

  **说明**

  协议类型是枚举类型，包含以下三种格式：

  - TSDB_SML_LINE_PROTOCOL：InfluxDB 行协议（Line Protocol)
  - TSDB_SML_TELNET_PROTOCOL：OpenTSDB Telnet 文本行协议
  - TSDB_SML_JSON_PROTOCOL：OpenTSDB Json 协议格式

  时间戳分辨率的定义，定义在 `taos.h` 文件中，具体内容如下：

  - TSDB_SML_TIMESTAMP_NOT_CONFIGURED = 0,
  - TSDB_SML_TIMESTAMP_HOURS,
  - TSDB_SML_TIMESTAMP_MINUTES,
  - TSDB_SML_TIMESTAMP_SECONDS,
  - TSDB_SML_TIMESTAMP_MILLI_SECONDS,
  - TSDB_SML_TIMESTAMP_MICRO_SECONDS,
  - TSDB_SML_TIMESTAMP_NANO_SECONDS

  需要注意的是，时间戳分辨率参数只在协议类型为 `SML_LINE_PROTOCOL` 的时候生效。
  对于 OpenTSDB 的文本协议，时间戳的解析遵循其官方解析规则 — 按照时间戳包含的字符的数量来确认时间精度。

  **schemaless 其他相关的接口**

- `TAOS_RES *taos_schemaless_insert_with_reqid(TAOS *taos, char *lines[], int numLines, int protocol, int precision, int64_t reqid)`

  - **接口说明**：执行无模式的批量插入操作，将行协议的文本数据写入到 TDengine 中。通过传递参数 reqid 来跟踪整个的函数调用链情况。
    - taos：[入参] 指向数据库连接的指针，数据库连接是通过 `taos_connect()` 函数建立。
    - lines：[入参] 文本数据。满足解析格式要求的无模式文本字符串。
    - numLines：[入参] 文本数据的行数，不能为 0。
    - protocol：[入参] 行协议类型，用于标识文本数据格式。
    - precision：[入参] 文本数据中的时间戳精度字符串。
    - reqid：[入参] 指定的请求 ID，用于跟踪调用请求。请求 ID (reqid) 可以用于在客户端和服务器端之间建立请求和响应之间的关联，对于分布式系统中的跟踪和调试非常有用。
  - **返回值**：返回一个指向 TAOS_RES 结构体的指针，该结构体包含了插入操作的结果。应用可以通过使用 `taos_errstr()` 获得错误信息，也可以使用 `taos_errno()` 获得错误码。在某些情况下，返回的 TAOS_RES 为 `NULL`，此时仍然可以调用 `taos_errno()` 来安全地获得错误码信息。
    返回的 TAOS_RES 需要调用方来负责释放，否则会出现内存泄漏。

- `TAOS_RES *taos_schemaless_insert_raw(TAOS *taos, char *lines, int len, int32_t *totalRows, int protocol, int precision)`

  - **接口说明**：执行无模式的批量插入操作，将行协议的文本数据写入到 TDengine 中。通过传递的参数 lines 指针和长度 len 来表示数据，为了解决原始接口数据包含'\0'而被截断的问题。
    - taos：[入参] 指向数据库连接的指针，数据库连接是通过 `taos_connect()` 函数建立。
    - lines：[入参] 文本数据。满足解析格式要求的无模式文本字符串。
    - len：[入参] 数据缓冲区 lines 的总长度（字节数）。
    - totalRows：[出参] 指向一个整数指针，用于返回成功插入的记录总数。
    - protocol：[入参] 行协议类型，用于标识文本数据格式。
    - precision：[入参] 文本数据中的时间戳精度字符串。
  - **返回值**：返回一个指向 TAOS_RES 结构体的指针，该结构体包含了插入操作的结果。应用可以通过使用 `taos_errstr()` 获得错误信息，也可以使用 `taos_errno()` 获得错误码。在某些情况下，返回的 TAOS_RES 为 `NULL`，此时仍然可以调用 `taos_errno()` 来安全地获得错误码信息。
    返回的 TAOS_RES 需要调用方来负责释放，否则会出现内存泄漏。

- `TAOS_RES *taos_schemaless_insert_raw_with_reqid(TAOS *taos, char *lines, int len, int32_t *totalRows, int protocol, int precision, int64_t reqid)`

  - **接口说明**：执行无模式的批量插入操作，将行协议的文本数据写入到 TDengine 中。通过传递的参数 lines 指针和长度 len 来表示数据，为了解决原始接口数据包含'\0'而被截断的问题。通过传递参数 reqid 来跟踪整个的函数调用链情况。
    - taos：[入参] 指向数据库连接的指针，数据库连接是通过 `taos_connect()` 函数建立。
    - lines：[入参] 文本数据。满足解析格式要求的无模式文本字符串。
    - len：[入参] 数据缓冲区 lines 的总长度（字节数）。
    - totalRows：[出参] 指向一个整数指针，用于返回成功插入的记录总数。
    - protocol：[入参] 行协议类型，用于标识文本数据格式。
    - precision：[入参] 文本数据中的时间戳精度字符串。
    - reqid：[入参] 指定的请求 ID，用于跟踪调用请求。请求 ID (reqid) 可以用于在客户端和服务器端之间建立请求和响应之间的关联，对于分布式系统中的跟踪和调试非常有用。
  - **返回值**：返回一个指向 TAOS_RES 结构体的指针，该结构体包含了插入操作的结果。应用可以通过使用 `taos_errstr()` 获得错误信息，也可以使用 `taos_errno()` 获得错误码。在某些情况下，返回的 TAOS_RES 为 `NULL`，此时仍然可以调用 `taos_errno()` 来安全地获得错误码信息。
    返回的 TAOS_RES 需要调用方来负责释放，否则会出现内存泄漏。

- `TAOS_RES *taos_schemaless_insert_ttl(TAOS *taos, char *lines[], int numLines, int protocol, int precision, int32_t ttl)`

  - **接口说明**：执行无模式的批量插入操作，将行协议的文本数据写入到 TDengine 中。通过传递 ttl 参数来控制建表的 ttl 到期时间。
    - taos：[入参] 指向数据库连接的指针，数据库连接是通过 `taos_connect()` 函数建立。
    - lines：[入参] 文本数据。满足解析格式要求的无模式文本字符串。
    - numLines：[入参] 文本数据的行数，不能为 0。
    - protocol：[入参] 行协议类型，用于标识文本数据格式。
    - precision：[入参] 文本数据中的时间戳精度字符串。
    - ttl：[入参] 指定的生存时间（TTL），单位为天。记录在超过这个生存时间后会被自动删除。
  - **返回值**：返回一个指向 TAOS_RES 结构体的指针，该结构体包含了插入操作的结果。应用可以通过使用 `taos_errstr()` 获得错误信息，也可以使用 `taos_errno()` 获得错误码。在某些情况下，返回的 TAOS_RES 为 `NULL`，此时仍然可以调用 `taos_errno()` 来安全地获得错误码信息。
    返回的 TAOS_RES 需要调用方来负责释放，否则会出现内存泄漏。

- `TAOS_RES *taos_schemaless_insert_ttl_with_reqid(TAOS *taos, char *lines[], int numLines, int protocol, int precision, int32_t ttl, int64_t reqid)`

  - **接口说明**：执行无模式的批量插入操作，将行协议的文本数据写入到 TDengine 中。通过传递 ttl 参数来控制建表的 ttl 到期时间。通过传递参数 reqid 来跟踪整个的函数调用链情况。
    - taos：[入参] 指向数据库连接的指针，数据库连接是通过 `taos_connect()` 函数建立。
    - lines：[入参] 文本数据。满足解析格式要求的无模式文本字符串。
    - numLines：[入参] 文本数据的行数，不能为 0。
    - protocol：[入参] 行协议类型，用于标识文本数据格式。
    - precision：[入参] 文本数据中的时间戳精度字符串。
    - ttl：[入参] 指定的生存时间（TTL），单位为天。记录在超过这个生存时间后会被自动删除。
    - reqid：[入参] 指定的请求 ID，用于跟踪调用请求。请求 ID (reqid) 可以用于在客户端和服务器端之间建立请求和响应之间的关联，对于分布式系统中的跟踪和调试非常有用。
  - **返回值**：返回一个指向 TAOS_RES 结构体的指针，该结构体包含了插入操作的结果。应用可以通过使用 `taos_errstr()` 获得错误信息，也可以使用 `taos_errno()` 获得错误码。在某些情况下，返回的 TAOS_RES 为 `NULL`，此时仍然可以调用 `taos_errno()` 来安全地获得错误码信息。
    返回的 TAOS_RES 需要调用方来负责释放，否则会出现内存泄漏。

- `TAOS_RES *taos_schemaless_insert_raw_ttl(TAOS *taos, char *lines, int len, int32_t *totalRows, int protocol, int precision, int32_t ttl)`

  - **接口说明**：执行无模式的批量插入操作，将行协议的文本数据写入到 TDengine 中。通过传递的参数 lines 指针和长度 len 来表示数据，为了解决原始接口数据包含'\0'而被截断的问题。通过传递 ttl 参数来控制建表的 ttl 到期时间。
    - taos：[入参] 指向数据库连接的指针，数据库连接是通过 `taos_connect()` 函数建立。
    - lines：[入参] 文本数据。满足解析格式要求的无模式文本字符串。
    - len：[入参] 数据缓冲区 lines 的总长度（字节数）。
    - totalRows：[出参] 指向一个整数指针，用于返回成功插入的记录总数。
    - protocol：[入参] 行协议类型，用于标识文本数据格式。
    - precision：[入参] 文本数据中的时间戳精度字符串。
    - ttl：[入参] 指定的生存时间（TTL），单位为天。记录在超过这个生存时间后会被自动删除。
  - **返回值**：返回一个指向 TAOS_RES 结构体的指针，该结构体包含了插入操作的结果。应用可以通过使用 `taos_errstr()` 获得错误信息，也可以使用 `taos_errno()` 获得错误码。在某些情况下，返回的 TAOS_RES 为 `NULL`，此时仍然可以调用 `taos_errno()` 来安全地获得错误码信息。
    返回的 TAOS_RES 需要调用方来负责释放，否则会出现内存泄漏。

- `TAOS_RES *taos_schemaless_insert_raw_ttl_with_reqid(TAOS *taos, char *lines, int len, int32_t *totalRows, int protocol, int precision, int32_t ttl, int64_t reqid)`

  - **接口说明**：执行无模式的批量插入操作，将行协议的文本数据写入到 TDengine 中。通过传递的参数 lines 指针和长度 len 来表示数据，为了解决原始接口数据包含'\0'而被截断的问题。通过传递 ttl 参数来控制建表的 ttl 到期时间。通过传递参数 reqid 来跟踪整个的函数调用链情况。
    - taos：[入参] 指向数据库连接的指针，数据库连接是通过 `taos_connect()` 函数建立。
    - lines：[入参] 文本数据。满足解析格式要求的无模式文本字符串。
    - len：[入参] 数据缓冲区 lines 的总长度（字节数）。
    - totalRows：[出参] 指向一个整数指针，用于返回成功插入的记录总数。
    - protocol：[入参] 行协议类型，用于标识文本数据格式。
    - precision：[入参] 文本数据中的时间戳精度字符串。
    - ttl：[入参] 指定的生存时间（TTL），单位为天。记录在超过这个生存时间后会被自动删除。
    - reqid：[入参] 指定的请求 ID，用于跟踪调用请求。请求 ID (reqid) 可以用于在客户端和服务器端之间建立请求和响应之间的关联，对于分布式系统中的跟踪和调试非常有用。
  - **返回值**：返回一个指向 TAOS_RES 结构体的指针，该结构体包含了插入操作的结果。应用可以通过使用 `taos_errstr()` 获得错误信息，也可以使用 `taos_errno()` 获得错误码。在某些情况下，返回的 TAOS_RES 为 `NULL`，此时仍然可以调用 `taos_errno()` 来安全地获得错误码信息。
    返回的 TAOS_RES 需要调用方来负责释放，否则会出现内存泄漏。

  **说明**

  - 上面这 7 个接口是扩展接口，主要用于在 schemaless 写入时传递 ttl、reqid 参数，可以根据需要使用。
  - 带\_raw 的接口通过传递的参数 lines 指针和长度 len 来表示数据，为了解决原始接口数据包含'\0'而被截断的问题。totalRows 指针返回解析出来的数据行数。
  - 带\_ttl 的接口可以传递 ttl 参数来控制建表的 ttl 到期时间。
  - 带\_reqid 的接口可以通过传递 reqid 参数来追踪整个的调用链。

### 数据订阅

- `const char *tmq_err2str(int32_t code)`

  - **接口说明**：用于将数据订阅的错误码转换为错误信息。
    - code：[入参] 数据订阅的错误码。
  - **返回值**：返回一个指向包含错误信息字符串的指针，返回值非 NULL，但是错误信息可能为空字符串。

- `tmq_conf_t *tmq_conf_new()`

  - **接口说明**：创建一个新的 TMQ 配置对象。
  - **返回值**：非 `NULL`：成功，返回一个指向 tmq_conf_t 结构体的指针，该结构体用于配置 TMQ 的行为和特性。`NULL`：失败，可调用函数 taos_errstr(NULL) 获取更详细的错误信息。

- `tmq_conf_res_t tmq_conf_set(tmq_conf_t *conf, const char *key, const char *value)`

  - **接口说明**：设置 TMQ 配置对象中的配置项，用于配置消费参数。
    - conf：[入参] 指向一个有效的 tmq_conf_t 结构体指针，该结构体代表一个 TMQ 配置对象。
    - key：[入参] 数配置项的键名。
    - value：[入参] 配置项的值。
  - **返回值**：返回一个 tmq_conf_res_t 枚举值，表示配置设置的结果。tmq_conf_res_t 定义如下：
    ```
    typedef enum tmq_conf_res_t {
         TMQ_CONF_UNKNOWN = -2,  // 键名无效
         TMQ_CONF_INVALID = -1,  // 键值无效
         TMQ_CONF_OK = 0,        // 成功设置配置项
       } tmq_conf_res_t;
    ```

- `void tmq_conf_set_auto_commit_cb(tmq_conf_t *conf, tmq_commit_cb *cb, void *param)`

  - **接口说明**：设置 TMQ 配置对象中的自动提交回调函数。
    - conf：[入参] 指向一个有效的 tmq_conf_t 结构体指针，该结构体代表一个 TMQ 配置对象。
    - cb：[入参] 指向一个有效的 tmq_commit_cb 回调函数指针，该函数将在消息被消费后调用以确认消息处理状态。
    - param：[入参] 传递给回调函数的用户自定义参数。
  - 设置自动提交回调函数的定义如下：
    `typedef void(tmq_commit_cb(tmq_t *tmq, int32_t code, void *param))`

- `void tmq_conf_destroy(tmq_conf_t *conf)`

  - **接口说明**：销毁一个 TMQ 配置对象并释放相关资源。
    - conf：[入参] 指向一个有效的 tmq_conf_t 结构体指针，该结构体代表一个 TMQ 配置对象。

- `tmq_list_t *tmq_list_new()`

  - **接口说明**：用于创建一个 tmq_list_t 结构体，用于存储订阅的 topic。
  - **返回值**：非 `NULL`：成功，返回一个指向 tmq_list_t 结构体的指针。`NULL`：失败，可调用函数 taos_errstr(NULL) 获取更详细的错误信息。

- `int32_t tmq_list_append(tmq_list_t *list, const char* topic)`

  - **接口说明**：用于向 tmq_list_t 结构体中添加一个 topic。
    - list：[入参] 指向一个有效的 tmq_list_t 结构体指针，该结构体代表一个 TMQ 列表对象。
    - topic：[入参] topic 名称。
  - **返回值**：`0`：成功。非 `0`：失败，可调用函数 `char *tmq_err2str(int32_t code)` 获取更详细的错误信息。

- `void tmq_list_destroy(tmq_list_t *list)`

  - **接口说明**：用于销毁 tmq_list_t 结构体，tmq_list_new 的结果需要通过该接口销毁。
    - list：[入参] 指向一个有效的 tmq_list_t 结构体指针，该结构体代表一个 TMQ 列表对象。

- `int32_t tmq_list_get_size(const tmq_list_t *list)`

  - **接口说明**：用于获取 tmq_list_t 结构体中 topic 的个数。
    - list：[入参] 指向一个有效的 tmq_list_t 结构体指针，该结构体代表一个 TMQ 列表对象。
  - **返回值**：`>=0`：成功，返回 tmq_list_t 结构体中 topic 的个数。`-1`：失败，表示输入参数 list 为 NULL。

- `char **tmq_list_to_c_array(const tmq_list_t *list)`

  - **接口说明**：用于将 tmq_list_t 结构体转换为 C 数组，数组每个元素为字符串指针。
    - list：[入参] 指向一个有效的 tmq_list_t 结构体指针，该结构体代表一个 TMQ 列表对象。
  - **返回值**：非 `NULL`：成功，返回 c 数组，每个元素是字符串指针，代表一个 topic 名称。`NULL`：失败，表示输入参数 list 为 NULL。

- `tmq_t *tmq_consumer_new(tmq_conf_t *conf, char *errstr, int32_t errstrLen)`

  - **接口说明**：用于创建一个 tmq_t 结构体，用于消费数据，消费完数据后需调用 tmq_consumer_close 关闭消费者。
    - conf：[入参] 指向一个有效的 tmq_conf_t 结构体指针，该结构体代表一个 TMQ 配置对象。
    - errstr：[出参] 指向一个有效的字符缓冲区指针，用于接收创建过程中可能产生的错误信息。内存的申请/释放由调用者负责。
    - errstrLen：[入参] 指定 errstr 缓冲区的大小（以字节为单位）。
  - **返回值**：非 `NULL`：成功，返回一个指向 tmq_t 结构体的指针，该结构体代表一个 TMQ 消费者对象。。`NULL`：失败，错误信息存储在参数 errstr 中。

- `int32_t tmq_subscribe(tmq_t *tmq, const tmq_list_t *topic_list)`
  - **接口说明**：用于订阅 topic 列表，消费完数据后，需调用 tmq_subscribe 取消订阅。
    - tmq：[入参] 指向一个有效的 tmq_t 结构体指针，该结构体代表一个 TMQ 消费者对象。
    - topic_list：[入参] 指向一个有效的 tmq_list_t 结构体指针，该结构体包含一个或多个主题名称。
  - **返回值**：`0`：成功。非 `0`：失败，可调用函数 `char *tmq_err2str(int32_t code)` 获取更详细的错误信息。
- `int32_t tmq_unsubscribe(tmq_t *tmq)`

  - **接口说明**：用于取消订阅的 topic 列表。需与 tmq_subscribe 配合使用。
    - tmq：[入参] 指向一个有效的 tmq_t 结构体指针，该结构体代表一个 TMQ 消费者对象。
  - **返回值**：`0`：成功。非 `0`：失败，可调用函数 `char *tmq_err2str(int32_t code)` 获取更详细的错误信息。

- `int32_t tmq_subscription(tmq_t *tmq, tmq_list_t **topic_list)`

  - **接口说明**：用于获取订阅的 topic 列表。
    - tmq：[入参] 指向一个有效的 tmq_t 结构体指针，该结构体代表一个 TMQ 消费者对象。
    - topic_list：[出参] 指向一个 tmq_list_t 结构体指针的指针，用于接收当前订阅的主题列表。
  - **返回值**：`0`：成功。非 `0`：失败，可调用函数 `char *tmq_err2str(int32_t code)` 获取更详细的错误信息。

- `TAOS_RES *tmq_consumer_poll(tmq_t *tmq, int64_t timeout)`

  - **接口说明**：用于轮询消费数据，每一个消费者，只能单线程调用该接口。
    - tmq：[入参] 指向一个有效的 tmq_t 结构体指针，该结构体代表一个 TMQ 消费者对象。
    - timeout：[入参] 轮询的超时时间，单位为毫秒，负数表示默认超时 1 秒。
  - **返回值**：非 `NULL`：成功，返回一个指向 TAOS_RES 结构体的指针，该结构体包含了接收到的消息。。`NULL`：表示没有数据，可通过 taos_errno(NULL) 获取错误码，具体错误码参见参考手册。TAOS_RES 结果和 taos_query 返回结果一致，可通过查询的各种接口获取 TAOS_RES 里的信息，比如 schema 等。

- `int32_t tmq_consumer_close(tmq_t *tmq)`

  - **接口说明**：用于关闭 tmq_t 结构体。需与 tmq_consumer_new 配合使用。
    - tmq：[入参] 指向一个有效的 tmq_t 结构体指针，该结构体代表一个 TMQ 消费者对象。
  - **返回值**：非 `NULL`：成功，返回一个指向 TAOS_RES 结构体的指针，该结构体包含了接收到的消息。。`NULL`：表示没有数据，可通过 taos_errno(NULL) 获取错误码，具体错误码参见参考手册。TAOS_RES 结果和 taos_query 返回结果一致，可通过查询的各种接口获取 TAOS_RES 里的信息，比如 schema 等。

- `int32_t tmq_get_topic_assignment(tmq_t *tmq, const char *pTopicName, tmq_topic_assignment **assignment, int32_t *numOfAssignment)`

  - **接口说明**：返回当前 consumer 分配的 vgroup 的信息，每个 vgroup 的信息包括 vgId，wal 的最大最小 offset，以及当前消费到的 offset。
    - tmq：[入参] 指向一个有效的 tmq_t 结构体指针，该结构体代表一个 TMQ 消费者对象。
    - pTopicName：[入参] 要查询分配信息的主题名称。
    - assignment：[出参] 指向一个 tmq_topic_assignment 结构体指针的指针，用于接收分配信息。数据大小为 numOfAssignment，需要通过 tmq_free_assignment 接口释放。
    - numOfAssignment：[出参] 指向一个整数指针，用于接收分配给该 consumer 有效的 vgroup 个数。
  - **返回值**：`0`：成功。非 `0`：失败，可调用函数 `char *tmq_err2str(int32_t code)` 获取更详细的错误信息。

- `void tmq_free_assignment(tmq_topic_assignment* pAssignment)`

  - **接口说明**：返回当前 consumer 分配的 vgroup 的信息，每个 vgroup 的信息包括 vgId，wal 的最大最小 offset，以及当前消费到的 offset。
    - pAssignment：[入参] 指向一个有效的 tmq_topic_assignment 结构体数组的指针，该数组包含了 vgroup 分配信息。

- `int64_t tmq_committed(tmq_t *tmq, const char *pTopicName, int32_t vgId)`

  - **接口说明**：获取 TMQ 消费者对象对特定 topic 和 vgroup 的已提交偏移量。
    - tmq：[入参] 指向一个有效的 tmq_t 结构体指针，该结构体代表一个 TMQ 消费者对象。
    - pTopicName：[入参] 要查询已提交偏移量的主题名称。
    - vgId：[入参] vgroup 的 ID。
  - **返回值**：`>=0`：成功，返回一个 int64_t 类型的值，表示已提交的偏移量。`<0`：失败，返回值就是错误码，可调用函数 `char *tmq_err2str(int32_t code)` 获取更详细的错误信息。

- `int32_t tmq_commit_sync(tmq_t *tmq, const TAOS_RES *msg)`

  - **接口说明**：同步提交 TMQ 消费者对象处理的消息偏移量。
    - tmq：[入参] 指向一个有效的 tmq_t 结构体指针，该结构体代表一个 TMQ 消费者对象。
    - msg：[入参] 指向一个有效的 TAOS_RES 结构体指针，该结构体包含了已处理的消息。如果为 NULL，提交当前 consumer 所有消费的 vgroup 的当前进度。
  - **返回值**：`0`：成功，已经成功提交偏移量。非 `0`：失败，可调用函数 `char *tmq_err2str(int32_t code)` 获取更详细的错误信息。

- `void tmq_commit_async(tmq_t *tmq, const TAOS_RES *msg, tmq_commit_cb *cb, void *param)`

  - **接口说明**：异步提交 TMQ 消费者对象处理的消息偏移量。
    - tmq：[入参] 指向一个有效的 tmq_t 结构体指针，该结构体代表一个 TMQ 消费者对象。
    - msg：[入参] 指向一个有效的 TAOS_RES 结构体指针，该结构体包含了已处理的消息。如果为 NULL，提交当前 consumer 所有消费的 vgroup 的当前进度。
    - cb：[入参] 一个回调函数指针，当提交完成时会被调用。
    - param：[入参] 一个用户自定义的参数，将在回调函数中传递给 cb。

- `int32_t tmq_commit_offset_sync(tmq_t *tmq, const char *pTopicName, int32_t vgId, int64_t offset)`

  - **接口说明**：同步提交 TMQ 消费者对象的特定主题和 vgroup 的偏移量。
    - tmq：[入参] 指向一个有效的 tmq_t 结构体指针，该结构体代表一个 TMQ 消费者对象。
    - pTopicName：[入参] 要提交偏移量的主题名称。
    - vgId：[入参] 虚拟组 vgroup 的 ID。
    - offset：[入参] 要提交的偏移量。
  - **返回值**：`0`：成功，已经成功提交偏移量。非 `0`：失败，可调用函数 `char *tmq_err2str(int32_t code)` 获取更详细的错误信息。

- `void tmq_commit_offset_async(tmq_t *tmq, const char *pTopicName, int32_t vgId, int64_t offset, tmq_commit_cb *cb, void *param)`

  - **接口说明**：异步提交 TMQ 消费者对象的特定主题和 vgroup 的偏移量。
    - tmq：[入参] 指向一个有效的 tmq_t 结构体指针，该结构体代表一个 TMQ 消费者对象。
    - pTopicName：[入参] 要提交偏移量的主题名称。
    - vgId：[入参] 虚拟组 vgroup 的 ID。
    - offset：[入参] 要提交的偏移量。
    - cb：[入参] 一个回调函数指针，当提交完成时会被调用。
    - param：[入参] 一个用户自定义的参数，将在回调函数中传递给 cb。

- `int64_t tmq_position(tmq_t *tmq, const char *pTopicName, int32_t vgId)`

  - **接口说明**：获取当前消费位置，即已消费到的数据位置的下一个位置。
    - tmq：[入参] 指向一个有效的 tmq_t 结构体指针，该结构体代表一个 TMQ 消费者对象。
    - pTopicName：[入参] 要查询当前位置的主题名称。
    - vgId：[入参] 虚拟组 vgroup 的 ID。
  - **返回值**：`>=0`：成功，返回一个 int64_t 类型的值，表示当前位置的偏移量。`<0`：失败，返回值就是错误码，可调用函数 `char *tmq_err2str(int32_t code)` 获取更详细的错误信息。

- `int32_t tmq_offset_seek(tmq_t *tmq, const char *pTopicName, int32_t vgId, int64_t offset)`

  - **接口说明**：将 TMQ 消费者对象在某个特定 topic 和 vgroup 的偏移量设置到指定的位置。
    - tmq：[入参] 指向一个有效的 tmq_t 结构体指针，该结构体代表一个 TMQ 消费者对象。
    - pTopicName：[入参] 要查询当前位置的主题名称。
    - vgId：[入参] 虚拟组 vgroup 的 ID。
    - offset：[入参] 虚拟组 vgroup 的 ID。
  - **返回值**：`0`：成功，非 `0`：失败，可调用函数 `char *tmq_err2str(int32_t code)` 获取更详细的错误信息。

- `int64_t tmq_get_vgroup_offset(TAOS_RES* res)`

  - **接口说明**：从 TMQ 消费者获取的消息结果中提取虚拟组（vgroup）的当前消费数据位置的偏移量。
    - res：[入参] 指向一个有效的 TAOS_RES 结构体指针，该结构体包含了从 TMQ 消费者轮询得到的消息。
  - **返回值**：`>=0`：成功，返回一个 int64_t 类型的值，表示当前消费位置的偏移量。`<0`：失败，返回值就是错误码，可调用函数 `char *tmq_err2str(int32_t code)` 获取更详细的错误信息。

- `int32_t tmq_get_vgroup_id(TAOS_RES *res)`

  - **接口说明**：从 TMQ 消费者获取的消息结果中提取所属虚拟组（vgroup）的 ID。
    - res：[入参] 指向一个有效的 TAOS_RES 结构体指针，该结构体包含了从 TMQ 消费者轮询得到的消息。
  - **返回值**：`>=0`：成功，返回一个 int32_t 类型的值，表示虚拟组（vgroup）的 ID。`<0`：失败，返回值就是错误码，可调用函数 `char *tmq_err2str(int32_t code)` 获取更详细的错误信息。

- `TAOS *tmq_get_connect(tmq_t *tmq)`

  - **接口说明**：从 TMQ 消费者对象中获取与 TDengine 数据库的连接句柄。
    - tmq：[入参] 指向一个有效的 tmq_t 结构体指针，该结构体代表一个 TMQ 消费者对象。
  - **返回值**：非 `NULL`：成功，返回一个 TAOS \* 类型的指针，指向与 TDengine 数据库的连接句柄。`NULL`：失败，非法的输入参数。

- `const char *tmq_get_table_name(TAOS_RES *res)`

  - **接口说明**：从 TMQ 消费者获取的消息结果中获取所属的表名。
    - res：[入参] 指向一个有效的 TAOS_RES 结构体指针，该结构体包含了从 TMQ 消费者轮询得到的消息。
  - **返回值**：非 `NULL`：成功，返回一个 const char \* 类型的指针，指向表名字符串。`NULL`：失败，非法的输入参数。

- `tmq_res_t tmq_get_res_type(TAOS_RES *res)`

  - **接口说明**：从 TMQ 消费者获取的消息结果中获取消息类型。
    - res：[入参] 指向一个有效的 TAOS_RES 结构体指针，该结构体包含了从 TMQ 消费者轮询得到的消息。
  - **返回值**：返回一个 tmq_res_t 类型的枚举值，表示消息类型。
    - tmq_res_t 表示消费到的数据类型，定义如下：
      ```
      typedef enum tmq_res_t {
        TMQ_RES_INVALID = -1,   // 无效
        TMQ_RES_DATA = 1,       // 数据类型
        TMQ_RES_TABLE_META = 2, // 元数据类型
        TMQ_RES_METADATA = 3    // 既有元数据类型又有数据类型，即自动建表
      } tmq_res_t;
      ```

- `const char *tmq_get_topic_name(TAOS_RES *res)`

  - **接口说明**：从 TMQ 消费者获取的消息结果中获取所属的 topic 名称。
    - res：[入参] 指向一个有效的 TAOS_RES 结构体指针，该结构体包含了从 TMQ 消费者轮询得到的消息。
  - **返回值**：非 `NULL`：成功，返回一个 const char \* 类型的指针，指向 topic 名称字符串。`NULL`：失败，非法的输入参数。

- `const char *tmq_get_db_name(TAOS_RES *res)`
  - **接口说明**：从 TMQ 消费者获取的消息结果中获取所属的数据库名称。
    - res：[入参] 指向一个有效的 TAOS_RES 结构体指针，该结构体包含了从 TMQ 消费者轮询得到的消息。
  - **返回值**：非 `NULL`：成功，返回一个 const char \* 类型的指针，指向数据库名称字符串。`NULL`：失败，非法的输入参数。<|MERGE_RESOLUTION|>--- conflicted
+++ resolved
@@ -139,14 +139,8 @@
 
 **使用方式**：
 
-<<<<<<< HEAD
 - **原生连接**：直接调用 `taos_connect()` 即可，这是默认的连接方式。
 - **WebSocket 连接**：需要先调用 `taos_options(TSDB_OPTION_DRIVER, "websocket")` 设置驱动类型，然后再调用 `taos_connect()`，其余操作同原生连接。
-=======
-- 参数绑定示例：[参数绑定](https://github.com/taosdata/TDengine/tree/main/docs/examples/c/stmt2_insert_demo.c)
-
-- 参数绑定（旧）示例：[参数绑定（旧）](https://github.com/taosdata/TDengine/tree/main/docs/examples/c/prepare.c)
->>>>>>> 82706fd0
 
 **WebSocket 连接功能差异说明：**
 
@@ -413,16 +407,10 @@
 6. 执行完毕，调用 `taos_stmt2_close()` 释放所有资源。
 
 - `char *taos_stmt2_error(TAOS_STMT2 *stmt)`
-<<<<<<< HEAD
   说明：如果 `taos_stmt2_exec()` 执行成功，假如不需要改变 SQL 语句的话，那么是可以复用 `taos_stmt2_prepare()` 的解析结果，直接进行第 3 ～ 4 步绑定新数据的。但如果执行出错，那么并不建议继续在当前的环境上下文下继续工作，而是建议释放资源，然后从 `taos_stmt2_init()` 步骤重新开始，可以通过 `taos_stmt2_error` 查看具体错误原因。
 
 stmt2 和 stmt 的区别在于：
 
-=======
-说明：如果 `taos_stmt2_exec()` 执行成功，假如不需要改变 SQL 语句的话，那么是可以复用 `taos_stmt2_prepare()` 的解析结果，直接进行第 3 ～ 4 步绑定新数据的。但如果执行出错，那么并不建议继续在当前的环境上下文下继续工作，而是建议释放资源，然后从 `taos_stmt2_init()` 步骤重新开始，可以通过 `taos_stmt2_error` 查看具体错误原因。
-
-stmt2 和 stmt 的区别在于：
->>>>>>> 82706fd0
 - stmt2 支持多表批量绑定数据，stmt 只支持单表绑定数据。
 - stmt2 支持异步执行，stmt 只支持同步执行。
 - stmt2 支持高效写入模式以及自动建表，stmt 不支持。
@@ -430,10 +418,7 @@
 - stmt2 支持部分标签/列为固定值，stmt 必须所有列为 `?` 。
 
 stmt 升级到 stmt2 的改动：
-<<<<<<< HEAD
-
-=======
->>>>>>> 82706fd0
+
 1. 将 `taos_stmt_init()` 改为 `taos_stmt2_init()`，并增加了 `TAOS_STMT2_OPTION` 结构体参数。
 2. 将 `taos_stmt_prepare()` 改为 `taos_stmt2_prepare()` 。
 3. 将 `taos_stmt_set_tbname_tags` ， `taos_stmt_bind_param()` 和 `taos_stmt_add_batch` 合并改为 `taos_stmt2_bind_param()`，将 `TAOS_MULTI_BIND` 改为 `TAOS_STMT2_BINDV` 结构体作为参数。
@@ -443,10 +428,7 @@
 接口相关的具体函数如下（也可以参考 [stmt2_insert_demo.c](https://github.com/taosdata/TDengine/tree/main/docs/examples/c/stmt2_insert_demo.c) 文件中使用对应函数的方式）：
 
 - `TAOS_STMT2 *taos_stmt2_init(TAOS *taos, TAOS_STMT2_OPTION *option)`
-<<<<<<< HEAD
-
-=======
->>>>>>> 82706fd0
+
   - **接口说明**：初始化一个预编译的 SQL 语句对象。
   - **参数说明**：
     - `taos`：[入参] 指向数据库连接的指针，数据库连接是通过 `taos_connect()` 函数建立。
@@ -454,10 +436,7 @@
   - **返回值**：非 `NULL`：成功，返回 TAOS_STMT2 的一个结构体的指针，该结构体表示预编译的 SQL 语句对象。`NULL`：失败，详情请调用 taos_stmt_errstr() 函数来获取错误提示。
 
 - `int taos_stmt2_prepare(TAOS_STMT2 *stmt, const char *sql, unsigned long length)`
-<<<<<<< HEAD
-
-=======
->>>>>>> 82706fd0
+
   - **接口说明**：解析一条预编译的 SQL 语句，将解析结果和参数信息绑定到 stmt 上。
   - **参数说明**：
     - stmt：[入参] 指向一个有效的预编译的 SQL 语句对象指针。
@@ -466,10 +445,7 @@
   - **返回值**：`0`：成功。非 `0`：失败，详情请参考错误码页面。
 
 - `int taos_stmt2_bind_param(TAOS_STMT2 *stmt, TAOS_STMT2_BINDV *bindv, int32_t col_idx)`
-<<<<<<< HEAD
-
-=======
->>>>>>> 82706fd0
+
   - **接口说明**：绑定一批参数到一个预编译的 SQL 语句。
   - **参数说明**：
     - stmt：[入参] 指向一个有效的预编译的 SQL 语句对象指针。
@@ -478,10 +454,7 @@
   - **返回值**：`0`：成功。非 `0`：失败，详情请参考错误码页面。
 
 - `int taos_stmt2_exec(TAOS_STMT2 *stmt, int *affected_rows)`
-<<<<<<< HEAD
-
-=======
->>>>>>> 82706fd0
+
   - **接口说明**：执行绑定完成数据的 SQL，可同步或异步，由 option 决定。
   - **参数说明**：
     - stmt：[入参] 指向一个有效的预编译的 SQL 语句对象指针。
@@ -489,20 +462,14 @@
   - **返回值**：`0`：成功。非 `0`：失败，详情请参考错误码页面。
 
 - `int taos_stmt2_close(TAOS_STMT2 *stmt)`
-<<<<<<< HEAD
-
-=======
->>>>>>> 82706fd0
+
   - **接口说明**：执行完毕，释放所有资源。
   - **参数说明**：
     - stmt：[入参] 指向一个有效的预编译的 SQL 语句对象指针。
   - **返回值**：`0`：成功。非 `0`：失败，详情请参考错误码页面。
 
 - `int taos_stmt2_get_fields(TAOS_STMT2 *stmt, int *count, TAOS_FIELD_ALL **fields)`
-<<<<<<< HEAD
-
-=======
->>>>>>> 82706fd0
+
   - **接口说明**：获取 `?` 顺序对应的列数据的属性（列的名称、列的数据类型、列的长度、列的 schema 类型）的数组。
   - **参数说明**：
     - stmt：[入参] 指向一个有效的预编译的 SQL 语句对象指针。
@@ -511,10 +478,7 @@
   - **返回值**：`0`：成功。非 `0`：失败，详情请参考错误码页面。
 
 - `void taos_stmt2_free_fields(TAOS_STMT2 *stmt, TAOS_FIELD_ALL *fields)`
-<<<<<<< HEAD
-
-=======
->>>>>>> 82706fd0
+
   - **接口说明**：释放 TAOS_FIELD_ALL 返回值的内存，一般用于 taos_stmt2_get_fields 之后。
   - **参数说明**：
     - stmt：[入参] 指向一个有效的预编译的 SQL 语句对象指针。
@@ -522,10 +486,7 @@
   - **返回值**：无。
 
 - `TAOS_RES *taos_stmt2_result(TAOS_STMT2 *stmt)`
-<<<<<<< HEAD
-
-=======
->>>>>>> 82706fd0
+
   - **接口说明**：获取执行 SQL 后返回的结果。
   - **参数说明**：
     - stmt：[入参] 指向一个有效的预编译的 SQL 语句对象指针。
