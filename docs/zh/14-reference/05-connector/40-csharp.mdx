---
toc_max_heading_level: 4
sidebar_label: C#
title: TDengine TSDB C# Connector
---

import Tabs from '@theme/Tabs';
import TabItem from '@theme/TabItem';
import RequestId from "./_request_id.mdx";

`TDengine.Connector` 是 TDengine TSDB 提供的 C# 语言连接器。C# 开发人员可以通过它开发存取 TDengine TSDB 集群数据的 C# 应用软件。

## .NET 版本兼容性

- .NET Framework 4.6 及以上版本。
- .NET 5.0 及以上版本。

## 支持的平台

- 原生连接支持的平台和 TDengine TSDB 客户端驱动支持的平台一致。
- WebSocket 连接支持所有能运行 .NET 运行时的平台。

## 版本历史

| Connector 版本 | 主要变化                             | TDengine TSDB 版本 |
|:-------------|:---------------------------------|:-----------------|
| 3.1.9        | stmt 对外接口不变，内部重构为 stmt2 实现。      | -                |
| 3.1.8        | 支持连接级别时区设置，严格校验 stmt 绑定类型与数据库类型。 | -                |
| 3.1.7        | 支持 IPv6 连接，支持 DECIMAL 类型。        | 3.3.6.0 及更高版本    |
| 3.1.6        | 优化 WebSocket 连接接收消息处理。           | -                |
| 3.1.5        | 修复 WebSocket 协议编码中文时长度错误。        | -                |
| 3.1.4        | 提升 WebSocket 查询和写入性能。            | 3.3.2.0 及更高版本    |
| 3.1.3        | 支持 WebSocket 自动重连。               | -                |
| 3.1.2        | 修复 schemaless 资源释放。              | -                |
| 3.1.1        | 支持 varbinary 和 geometry 类型。      | -                |
| 3.1.0        | WebSocket 使用原生实现。                | 3.2.1.0 及更高版本    |

## 处理异常

`TDengine.Connector` 会抛出异常，应用程序需要处理异常。taosc 异常类型 `TDengineError`，包含错误码和错误信息，应用程序可以根据错误码和错误信息进行处理。
<<<<<<< HEAD

错误码信息请参考 [错误码](../../../reference/error-code)
=======
TDengine 其他功能模块的报错，请参考 [错误码](../../../reference/error-code)
>>>>>>> 7e67914b

## 数据类型映射

| TDengine TSDB DataType | C# Type  |
|------------------------|----------|
| TIMESTAMP              | DateTime |
| TINYINT                | sbyte    |
| SMALLINT               | short    |
| INT                    | int      |
| BIGINT                 | long     |
| TINYINT UNSIGNED       | byte     |
| SMALLINT UNSIGNED      | ushort   |
| INT UNSIGNED           | uint     |
| BIGINT UNSIGNED        | ulong    |
| FLOAT                  | float    |
| DOUBLE                 | double   |
| BOOL                   | bool     |
| BINARY                 | byte[]   |
| NCHAR                  | string   |
| JSON                   | byte[]   |
| VARBINARY              | byte[]   |
| GEOMETRY               | byte[]   |
| DECIMAL                | decimal  |

**注意**：

- JSON 类型仅在 tag 中支持。
- GEOMETRY 类型是 little endian 字节序的二进制数据，符合 WKB 规范。详细信息请参考 [数据类型](../../taos-sql/datatype)。
WKB 规范请参考 [Well-Known Binary (WKB)](https://libgeos.org/specifications/wkb/)。
- DECIMAL 类型在 C# 中使用 `decimal` 类型表示，支持高精度的十进制数值。因为 C# 的 `decimal` 类型与 TDengine TSDB 的 DECIMAL 类型在精度和范围上有所不同，
  C# `decimal` 精度最大 29 位，TDengine TSDB DECIMAL 类型精度最大 38 位，所以在使用时需要注意：
  - 未超出 C# decimal 类型范围时可以使用 `GetDecimal` 或 `GetValue` 获取。
  - 当超出 C# decimal 类型范围时 `GetDecimal` 和 `GetValue` 方法会抛出 `OverflowException`，此时可以使用 `GetString` 方法获取字符串表示形式。

## 示例程序汇总

示例程序源码请参考：[示例程序](https://github.com/taosdata/taos-connector-dotnet/tree/3.0/examples)

## API 参考

### ADO.NET 驱动

`TDengine.Data.Client` 接口实现了 ADO.NET 驱动，支持连接 TDengine TSDB 数据库，进行数据操作。

#### 参数规范

ConnectionStringBuilder 使用 key-value 对方式设置连接参数，key 为参数名，value 为参数值，不同参数之间使用分号 `;` 分割。

例如：

```csharp
"protocol=WebSocket;host=127.0.0.1;port=6041;useSSL=false"
```

##### 原生连接

例如：`"host=127.0.0.1;port=6030;username=root;password=taosdata;protocol=Native;db=test"`

支持的参数如下：

- `host`：TDengine TSDB 运行实例的地址。
- `port`：TDengine TSDB 运行实例的端口。
- `username`：连接的用户名。
- `password`：连接的密码。
- `protocol`：连接的协议，可选值为 Native 或 WebSocket，默认为 Native。
- `db`：连接的数据库。
- `timezone`：查询结果集解析时间类型使用的时区，默认为本地时区，详情见[时区说明](#时区说明)。
- `connectionTimezone`：连接级别的时区设置（3.1.8 及以上版本支持），仅支持 .NET 6 及以上版本，只支持 IANA 时区格式，与 `timezone` 不可同时设置，详情见[时区说明](#时区说明)。

##### WebSocket 连接

例如：`"protocol=WebSocket;host=127.0.0.1;port=6041;useSSL=false;enableCompression=true;autoReconnect=true;reconnectIntervalMs=10;reconnectRetryCount=5"`

支持的参数如下：

- `host`：TDengine TSDB 运行实例的地址。
- `port`：TDengine TSDB 运行实例的端口。
- `username`：连接的用户名。
- `password`：连接的密码。
- `protocol`：连接的协议，可选值为 Native 或 WebSocket，默认为 Native。
- `db`：连接的数据库。
- `timezone`：查询结果集解析时间类型使用的时区，默认为本地时区，详情见[时区说明](#时区说明)。
- `connectionTimezone`：连接级别的时区设置（3.1.8 及以上版本支持），仅支持 .NET 6 及以上版本，只支持 IANA 时区格式，与 `timezone` 不可同时设置，详情见[时区说明](#时区说明)。
- `connTimeout`：连接超时时间，默认为 1 分钟。
- `readTimeout`：读取超时时间，默认为 5 分钟。
- `writeTimeout`：发送超时时间，默认为 10 秒。
- `token`：连接 TDengine TSDB cloud 的 token。
- `useSSL`：是否使用 SSL 连接，默认为 false。
- `enableCompression`：是否启用 WebSocket 压缩，默认为 false。
- `autoReconnect`：是否自动重连，默认为 false。
- `reconnectRetryCount`：重连次数，默认为 3。
- `reconnectIntervalMs`：重连间隔毫秒时间，默认为 2000。

#### 时区说明

##### 连接级别时区设置

从 3.1.8 版本开始，C# 驱动支持连接级别的时区设置。可以通过设置 `connectionTimezone` 参数来指定连接级别的时区。

###### 特性说明

- 仅支持 .NET 6.0 及以上版本
- 仅支持 IANA 时区格式，例如：`America/New_York`
- 不支持 Windows 平台上使用原生连接
- 当 TDengine server 或 taosAdapter 部署在 Windows 上时不可使用
- 与 `timezone` 参数不可同时设置

###### 功能影响

此参数会影响所有通过该连接执行的查询和写入操作的时间类型解析，以及查询结果集的时间类型解析。

###### 示例

TDengine 所在服务器为 UTC 时区，设置 `connectionTimezone=America/New_York`：

执行写入 SQL `insert into db.tb values('2025-08-08 14:00:00',1)`

- 写入的时间为纽约时区的 `2025-08-08 14:00:00`
- 通过 taos shell 查询会显示为 `2025-08-08 18:00:00.000`（UTC 时间）

设置 `connectionTimezone=America/New_York` 的连接执行查询 SQL `select * from db.tb`，则查询结果集中的时间类型会被解析为纽约时区的时间。

| 方法                  | 返回值类型            | 示例输出                                                                                                           | 备注                                      |
|---------------------|------------------|----------------------------------------------------------------------------------------------------------------|-----------------------------------------|
| `GetValue`          | `DateTime`       | `2025-08-08 14:00:00.000`                                                                                      | 表示纽约时区时间                                |
| `GetDateTime`       | `DateTime`       | `2025-08-08 14:00:00.000`                                                                                      | 与 `GetValue` 行为相同                       |
| `GetDateTimeOffset` | `DateTimeOffset` | `2025-08-08 14:00:00.000`（yyyy-MM-dd HH:mm:ss.fff）或 `2025-08-08 14:00:00.000-04:00`（yyyy-MM-dd HH:mm:ss.fffK） | 3.1.8 新增方法                              |
| `GetInt64`          | `long`           | `1754676000000`（毫秒级）                                                                                           | 时间精度与数据库定义相同（3.1.8 支持通过 GetInt64 返回时间戳） |

##### 查询结果集解析时区设置

`timezone` 参数设置解析查询结果集的时间类型使用的时区，内部使用 `TimeZoneInfo.FindSystemTimeZoneById` 方法获取时区信息：

- 在 Windows 系统上，`FindSystemTimeZoneById` 尝试匹配注册表 `HKEY_LOCAL_MACHINE\Software\Microsoft\Windows NT\CurrentVersion\Time Zones` 分支的子项名称。
- 在 Linux 和 macOS 上，使用 [ICU 库](https://unicode-org.github.io/icu/userguide/datetime/timezone/)中提供的时区信息。

以纽约时区为例：Windows 上使用 `Eastern Standard Time`，Linux 和 macOS 上使用 `America/New_York`。

.Net 6.0 及以上版本，可以统一使用 [IANA](https://www.iana.org/time-zones) 时区格式，例如：`America/New_York`。

##### 参数绑定注意事项

- 由于 DateTime 不包含偏移信息此时获取到的 DateTime 的 Kind 属性为 `Unspecified` 使用 `ToUniversalTime()` 方法会当做本地时区来获取 utc 时间，此时获取到的 utc 时间是错误的，因此**禁止所有 Kind 属性为 `Unspecified` 的 DateTime 用于参数绑定**。
- 3.1.8 版本开始绑定支持使用 DateTimeOffset 类型来写入 TDengine `TIMESTAMP` 类型，使用 `UtcTicks` 获取 tick 后转化为时间戳进行写入。
- 3.1.8 版本开始绑定支持使用 long 类型来写入 TDengine `TIMESTAMP` 类型，时间精度需要与数据库相同。

#### 接口说明  

`ConnectionStringBuilder` 类提供了连接配置字符串的解析功能。

- `public ConnectionStringBuilder(string connectionString)`
  - **接口说明**：ConnectionStringBuilder 构造函数。
  - **参数说明**：
    - `connectionString`：连接配置字符串。

### 连接功能

C# 驱动支持创建 ADO.NET 连接，返回支持 ADO.NET 标准的 `DbConnection` 接口的对象，还提供了 `ITDengineClient` 接口，扩充了一些无模式写入接口。

#### 标准接口

ADO.NET 连接支持的标准接口如下：

- `public TDengineConnection(string connectionString)`
  - **接口说明**：TDengineConnection 构造函数。
  - **参数说明**：
    - `connectionString`：连接配置字符串。
  - **异常**：格式错误抛出 `ArgumentException` 异常。

- `public void ChangeDatabase(string databaseName)`
  - **接口说明**：切换数据库。
  - **参数说明**：
    - `databaseName`：数据库名。
  - **异常**：执行失败抛出 `TDengineError` 异常。

- `public void Close()`
  - **接口说明**：关闭连接。

- `public void Open()`
  - **接口说明**：打开连接。
  - **异常**：打开失败抛出 `TDengineError` 异常，WebSocket 连接可能存在网络异常须注意处理。

- `public string ServerVersion`
  - **接口说明**：返回服务器版本。
  - **返回值**：服务器版本字符串。
  - **异常**：执行失败抛出 `TDengineError` 异常。

- `public string DataSource`
  - **接口说明**：返回数据源。
  - **返回值**：创建连接 host 配置。

- `public string Database`
  - **接口说明**：返回连接数据库。
  - **返回值**：创建连接 db 配置。

- `public TDengineCommand(TDengineConnection connection)`
  - **接口说明**：TDengineCommand 构造函数。
  - **参数说明**：
    - `connection`：TDengineConnection 对象。
  - **异常**：执行失败抛出 `TDengineError` 异常。

- `public void Prepare()`
  - **接口说明**：检查连接和命令文本，并准备命令执行。
  - **异常**：未执行 open 或未设置 CommandText 抛出 `InvalidOperationException` 异常。

- `public string CommandText`
  - **接口说明**：获取或设置命令文本。
  - **返回值**：命令文本。

- `public new virtual TDengineParameterCollection Parameters`
  - **接口说明**：获取参数集合。
  - **返回值**：TDengineParameterCollection 对象。

#### 无模式写入

- `public static ITDengineClient Open(ConnectionStringBuilder builder)`
  - **接口说明**：打开连接。
  - **参数说明**：
    - `builder`：连接配置。
  - **返回值**：ITDengineClient 接口。
  - **异常**：打开失败抛出 `TDengineError` 异常，WebSocket 连接可能存在网络异常须注意处理。

- `void SchemalessInsert(string[] lines, TDengineSchemalessProtocol protocol,TDengineSchemalessPrecision precision, int ttl, long reqId)`
  - **接口说明**：无模式写入。
  - **参数说明**：
    - `lines`：数据行数组。
    - `protocol`：数据协议，支持协议：`TSDB_SML_LINE_PROTOCOL = 1` `TSDB_SML_TELNET_PROTOCOL = 2` `TSDB_SML_JSON_PROTOCOL = 3`。
    - `precision`：时间精度，支持配置：`TSDB_SML_TIMESTAMP_NOT_CONFIGURED = 0` `TSDB_SML_TIMESTAMP_HOURS = 1` `TSDB_SML_TIMESTAMP_MINUTES = 2` `TSDB_SML_TIMESTAMP_SECONDS = 3` `TSDB_SML_TIMESTAMP_MILLI_SECONDS = 4` `TSDB_SML_TIMESTAMP_MICRO_SECONDS = 5` `TSDB_SML_TIMESTAMP_NANO_SECONDS = 6`。
    - `ttl`：数据过期时间，0 表示不配置。
    - `reqId`：请求 ID。
  - **异常**：执行失败抛出 `TDengineError` 异常。

### 执行 SQL

C# 驱动提供了符合 ADO.NET 标准的 `DbCommand` 接口，支持以下功能：

1. **执行 SQL 语句**：执行静态 SQL 语句，并返回其生成的结果对象。
2. **查询执行**：可以执行返回数据集的查询（`SELECT` 语句）。
3. **更新执行**：可以执行影响行数的 SQL 语句，如 `INSERT`、`UPDATE`、`DELETE` 等。
4. **获取结果**：可以获取查询执行后返回的结果集（`ResultSet` 对象），并遍历查询返回的数据。
5. **获取更新计数**：对于非查询 SQL 语句，可以获取执行后影响的行数。
6. **关闭资源**：提供了关闭的方法，以释放数据库资源。

另外 C# 驱动还提供了用于请求链路跟踪的扩展接口。

#### 标准接口

- `public int ExecuteNonQuery()`
  - **接口说明**：执行 SQL 语句，返回受影响的行数。
  - **返回值**：受影响的行数。
  - **异常**：执行失败抛出 `TDengineError` 异常。

- `public object ExecuteScalar()`
  - **接口说明**：执行查询，并返回查询结果的第一行第一列。
  - **返回值**：查询结果的第一行第一列。
  - **异常**：执行失败抛出 `TDengineError` 异常。

- `public DbDataReader ExecuteReader()`
  - **接口说明**：执行查询，并返回查询结果的数据读取器。
  - **返回值**：查询结果的数据读取器。
  - **异常**：执行失败抛出 `TDengineError` 异常。

- `public void Dispose();`
  - **接口说明**：释放资源。

#### 扩展接口

扩展接口主要用于请求链路跟踪。

- `IRows Query(string query, long reqId)`
  - **接口说明**：执行查询，返回查询结果。
  - **参数说明**：
    - `query`：查询语句。
    - `reqId`：请求 ID。
  - **返回值**：查询结果。
  - **异常**：执行失败抛出 `TDengineError` 异常。

- `long Exec(string query, long reqId)`
  - **接口说明**：执行 SQL 语句。
  - **参数说明**：
    - `query`：SQL 语句。
    - `reqId`：请求 ID。
  - **返回值**：受影响的行数。
  - **异常**：执行失败抛出 `TDengineError` 异常。

### 结果获取

C# 驱动提供了符合 ADO.NET 标准的 `DbDataReader` 接口，提供了用于读取结果集中元数据和数据的方法。

#### 结果集

`DbDataReader` 接口提供了以下方法获取结果集：

- `public bool GetBoolean(int ordinal)`
  - **接口说明**：获取指定列的布尔值。
  - **参数说明**：
    - `ordinal`：列索引。
  - **返回值**：布尔值。
  - **异常**：类型不对应抛出 `InvalidCastException` 异常。

- `public byte GetByte(int ordinal)`
  - **接口说明**：获取指定列的字节值。
  - **参数说明**：
    - `ordinal`：列索引。
  - **返回值**：字节值。
  - **异常**：类型不对应抛出 `InvalidCastException` 异常。

- `public long GetBytes(int ordinal, long dataOffset, byte[] buffer, int bufferOffset, int length)`
  - **接口说明**：获取指定列的字节值。
  - **参数说明**：
    - `ordinal`：列索引。
    - `dataOffset`：数据偏移量。
    - `buffer`：缓冲区。
    - `bufferOffset`：缓冲区偏移量。
    - `length`：长度。
  - **返回值**：字节值。
  - **异常**：类型不对应抛出 `InvalidCastException` 异常。

- `public char GetChar(int ordinal)`
  - **接口说明**：获取指定列的字符值。
  - **参数说明**：
    - `ordinal`：列索引。
  - **返回值**：字符值。
  - **异常**：类型不对应抛出 `InvalidCastException` 异常。

- `public long GetChars(int ordinal, long dataOffset, char[] buffer, int bufferOffset, int length)`
  - **接口说明**：获取指定列的字符值。
  - **参数说明**：
    - `ordinal`：列索引。
    - `dataOffset`：数据偏移量。
    - `buffer`：缓冲区。
    - `bufferOffset`：缓冲区偏移量。
    - `length`：长度。
  - **返回值**：字符值。
  - **异常**：类型不对应抛出 `InvalidCastException` 异常。

- `public DateTime GetDateTime(int ordinal)`
  - **接口说明**：获取指定列的日期时间值。
  - **参数说明**：
    - `ordinal`：列索引。
  - **返回值**：日期时间值。
  - **异常**：类型不对应抛出 `InvalidCastException` 异常。
<<<<<<< HEAD

- `public decimal GetDecimal(int ordinal)`
  - **接口说明**：获取指定列的十进制数值。
  - **参数说明**：
  - `ordinal`：列索引。
  - **返回值**：十进制数值。
  - **异常**：
    - 类型不对应抛出 `InvalidCastException` 异常。
    - 超出范围抛出 `OverflowException` 异常。
=======
>>>>>>> 7e67914b

- `public double GetDouble(int ordinal)`
  - **接口说明**：获取指定列的双精度浮点数值。
  - **参数说明**：
    - `ordinal`：列索引。
  - **返回值**：双精度浮点数值。
  - **异常**：类型不对应抛出 `InvalidCastException` 异常。

- `public float GetFloat(int ordinal)`
  - **接口说明**：获取指定列的单精度浮点数值。
  - **参数说明**：
    - `ordinal`：列索引。
  - **返回值**：单精度浮点数值。
  - **异常**：类型不对应抛出 `InvalidCastException` 异常。

- `public short GetInt16(int ordinal)`
  - **接口说明**：获取指定列的 16 位整数值。
  - **参数说明**：
    - `ordinal`：列索引。
  - **返回值**：16 位整数值。
  - **异常**：类型不对应抛出 `InvalidCastException` 异常。

- `public int GetInt32(int ordinal)`
  - **接口说明**：获取指定列的 32 位整数值。
  - **参数说明**：
    - `ordinal`：列索引。
  - **返回值**：32 位整数值。
  - **异常**：类型不对应抛出 `InvalidCastException` 异常。

- `public long GetInt64(int ordinal)`
  - **接口说明**：获取指定列的 64 位整数值。
  - **参数说明**：
    - `ordinal`：列索引。
  - **返回值**：64 位整数值。
  - **异常**：类型不对应抛出 `InvalidCastException` 异常。

- `public string GetString(int ordinal)`
  - **接口说明**：获取指定列的字符串值。
  - **参数说明**：
    - `ordinal`：列索引。
  - **返回值**：字符串值。
  - **异常**：类型不对应抛出 `InvalidCastException` 异常。

- `public object GetValue(int ordinal)`
  - **接口说明**：获取指定列的值。
  - **参数说明**：
    - `ordinal`：列索引。
  - **返回值**：结果对象。

- `public int GetValues(object[] values)`
  - **接口说明**：获取所有列的值。
  - **参数说明**：
    - `values`：值数组。
  - **返回值**：值数量。

- `public bool IsDBNull(int ordinal)`
  - **接口说明**：判断指定列是否为 NULL。
  - **参数说明**：
    - `ordinal`：列索引。
  - **返回值**：是否为 NULL。

- `public int RecordsAffected`
  - **接口说明**：获取受影响的行数。
  - **返回值**：受影响的行数。

- `public bool HasRows`
  - **接口说明**：结果是否有行数据。
  - **返回值**：结果是否有行数据。

- `public bool Read()`
  - **接口说明**：读取下一行。
  - **返回值**：是否读取成功。

- `public IEnumerator GetEnumerator()`
  - **接口说明**：获取枚举器。
  - **返回值**：枚举器。

- `public void Close()`
  - **接口说明**：关闭结果集。

#### 结果集元数据

`DbDataReader` 接口提供了以下方法获取结果集元数据：

- `public DataTable GetSchemaTable()`
  - **接口说明**：获取结果集元数据。
  - **返回值**：结果集元数据。

- `public string GetDataTypeName(int ordinal)`
  - **接口说明**：获取指定列的数据类型名称。
  - **参数说明**：
    - `ordinal`：列索引。
  - **返回值**：数据类型名称。

- `public Type GetFieldType(int ordinal)`
  - **接口说明**：获取指定列的数据类型。
  - **参数说明**：
    - `ordinal`：列索引。
  - **返回值**：数据类型。

- `public string GetName(int ordinal)`
  - **接口说明**：获取指定列的名称。
  - **参数说明**：
    - `ordinal`：列索引。
  - **返回值**：列名称。

- `public int GetFieldSize(int ordinal)`
  - **接口说明**：获取指定列的大小。
  - **参数说明**：
    - `ordinal`：列索引。
  - **返回值**：列大小。

- `public int GetOrdinal(string name)`
  - **接口说明**：获取指定列的索引。
  - **参数说明**：
    - `name`：列名称。
  - **返回值**：列索引。

- `public int FieldCount`
  - **接口说明**：获取列数。
  - **返回值**：列数。

### 参数绑定

`TDengineCommand` 类支持参数绑定。

#### 标准接口

`TDengineCommand` 类继承了 `DbCommand` 接口，支持以下功能：

- `public string CommandText`
  - **接口说明**：获取或设置命令文本，支持参数绑定。
  - **返回值**：命令文本。

- `public new virtual TDengineParameterCollection Parameters`
  - **接口说明**：获取参数集合。
  - **返回值**：`TDengineParameterCollection` 对象。

#### 参数元数据

`TDengineParameterCollection` 继承了 `DbParameterCollection` 接口，支持以下功能：

- `public int Add(object value)`
  - **接口说明**：添加参数。
  - **参数说明**：
    - `value`：参数值。
  - **返回值**：参数索引。

- `public void Clear()`
  - **接口说明**：清空参数。

- `public bool Contains(object value)`
  - **接口说明**：是否包含参数。
  - **参数说明**：
    - `value`：参数值。
  - **返回值**：是否包含参数。

- `public int IndexOf(object value)`
  - **接口说明**：获取参数索引。
  - **参数说明**：
    - `value`：参数值。
  - **返回值**：参数索引。

- `public void Insert(int index, object value)`
  - **接口说明**：插入参数。
  - **参数说明**：
    - `index`：索引。
    - `value`：参数值。

- `public void Remove(object value)`
  - **接口说明**：移除参数。
  - **参数说明**：
    - `value`：参数值。

- `public void RemoveAt(int index)`
  - **接口说明**：移除参数。
  - **参数说明**：
    - `index`：索引。

- `public void RemoveAt(string parameterName)`
  - **接口说明**：移除参数。
  - **参数说明**：
    - `parameterName`：参数名。

- `public int Count`
  - **接口说明**：获取参数数量。
  - **返回值**：参数数量。

- `public int IndexOf(string parameterName)`
  - **接口说明**：获取参数索引。
  - **参数说明**：
    - `parameterName`：参数名。
  - **返回值**：参数索引。

- `public bool Contains(string value)`
  - **接口说明**：是否包含参数。
  - **参数说明**：
    - `value`：参数名。
  - **返回值**：是否包含参数。

- `public void CopyTo(Array array, int index)`
  - **接口说明**：复制参数。
  - **参数说明**：
    - `array`：目标数组。
    - `index`：索引。

- `public IEnumerator GetEnumerator()`
  - **接口说明**：获取枚举器。
  - **返回值**：枚举器。

- `public void AddRange(Array values)`
  - **接口说明**：添加参数。
  - **参数说明**：
    - `values`：参数数组。

`TDengineParameter` 继承了 `DbParameter` 接口，支持以下功能：

- `public TDengineParameter(string name, object value)`
  - **接口说明**：TDengineParameter 构造函数。
  - **参数说明**：
    - `name`：参数名，需要以 @ 开头，如 @0、@1、@2 等。
<<<<<<< HEAD
    - `value`：参数值，需要 C# 列类型与 TDengine TSDB 列类型一一对应。
=======
    - `value`：参数值，需要 C# 列类型与 TDengine 列类型一一对应。
>>>>>>> 7e67914b

- `public string ParameterName`
  - **接口说明**：获取或设置参数名。
  - **返回值**：参数名。

- `public object Value`
  - **接口说明**：获取或设置参数值。
  - **返回值**：参数值。

#### 扩展接口

`ITDengineClient` 接口提供了扩展的参数绑定接口。

- `IStmt StmtInit(long reqId)`
  - **接口说明**：初始化 statement 对象。
  - **参数说明**：
    - `reqId`：请求 ID。
  - **返回值**：实现 IStmt 接口的对象。
  - **异常**：执行失败抛出 `TDengineError` 异常。

`IStmt` 接口提供了扩展的参数绑定接口。

- `void Prepare(string query)`
  - **接口说明**：准备 statement。
  - **参数说明**：
    - `query`：查询语句。
  - **异常**：执行失败抛出 `TDengineError` 异常。

- `bool IsInsert()`
  - **接口说明**：判断是否为插入语句。
  - **返回值**：是否为插入语句。
  - **异常**：执行失败抛出 `TDengineError` 异常。

- `void SetTableName(string tableName)`
  - **接口说明**：设置表名。
  - **参数说明**：
    - `tableName`：表名。
  - **异常**：执行失败抛出 `TDengineError` 异常。

- `void SetTags(object[] tags)`
  - **接口说明**：设置标签。
  - **参数说明**：
    - `tags`：标签数组。
  - **异常**：执行失败抛出 `TDengineError` 异常。

- `TaosFieldE[] GetTagFields()`
  - **接口说明**：获取标签属性。
  - **返回值**：标签属性数组。
  - **异常**：执行失败抛出 `TDengineError` 异常。

- `TaosFieldE[] GetColFields()`
  - **接口说明**：获取列属性。
  - **返回值**：列属性数组。
  - **异常**：执行失败抛出 `TDengineError` 异常。

- `void BindRow(object[] row)`
  - **接口说明**：绑定行。
  - **参数说明**：
    - `row`：行数据数组。
  - **异常**：执行失败抛出 `TDengineError` 异常。

- `void BindColumn( TaosFieldE[] fields,params Array[] arrays)`
  - **接口说明**：绑定全部列。
  - **参数说明**：
    - `fields`：字段属性数组。
    - `arrays`：多列数据数组。
  - **异常**：执行失败抛出 `TDengineError` 异常。

- `void AddBatch()`
  - **接口说明**：添加批处理。
  - **异常**：执行失败抛出 `TDengineError` 异常。

- `void Exec()`
  - **接口说明**：执行参数绑定。
  - **异常**：执行失败抛出 `TDengineError` 异常。

- `long Affected()`
  - **接口说明**：获取受影响的行数。
  - **返回值**：受影响的行数。
  - **异常**：执行失败抛出 `TDengineError` 异常。

- `IRows Result()`
  - **接口说明**：获取结果。
  - **返回值**：结果对象。
  - **异常**：执行失败抛出 `TDengineError` 异常。

### 数据订阅

`ConsumerBuilder` 类提供了消费者构建相关接口，`ConsumeResult` 类提供了消费结果相关接口，`TopicPartitionOffset` 类提供了分区偏移量相关接口。`ReferenceDeserializer` 和 `DictionaryDeserializer` 提供了反序列化的支持。

#### 消费者

- `public ConsumerBuilder(IEnumerable<KeyValuePair<string, string>> config)`
  - **接口说明**：ConsumerBuilder 构造函数。
  - **参数说明**：
    - `config`：消费配置。

创建消费者支持属性列表：

- `useSSL`：是否使用 SSL 连接，默认为 false。
- `token`：连接 TDengine TSDB cloud 的 token。
- `ws.message.enableCompression`：是否启用 WebSocket 压缩，默认为 false。
- `ws.autoReconnect`：是否自动重连，默认为 false。
- `ws.reconnect.retry.count`：重连次数，默认为 3。
- `ws.reconnect.interval.ms`：重连间隔毫秒时间，默认为 2000。
- `connectionTimezone`：连接级别的时区设置（3.1.8 及以上版本支持，目前只有解析结果集使用的时区功能），仅支持 .NET 6 及以上版本，只支持 IANA 时区格式，详情见[时区说明](#时区说明)。

其他参数请参考：[Consumer 参数列表](../../../develop/tmq/#创建参数)，注意 TDengine TSDB 服务端自 3.2.0.0 版本开始消息订阅中的 auto.offset.reset 默认值发生变化。

- `public IConsumer<TValue> Build()`
  - **接口说明**：构建消费者。
  - **返回值**：消费者对象。

`IConsumer` 接口提供了消费者相关 API：

- `ConsumeResult<TValue> Consume(int millisecondsTimeout)`
  - **接口说明**：消费消息。
  - **参数说明**：
    - `millisecondsTimeout`：毫秒超时时间。
  - **返回值**：消费结果。
  - **异常**：执行失败抛出 `TDengineError` 异常。

- `List<TopicPartition> Assignment { get; }`
  - **接口说明**：获取分配信息。
  - **返回值**：分配信息。
  - **异常**：执行失败抛出 `TDengineError` 异常。

- `List<string> Subscription()`
  - **接口说明**：获取订阅的主题。
  - **返回值**：主题列表。
  - **异常**：执行失败抛出 `TDengineError` 异常。

- `void Subscribe(IEnumerable<string> topic)`
  - **接口说明**：订阅主题列表。
  - **参数说明**：
    - `topic`：主题列表。
  - **异常**：执行失败抛出 `TDengineError` 异常。

- `void Subscribe(string topic)`
  - **接口说明**：订阅单个主题。
  - **参数说明**：
    - `topic`：主题。
  - **异常**：执行失败抛出 `TDengineError` 异常。

- `void Unsubscribe()`
  - **接口说明**：取消订阅。
  - **异常**：执行失败抛出 `TDengineError` 异常。

- `void Commit(ConsumeResult<TValue> consumerResult)`
  - **接口说明**：提交消费结果。
  - **参数说明**：
    - `consumerResult`：消费结果。
  - **异常**：执行失败抛出 `TDengineError` 异常。

- `List<TopicPartitionOffset> Commit()`
  - **接口说明**：提交全部消费结果。
  - **返回值**：分区偏移量。
  - **异常**：执行失败抛出 `TDengineError` 异常。

- `void Commit(IEnumerable<TopicPartitionOffset> offsets)`
  - **接口说明**：提交消费结果。
  - **参数说明**：
    - `offsets`：分区偏移量。
  - **异常**：执行失败抛出 `TDengineError` 异常。

- `void Seek(TopicPartitionOffset tpo)`
  - **接口说明**：跳转到分区偏移量。
  - **参数说明**：
    - `tpo`：分区偏移量。
  - **异常**：执行失败抛出 `TDengineError` 异常。

- `List<TopicPartitionOffset> Committed(TimeSpan timeout)`
  - **接口说明**：获取分区偏移量。
  - **参数说明**：
    - `timeout`：超时时间 (未使用)。
  - **返回值**：分区偏移量。
  - **异常**：执行失败抛出 `TDengineError` 异常。

- `List<TopicPartitionOffset> Committed(IEnumerable<TopicPartition> partitions, TimeSpan timeout)`
  - **接口说明**：获取指定分区偏移量。
  - **参数说明**：
    - `partitions`：分区列表。
    - `timeout`：超时时间 (未使用)。
  - **返回值**：分区偏移量。
  - **异常**：执行失败抛出 `TDengineError` 异常。

- `Offset Position(TopicPartition partition)`
  - **接口说明**：获取消费位置。
  - **参数说明**：
    - `partition`：分区。
  - **返回值**：偏移量。
  - **异常**：执行失败抛出 `TDengineError` 异常。

- `void Close()`
  - **接口说明**：关闭消费者。

#### 消费记录

`ConsumeResult` 类提供了消费结果相关接口：

- `public List<TmqMessage<TValue>> Message`
  - **接口说明**：获取消息列表。
  - **返回值**：消息列表。

`TmqMessage` 类提供了消息具体内容：

```csharp
    public class TmqMessage<TValue>
    {
        public string TableName { get; set; }
        public TValue Value { get; set; }
    }
```

- `TableName`：表名
- `Value`：消息内容

#### 分区信息

从 `ConsumeResult` 获取 `TopicPartitionOffset`：

```csharp
public TopicPartitionOffset TopicPartitionOffset
```

`TopicPartitionOffset` 类提供了获取分区信息的接口：

- `public string Topic { get; }`
  - **接口说明**：获取主题。
  - **返回值**：主题。

- `public Partition Partition { get; }`
  - **接口说明**：获取分区。
  - **返回值**：分区。

- `public Offset Offset { get; }`
  - **接口说明**：获取偏移量。
  - **返回值**：偏移量。

- `public TopicPartition TopicPartition`
  - **接口说明**：获取主题分区。
  - **返回值**：主题分区。

- `public string ToString()`
  - **接口说明**：转换为字符串。
  - **返回值**：字符串信息。

#### 偏移量元数据

`Offset` 类提供了偏移量相关接口：

- `public long Value`
  - **接口说明**：获取偏移量值。
  - **返回值**：偏移量值。

#### 反序列化

C# 驱动提供了两个反序列化类：`ReferenceDeserializer` 和 `DictionaryDeserializer`。它们都实现了 `IDeserializer` 接口。

ReferenceDeserializer 用来将消费到的一条记录反序列化为一个对象，需要保证对象类的属性名与消费到的数据的列名能够对应，且类型能够匹配。

DictionaryDeserializer 则会将消费到的一行数据反序列化为一个 `Dictionary<string, object>` 对象，其 key 为列名，值为对象。

ReferenceDeserializer 和 DictionaryDeserializer 的接口不会被用户直接调用，请参考使用样例。  

## 附录

[更多示例程序](https://github.com/taosdata/taos-connector-dotnet/tree/3.0/examples)。<|MERGE_RESOLUTION|>--- conflicted
+++ resolved
@@ -38,12 +38,7 @@
 ## 处理异常
 
 `TDengine.Connector` 会抛出异常，应用程序需要处理异常。taosc 异常类型 `TDengineError`，包含错误码和错误信息，应用程序可以根据错误码和错误信息进行处理。
-<<<<<<< HEAD
-
-错误码信息请参考 [错误码](../../../reference/error-code)
-=======
 TDengine 其他功能模块的报错，请参考 [错误码](../../../reference/error-code)
->>>>>>> 7e67914b
 
 ## 数据类型映射
 
@@ -386,7 +381,6 @@
     - `ordinal`：列索引。
   - **返回值**：日期时间值。
   - **异常**：类型不对应抛出 `InvalidCastException` 异常。
-<<<<<<< HEAD
 
 - `public decimal GetDecimal(int ordinal)`
   - **接口说明**：获取指定列的十进制数值。
@@ -396,8 +390,6 @@
   - **异常**：
     - 类型不对应抛出 `InvalidCastException` 异常。
     - 超出范围抛出 `OverflowException` 异常。
-=======
->>>>>>> 7e67914b
 
 - `public double GetDouble(int ordinal)`
   - **接口说明**：获取指定列的双精度浮点数值。
@@ -619,11 +611,7 @@
   - **接口说明**：TDengineParameter 构造函数。
   - **参数说明**：
     - `name`：参数名，需要以 @ 开头，如 @0、@1、@2 等。
-<<<<<<< HEAD
     - `value`：参数值，需要 C# 列类型与 TDengine TSDB 列类型一一对应。
-=======
-    - `value`：参数值，需要 C# 列类型与 TDengine 列类型一一对应。
->>>>>>> 7e67914b
 
 - `public string ParameterName`
   - **接口说明**：获取或设置参数名。
