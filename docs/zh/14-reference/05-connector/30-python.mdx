--- conflicted
+++ resolved
@@ -82,11 +82,7 @@
 
 WebSocket Connector 历史版本：
 
-<<<<<<< HEAD
 | WebSocket Connector 版本 | 主要变化                                                                              |   TDengine TSDB 版本    |
-=======
-| WebSocket Connector 版本 | 主要变化                                                                              |   TDengine 版本    |
->>>>>>> 7e67914b
 | ----------------------- | ------------------------------------------------------------------------------------ | ----------------- |
 |          0.6.3           | 支持配置 WebSocket 连接的响应超时时间（不含数据订阅）                                      | - |
 |          0.6.2           | 修复内存泄漏                                                                          | - |
@@ -127,11 +123,7 @@
 |     TmqError     |            tmq 相关异常              |           请检查 Topic 及 consumer 配置是否正确                |
 
 Python 中通常通过 try-expect 处理异常，异常处理相关请参考 [Python 错误和异常文档](https://docs.python.org/3/tutorial/errors.html)。  
-<<<<<<< HEAD
 TDengine TSDB 其他功能模块的报错，请参考 [错误码](../../../reference/error-code)
-=======
-TDengine 其他功能模块的报错，请参考 [错误码](../../../reference/error-code)
->>>>>>> 7e67914b
 
 Python Connector 的所有数据库操作如果出现异常，都会直接抛出来。由应用程序负责异常处理。比如：
 
@@ -159,10 +151,7 @@
 |     GEOMETRY      |    bytearray    |
 |     VARBINARY     |    bytearray    |
 |     DECIMAL       |    Decimal      |
-<<<<<<< HEAD
 |     BLOB          |    bytearray    |
-=======
->>>>>>> 7e67914b
 
 ## 示例程序汇总
 
@@ -186,13 +175,8 @@
 
 由于目前 Python 对 nanosecond 支持的不完善 (见下面的链接)，目前的实现方式是在 nanosecond 精度时返回整数，而不是 ms 和 us 返回的 datetime 类型，应用开发者需要自行处理，建议使用 pandas 的 to_datetime()。未来如果 Python 正式完整支持了纳秒，Python 连接器可能会修改相关接口。
 
-<<<<<<< HEAD
-1. [https://stackoverflow.com/questions/10611328/parsing-datetime-strings-containing-nanoseconds](https://stackoverflow.com/questions/10611328/parsing-datetime-strings-containing-nanoseconds)
-2. [https://www.python.org/dev/peps/pep-0564/](https://www.python.org/dev/peps/pep-0564/)
-=======
 1.[parsing-datetime-strings-containing-nanoseconds](https://stackoverflow.com/questions/10611328/parsing-datetime-strings-containing-nanoseconds)
 2. [PEP 564 -- Support for nanosecond resolution timestamps](https://www.python.org/dev/peps/pep-0564/)
->>>>>>> 7e67914b
   
 ## 常见问题
 
@@ -231,27 +215,19 @@
 - `fn connect(dsn: Option<&str>, args: Option<&PyDict>) -> PyResult<Connection>`
   - **接口说明**：建立 taosAdapter 连接。
   - **参数说明**：
-<<<<<<< HEAD
     - `dsn`：可选参数，类型为 `Option<&str>`。数据源名称（DSN），用于指定数据库的连接信息，包括协议、用户名、密码、主机、端口、数据库名及参数等。
     - `args`：可选参数，类型为 `Option<&PyDict>`。以 Python 字典形式提供，字典中的值均为字符串类型。可用于配置以下选项：
-=======
-    - `dsn`：类型 `Option<&str>` 可选，数据源名称（DSN），用于指定要连接的数据库的位置和认证信息。
-    - `args`：类型 `Option<&PyDict>` 可选，以 Python 字典的形式提供，可用于设置
->>>>>>> 7e67914b
       - `user`：数据库的用户名
       - `password`：数据库的密码
       - `host`：主机地址
       - `port`：端口号
       - `database`：数据库名称
-<<<<<<< HEAD
       - `timezone`：时区，IANA 格式（如 `Asia/Shanghai`），默认为本地时区。
       - `compression`：是否启用数据压缩，默认为 `false`。
       - `conn_retries`：连接失败时的最大重试次数，默认为 5。
       - `retry_backoff_ms`：连接失败时的初始等待时间（毫秒），默认为 200。此值会随着连续失败而指数增长，直到达到最大等待时间。
       - `retry_backoff_max_ms`：连接失败时的最大等待时间（毫秒），默认为 2000。
       - `read_timeout`：WebSocket 连接的响应超时时间（秒），不含数据订阅，默认为 300（5 分钟）。
-=======
->>>>>>> 7e67914b
   - **返回值**：连接对象。
   - **异常**：操作失败抛出 `ConnectionError` 异常。
 - `fn cursor(&self) -> PyResult<Cursor>`
@@ -636,56 +612,4 @@
   - **异常**：操作失败抛出 TmqError 异常。
 - `def close(self)`
   - **接口说明**：关闭 tmq 连接。
-<<<<<<< HEAD
-  - **异常**：操作失败抛出 TmqError 异常。
-=======
-  - **异常**：操作失败抛出 TmqError 异常。
-
-### REST 连接
-
-- `def connect(**kwargs) -> TaosRestConnection`
-  - **接口说明**：建立 taosAdapter 连接。
-  - **参数说明**：
-    - `kwargs`：以 Python 字典的形式提供，可用于设置
-      - `user`：数据库的用户名
-      - `password`：数据库的密码。
-      - `host`：主机地址
-      - `port`：端口号
-      - `database`：数据库名称
-  - **返回值**：连接对象。
-  - **异常**：操作失败抛出 `ConnectError` 异常。
-- `def execute(self, sql: str, req_id: Optional[int] = None) -> Optional[int]`
-  - **接口说明**：执行 sql 语句。
-  - **参数说明**：
-    - `sql`：待执行的 sql 语句。
-    - `reqId`：用于问题追踪。
-  - **返回值**：影响的条数。
-  - **异常**：操作失败抛出 `ConnectError` 或 `HTTPError` 异常。
-- `def query(self, sql: str, req_id: Optional[int] = None) -> Result`
-  - **接口说明**：查询数据。
-  - **参数说明**：
-    - `sql`：待执行的 sql 语句。
-    - `reqId`：用于问题追踪。
-  - **返回值**：`Result` 数据集对象。
-  - **异常**：操作失败抛出 `ConnectError` 或 `HTTPError` 异常。
-- `RestClient(self, url: str, token: str = None, database: str = None, user: str = "root", password: str = "taosdata", timeout: int = None, convert_timestamp: bool = True, timezone: Union[str, datetime.tzinfo] = None)`
-  - **接口说明**：建立 taosAdapter 连接 client。
-  - **参数说明**：
-    - `url`：taosAdapter REST 服务的 URL。
-    - `user`：数据库的用户名。
-    - `password`：数据库的密码。
-    - `database`：数据库名称。
-    - `timezone`：时区。
-    - `timeout`：HTTP 请求超时时间。单位为秒。
-    - `convert_timestamp`：是否将时间戳从 STR 类型转换为 datetime 类型。
-    - `timezone`：时区。
-  - **返回值**：连接对象。
-  - **异常**：操作失败抛出 `ConnectError` 异常。
-- `def sql(self, q: str, req_id: Optional[int] = None) -> dict`
-  - **接口说明**：执行 sql 语句。
-  - **参数说明**：
-    - `sql`：待执行的 sql 语句。
-    - `reqId`: 用于问题追踪。
-  - **返回值**：返回字典列表。
-  - **异常**：操作失败抛出 `ConnectError` 或 `HTTPError` 异常。
->>>>>>> 7e67914b
+  - **异常**：操作失败抛出 TmqError 异常。