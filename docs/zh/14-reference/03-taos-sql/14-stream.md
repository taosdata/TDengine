--- conflicted
+++ resolved
@@ -34,11 +34,7 @@
 
 stb_name 是保存计算结果的超级表的表名，如果该超级表不存在，会自动创建；如果已存在，则检查列的 schema 信息。详见 [写入已存在的超级表](#写入已存在的超级表)。
 
-<<<<<<< HEAD
-TAGS 子句定义了流计算中创建TAG的规则，可以为每个 partition 对应的子表生成自定义的TAG值，详见 [自定义 TAG](#自定义-TAG)
-=======
 TAGS 子句定义了流计算中创建 TAG 的规则，可以为每个 partition 对应的子表生成自定义的 TAG 值，详见 [自定义 TAG](#自定义-tag)
->>>>>>> 180e1ce8
 ```sql
 create_definition:
     col_name column_definition
@@ -132,7 +128,7 @@
 如果该流任务已经彻底过期，并且您不再想让它检测或处理数据，您可以手动删除它，被计算出的数据仍会被保留。
 
 注意：
-- 开启 fill_history 时，创建流需要找到历史数据的分界点，如果历史数据很多，可能会导致创建流任务耗时较长，此时可以通过 fill_history 1 async（v3.3.6.0 开始支持） 语法将创建流的任务放在后台处理，创建流的语句可立即返回，不阻塞后面的操作。async 只对 fill_history 1 起效，fill_history 0 时建流很快，不需要异步处理。
+- 开启 fill_history 时，创建流需要找到历史数据的分界点，如果历史数据很多，可能会导致创建流任务耗时较长，此时可以通过 fill_history 1 async（v3.3.6.0 开始支持）语法将创建流的任务放在后台处理，创建流的语句可立即返回，不阻塞后面的操作。async 只对 fill_history 1 起效，fill_history 0 时建流很快，不需要异步处理。
 
 - 通过 show streams 可查看后台建流的进度（ready 状态表示成功，init 状态表示正在建流，failed 状态表示建流失败，失败时 message 列可以查看原因。对于建流失败的情况可以删除流重新建立）。
 
@@ -172,7 +168,7 @@
 
 4. FORCE_WINDOW_CLOSE：以操作系统当前时间为准，只计算当前关闭窗口的结果，并推送出去。窗口只会在被关闭的时刻计算一次，后续不会再重复计算。该模式当前只支持 INTERVAL 窗口（不支持滑动）；FILL_HISTORY 必须为 0，IGNORE EXPIRED 必须为 1，IGNORE UPDATE 必须为 1；FILL 只支持 PREV、NULL、NONE、VALUE。
 
-5. CONTINUOUS_WINDOW_CLOSE：窗口关闭时输出结果。修改、删除数据，并不会立即触发重算，每等待 rec_time_val 时长，会进行周期性重算。如果不指定 rec_time_val，那么重算周期是 60 分钟。如果重算的时间长度超过 rec_time_val，在本次重算后，自动开启下一次重算。该模式当前只支持 INTERVAL 窗口。如果使用 FILL，需要配置 adapter的相关信息：adapterFqdn、adapterPort、adapterToken。adapterToken 为 `{username}:{password}` 经过 Base64 编码之后的字符串，例如 `root:taosdata` 编码后为 `cm9vdDp0YW9zZGF0YQ==`
+5. CONTINUOUS_WINDOW_CLOSE：窗口关闭时输出结果。修改、删除数据，并不会立即触发重算，每等待 rec_time_val 时长，会进行周期性重算。如果不指定 rec_time_val，那么重算周期是 60 分钟。如果重算的时间长度超过 rec_time_val，在本次重算后，自动开启下一次重算。该模式当前只支持 INTERVAL 窗口。如果使用 FILL，需要配置 adapter 的相关信息：adapterFqdn、adapterPort、adapterToken。adapterToken 为 `{username}:{password}` 经过 Base64 编码之后的字符串，例如 `root:taosdata` 编码后为 `cm9vdDp0YW9zZGF0YQ==`
 
 由于窗口关闭是由事件时间决定的，如事件流中断、或持续延迟，则事件时间无法更新，可能导致无法得到最新的计算结果。
 
@@ -198,7 +194,7 @@
 
 图中，纵轴表示不同时刻，对于不同时刻，我们画出其对应的 TDengine 收到的数据，即为横轴。
 
-横轴上的数据点表示已经收到的数据，其中蓝色的点表示事件时间(即数据中的时间戳主键)最后的数据，该数据点减去定义的 watermark 时间，得到乱序容忍的上界 T。
+横轴上的数据点表示已经收到的数据，其中蓝色的点表示事件时间 (即数据中的时间戳主键) 最后的数据，该数据点减去定义的 watermark 时间，得到乱序容忍的上界 T。
 
 所有结束时间小于 T 的窗口都将被关闭（图中以灰色方框标记）。
 
@@ -211,7 +207,7 @@
 
 ## 流式计算对于过期数据的处理策略
 
-对于已关闭的窗口，再次落入该窗口中的数据被标记为过期数据.
+对于已关闭的窗口，再次落入该窗口中的数据被标记为过期数据。
 
 TDengine 对于过期数据提供两种处理方式，由 IGNORE EXPIRED 选项指定：
 
@@ -237,7 +233,7 @@
 ```
 在本页文档顶部的 [field1_name, ...] 是用来指定 stb_name 的列与 subquery 输出结果的对应关系的。如果 stb_name 的列与 subquery 输出结果的位置、数量全部匹配，则不需要显示指定对应关系。如果 stb_name 的列与 subquery 输出结果的数据类型不匹配，会把 subquery 输出结果的类型转换成对应的 stb_name 的列的类型。创建流计算时不能指定 stb_name 的列和 TAG 的数据类型，否则会报错。
 
-对于已经存在的超级表，检查列的schema信息
+对于已经存在的超级表，检查列的 schema 信息
 1. 检查列的 schema 信息是否匹配，对于不匹配的，则自动进行类型转换，当前只有数据长度大于 4096byte 时才报错，其余场景都能进行类型转换。
 2. 检查列的个数是否相同，如果不同，需要显示的指定超级表与 subquery 的列的对应关系，否则报错；如果相同，可以指定对应关系，也可以不指定，不指定则按位置顺序对应。
 
@@ -245,12 +241,12 @@
 
 用户可以为每个 partition 对应的子表生成自定义的 TAG 值。
 ```sql
-CREATE STREAM streams2 trigger at_once INTO st1 TAGS(cc varchar(100)) as select _wstart, count(*) c1 from st partition by concat("tag-", tbname) as cc interval(10s));
+CREATE STREAM streams2 trigger at_once INTO st1 TAGS(cc varchar(100)) as select _wstart, count(*) c1 from st partition by concat("tag-", tbname) as cc interval(10s);
 ```
 
 PARTITION 子句中，为 concat("tag-", tbname) 定义了一个别名 cc，对应超级表 st1 的自定义 TAG 的名字。在上述示例中，流新创建的子表的 TAG 将以前缀 'new-' 连接原表名作为 TAG 的值。
 
-会对TAG信息进行如下检查
+会对 TAG 信息进行如下检查
 1. 检查 tag 的 schema 信息是否匹配，对于不匹配的，则自动进行数据类型转换，当前只有数据长度大于 4096byte 时才报错，其余场景都能进行类型转换。
 2. 检查 tag 的个数是否相同，如果不同，需要显示的指定超级表与 subquery 的 tag 的对应关系，否则报错；如果相同，可以指定对应关系，也可以不指定，不指定则按位置顺序对应。
 
@@ -313,7 +309,7 @@
 ```sql
 CREATE SNODE ON DNODE [id]
 ```
-其中的 id 是集群中的 dnode 的序号。请注意选择的dnode，流计算的中间状态将自动在其上进行备份。
+其中的 id 是集群中的 dnode 的序号。请注意选择的 dnode，流计算的中间状态将自动在其上进行备份。
 从 v3.3.4.0 开始，在多副本环境中创建流会进行 snode 的**存在性检查**，要求首先创建 snode。如果 snode 不存在，无法创建流。
 
 ## 流式计算的事件通知
@@ -342,7 +338,7 @@
     1. WINDOW_OPEN：窗口打开事件，所有类型的窗口打开时都会触发。
     1. WINDOW_CLOSE：窗口关闭事件，所有类型的窗口关闭时都会触发。
 1. `NOTIFY_HISTORY`：控制是否在计算历史数据时触发通知，默认值为 0，即不触发。
-1. `ON_FAILURE`：向通知地址发送通知失败时(比如网络不佳场景)是否允许丢弃部分事件，默认值为 `PAUSE`。
+1. `ON_FAILURE`：向通知地址发送通知失败时 (比如网络不佳场景) 是否允许丢弃部分事件，默认值为 `PAUSE`。
     1. PAUSE 表示发送通知失败时暂停流计算任务。taosd 会重试发送通知，直到发送成功后，任务自动恢复运行。
     1. DROP 表示发送通知失败时直接丢弃事件信息，流计算任务继续运行，不受影响。
 
@@ -429,7 +425,7 @@
           "triggerCondition": {
             "conditionIndex": 1,
             "fieldValue": {
-              "c1": 20
+              "c1": 20,
               "c2": 3
             }
           },
@@ -449,7 +445,7 @@
 ### 根级字段说明
 
 1. messageId：字符串类型，是通知消息的唯一标识符，确保整条消息可以被追踪和去重。
-1. timestamp：长整型时间戳，表示通知消息生成的时间，精确到毫秒，即: '00:00, Jan 1 1970 UTC' 以来的毫秒数。
+1. timestamp：长整型时间戳，表示通知消息生成的时间，精确到毫秒，即：'00:00, Jan 1 1970 UTC' 以来的毫秒数。
 1. streams：对象数组，包含多个流任务的事件信息。(详细信息见下节)
 
 ### stream 对象的字段说明
@@ -483,7 +479,7 @@
 这部分是 windowType 为 State 时 event 对象才有的字段。
 1. 如果 eventType 为 WINDOW_OPEN，则包含如下字段：
     1. windowStart：长整型时间戳，表示窗口的开始时间，精度与结果表的时间精度一致。
-    1. prevState：与状态列的类型相同，表示上一个窗口的状态值。如果没有上一个窗口(即：现在是第一个窗口)，则为 NULL。
+    1. prevState：与状态列的类型相同，表示上一个窗口的状态值。如果没有上一个窗口 (即：现在是第一个窗口)，则为 NULL。
     1. curState：与状态列的类型相同，表示当前窗口的状态值。
 1. 如果 eventType 为 WINDOW_CLOSE，则包含如下字段：
     1. windowStart：长整型时间戳，表示窗口的开始时间，精度与结果表的时间精度一致。
@@ -508,13 +504,13 @@
 1. 如果 eventType 为 WINDOW_OPEN，则包含如下字段：
   1. windowStart：长整型时间戳，表示窗口的开始时间，精度与结果表的时间精度一致。
   1. triggerCondition：触发窗口开始的条件信息，包括以下字段：
-    1. conditionIndex：整型，表示满足的触发窗口开始的条件的索引，从0开始编号。
+    1. conditionIndex：整型，表示满足的触发窗口开始的条件的索引，从 0 开始编号。
     1. fieldValue：键值对形式，包含条件列列名及其对应的值。
 1. 如果 eventType 为 WINDOW_CLOSE，则包含如下字段：
     1. windowStart：长整型时间戳，表示窗口的开始时间，精度与结果表的时间精度一致。
     1. windowEnd：长整型时间戳，表示窗口的结束时间，精度与结果表的时间精度一致。
     1. triggerCondition：触发窗口关闭的条件信息，包括以下字段：
-        1. conditionIndex：整型，表示满足的触发窗口关闭的条件的索引，从0开始编号。
+        1. conditionIndex：整型，表示满足的触发窗口关闭的条件的索引，从 0 开始编号。
         1. fieldValue：键值对形式，包含条件列列名及其对应的值。
     1. result：计算结果，为键值对形式，包含窗口计算的结果列列名及其对应的值。
 
