--- conflicted
+++ resolved
@@ -39,11 +39,7 @@
 
 ```
 
-<<<<<<< HEAD
-###### 使用说明
-=======
 **使用说明** ：
->>>>>>> 7e67914b
 
 1. 表（列）名命名规则参见 [名称命名规则](../limit/#名称命名规则)。
 2. 表名最大长度为 192。
@@ -194,11 +190,7 @@
 }
 ```
 
-<<<<<<< HEAD
-###### 使用说明
-=======
 **使用说明** ：
->>>>>>> 7e67914b
 
 1. 对子表的列和标签的修改，除了更改标签值以外，都要通过超级表才能进行。
 
