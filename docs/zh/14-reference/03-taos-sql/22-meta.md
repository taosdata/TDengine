---
sidebar_label: 元数据
title: 元数据
description: Information_Schema 数据库中存储了系统中所有的元数据信息
---

TDengine 内置了一个名为 `INFORMATION_SCHEMA` 的数据库，提供对数据库元数据、数据库系统信息和状态的访问，例如数据库或表的名称，当前执行的 SQL 语句等。该数据库存储有关 TDengine 维护的所有其他数据库的信息。它包含多个只读表。实际上，这些表都是视图，而不是基表，因此没有与它们关联的文件。所以对这些表只能查询，不能进行 INSERT 等写入操作。`INFORMATION_SCHEMA` 数据库旨在以一种更一致的方式来提供对 TDengine 支持的各种 SHOW 语句（如 SHOW TABLES、SHOW DATABASES）所提供的信息的访问。与 SHOW 语句相比，使用 SELECT ... FROM INFORMATION_SCHEMA.tablename 具有以下优点：

1. 可以使用 USE 语句将 INFORMATION_SCHEMA 设为默认数据库
2. 可以使用 SELECT 语句熟悉的语法，只需要学习一些表名和列名
3. 可以对查询结果进行筛选、排序等操作。事实上，可以使用任意 TDengine 支持的 SELECT 语句对 INFORMATION_SCHEMA 中的表进行查询
4. TDengine 在后续演进中可以灵活的添加已有 INFORMATION_SCHEMA 中表的列，而不用担心对既有业务系统造成影响
5. 与其他数据库系统更具互操作性。例如，Oracle 数据库用户熟悉查询 Oracle 数据字典中的表

:::info

- 由于 SHOW 语句已经被开发者熟悉和广泛使用，所以它们仍然被保留。
- 系统表中的一些列可能是关键字，在查询时需要使用转义符'\`'，例如查询数据库 test 有几个 VGROUP：
```sql 
   select `vgroups` from ins_databases where name = 'test';
``` 

:::

本章将详细介绍 `INFORMATION_SCHEMA` 这个内置元数据库中的表和表结构。

## INS_DNODES

提供 dnode 的相关信息。也可以使用 SHOW DNODES 来查询这些信息。 SYSINFO 为 0 的用户不能查看此表。

| #   |    **列名**    | **数据类型** | **说明**                                                                                              |
| --- | :------------: | ------------ | ----------------------------------------------------------------------------------------------------- |
| 1   |     vnodes     | SMALLINT     | dnode 中的实际 vnode 个数。需要注意，`vnodes` 为 TDengine 关键字，作为列名使用时需要使用 ` 进行转义。 |
| 2   | support_vnodes | SMALLINT     | 最多支持的 vnode 个数                                                                                 |
| 3   |     status     | BINARY(10)   | 当前状态                                                                                              |
| 4   |      note      | BINARY(256)  | 离线原因等信息                                                                                        |
| 5   |       id       | SMALLINT     | dnode id                                                                                              |
| 6   |    endpoint    | BINARY(134)  | dnode 的地址                                                                                          |
| 7   |     create     | TIMESTAMP    | 创建时间                                                                                              |

## INS_MNODES

提供 mnode 的相关信息。也可以使用 SHOW MNODES 来查询这些信息。 SYSINFO 为 0 的用户不能查看此表。

| #   |  **列名**   | **数据类型** | **说明**           |
| --- | :---------: | ------------ | ------------------ |
| 1   |     id      | SMALLINT     | mnode id           |
| 2   |  endpoint   | BINARY(134)  | mnode 的地址       |
| 3   |    role     | BINARY(10)   | 当前角色           |
| 4   |  role_time  | TIMESTAMP    | 成为当前角色的时间 |
| 5   | create_time | TIMESTAMP    | 创建时间           |

## INS_QNODES

当前系统中 QNODE 的信息。也可以使用 SHOW QNODES 来查询这些信息。SYSINFO 属性为 0 的用户不能查看此表。

| #   |  **列名**   | **数据类型** | **说明**     |
| --- | :---------: | ------------ | ------------ |
| 1   |     id      | SMALLINT     | qnode id     |
| 2   |  endpoint   | VARCHAR(134)  | qnode 的地址 |
| 3   | create_time | TIMESTAMP    | 创建时间     |

## INS_SNODES

当前系统中 SNODE 的信息。也可以使用 SHOW SNODES 来查询这些信息。SYSINFO 属性为 0 的用户不能查看此表。

| #   |  **列名**   | **数据类型** | **说明**     |
| --- | :---------: | ------------ | ------------ |
| 1   |     id      | SMALLINT     | snode id     |
| 2   |  endpoint   | VARCHAR(134)  | snode 的地址 |
| 3   | create_time | TIMESTAMP    | 创建时间     |


## INS_CLUSTER

存储集群相关信息。 SYSINFO 属性为 0 的用户不能查看此表。

| #   |  **列名**   | **数据类型** | **说明**   |
| --- | :---------: | ------------ | ---------- |
| 1   |     id      | BIGINT       | cluster id |
| 2   |    name     | VARCHAR(134)  | 集群名称   |
| 3   | create_time | TIMESTAMP    | 创建时间   |

## INS_DATABASES

提供用户创建的数据库对象的相关信息。也可以使用 SHOW DATABASES 来查询这些信息。

| #   |       **列名**       | **数据类型**     | **说明**                                         |
| --- | :------------------: | ---------------- | ------------------------------------------------ |
| 1   |         name         | VARCHAR(64)      | 数据库名                                         |
| 2   |     create_time      | TIMESTAMP        | 创建时间                                         |
| 3   |       ntables        | INT              | 数据库中表的数量，包含子表和普通表但不包含超级表 |
| 4   |       vgroups        | INT              | 数据库中有多少个 vgroup。需要注意，`vgroups` 为 TDengine 关键字，作为列名使用时需要使用 ` 进行转义。                          |
| 6   |       replica        | INT              | 副本数。需要注意，`replica` 为 TDengine 关键字，作为列名使用时需要使用 ` 进行转义。                                           |
| 7   |        strict        | VARCHAR(4)       | 废弃参数 |
| 8   |       duration       | VARCHAR(10)      | 单文件存储数据的时间跨度。需要注意，`duration` 为 TDengine 关键字，作为列名使用时需要使用 ` 进行转义。内部存储单位为分钟，查询时有可能转换为天或小时展示                         |
| 9   |         keep         | VARCHAR(32)      | 数据保留时长。需要注意，`keep` 为 TDengine 关键字，作为列名使用时需要使用 ` 进行转义。  内部存储单位为分钟，查询时有可能转换为天或小时展示                                   |
| 10  |        buffer        | INT              | 每个 vnode 写缓存的内存块大小，单位 MB。需要注意，`buffer` 为 TDengine 关键字，作为列名使用时需要使用 ` 进行转义。           |
| 11  |       pagesize       | INT              | 每个 VNODE 中元数据存储引擎的页大小，单位为 KB。需要注意，`pagesize` 为 TDengine 关键字，作为列名使用时需要使用 ` 进行转义。   |
| 12  |        pages         | INT              | 每个 vnode 元数据存储引擎的缓存页个数。需要注意，`pages` 为 TDengine 关键字，作为列名使用时需要使用 ` 进行转义。            |
| 13  |       minrows        | INT              | 文件块中记录的最小条数。需要注意，`minrows` 为 TDengine 关键字，作为列名使用时需要使用 ` 进行转义。                           |
| 14  |       maxrows        | INT              | 文件块中记录的最大条数。需要注意，`maxrows` 为 TDengine 关键字，作为列名使用时需要使用 ` 进行转义。                           |
| 15  |         comp         | INT              | 数据压缩方式。需要注意，`comp` 为 TDengine 关键字，作为列名使用时需要使用 ` 进行转义。                                     |
| 16  |      precision       | VARCHAR(2)       | 时间分辨率。需要注意，`precision` 为 TDengine 关键字，作为列名使用时需要使用 ` 进行转义。                                       |
| 17  |        status        | VARCHAR(10)      | 数据库状态                                       |
| 18  |      retentions       | VARCHAR(60)     | 数据的聚合周期和保存时长。需要注意，`retentions` 为 TDengine 关键字，作为列名使用时需要使用 ` 进行转义。                         |
| 19  |    single_stable     | BOOL             | 表示此数据库中是否只可以创建一个超级表。需要注意，`single_stable` 为 TDengine 关键字，作为列名使用时需要使用 ` 进行转义。           |
| 20  |      cachemodel      | VARCHAR(60)      | 表示是否在内存中缓存子表的最近数据。需要注意，`cachemodel` 为 TDengine 关键字，作为列名使用时需要使用 ` 进行转义。               |
| 21  |      cachesize       | INT              | 表示每个 vnode 中用于缓存子表最近数据的内存大小。需要注意，`cachesize` 为 TDengine 关键字，作为列名使用时需要使用 ` 进行转义。  |
| 22  |      wal_level       | INT              | WAL 级别。需要注意，`wal_level` 为 TDengine 关键字，作为列名使用时需要使用 ` 进行转义。                                         |
| 23  |   wal_fsync_period   | INT              | 数据落盘周期。需要注意，`wal_fsync_period` 为 TDengine 关键字，作为列名使用时需要使用 ` 进行转义。                                     |
| 24  | wal_retention_period | INT              | WAL 的保存时长，单位为秒。需要注意，`wal_retention_period` 为 TDengine 关键字，作为列名使用时需要使用 ` 进行转义。                                   |
| 25  |  wal_retention_size  | INT              | WAL 的保存上限。需要注意，`wal_retention_size` 为 TDengine 关键字，作为列名使用时需要使用 ` 进行转义。                                   |
| 26  |   stt_trigger   | SMALLINT | 触发文件合并的落盘文件的个数。需要注意，`stt_trigger` 为 TDengine 关键字，作为列名使用时需要使用 ` 进行转义。 |
| 27  |   table_prefix   | SMALLINT | 内部存储引擎根据表名分配存储该表数据的 VNODE 时要忽略的前缀的长度。需要注意，`table_prefix` 为 TDengine 关键字，作为列名使用时需要使用 ` 进行转义。 |
| 28  |   table_suffix   | SMALLINT | 内部存储引擎根据表名分配存储该表数据的 VNODE 时要忽略的后缀的长度。需要注意，`table_suffix` 为 TDengine 关键字，作为列名使用时需要使用 ` 进行转义。 |
| 29  |   tsdb_pagesize   | INT | 时序数据存储引擎中的页大小。需要注意，`tsdb_pagesize` 为 TDengine 关键字，作为列名使用时需要使用 ` 进行转义。 |

## INS_FUNCTIONS

用户创建的自定义函数的信息。

| #   |   **列名**    | **数据类型**  | **说明**                                                                                      |
| --- | :-----------: | ------------- | --------------------------------------------------------------------------------------------- |
| 1   |     name      | VARCHAR(64)    | 函数名                                                                                        |
| 2   |    comment    | VARCHAR(255)   | 补充说明。需要注意，`comment` 为 TDengine 关键字，作为列名使用时需要使用 ` 进行转义。         |
| 3   |   aggregate   | INT           | 是否为聚合函数。需要注意，`aggregate` 为 TDengine 关键字，作为列名使用时需要使用 ` 进行转义。 |
| 4   |  output_type  | VARCHAR(31)    | 输出类型                                                                                      |
| 5   |  create_time  | TIMESTAMP     | 创建时间                                                                                      |
| 6   |   code_len    | INT           | 代码长度                                                                                      |
| 7   |    bufsize    | INT           | buffer 大小                                                                                   |
| 8   | func_language | VARCHAR(31)    | 自定义函数编程语言                                                                            |
| 9   |   func_body   | VARCHAR(16384) | 函数体定义                                                                                    |
| 10  | func_version  | INT           | 函数版本号。初始版本为0，每次替换更新，版本号加1。                                            |


## INS_INDEXES

提供用户创建的索引的相关信息。也可以使用 SHOW INDEX 来查询这些信息。

| #   |     **列名**     | **数据类型** | **说明**                                                |
| --- | :--------------: | ------------ | ------------------------------------------------------- |
| 1   |     db_name      | VARCHAR(32)   | 包含此索引的表所在的数据库名                            |
| 2   |    table_name    | VARCHAR(192)  | 包含此索引的表的名称                                    |
| 3   |    index_name    | VARCHAR(192)  | 索引名                                                  |
| 4   |   column_name    | VARCHAR(64)   | 建索引的列的列名                                        |
| 5   |    index_type    | VARCHAR(10)   | 目前有 SMA 和 tag                                       |
| 6   | index_extensions | VARCHAR(256)  | 索引的额外信息。对 SMA/tag 类型的索引，是函数名的列表。 |

## INS_STABLES

提供用户创建的超级表的相关信息。

| #   |   **列名**    | **数据类型** | **说明**                                                                                              |
| --- | :-----------: | ------------ | ----------------------------------------------------------------------------------------------------- |
| 1   |  stable_name  | VARCHAR(192)  | 超级表表名                                                                                            |
| 2   |    db_name    | VARCHAR(64)   | 超级表所在的数据库的名称                                                                              |
| 3   |  create_time  | TIMESTAMP    | 创建时间                                                                                              |
| 4   |    columns    | INT          | 列数目                                                                                                |
| 5   |     tags      | INT          | 标签数目。需要注意，`tags` 为 TDengine 关键字，作为列名使用时需要使用 ` 进行转义。                    |
| 6   |  last_update  | TIMESTAMP    | 最后更新时间                                                                                          |
| 7   | table_comment | VARCHAR(1024) | 表注释                                                                                                |
| 8   |   watermark   | VARCHAR(64)   | 窗口的关闭时间。需要注意，`watermark` 为 TDengine 关键字，作为列名使用时需要使用 ` 进行转义。         |
| 9   |   max_delay   | VARCHAR(64)   | 推送计算结果的最大延迟。需要注意，`max_delay` 为 TDengine 关键字，作为列名使用时需要使用 ` 进行转义。 |
| 10  |    rollup     | VARCHAR(128)  | rollup 聚合函数。需要注意，`rollup` 为 TDengine 关键字，作为列名使用时需要使用 ` 进行转义。           |

## INS_TABLES

提供用户创建的普通表和子表的相关信息

| #   |   **列名**    | **数据类型** | **说明**                                                                              |
| --- | :-----------: | ------------ | ------------------------------------------------------------------------------------- |
| 1   |  table_name   | VARCHAR(192)  | 表名                                                                                  |
| 2   |    db_name    | VARCHAR(64)   | 数据库名                                                                              |
| 3   |  create_time  | TIMESTAMP    | 创建时间                                                                              |
| 4   |    columns    | INT          | 列数目                                                                                |
| 5   |  stable_name  | VARCHAR(192)  | 所属的超级表表名                                                                      |
| 6   |      uid      | BIGINT       | 表 id                                                                                 |
| 7   |   vgroup_id   | INT          | vgroup id                                                                             |
| 8   |      ttl      | INT          | 表的生命周期。需要注意，`ttl` 为 TDengine 关键字，作为列名使用时需要使用 ` 进行转义。 |
| 9   | table_comment | VARCHAR(1024) | 表注释                                                                                |
| 10  |     type      | VARCHAR(21)   | 表类型                                                                                |

## INS_TAGS

| #   |  **列名**   | **数据类型**  | **说明**               |
| --- | :---------: | ------------- | ---------------------- |
| 1   | table_name  | VARCHAR(192)   | 表名                   |
| 2   |   db_name   | VARCHAR(64)    | 该表所在的数据库的名称 |
| 3   | stable_name | VARCHAR(192)   | 所属的超级表表名       |
| 4   |  tag_name   | VARCHAR(64)    | tag 的名称             |
| 5   |  tag_type   | VARCHAR(64)    | tag 的类型             |
| 6   |  tag_value  | VARCHAR(16384) | tag 的值               |

## INS_COLUMNS

| #   |   **列名**    | **数据类型** | **说明**               |
| --- | :-----------: | ------------ | ---------------------- |
| 1   |  table_name   | VARCHAR(192)  | 表名                   |
| 2   |    db_name    | VARCHAR(64)   | 该表所在的数据库的名称 |
| 3   |  table_type   | VARCHAR(21)   | 表类型                 |
| 4   |   col_name    | VARCHAR(64)   | 列 的名称              |
| 5   |   col_type    | VARCHAR(32)   | 列 的类型              |
| 6   |  col_length   | INT          | 列 的长度              |
| 7   | col_precision | INT          | 列 的精度              |
| 8   |   col_scale   | INT          | 列 的比例              |
| 9   | col_nullable  | INT          | 列 是否可以为空        |

## INS_USERS

提供系统中创建的用户的相关信息. SYSINFO 属性为0 的用户不能查看此表。

| #   |  **列名**   | **数据类型** | **说明** |
| --- | :---------: | ------------ | -------- |
| 1   |    name      | VARCHAR(24)   | 用户名  |
| 2   |    super     | TINYINT       | 用户是否为超级用户，1：是，0：否 |
| 3   |   enable     | TINYINT       | 用户是否启用，1：是，0：否      |
| 4   |   sysinfo    | TINYINT       | 用户是否可查看系统信息，1：是, 0：否 |
| 5   | create_time  | TIMESTAMP     | 创建时间 |
| 6   | allowed_host | VARCHAR(49152)| IP 白名单 |

## INS_GRANTS

提供企业版授权的相关信息。SYSINFO 属性为 0 的用户不能查看此表。

| #   |  **列名**   | **数据类型** | **说明**                                                                                                  |
| --- | :---------: | ------------ | --------------------------------------------------------------------------------------------------------- |
| 1   |   version   | VARCHAR(9)    | 企业版授权说明：official(官方授权的)/trial(试用的)                                                        |
| 2   |  cpu_cores  | VARCHAR(9)    | 授权使用的 CPU 核心数量                                                                                   |
| 3   |   dnodes    | VARCHAR(10)   | 授权使用的 dnode 节点数量。需要注意，`dnodes` 为 TDengine 关键字，作为列名使用时需要使用 ` 进行转义。     |
| 4   |   streams   | VARCHAR(10)   | 授权创建的流数量。需要注意，`streams` 为 TDengine 关键字，作为列名使用时需要使用 ` 进行转义。             |
| 5   |    users    | VARCHAR(10)   | 授权创建的用户数量。需要注意，`users` 为 TDengine 关键字，作为列名使用时需要使用 ` 进行转义。             |
| 6   |  accounts   | VARCHAR(10)   | 授权创建的帐户数量。需要注意，`accounts` 为 TDengine 关键字，作为列名使用时需要使用 ` 进行转义。          |
| 7   |   storage   | VARCHAR(21)   | 授权使用的存储空间大小。需要注意，`storage` 为 TDengine 关键字，作为列名使用时需要使用 ` 进行转义。       |
| 8   | connections | VARCHAR(21)   | 授权使用的客户端连接数量。需要注意，`connections` 为 TDengine 关键字，作为列名使用时需要使用 ` 进行转义。 |
| 9   |  databases  | VARCHAR(11)   | 授权使用的数据库数量。需要注意，`databases` 为 TDengine 关键字，作为列名使用时需要使用 ` 进行转义。       |
| 10  |    speed    | VARCHAR(9)    | 授权使用的数据点每秒写入数量                                                                              |
| 11  |  querytime  | VARCHAR(9)    | 授权使用的查询总时长                                                                                      |
| 12  | timeseries  | VARCHAR(21)   | 授权使用的测点数量                                                                                        |
| 13  |   expired   | VARCHAR(5)    | 是否到期，true：到期，false：未到期                                                                       |
| 14  | expire_time | VARCHAR(19)   | 试用期到期时间                                                                                            |

## INS_VGROUPS

系统中所有 vgroups 的信息。SYSINFO 属性为 0 的用户不能查看此表。

| #   | **列名**  | **数据类型** | **说明**                                                                                         |
| --- | :-------: | ------------ | ------------------------------------------------------------------------------------------------ |
| 1   | vgroup_id | INT          | vgroup id                                                                                        |
| 2   |  db_name  | VARCHAR(32)   | 数据库名                                                                                         |
| 3   |  tables   | INT          | 此 vgroup 内有多少表。需要注意，`tables` 为 TDengine 关键字，作为列名使用时需要使用 ` 进行转义。 |
| 4   |  status   | VARCHAR(10)   | 此 vgroup 的状态                                                                                 |
| 5   | v1_dnode  | INT          | 第一个成员所在的 dnode 的 id                                                                     |
| 6   | v1_status | VARCHAR(10)   | 第一个成员的状态                                                                                 |
| 7   | v2_dnode  | INT          | 第二个成员所在的 dnode 的 id                                                                     |
| 8   | v2_status | VARCHAR(10)   | 第二个成员的状态                                                                                 |
| 9   | v3_dnode  | INT          | 第三个成员所在的 dnode 的 id                                                                     |
| 10  | v3_status | VARCHAR(10)   | 第三个成员的状态                                                                                 |
| 11  |  nfiles   | INT          | 此 vgroup 中数据/元数据文件的数量                                                                |
| 12  | file_size | INT          | 此 vgroup 中数据/元数据文件的大小                                                                |
| 13  |   tsma    | TINYINT      | 此 vgroup 是否专用于 Time-range-wise SMA，1: 是, 0: 否                                           |

## INS_CONFIGS

系统配置参数。

| #   | **列名** | **数据类型** | **说明**                                                                                |
| --- | :------: | ------------ | --------------------------------------------------------------------------------------- |
| 1   |   name   | VARCHAR(32)   | 配置项名称                                                                              |
| 2   |  value   | VARCHAR(64)   | 该配置项的值。需要注意，`value` 为 TDengine 关键字，作为列名使用时需要使用 ` 进行转义。 |

## INS_DNODE_VARIABLES

系统中每个 dnode 的配置参数。SYSINFO 属性 为 0 的用户不能查看此表。

| #   | **列名** | **数据类型** | **说明**                                                                                |
| --- | :------: | ------------ | --------------------------------------------------------------------------------------- |
| 1   | dnode_id | INT          | dnode 的 ID                                                                             |
| 2   |   name   | VARCHAR(32)   | 配置项名称                                                                              |
| 3   |  value   | VARCHAR(64)   | 该配置项的值。需要注意，`value` 为 TDengine 关键字，作为列名使用时需要使用 ` 进行转义。 |

## INS_TOPICS

| #   |  **列名**   | **数据类型** | **说明**                       |
| --- | :---------: | ------------ | ------------------------------ |
| 1   | topic_name  | VARCHAR(192)  | topic 名称                     |
| 2   |   db_name   | VARCHAR(64)   | topic 相关的 DB                |
| 3   | create_time | TIMESTAMP    | topic 的 创建时间              |
| 4   |     sql     | VARCHAR(1024) | 创建该 topic 时所用的 SQL 语句 |

## INS_SUBSCRIPTIONS

| #   |    **列名**    | **数据类型** | **说明**                 |
| --- | :------------: | ------------ | ------------------------ |
| 1   |   topic_name   | VARCHAR(204)  | 被订阅的 topic           |
| 2   | consumer_group | VARCHAR(193)  | 订阅者的消费者组         |
| 3   |   vgroup_id    | INT          | 消费者被分配的 vgroup id |
| 4   |  consumer_id   | BIGINT       | 消费者的唯一 id          |
| 5   |     user       | VARCHAR(24)   | 消费者的登录的用户名         |
| 6   |      fqdn      | VARCHAR(128)  | 消费者的所在机器的 fqdn   |
| 7   |     offset     | VARCHAR(64)   | 消费者的消费进度         |
| 8   |      rows      | BIGINT       | 消费者的消费的数据条数   |

## INS_STREAMS

| #   |   **列名** | **数据类型** | **说明** |
|:----|:-----------|:------------|:--------|
| 1   | stream_name  | VARCHAR(64)   | 流计算名称                |
| 2   | create_time  | TIMESTAMP     | 创建时间                  |
| 3   |     sql      | VARCHAR(1024) | 创建流计算时提供的 SQL 语句 |
| 4   |    status    | VARCHAR(20)   | 流当前状态                |
| 5   |  source_db   | VARCHAR(64)   | 源数据库                  |
| 6   |  target_db   | VARCHAR(64)   | 目的数据库                |
| 7   | target_table | VARCHAR(192)  | 流计算写入的目标表         |
| 8   |  watermark   | BIGINT        | watermark，详见 SQL 手册流式计算。需要注意，`watermark` 为 TDengine 关键字，作为列名使用时需要使用 ` 进行转义。  |
| 9   |   trigger    | INT           | 计算结果推送模式，详见 SQL 手册流式计算。需要注意，`trigger` 为 TDengine 关键字，作为列名使用时需要使用 ` 进行转义。|

## INS_USER_PRIVILEGES

注：SYSINFO 属性为 0 的用户不能查看此表。

| #   |   **列名** | **数据类型** | **说明** |
|:----|:-----------|:------------|:--------|
| 1   | user_name    | VARCHAR(24)       | 用户名
| 2   | privilege    | VARCHAR(10)       | 权限描述
| 3   | db_name      | VARCHAR(65)       | 数据库名称
| 4   | table_name   | VARCHAR(193)      | 表名称
| 5   | condition    | VARCHAR(49152)    | 子表权限过滤条件

## INS_DISK_USAGE

<<<<<<< HEAD
| #   |   **列名**    | **数据类型** | **说明**                                                                                                             |
| --- | :----------: | ------------ | -------------------------------------------------------------------------------------------------------------------- |
| 1   | db_name      | VARCHAR(32)       | 数据库名称 
| 2   | vgroup_id    | INT       | vgroup 的 ID 
| 3   | wal          | BIGINT    | wal 文件大小, 单位为 K
| 4   | data1        | BIGINT    | 一级存储上数据文件的大小,单位为KB 
| 5   | data2        | BIGINT    | 二级存储上数据文件的大小,单位为 KB
| 6   | data3        | BIGINT    | 三级存储上数据文件的大小, 单位为KB 
| 7   | cache_rdb    | BIGINT    | last/last_row 文件的大小,单位为KB
| 8   | table_meta   | BIGINT    | meta 文件的大小, 单位为KB 
| 9   | s3           | BIGINT    | s3 上占用的大小, 单位为KB
| 10   | raw_data  | BIGINT    | 预估的原始数据的大小, 单位为KB 
=======
| #   |   **列名** | **数据类型** | **说明** |
|:----|:-----------|:------------|:--------|
| 1   | db_name    | VARCHAR(32) | 数据库名称                      |
| 2   | vgroup_id  | INT         | vgroup 的 ID                   |
| 3   | wal        | BIGINT      | wal 文件大小, 单位为 K           |
| 4   | data1      | BIGINT      | 一级存储上数据文件的大小,单位为KB   |
| 5   | data2      | BIGINT      | 二级存储上数据文件的大小,单位为 KB  |
| 6   | data3      | BIGINT      | 三级存储上数据文件的大小, 单位为KB  |
| 7   | cache_rdb  | BIGINT      | last/last_row 文件的大小,单位为KB |
| 8   | table_meta | BIGINT      | meta 文件的大小, 单位为KB         |
| 9   | s3         | BIGINT      | s3 上占用的大小, 单位为KB          |
| 10  | raw_data   | BIGINT      | 预估的原始数据的大小, 单位为KB      | 
>>>>>>> 60fdd0fe


## INS_FILESETS

提供当前数据存储的文件组的相关信息。

| #   |   **列名**    | **数据类型** | **说明**                                |
| --- | :-----------: | ------------ | --------------------------------------- |
| 1   |    db_name    | VARCHAR(65)  | 数据库名                                |
| 2   |   vgroup_id   | INT          | vgroup id                               |
| 3   |  fileset_id   | INT          | 文件组 id                               |
| 4   |  start_time   | TIMESTAMP    | 文件组的覆盖数据的开始时间              |
| 5   |   end_time    | TIMESTAMP    | 文件组的覆盖数据的结束时间              |
| 6   |  total_size   | BIGINT       | 文件组的总大小                          |
| 7   | last_compact  | TIMESTAMP    | 最后一次压缩的时间                      |
| 8   | shold_compact | bool         | 是否需要压缩，true：需要，false：不需要 |<|MERGE_RESOLUTION|>--- conflicted
+++ resolved
@@ -329,20 +329,6 @@
 
 ## INS_DISK_USAGE
 
-<<<<<<< HEAD
-| #   |   **列名**    | **数据类型** | **说明**                                                                                                             |
-| --- | :----------: | ------------ | -------------------------------------------------------------------------------------------------------------------- |
-| 1   | db_name      | VARCHAR(32)       | 数据库名称 
-| 2   | vgroup_id    | INT       | vgroup 的 ID 
-| 3   | wal          | BIGINT    | wal 文件大小, 单位为 K
-| 4   | data1        | BIGINT    | 一级存储上数据文件的大小,单位为KB 
-| 5   | data2        | BIGINT    | 二级存储上数据文件的大小,单位为 KB
-| 6   | data3        | BIGINT    | 三级存储上数据文件的大小, 单位为KB 
-| 7   | cache_rdb    | BIGINT    | last/last_row 文件的大小,单位为KB
-| 8   | table_meta   | BIGINT    | meta 文件的大小, 单位为KB 
-| 9   | s3           | BIGINT    | s3 上占用的大小, 单位为KB
-| 10   | raw_data  | BIGINT    | 预估的原始数据的大小, 单位为KB 
-=======
 | #   |   **列名** | **数据类型** | **说明** |
 |:----|:-----------|:------------|:--------|
 | 1   | db_name    | VARCHAR(32) | 数据库名称                      |
@@ -355,7 +341,6 @@
 | 8   | table_meta | BIGINT      | meta 文件的大小, 单位为KB         |
 | 9   | s3         | BIGINT      | s3 上占用的大小, 单位为KB          |
 | 10  | raw_data   | BIGINT      | 预估的原始数据的大小, 单位为KB      | 
->>>>>>> 60fdd0fe
 
 
 ## INS_FILESETS
