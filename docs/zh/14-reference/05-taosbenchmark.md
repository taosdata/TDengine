--- conflicted
+++ resolved
@@ -13,11 +13,7 @@
 
 taosBenchmark 有两种安装方式:
 
-<<<<<<< HEAD
-- 安装 TDengine 官方安装包的同时会自动安装 taosBenchmark, 详情请参考 [TDengine 安装](../../get-started/)。
-=======
 - 安装 TDengine 官方安装包的同时会自动安装 taosBenchmark, 详情请参考[ TDengine 安装](../../get-started/)。
->>>>>>> 86c990d3
 
 - 单独编译 taos-tools 并安装, 详情请参考 [taos-tools](https://github.com/taosdata/taos-tools) 仓库。
 
