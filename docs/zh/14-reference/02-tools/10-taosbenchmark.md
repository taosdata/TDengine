---
title: taosBenchmark 参考手册
sidebar_label: taosBenchmark
toc_max_heading_level: 4
---

taosBenchmark 是 TDengine 产品性能基准测试工具，提供对 TDengine 产品写入、查询及订阅性能测试，输出性能指标。

## 工具获取

taosBenchmark 是 TDengine 服务器及客户端安装包中默认安装组件，安装后即可使用，参考 [TDengine 安装](../../../get-started/)

## 运行

### 运行方式

taosBenchmark 支持三种运行模式:  
- 无参数模式
- 命令行模式
- JSON 配置文件模式
`命令行方式` 为 `JSON 配置文件方式` 功能子集，两者都使用时，命令行方式优先。  


**在运行 taosBenchmark 之前要确保 TDengine 集群已经在正确运行。**

### 无命令行参数运行

```bash
taosBenchmark
```

在无参数运行时，taosBenchmark 默认连接 `/etc/taos/taos.cfg` 中指定的 TDengine 集群。  
连接成功后，会默认创建智能电表示例数据库 test，创建超级表 meters, 创建子表 1 万，每子写入数据 1 万条，若 test 库已存在，默认会先删再建。  

### 使用命令行参数运行

命令行支持的参数为写入功能中使用较为频繁的参数，查询与订阅功能不支持命令行方式  
示例：
```bash
taosBenchmark -d db -t 100 -n 1000 -T 4 -I stmt -y
```

此命令表示使用 `taosBenchmark` 将创建一个名为 `db` 的数据库，并建立默认超级表 `meters`，子表 100 ，使用参数绑定(stmt)方式为每张子表写入 1000 条记录。

### 使用配置文件运行

配置文件方式运行提供了全部功能，所有命令行参数都可以在配置文件中配置运行

```bash
taosBenchmark -f <json file>
```

**下面为支持的写入、查询、订阅三大功能的配置文件示例：**

#### 写入场景 JSON 配置文件示例

<details>
<summary>insert.json</summary>

```json
{{#include /TDengine/tools/taos-tools/example/insert.json}}
```

</details>

#### 查询场景 JSON 配置文件示例

<details>
<summary>query.json</summary>

```json
{{#include /TDengine/tools/taos-tools/example/query.json}}
```

</details>

#### 订阅场景 JSON 配置文件示例 

<details>
<summary>tmq.json</summary>

```json
{{#include /TDengine/tools/taos-tools/example/tmq.json}}
```

</details>

查看更多 json 配置文件示例可 [点击这里](https://github.com/taosdata/TDengine/tree/main/tools/taos-tools/example)

## 命令行参数
| 命令行参数                     | 功能说明                                         |
| ---------------------------- | ----------------------------------------------- |
| -f/--file \<json file>       | 要使用的 JSON 配置文件，由该文件指定所有参数，本参数与命令行其他参数不能同时使用。没有默认值 |
| -c/--config-dir \<dir>       | TDengine 集群配置文件所在的目录，默认路径是 /etc/taos |
| -h/--host \<host>            | 指定要连接的 TDengine 服务端的 FQDN，默认值为 localhost  |
| -P/--port \<port>            | 要连接的 TDengine 服务器的端口号，默认值为 6030 | 
| -I/--interface \<insertMode> | 插入模式，可选项有 taosc, rest, stmt, sml, sml-rest, 分别对应普通写入、restful 接口写入、参数绑定接口写入、schemaless 接口写入、restful schemaless 接口写入 (由 taosAdapter 提供)。默认值为 taosc |
| -u/--user \<user>            | 用于连接 TDengine 服务端的用户名，默认为 root  |
| -U/--supplement-insert       | 写入数据而不提前建数据库和表，默认关闭 |
| -p/--password \<passwd>      | 用于连接 TDengine 服务端的密码，默认值为 taosdata |
| -o/--output \<file>          | 结果输出文件的路径，默认值为 ./output.txt |
| -T/--thread \<threadNum>     | 插入数据的线程数量，默认为 8  |
| -B/--interlace-rows \<rowNum>        |启用交错插入模式并同时指定向每个子表每次插入的数据行数。交错插入模式是指依次向每张子表插入由本参数所指定的行数并重复这个过程，直到所有子表的数据都插入完成。默认值为 0， 即向一张子表完成数据插入后才会向下一张子表进行数据插入 |
| -i/--insert-interval \<timeInterval> | 指定交错插入模式的插入间隔，单位为 ms，默认值为 0。 只有当 `-B/--interlace-rows` 大于 0 时才起作用 |意味着数据插入线程在为每个子表插入隔行扫描记录后，会等待该值指定的时间间隔后再进行下一轮写入 |
| -r/--rec-per-req \<rowNum>           | 每次向 TDengine 请求写入的数据行数，默认值为 30000  |
| -t/--tables \<tableNum>              | 指定子表的数量，默认为 10000  |
| -S/--timestampstep \<stepLength>     | 每个子表中插入数据的时间戳步长，单位是 ms，默认值是 1 |
| -n/--records \<recordNum>            | 每个子表插入的记录数，默认值为 10000  |
| -d/--database \<dbName>              | 所使用的数据库的名称，默认值为 test  |
| -b/--data-type \<colType>            | 指定超级表普通列数据类型, 多个使用逗号分隔，默认值： "FLOAT,INT,FLOAT" 如：`taosBenchmark -b "FLOAT,BINARY(8),NCHAR(16)"`|
| -A/--tag-type  \<tagType>            | 指定超级表标签列数据类型，多个使用逗号分隔，默认值： "INT,BINARY(24)"  如：`taosBenchmark -A "INT,BINARY(8),NCHAR(8)"`|
| -l/--columns \<colNum>               | 超级表的数据列的总数量。如果同时设置了该参数和 `-b/--data-type`，则最后的结果列数为两者取大。如果本参数指定的数量大于 `-b/--data-type` 指定的列数，则未指定的列类型默认为 INT， 例如: `-l 5 -b float,double`， 那么最后的列为 `FLOAT,DOUBLE,INT,INT,INT`。如果 columns 指定的数量小于或等于 `-b/--data-type` 指定的列数，则结果为 `-b/--data-type` 指定的列和类型，例如: `-l 3 -b float,double,float,bigint`，那么最后的列为 `FLOAT,DOUBLE,FLOAT,BIGINT`  |
| -L/--partial-col-num \<colNum>       | 指定某些列写入数据，其他列数据为 NULL。默认所有列都写入数据 |
| -w/--binwidth \<length>          | nchar 和 binary 类型的默认长度，默认值为 64 |
| -m/--table-prefix \<tablePrefix> | 子表名称的前缀，默认值为 "d" |
| -E/--escape-character            | 开关参数，指定在超级表和子表名称中是否使用转义字符。默认值为不使用 |
| -C/--chinese                     | 开关参数，指定 nchar 和 binary 是否使用 Unicode 中文字符。默认值为不使用 |
| -N/--normal-table                | 开关参数，指定只创建普通表，不创建超级表。默认值为 false。仅当插入模式为 taosc, stmt, rest 模式下可以使用 |
| -M/--random                      | 开关参数，插入数据为生成的随机值。默认值为 false。若配置此参数，则随机生成要插入的数据。对于数值类型的 标签列/数据列，其值为该类型取值范围内的随机值。对于 NCHAR 和 BINARY 类型的 标签列/数据列，其值为指定长度范围内的随机字符串 |
| -x/--aggr-func                   | 开关参数，指示插入后查询聚合函数。默认值为 false |
| -y/--answer-yes                  | 开关参数，要求用户在提示后确认才能继续 |默认值为 false 。
| -O/--disorder \<Percentage>      | 指定乱序数据的百分比概率，其值域为 [0,50]。默认为 0，即没有乱序数据 |
| -R/--disorder-range \<timeRange> | 指定乱序数据的时间戳回退范围。所生成的乱序时间戳为非乱序情况下应该使用的时间戳减去这个范围内的一个随机值。仅在 `-O/--disorder` 指定的乱序数据百分比大于 0 时有效|
| -F/--prepare_rand \<Num>         | 生成的随机数据中唯一值的数量。若为 1 则表示所有数据都相同。默认值为 10000 |
| -a/--replica \<replicaNum>       | 创建数据库时指定其副本数，默认值为 1 |
|  -k/--keep-trying \<NUMBER>      | 失败后进行重试的次数，默认不重试。需使用 v3.0.9 以上版本|
|  -z/--trying-interval \<NUMBER>  | 失败重试间隔时间，单位为毫秒，仅在 -k 指定重试后有效。需使用 v3.0.9 以上版本 |
| -v/--vgroups \<NUMBER>           | 创建数据库时指定 vgroups 数，仅对 TDengine v3.0+ 有效|
| -V/--version                     | 显示版本信息并退出。不能与其它参数混用|
| -?/--help                        | 显示帮助信息并退出。不能与其它参数混用|


## 输出性能指标

#### 写入指标

写入结束后会在最后两行输出总体性能指标，格式如下：
``` bash
SUCC: Spent 8.527298 (real 8.117379) seconds to insert rows: 10000000 with 8 thread(s) into test 1172704.41 (real 1231924.74) records/second
SUCC: insert delay, min: 19.6780ms, avg: 64.9390ms, p90: 94.6900ms, p95: 105.1870ms, p99: 130.6660ms, max: 157.0830ms
```
第一行写入速度统计：
 - Spent: 写入总耗时，单位秒，从开始写入第一个数据开始计时到最后一条数据结束，这里表示共花了 8.527298 秒
 - real : 写入总耗时（调用引擎），此耗时已抛去测试框架准备数据时间，纯统计在引擎调用上花费的时间，示例为 8.117379 秒，8.527298 - 8.117379 = 0.409919 秒则为测试框架准备数据消耗时间
 - rows : 写入总行数，为 1000 万条数据
 - threads: 写入线程数，这里是 8 个线程同时写入
 - records/second 写入速度 = `写入总耗时`/ `写入总行数` ， 括号中 `real` 同前，表示纯引擎写入速度
第二行单个写入延时统计：
 - min : 写入最小延时
 - avg : 写入平时延时
 - p90 : 写入延时 p90 百分位上的延时数
 - p95 : 写入延时 p95 百分位上的延时数
 - p99 : 写入延时 p99 百分位上的延时数
 - max : 写入最大延时  
通过此系列指标，可观察到写入请求延时分布情况

#### 查询指标 

查询性能测试主要输出查询请求速度 QPS 指标, 输出格式如下：
``` bash
complete query with 3 threads and 10000 query delay avg: 	0.002686s min: 	0.001182s max: 	0.012189s p90: 	0.002977s p95: 	0.003493s p99: 	0.004645s SQL command: select ...
INFO: Spend 26.9530 second completed total queries: 30000, the QPS of all threads:   1113.049
```
- 第一行表示 3 个线程每个线程执行 10000 次查询及查询请求延时百分位分布情况，`SQL command` 为测试的查询语句  
<<<<<<< HEAD
- 第二行表示总共完成了 10000 * 3 = 30000 次查询总数  
- 第三行表示查询总耗时为 26.9653 秒，每秒查询率(QPS)为：1113.049 次/秒
=======
- 第二行表示查询总耗时为 26.9653 秒，每秒查询率(QPS)为：1113.049 次/秒
>>>>>>> 3eab0d79
- 如果在查询中设置了 `continue_if_fail` 选项为 `yes`，在最后一行中会输出失败请求个数及错误率，格式 error + 失败请求个数 (错误率)
- QPS   = 成功请求数量 / 花费时间(单位秒)
- 错误率 = 失败请求数量 /（成功请求数量 + 失败请求数量）

#### 订阅指标

订阅性能测试主要输出消费者消费速度指标，输出格式如下：
``` bash
INFO: consumer id 0 has poll total msgs: 376, period rate: 37.592 msgs/s, total rows: 3760000, period rate: 375924.815 rows/s
INFO: consumer id 1 has poll total msgs: 362, period rate: 36.131 msgs/s, total rows: 3620000, period rate: 361313.504 rows/s
INFO: consumer id 2 has poll total msgs: 364, period rate: 36.378 msgs/s, total rows: 3640000, period rate: 363781.731 rows/s
INFO: consumerId: 0, consume msgs: 1000, consume rows: 10000000
INFO: consumerId: 1, consume msgs: 1000, consume rows: 10000000
INFO: consumerId: 2, consume msgs: 1000, consume rows: 10000000
INFO: Consumed total msgs: 3000, total rows: 30000000
```
- 1 ~ 3 行实时输出每个消费者当前的消费速度，`msgs/s` 表示消费消息个数，每个消息中包含多行数据，`rows/s` 表示按行数统计的消费速度  
- 4 ~ 6 行是测试完成后每个消费者总体统计，统计共消费了多少条消息，共计多少行  
- 第 7 行所有消费者总体统计，`msgs` 表示共消费了多少条消息， `rows` 表示共消费了多少行数据

## 配置文件参数

### 通用配置参数

本节所列参数适用于所有功能模式。

- **filetype** : 功能分类，可选值为 `insert`, `query` 和 `subscribe`。分别对应插入、查询和订阅功能。每个配置文件中只能指定其中之一。
- **cfgdir** : TDengine 客户端配置文件所在的目录，默认路径是 /etc/taos 。

- **host** : 指定要连接的 TDengine 服务端的 FQDN，默认值为 localhost。

- **port** : 要连接的 TDengine 服务器的端口号，默认值为 6030。

- **user** : 用于连接 TDengine 服务端的用户名，默认为 root。

- **password** : 用于连接 TDengine 服务端的密码，默认值为 taosdata。

### 插入场景配置参数

插入场景下 `filetype` 必须设置为 `insert`，该参数及其它通用参数详见[通用配置参数](#通用配置参数)

- **keep_trying** : 失败后进行重试的次数，默认不重试。需使用 v3.0.9 以上版本。

- **trying_interval** : 失败重试间隔时间，单位为毫秒，仅在 keep_trying 指定重试后有效。需使用 v3.0.9 以上版本。
- **childtable_from 和 childtable_to** : 指定写入子表范围，开闭区间为 [childtable_from, childtable_to).
 
- **continue_if_fail** : 允许用户定义失败后行为

  “continue_if_fail”:  “no”, 失败 taosBenchmark 自动退出，默认行为
  “continue_if_fail”: “yes”, 失败 taosBenchmark 警告用户，并继续写入
  “continue_if_fail”: “smart”, 如果子表不存在失败，taosBenchmark 会建立子表并继续写入

#### 数据库相关

创建数据库时的相关参数在 json 配置文件中的 `dbinfo` 中配置，个别具体参数如下。其余参数均与 TDengine 中 `create database` 时所指定的数据库参数相对应，详见[../../taos-sql/database]

- **name** : 数据库名。

- **drop** : 数据库已存在时是否删除，可选项为 "yes" 或 "no", 默认为 “yes”

#### 超级表相关

创建超级表时的相关参数在 json 配置文件中的 `super_tables` 中配置，具体参数如下。

- **name**: 超级表名，必须配置，没有默认值。

- **child_table_exists** : 子表是否已经存在，默认值为 "no"，可选值为 "yes" 或 "no"。

- **childtable_count** : 子表的数量，默认值为 10。

- **childtable_prefix** : 子表名称的前缀，必选配置项，没有默认值。

- **escape_character** : 超级表和子表名称中是否包含转义字符，默认值为 "no"，可选值为 "yes" 或 "no"。

- **auto_create_table** : 仅当 insert_mode 为 taosc, rest, stmt 并且 child_table_exists 为 "no" 时生效，该参数为 "yes" 表示 taosBenchmark 在插入数据时会自动创建不存在的表；为 "no" 则表示先提前建好所有表再进行插入。

- **batch_create_tbl_num** : 创建子表时每批次的建表数量，默认为 10。注：实际的批数不一定与该值相同，当执行的 SQL 语句大于支持的最大长度时，会自动截断再执行，继续创建。

- **data_source** : 数据的来源，默认为 taosBenchmark 随机产生，可以配置为 "rand" 和 "sample"。为 "sample" 时使用 sample_file 参数指定的文件内的数据。

- **insert_mode** : 插入模式，可选项有 taosc, rest, stmt, sml, sml-rest, 分别对应普通写入、restful 接口写入、参数绑定接口写入、schemaless 接口写入、restful schemaless 接口写入 (由 taosAdapter 提供)。默认值为 taosc 。

- **non_stop_mode** : 指定是否持续写入，若为 "yes" 则 insert_rows 失效，直到 Ctrl + C 停止程序，写入才会停止。默认值为 "no"，即写入指定数量的记录后停止。注：即使在持续写入模式下 insert_rows 失效，但其也必须被配置为一个非零正整数。

- **line_protocol** : 使用行协议插入数据，仅当 insert_mode 为 sml 或 sml-rest 时生效，可选项为 line, telnet, json。

- **tcp_transfer** : telnet 模式下的通信协议，仅当 insert_mode 为 sml-rest 并且 line_protocol 为 telnet 时生效。如果不配置，则默认为 http 协议。

- **insert_rows** : 每个子表插入的记录数，默认为 0 。

- **childtable_offset** : 仅当 child_table_exists 为 yes 时生效，指定从超级表获取子表列表时的偏移量，即从第几个子表开始。

- **childtable_limit** : 仅当 child_table_exists 为 yes 时生效，指定从超级表获取子表列表的上限。

- **interlace_rows** : 启用交错插入模式并同时指定向每个子表每次插入的数据行数。交错插入模式是指依次向每张子表插入由本参数所指定的行数并重复这个过程，直到所有子表的数据都插入完成。默认值为 0， 即向一张子表完成数据插入后才会向下一张子表进行数据插入。

- **insert_interval** : 指定交错插入模式的插入间隔，单位为 ms，默认值为 0。 只有当 `-B/--interlace-rows` 大于 0 时才起作用。意味着数据插入线程在为每个子表插入隔行扫描记录后，会等待该值指定的时间间隔后再进行下一轮写入。

- **partial_col_num** : 若该值为正数 n 时， 则仅向前 n 列写入，仅当 insert_mode 为 taosc 和 rest 时生效，如果 n 为 0 则是向全部列写入。

- **disorder_ratio** : 指定乱序数据的百分比概率，其值域为 [0,50]。默认为 0，即没有乱序数据。

- **disorder_range** : 指定乱序数据的时间戳回退范围。所生成的乱序时间戳为非乱序情况下应该使用的时间戳减去这个范围内的一个随机值。仅在 `-O/--disorder` 指定的乱序数据百分比大于 0 时有效。

- **timestamp_step** : 每个子表中插入数据的时间戳步长，单位与数据库的 `precision` 一致，默认值是 1。

- **start_timestamp** : 每个子表的时间戳起始值，默认值是 now。

- **sample_format** : 样本数据文件的类型，现在只支持 "csv" 。

- **sample_file** : 指定 csv 格式的文件作为数据源，仅当 data_source 为 sample 时生效。若 csv 文件内的数据行数小于等于 prepared_rand，那么会循环读取 csv 文件数据直到与 prepared_rand 相同；否则则会只读取 prepared_rand 个数的行的数据。也即最终生成的数据行数为二者取小。

- **use_sample_ts** : 仅当 data_source 为 sample 时生效，表示 sample_file 指定的 csv 文件内是否包含第一列时间戳，默认为 no。 若设置为 yes， 则使用 csv 文件第一列作为时间戳，由于同一子表时间戳不能重复，生成的数据量取决于 csv 文件内的数据行数相同，此时 insert_rows 失效。

- **tags_file** : 仅当 insert_mode 为 taosc, rest 的模式下生效。 最终的 tag 的数值与 childtable_count 有关，如果 csv 文件内的 tag 数据行小于给定的子表数量，那么会循环读取 csv 文件数据直到生成 childtable_count 指定的子表数量；否则则只会读取 childtable_count 行 tag 数据。也即最终生成的子表数量为二者取小。

- **primary_key** : 指定超级表是否有复合主键，取值 1 和 0， 复合主键列只能是超级表的第二列，指定生成复合主键后要确保第二列符合复合主键的数据类型，否则会报错
- **repeat_ts_min** : 数值类型，复合主键开启情况下指定生成相同时间戳记录的最小个数，生成相同时间戳记录的个数是在范围[repeat_ts_min, repeat_ts_max] 内的随机值, 最小值等于最大值时为固定个数
- **repeat_ts_max** : 数值类型，复合主键开启情况下指定生成相同时间戳记录的最大个数
- **sqls** : 字符串数组类型，指定超级表创建成功后要执行的 sql 数组，sql 中指定表名前面要带数据库名，否则会报未指定数据库错误


#### 标签列与数据列

指定超级表标签列与数据列的配置参数分别在 `super_tables` 中的 `columns` 和 `tag` 中。

- **type** : 指定列类型，可选值请参考 TDengine 支持的数据类型。
  注：JSON 数据类型比较特殊，只能用于标签，当使用 JSON 类型作为 tag 时有且只能有这一个标签，此时 count 和 len 代表的意义分别是 JSON tag 内的 key-value pair 的个数和每个 KV pair 的 value 的值的长度，value 默认为 string。

- **len** : 指定该数据类型的长度，对 NCHAR，BINARY 和 JSON 数据类型有效。如果对其他数据类型配置了该参数，若为 0 ， 则代表该列始终都是以 null 值写入；如果不为 0 则被忽略。

- **count** : 指定该类型列连续出现的数量，例如 "count": 4096 即可生成 4096 个指定类型的列。

- **name** : 列的名字，若与 count 同时使用，比如 "name"："current", "count":3, 则 3 个列的名字分别为 current, current_2. current_3。

- **min** : 数据类型的 列/标签 的最小值。生成的值将大于或等于最小值。

- **max** : 数据类型的 列/标签 的最大值。生成的值将小于最大值。

- **scalingFactor** : 浮点数精度增强因子，仅当数据类型是 float/double 时生效，有效值范围为 1 至 1000000 的正整数。用于增强生成浮点数的精度，特别是在 min 或 max 值较小的情况下。此属性按 10 的幂次增强小数点后的精度：scalingFactor 为 10 表示增强 1 位小数精度，100 表示增强 2 位，依此类推。

- **fun** : 此列数据以函数填充，目前只支持 sin 和 cos 两函数，输入参数为时间戳换算成角度值，换算公式： 角度 x = 输入的时间列ts值 % 360。同时支持系数调节，随机波动因子调节，以固定格式的表达式展现，如 fun=“10\*sin(x)+100\*random(5)” , x 表示角度，取值 0 ~ 360度，增长步长与时间列步长一致。10 表示乘的系数，100 表示加或减的系数，5 表示波动幅度在 5% 的随机范围内。目前支持的数据类型为 int, bigint, float, double 四种数据类型。注意：表达式为固定模式，不可前后颠倒。

- **values** : nchar/binary 列/标签的值域，将从值中随机选择。

- **sma**: 将该列加入 SMA 中，值为 "yes" 或者 "no"，默认为 "no"。

- **encode**: 字符串类型，指定此列两级压缩中的第一级编码算法，详细参见创建超级表
  
- **compress**: 字符串类型，指定此列两级压缩中的第二级加密算法，详细参见创建超级表

- **level**: 字符串类型，指定此列两级压缩中的第二级加密算法的压缩率高低，详细参见创建超级表

- **gen**: 字符串类型，指定此列生成数据的方式，不指定为随机，若指定为 “order”, 会按自然数顺序增长

- **fillNull**: 字符串类型，指定此列是否随机插入 NULL 值，可指定为 “true” 或 "false", 只有当 generate_row_rule 为 2 时有效

#### 插入行为相关

- **thread_count** : 插入数据的线程数量，默认为 8。

<<<<<<< HEAD
- **thread_bind_vgroup** : 写入时 vgroup 是否和写入线程绑定，绑定后可提升写入速度, 取值为 "yes" 或 "no"，默认值为 “no”, 设置为 “no” 后与原来行为一致。 当设为 “yes” 时，如果 thread_count 大于写入数据库 vgroups 数量， thread_count 自动调整为 vgroups 数量；如果 thread_count 小于 vgroups 数量，写入线程数量不做调整，一个线程写完一个 vgroup 数据后再写下一个，同时保持一个 vgroup 同时只能由一个线程写入的规则。
=======
**thread_bind_vgroup** : 写入时 vgroup 是否和写入线程绑定，绑定后可提升写入速度, 取值为 "yes" 或 "no"，默认值为 “no”, 设置为 “no” 后与原来行为一致。 当设为 “yes” 时，如果 thread_count 大于写入数据库 vgroups 数量， thread_count 自动调整为 vgroups 数量；如果 thread_count 小于 vgroups 数量，写入线程数量不做调整，一个线程写完一个 vgroup 数据后再写下一个，同时保持一个 vgroup 同时只能由一个线程写入的规则。
>>>>>>> 3eab0d79

- **create_table_thread_count** : 建表的线程数量，默认为 8。

- **result_file** : 结果输出文件的路径，默认值为 ./output.txt。

- **confirm_parameter_prompt** : 开关参数，要求用户在提示后确认才能继续， 可取值 "yes" or "no"。默认值为 "no" 。

- **interlace_rows** : 启用交错插入模式并同时指定向每个子表每次插入的数据行数。交错插入模式是指依次向每张子表插入由本参数所指定的行数并重复这个过程，直到所有子表的数据都插入完成。默认值为 0， 即向一张子表完成数据插入后才会向下一张子表进行数据插入。
  在 `super_tables` 中也可以配置该参数，若配置则以 `super_tables` 中的配置为高优先级，覆盖全局设置。

- **insert_interval** :
  指定交错插入模式的插入间隔，单位为 ms，默认值为 0。 只有当 `-B/--interlace-rows` 大于 0 时才起作用。意味着数据插入线程在为每个子表插入隔行扫描记录后，会等待该值指定的时间间隔后再进行下一轮写入。
  在 `super_tables` 中也可以配置该参数，若配置则以 `super_tables` 中的配置为高优先级，覆盖全局设置。

- **num_of_records_per_req** :
  每次向 TDengine 请求写入的数据行数，默认值为 30000 。当其设置过大时，TDengine 客户端驱动会返回相应的错误信息，此时需要调低这个参数的设置以满足写入要求。

- **prepare_rand** : 生成的随机数据中唯一值的数量。若为 1 则表示所有数据都相同。默认值为 10000 。

- **pre_load_tb_meta** ：是否提前加载子表的 meta 数据，取值为 “yes” or "no"。当子表数量非常多时，打开此选项可提高写入速度。

### 查询场景配置参数

查询场景下 `filetype` 必须设置为 `query`。
`query_times` 指定运行查询的次数，数值类型

查询场景可以通过设置 `kill_slow_query_threshold` 和 `kill_slow_query_interval` 参数来控制杀掉慢查询语句的执行，threshold 控制如果 exec_usec 超过指定时间的查询将被 taosBenchmark 杀掉，单位为秒；
interval 控制休眠时间，避免持续查询慢查询消耗 CPU ，单位为秒。

其它通用参数详见[通用配置参数](#通用配置参数)。

#### 执行指定查询语句

查询指定表（可以指定超级表、子表或普通表）的配置参数在 `specified_table_query` 中设置。

- **mixed_query** : 查询模式  
  “yes” :`混合查询`  
  "no"(默认值) :`普通查询`  
  `普通查询`：`sqls` 中每个 sql 启动 `threads` 个线程查询此 sql, 执行完 `query_times` 次查询后退出，执行此 sql 的所有线程都完成后进入下一个 sql   
  `查询总次数` = `sqls` 个数 * `query_times` * `threads`   
  
  `混合查询`：`sqls` 中所有 sql 分成 `threads` 个组，每个线程执行一组， 每个 sql 都需执行 `query_times` 次查询  
<<<<<<< HEAD
  `查询总次数` = `sqls` 个数 * `query_times`  
=======
  `查询总次数` = `sqls` 个数 * `query_times` 
>>>>>>> 3eab0d79

- **query_interval** : 查询时间间隔，单位: millisecond，默认值为 0。

- **threads** : 执行查询 SQL 的线程数，默认值为 1。

- **sqls**：
  - **sql**: 执行的 SQL 命令，必填。
  - **result**: 保存查询结果的文件，未指定则不保存。

#### 查询超级表

查询超级表的配置参数在 `super_table_query` 中设置。   
超级表查询的线程模式与上面介绍的指定查询语句查询的 `正常查询` 模式相同，不同之处是本 `sqls` 使用所有子表填充。  

- **stblname** : 指定要查询的超级表的名称，必填。

- **query_interval** : 查询时间间隔，单位是秒，默认值为 0。

- **threads** : 执行查询 SQL 的线程数，默认值为 1。

- **sqls** ：
  - **sql** : 执行的 SQL 命令，必填；对于超级表的查询 SQL，在 SQL 命令中必须保留 "xxxx"，会替换为超级下所有子表名后再执行。
  - **result** : 保存查询结果的文件，未指定则不保存。
  - **限制项** : sqls 下配置 sql 数组最大为 100 个

### 订阅场景配置参数

订阅场景下 `filetype` 必须设置为 `subscribe`，该参数及其它通用参数详见[通用配置参数](#通用配置参数)

订阅指定表（可以指定超级表、子表或者普通表）的配置参数在 `specified_table_query` 中设置。

- **threads/concurrent** : 执行 SQL 的线程数，默认为 1。

- **sqls** ：
  - **sql** : 执行的 SQL 命令，必填。
    
 
### 配置文件中数据类型书写对照表

| #   |     **引擎**      | **taosBenchmark** 
| --- | :----------------: | :---------------:
| 1   |  TIMESTAMP         |    timestamp
| 2   |  INT               |    int
| 3   |  INT UNSIGNED      |    uint
| 4   |  BIGINT            |    bigint
| 5   |  BIGINT UNSIGNED   |    ubigint
| 6   |  FLOAT             |    float
| 7   |  DOUBLE            |    double
| 8   |  BINARY            |    binary
| 9   |  SMALLINT          |    smallint
| 10  |  SMALLINT UNSIGNED |    usmallint
| 11  |  TINYINT           |    tinyint
| 12  |  TINYINT UNSIGNED  |    utinyint
| 13  |  BOOL              |    bool
| 14  |  NCHAR             |    nchar
| 15  |  VARCHAR           |    varchar
| 16  |  VARBINARY         |    varbinary
| 17  |  GEOMETRY          |    geometry
| 18  |  JSON              |    json

注意：taosBenchmark 配置文件中数据类型必须小写方可识别


<|MERGE_RESOLUTION|>--- conflicted
+++ resolved
@@ -162,12 +162,7 @@
 INFO: Spend 26.9530 second completed total queries: 30000, the QPS of all threads:   1113.049
 ```
 - 第一行表示 3 个线程每个线程执行 10000 次查询及查询请求延时百分位分布情况，`SQL command` 为测试的查询语句  
-<<<<<<< HEAD
-- 第二行表示总共完成了 10000 * 3 = 30000 次查询总数  
-- 第三行表示查询总耗时为 26.9653 秒，每秒查询率(QPS)为：1113.049 次/秒
-=======
 - 第二行表示查询总耗时为 26.9653 秒，每秒查询率(QPS)为：1113.049 次/秒
->>>>>>> 3eab0d79
 - 如果在查询中设置了 `continue_if_fail` 选项为 `yes`，在最后一行中会输出失败请求个数及错误率，格式 error + 失败请求个数 (错误率)
 - QPS   = 成功请求数量 / 花费时间(单位秒)
 - 错误率 = 失败请求数量 /（成功请求数量 + 失败请求数量）
@@ -329,11 +324,7 @@
 
 - **thread_count** : 插入数据的线程数量，默认为 8。
 
-<<<<<<< HEAD
-- **thread_bind_vgroup** : 写入时 vgroup 是否和写入线程绑定，绑定后可提升写入速度, 取值为 "yes" 或 "no"，默认值为 “no”, 设置为 “no” 后与原来行为一致。 当设为 “yes” 时，如果 thread_count 大于写入数据库 vgroups 数量， thread_count 自动调整为 vgroups 数量；如果 thread_count 小于 vgroups 数量，写入线程数量不做调整，一个线程写完一个 vgroup 数据后再写下一个，同时保持一个 vgroup 同时只能由一个线程写入的规则。
-=======
 **thread_bind_vgroup** : 写入时 vgroup 是否和写入线程绑定，绑定后可提升写入速度, 取值为 "yes" 或 "no"，默认值为 “no”, 设置为 “no” 后与原来行为一致。 当设为 “yes” 时，如果 thread_count 大于写入数据库 vgroups 数量， thread_count 自动调整为 vgroups 数量；如果 thread_count 小于 vgroups 数量，写入线程数量不做调整，一个线程写完一个 vgroup 数据后再写下一个，同时保持一个 vgroup 同时只能由一个线程写入的规则。
->>>>>>> 3eab0d79
 
 - **create_table_thread_count** : 建表的线程数量，默认为 8。
 
@@ -376,11 +367,7 @@
   `查询总次数` = `sqls` 个数 * `query_times` * `threads`   
   
   `混合查询`：`sqls` 中所有 sql 分成 `threads` 个组，每个线程执行一组， 每个 sql 都需执行 `query_times` 次查询  
-<<<<<<< HEAD
-  `查询总次数` = `sqls` 个数 * `query_times`  
-=======
   `查询总次数` = `sqls` 个数 * `query_times` 
->>>>>>> 3eab0d79
 
 - **query_interval** : 查询时间间隔，单位: millisecond，默认值为 0。
 
