---
title: taosBenchmark 参考手册
sidebar_label: taosBenchmark
toc_max_heading_level: 4
---

taosBenchmark 是 TDengine 产品性能基准测试工具，提供对 TDengine 产品写入、查询及订阅性能测试，输出性能指标。

## 工具获取

taosBenchmark 是 TDengine 服务器及客户端安装包中默认安装组件，安装后即可使用，参考 [TDengine 安装](../../../get-started/)

## 运行

taosBenchmark 支持无参数、命令行、配置文件三种运行模式，`命令行` 为 `配置文件` 功能子集，两者同时使用时，以命令行方式优先。 

:::tip
在运行 taosBenchmark 之前要确保 TDengine 集群已经在正确运行。
:::

### 无参数模式

```bash
taosBenchmark
```

在无参数运行时，taosBenchmark 默认连接 `/etc/taos/taos.cfg` 中指定的 TDengine 集群。 
连接成功后，会默认创建智能电表示例数据库 test，创建超级表 meters, 创建子表 1 万，每子写入数据 1 万条，若 test 库已存在，默认会先删再建。 

### 命令行模式

命令行支持的参数为写入功能中使用较为频繁的参数，查询与订阅功能不支持命令行方式。 
示例：
```bash
taosBenchmark -d db -t 100 -n 1000 -T 4 -I stmt -y
```

此命令表示使用 `taosBenchmark` 将创建一个名为 `db` 的数据库，并建立默认超级表 `meters`，子表 100，使用参数绑定(stmt)方式为每张子表写入 1000 条记录。

### 配置文件模式

以 JSON 配置文件方式运行提供了全部功能，所有命令行参数都可以在配置文件中配置运行。

```bash
taosBenchmark -f <json file>
```

## 命令行参数
| 命令行参数                     | 功能说明                                         |
| ---------------------------- | ----------------------------------------------- |
| -f/--file \<json file>       | 要使用的 JSON 配置文件，由该文件指定所有参数，本参数与命令行其他参数不能同时使用。没有默认值 |
| -c/--config-dir \<dir>       | TDengine 集群配置文件所在的目录，默认路径是 /etc/taos |
| -h/--host \<host>            | 指定要连接的 TDengine 服务端的 FQDN，默认值为 localhost  |
| -P/--port \<port>            | 要连接的 TDengine 服务器的端口号，默认值为 6030 | 
| -I/--interface \<insertMode> | 插入模式，可选项有 taosc、rest、stmt、sml、sml-rest，分别对应普通写入、restful 接口写入、参数绑定接口写入、schemaless 接口写入、restful schemaless 接口写入 (由 taosAdapter 提供)。默认值为 taosc |
| -u/--user \<user>            | 用于连接 TDengine 服务端的用户名，默认为 root  |
| -U/--supplement-insert       | 写入数据而不提前建数据库和表，默认关闭 |
| -p/--password \<passwd>      | 用于连接 TDengine 服务端的密码，默认值为 taosdata |
| -o/--output \<file>          | 结果输出文件的路径，默认值为 ./output.txt |
| -T/--thread \<threadNum>     | 插入数据的线程数量，默认为 8  |
| -B/--interlace-rows \<rowNum>        |启用交错插入模式并同时指定向每个子表每次插入的数据行数。交错插入模式是指依次向每张子表插入由本参数所指定的行数并重复这个过程，直到所有子表的数据都插入完成。默认值为 0， 即向一张子表完成数据插入后才会向下一张子表进行数据插入 |
| -i/--insert-interval \<timeInterval> | 指定交错插入模式的插入间隔，单位为 ms，默认值为 0。只有当 `-B/--interlace-rows` 大于 0 时才起作用 |意味着数据插入线程在为每个子表插入隔行扫描记录后，会等待该值指定的时间间隔后再进行下一轮写入 |
| -r/--rec-per-req \<rowNum>           | 每次向 TDengine 请求写入的数据行数，默认值为 30000  |
| -t/--tables \<tableNum>              | 指定子表的数量，默认为 10000  |
| -S/--timestampstep \<stepLength>     | 每个子表中插入数据的时间戳步长，单位是 ms，默认值是 1 |
| -n/--records \<recordNum>            | 每个子表插入的记录数，默认值为 10000  |
| -d/--database \<dbName>              | 所使用的数据库的名称，默认值为 test  |
| -b/--data-type \<colType>            | 指定超级表普通列数据类型, 多个使用逗号分隔，默认值："FLOAT,INT,FLOAT" 如：`taosBenchmark -b "FLOAT,BINARY(8),NCHAR(16)"`|
| -A/--tag-type  \<tagType>            | 指定超级表标签列数据类型，多个使用逗号分隔，默认值："INT,BINARY(24)"  如：`taosBenchmark -A "INT,BINARY(8),NCHAR(8)"`|
| -l/--columns \<colNum>               | 超级表的数据列的总数量。如果同时设置了该参数和 `-b/--data-type`，则最后的结果列数为两者取大。如果本参数指定的数量大于 `-b/--data-type` 指定的列数，则未指定的列类型默认为 INT， 例如: `-l 5 -b float,double`， 那么最后的列为 `FLOAT,DOUBLE,INT,INT,INT`。如果 columns 指定的数量小于或等于 `-b/--data-type` 指定的列数，则结果为 `-b/--data-type` 指定的列和类型，例如：`-l 3 -b float,double,float,bigint`，那么最后的列为 `FLOAT,DOUBLE,FLOAT,BIGINT`  |
| -L/--partial-col-num \<colNum>       | 指定某些列写入数据，其他列数据为 NULL。默认所有列都写入数据 |
| -w/--binwidth \<length>          | nchar 和 binary 类型的默认长度，默认值为 64 |
| -m/--table-prefix \<tablePrefix> | 子表名称的前缀，默认值为 "d" |
| -E/--escape-character            | 开关参数，指定在超级表和子表名称中是否使用转义字符。默认值为不使用 |
| -C/--chinese                     | 开关参数，指定 nchar 和 binary 是否使用 Unicode 中文字符。默认值为不使用 |
| -N/--normal-table                | 开关参数，指定只创建普通表，不创建超级表。默认值为 false。仅当插入模式为 taosc, stmt, rest 模式下可以使用 |
| -M/--random                      | 开关参数，插入数据为生成的随机值。默认值为 false。若配置此参数，则随机生成要插入的数据。对于数值类型的 标签列/数据列，其值为该类型取值范围内的随机值。对于 NCHAR 和 BINARY 类型的 标签列/数据列，其值为指定长度范围内的随机字符串 |
| -x/--aggr-func                   | 开关参数，指示插入后查询聚合函数。默认值为 false |
| -y/--answer-yes                  | 开关参数，要求用户在提示后确认才能继续 |默认值为 false 。
| -O/--disorder \<Percentage>      | 指定乱序数据的百分比概率，其值域为 [0,50]。默认为 0，即没有乱序数据 |
| -R/--disorder-range \<timeRange> | 指定乱序数据的时间戳回退范围。所生成的乱序时间戳为非乱序情况下应该使用的时间戳减去这个范围内的一个随机值。仅在 `-O/--disorder` 指定的乱序数据百分比大于 0 时有效|
| -F/--prepare_rand \<Num>         | 生成的随机数据中唯一值的数量。若为 1 则表示所有数据都相同。默认值为 10000 |
| -a/--replica \<replicaNum>       | 创建数据库时指定其副本数，默认值为 1 |
|  -k/--keep-trying \<NUMBER>      | 失败后进行重试的次数，默认不重试。需使用 v3.0.9 以上版本|
|  -z/--trying-interval \<NUMBER>  | 失败重试间隔时间，单位为毫秒，仅在 -k 指定重试后有效。需使用 v3.0.9 以上版本 |
| -v/--vgroups \<NUMBER>           | 创建数据库时指定 vgroups 数，仅对 TDengine v3.0+ 有效|
| -V/--version                     | 显示版本信息并退出。不能与其它参数混用|
| -?/--help                        | 显示帮助信息并退出。不能与其它参数混用|

## 配置文件参数

### 通用配置参数

本节所列参数适用于所有功能模式。

- **filetype**：功能分类，可选值为 `insert`, `query` 和 `subscribe`。分别对应插入、查询和订阅功能。每个配置文件中只能指定其中之一。
- **cfgdir**：TDengine 客户端配置文件所在的目录，默认路径是 /etc/taos 。

- **host**：指定要连接的 TDengine 服务端的 FQDN，默认值为 localhost 。

- **port**：要连接的 TDengine 服务器的端口号，默认值为 6030 。

- **user**：用于连接 TDengine 服务端的用户名，默认为 root 。

- **password**：用于连接 TDengine 服务端的密码，默认值为 taosdata。

### 写入配置参数

写入场景下 `filetype` 必须设置为 `insert`，该参数及其它通用参数详见 [通用配置参数](#通用配置参数)

- **keep_trying**：失败后进行重试的次数，默认不重试。需使用 v3.0.9 以上版本。

- **trying_interval**：失败重试间隔时间，单位为毫秒，仅在 keep_trying 指定重试后有效。需使用 v3.0.9 以上版本。
- **childtable_from 和 childtable_to**：指定写入子表范围，开闭区间为 [childtable_from, childtable_to) 。
 
- **continue_if_fail**：允许用户定义失败后行为。

<<<<<<< HEAD
  "continue_if_fail":  "no", 失败 taosBenchmark 自动退出，默认行为。
  "continue_if_fail": "yes", 失败 taosBenchmark 警告用户，并继续写入。
  "continue_if_fail": "smart", 如果子表不存在失败，taosBenchmark 会建立子表并继续写入。
=======
  “continue_if_fail”：“no”, 失败 taosBenchmark 自动退出，默认行为。
  “continue_if_fail”：“yes”, 失败 taosBenchmark 警告用户，并继续写入。
  “continue_if_fail”：“smart”, 如果子表不存在失败，taosBenchmark 会建立子表并继续写入。
>>>>>>> ba50e363

#### 数据库相关

创建数据库时的相关参数在 json 配置文件中的 `dbinfo` 中配置，个别具体参数如下。其余参数均与 TDengine 中 `create database` 时所指定的数据库参数相对应，详见[../../taos-sql/database]

- **name**：数据库名。

<<<<<<< HEAD
- **drop** : 数据库已存在时是否删除，可选项为 "yes" 或 "no", 默认为 "yes" 。
=======
- **drop**：数据库已存在时是否删除，可选项为 "yes" 或 "no", 默认为 “yes” 。
>>>>>>> ba50e363

#### 超级表相关

创建超级表时的相关参数在 json 配置文件中的 `super_tables` 中配置，具体参数如下。

- **name**：超级表名，必须配置，没有默认值。

- **child_table_exists**：子表是否已经存在，默认值为 "no"，可选值为 "yes" 或 "no" 。

- **childtable_count**：子表的数量，默认值为 10。

- **childtable_prefix**：子表名称的前缀，必选配置项，没有默认值。

- **escape_character**：超级表和子表名称中是否包含转义字符，默认值为 "no"，可选值为 "yes" 或 "no" 。

- **auto_create_table**：仅当 insert_mode 为 taosc, rest, stmt 并且 child_table_exists 为 "no" 时生效，该参数为 "yes" 表示 taosBenchmark 在插入数据时会自动创建不存在的表；为 "no" 则表示先提前建好所有表再进行插入。

- **batch_create_tbl_num**：创建子表时每批次的建表数量，默认为 10。注：实际的批数不一定与该值相同，当执行的 SQL 语句大于支持的最大长度时，会自动截断再执行，继续创建。

- **data_source**：数据的来源，默认为 taosBenchmark 随机产生，可以配置为 "rand" 和 "sample"。为 "sample" 时使用 sample_file 参数指定的文件内的数据。

- **insert_mode**：插入模式，可选项有 taosc, rest, stmt, sml, sml-rest, 分别对应普通写入、restful 接口写入、参数绑定接口写入、schemaless 接口写入、restful schemaless 接口写入 (由 taosAdapter 提供)。默认值为 taosc 。

- **non_stop_mode**：指定是否持续写入，若为 "yes" 则 insert_rows 失效，直到 Ctrl + C 停止程序，写入才会停止。默认值为 "no"，即写入指定数量的记录后停止。注：即使在持续写入模式下 insert_rows 失效，但其也必须被配置为一个非零正整数。

- **line_protocol**：使用行协议插入数据，仅当 insert_mode 为 sml 或 sml-rest 时生效，可选项为 line, telnet, json 。

- **tcp_transfer**：telnet 模式下的通信协议，仅当 insert_mode 为 sml-rest 并且 line_protocol 为 telnet 时生效。如果不配置，则默认为 http 协议。

- **insert_rows**：每个子表插入的记录数，默认为 0 。

- **childtable_offset**：仅当 child_table_exists 为 yes 时生效，指定从超级表获取子表列表时的偏移量，即从第几个子表开始。

- **childtable_limit**：仅当 child_table_exists 为 yes 时生效，指定从超级表获取子表列表的上限。

- **interlace_rows**：启用交错插入模式并同时指定向每个子表每次插入的数据行数。交错插入模式是指依次向每张子表插入由本参数所指定的行数并重复这个过程，直到所有子表的数据都插入完成。默认值为 0， 即向一张子表完成数据插入后才会向下一张子表进行数据插入。

- **insert_interval**：指定交错插入模式的插入间隔，单位为 ms，默认值为 0。只有当 `-B/--interlace-rows` 大于 0 时才起作用。意味着数据插入线程在为每个子表插入隔行扫描记录后，会等待该值指定的时间间隔后再进行下一轮写入。

- **partial_col_num**：若该值为正数 n 时， 则仅向前 n 列写入，仅当 insert_mode 为 taosc 和 rest 时生效，如果 n 为 0 则是向全部列写入。

- **disorder_ratio**：指定乱序数据的百分比概率，其值域为 [0,50]。默认为 0，即没有乱序数据。

- **disorder_range**：指定乱序数据的时间戳回退范围。所生成的乱序时间戳为非乱序情况下应该使用的时间戳减去这个范围内的一个随机值。仅在 `-O/--disorder` 指定的乱序数据百分比大于 0 时有效。

- **timestamp_step**：每个子表中插入数据的时间戳步长，单位与数据库的 `precision` 一致，默认值是 1 。

- **start_timestamp**：每个子表的时间戳起始值，默认值是 now 。

- **sample_format**：样本数据文件的类型，现在只支持 "csv" 。

- **sample_file**：指定 csv 格式的文件作为数据源，仅当 data_source 为 sample 时生效。若 csv 文件内的数据行数小于等于 prepared_rand，那么会循环读取 csv 文件数据直到与 prepared_rand 相同；否则则会只读取 prepared_rand 个数的行的数据。也即最终生成的数据行数为二者取小。

- **use_sample_ts**：仅当 data_source 为 sample 时生效，表示 sample_file 指定的 csv 文件内是否包含第一列时间戳，默认为 no。若设置为 yes， 则使用 csv 文件第一列作为时间戳，由于同一子表时间戳不能重复，生成的数据量取决于 csv 文件内的数据行数相同，此时 insert_rows 失效。

- **tags_file**：仅当 insert_mode 为 taosc, rest 的模式下生效。最终的 tag 的数值与 childtable_count 有关，如果 csv 文件内的 tag 数据行小于给定的子表数量，那么会循环读取 csv 文件数据直到生成 childtable_count 指定的子表数量；否则则只会读取 childtable_count 行 tag 数据。也即最终生成的子表数量为二者取小。

- **primary_key**：指定超级表是否有复合主键，取值 1 和 0， 复合主键列只能是超级表的第二列，指定生成复合主键后要确保第二列符合复合主键的数据类型，否则会报错。
- **repeat_ts_min**：数值类型，复合主键开启情况下指定生成相同时间戳记录的最小个数，生成相同时间戳记录的个数是在范围[repeat_ts_min, repeat_ts_max] 内的随机值, 最小值等于最大值时为固定个数。
- **repeat_ts_max**：数值类型，复合主键开启情况下指定生成相同时间戳记录的最大个数。
- **sqls**：字符串数组类型，指定超级表创建成功后要执行的 sql 数组，sql 中指定表名前面要带数据库名，否则会报未指定数据库错误。


#### 标签列与数据列

指定超级表标签列与数据列的配置参数分别在 `super_tables` 中的 `columns` 和 `tag` 中。

- **type**：指定列类型，可选值请参考 TDengine 支持的数据类型。
  注：JSON 数据类型比较特殊，只能用于标签，当使用 JSON 类型作为 tag 时有且只能有这一个标签，此时 count 和 len 代表的意义分别是 JSON tag 内的 key-value pair 的个数和每个 KV pair 的 value 的值的长度，value 默认为 string。

- **len**：指定该数据类型的长度，对 NCHAR，BINARY 和 JSON 数据类型有效。如果对其他数据类型配置了该参数，若为 0， 则代表该列始终都是以 null 值写入；如果不为 0 则被忽略。

- **count**：指定该类型列连续出现的数量，例如 "count"：4096 即可生成 4096 个指定类型的列。

- **name**：列的名字，若与 count 同时使用，比如 "name"："current", "count"：3, 则 3 个列的名字分别为 current、current_2、current_3。

- **min**：数据类型的 列/标签 的最小值。生成的值将大于或等于最小值。

- **max**：数据类型的 列/标签 的最大值。生成的值将小于最大值。

- **scalingFactor**：浮点数精度增强因子，仅当数据类型是 float/double 时生效，有效值范围为 1 至 1000000 的正整数。用于增强生成浮点数的精度，特别是在 min 或 max 值较小的情况下。此属性按 10 的幂次增强小数点后的精度：scalingFactor 为 10 表示增强 1 位小数精度，100 表示增强 2 位，依此类推。

<<<<<<< HEAD
- **fun** : 此列数据以函数填充，目前只支持 sin 和 cos 两函数，输入参数为时间戳换算成角度值，换算公式： 角度 x = 输入的时间列ts值 % 360。同时支持系数调节，随机波动因子调节，以固定格式的表达式展现，如 fun="10\*sin(x)+100\*random(5)" , x 表示角度，取值 0 ~ 360度，增长步长与时间列步长一致。10 表示乘的系数，100 表示加或减的系数，5 表示波动幅度在 5% 的随机范围内。目前支持的数据类型为 int, bigint, float, double 四种数据类型。注意：表达式为固定模式，不可前后颠倒。
=======
- **fun**：此列数据以函数填充，目前只支持 sin 和 cos 两函数，输入参数为时间戳换算成角度值，换算公式：角度 x = 输入的时间列ts值 % 360。同时支持系数调节，随机波动因子调节，以固定格式的表达式展现，如 fun=“10\*sin(x)+100\*random(5)” , x 表示角度，取值 0 ~ 360度，增长步长与时间列步长一致。10 表示乘的系数，100 表示加或减的系数，5 表示波动幅度在 5% 的随机范围内。目前支持的数据类型为 int, bigint, float, double 四种数据类型。注意：表达式为固定模式，不可前后颠倒。
>>>>>>> ba50e363

- **values**：nchar/binary 列/标签的值域，将从值中随机选择。

- **sma**：将该列加入 SMA 中，值为 "yes" 或者 "no"，默认为 "no" 。

- **encode**：字符串类型，指定此列两级压缩中的第一级编码算法，详细参见创建超级表。
  
- **compress**：字符串类型，指定此列两级压缩中的第二级加密算法，详细参见创建超级表。

- **level**：字符串类型，指定此列两级压缩中的第二级加密算法的压缩率高低，详细参见创建超级表。

<<<<<<< HEAD
- **gen**: 字符串类型，指定此列生成数据的方式，不指定为随机，若指定为 "order", 会按自然数顺序增长。

- **fillNull**: 字符串类型，指定此列是否随机插入 NULL 值，可指定为 "true" 或 "false", 只有当 generate_row_rule 为 2 时有效。
=======
- **gen**：字符串类型，指定此列生成数据的方式，不指定为随机，若指定为 “order”, 会按自然数顺序增长。

- **fillNull**：字符串类型，指定此列是否随机插入 NULL 值，可指定为 “true” 或 "false", 只有当 generate_row_rule 为 2 时有效。
>>>>>>> ba50e363

#### 写入行为相关

- **thread_count**：插入数据的线程数量，默认为 8。

<<<<<<< HEAD
- **thread_bind_vgroup** : 写入时 vgroup 是否和写入线程绑定，绑定后可提升写入速度, 取值为 "yes" 或 "no"，默认值为 "no", 设置为 "no" 后与原来行为一致。 当设为 "yes" 时，如果 thread_count 大于写入数据库 vgroups 数量， thread_count 自动调整为 vgroups 数量；如果 thread_count 小于 vgroups 数量，写入线程数量不做调整，一个线程写完一个 vgroup 数据后再写下一个，同时保持一个 vgroup 同时只能由一个线程写入的规则。
=======
- **thread_bind_vgroup**：写入时 vgroup 是否和写入线程绑定，绑定后可提升写入速度, 取值为 "yes" 或 "no"，默认值为 “no”, 设置为 “no” 后与原来行为一致。当设为 “yes” 时，如果 thread_count 大于写入数据库 vgroups 数量， thread_count 自动调整为 vgroups 数量；如果 thread_count 小于 vgroups 数量，写入线程数量不做调整，一个线程写完一个 vgroup 数据后再写下一个，同时保持一个 vgroup 同时只能由一个线程写入的规则。
>>>>>>> ba50e363

- **create_table_thread_count**：建表的线程数量，默认为 8。

- **result_file**：结果输出文件的路径，默认值为 ./output.txt 。

- **confirm_parameter_prompt**：开关参数，要求用户在提示后确认才能继续， 可取值 "yes" or "no"。默认值为 "no" 。

- **interlace_rows**：启用交错插入模式并同时指定向每个子表每次插入的数据行数。交错插入模式是指依次向每张子表插入由本参数所指定的行数并重复这个过程，直到所有子表的数据都插入完成。默认值为 0， 即向一张子表完成数据插入后才会向下一张子表进行数据插入。
  在 `super_tables` 中也可以配置该参数，若配置则以 `super_tables` 中的配置为高优先级，覆盖全局设置。

- **insert_interval**：
  指定交错插入模式的插入间隔，单位为 ms，默认值为 0。只有当 `-B/--interlace-rows` 大于 0 时才起作用。意味着数据插入线程在为每个子表插入隔行扫描记录后，会等待该值指定的时间间隔后再进行下一轮写入。
  在 `super_tables` 中也可以配置该参数，若配置则以 `super_tables` 中的配置为高优先级，覆盖全局设置。

- **num_of_records_per_req**：
  每次向 TDengine 请求写入的数据行数，默认值为 30000 。当其设置过大时，TDengine 客户端驱动会返回相应的错误信息，此时需要调低这个参数的设置以满足写入要求。

- **prepare_rand**：生成的随机数据中唯一值的数量。若为 1 则表示所有数据都相同。默认值为 10000 。

<<<<<<< HEAD
- **pre_load_tb_meta** ：是否提前加载子表的 meta 数据，取值为 "yes" or "no"。当子表数量非常多时，打开此选项可提高写入速度。
=======
- **pre_load_tb_meta**：是否提前加载子表的 meta 数据，取值为 “yes” or "no"。当子表数量非常多时，打开此选项可提高写入速度。
>>>>>>> ba50e363

### 查询配置参数

查询场景下 `filetype` 必须设置为 `query`。
`query_times` 指定运行查询的次数，数值类型。

查询场景可以通过设置 `kill_slow_query_threshold` 和 `kill_slow_query_interval` 参数来控制杀掉慢查询语句的执行，threshold 控制如果 exec_usec 超过指定时间的查询将被 taosBenchmark 杀掉，单位为秒。
interval 控制休眠时间，避免持续查询慢查询消耗 CPU，单位为秒。

其它通用参数详见 [通用配置参数](#通用配置参数)

#### 执行指定查询语句

查询指定表（可以指定超级表、子表或普通表）的配置参数在 `specified_table_query` 中设置。

<<<<<<< HEAD
- **mixed_query** : 查询模式  
  "yes" :`混合查询`  
  "no"(默认值) :`普通查询`  
=======
- **mixed_query**：查询模式  
  “yes”：`混合查询`  
  "no"(默认值)：`普通查询`  
>>>>>>> ba50e363
  `普通查询`：`sqls` 中每个 sql 启动 `threads` 个线程查询此 sql, 执行完 `query_times` 次查询后退出，执行此 sql 的所有线程都完成后进入下一个 sql   
  `查询总次数` = `sqls` 个数 * `query_times` * `threads`   
  
  `混合查询`：`sqls` 中所有 sql 分成 `threads` 个组，每个线程执行一组， 每个 sql 都需执行 `query_times` 次查询  
  `查询总次数` = `sqls` 个数 * `query_times` 

- **query_interval**：查询时间间隔，单位：millisecond，默认值为 0。

- **threads**：执行查询 SQL 的线程数，默认值为 1。

- **sqls**：
  - **sql**：执行的 SQL 命令，必填。
  - **result**：保存查询结果的文件，未指定则不保存。

#### 查询超级表

查询超级表的配置参数在 `super_table_query` 中设置。  
超级表查询的线程模式与上面介绍的指定查询语句查询的 `正常查询` 模式相同，不同之处是本 `sqls` 使用所有子表填充。 

- **stblname**：指定要查询的超级表的名称，必填。

- **query_interval**：查询时间间隔，单位是秒，默认值为 0。

- **threads**：执行查询 SQL 的线程数，默认值为 1。

- **sqls**：
  - **sql**：执行的 SQL 命令，必填；对于超级表的查询 SQL，在 SQL 命令中必须保留 "xxxx"，会替换为超级下所有子表名后再执行。
  - **result**：保存查询结果的文件，未指定则不保存。
  - **限制项**：sqls 下配置 sql 数组最大为 100 个。

### 订阅配置参数

订阅场景下 `filetype` 必须设置为 `subscribe`，该参数及其它通用参数详见 [通用配置参数](#通用配置参数)

订阅配置参数在 `tmq_info` 项下设置，参数如下：

- **concurrent**：消费订阅的消费者数量，或称并发消费数量，默认值：1。
- **create_mode**：创建消费者模式，可取值 sequential：顺序创建， parallel：并发同时创建，必填项，无默认值。
- **group_mode**：生成消费者 groupId 模式，可取值 share：所有消费者只生成一个 groupId， independent：每个消费者生成一个独立的 groupId，如果 `group.id` 未设置，此项为必填项，无默认值。
- **poll_delay**：调用 tmq_consumer_poll 传入的轮询超时时间，单位为毫秒，负数表示默认超时 1 秒。
- **enable.manual.commit**：是否允许手动提交，可取值 true：允许手动提交，每次消费完消息后手动调用 tmq_commit_sync 完成提交， false：不进行提交，默认值：false。
- **rows_file**：存储消费数据的文件，可以为全路径或相对路径，带文件名。实际保存的文件会在后面加上消费者序号，如 rows_file 为 result, 实际文件名为 result_1（消费者 1） result_2（消费者 2） ...
- **expect_rows**：期望每个消费者消费的行数，数据类型，当消费达到这个数，消费会退出，不设置会一直消费。
- **topic_list**：指定消费的 topic 列表，数组类型。topic 列表格式示例：`{"name": "topic1", "sql": "select * from test.meters;"}`，name：指定 topic 名，sql：指定创建 topic 的 sql 语句，需保证 sql 正确，框架会自动创建出 topic。

以下参数透传订阅属性，参见 [订阅创建参数](../../../develop/tmq/#创建参数) 说明：
- **client.id**
- **auto.offset.reset** 
- **enable.auto.commit** 
- **enable.auto.commit**
- **msg.with.table.name**
- **auto.commit.interval.ms**
- **group.id**：若此值不指定，将由 `group_mode` 指定规则生成 groupId，若指定此值，`group_mode` 参数不再有效。
 
### 数据类型对照表

| #   |   **TDengine**     | **taosBenchmark** 
| --- | :----------------: | :---------------:
| 1   |  TIMESTAMP         |    timestamp
| 2   |  INT               |    int
| 3   |  INT UNSIGNED      |    uint
| 4   |  BIGINT            |    bigint
| 5   |  BIGINT UNSIGNED   |    ubigint
| 6   |  FLOAT             |    float
| 7   |  DOUBLE            |    double
| 8   |  BINARY            |    binary
| 9   |  SMALLINT          |    smallint
| 10  |  SMALLINT UNSIGNED |    usmallint
| 11  |  TINYINT           |    tinyint
| 12  |  TINYINT UNSIGNED  |    utinyint
| 13  |  BOOL              |    bool
| 14  |  NCHAR             |    nchar
| 15  |  VARCHAR           |    varchar
| 16  |  VARBINARY         |    varbinary
| 17  |  GEOMETRY          |    geometry
| 18  |  JSON              |    json

注意：taosBenchmark 配置文件中数据类型必须小写方可识别。

## 配置文件示例

**下面为支持的写入、查询、订阅三大功能的配置文件示例：**

### 写入 JSON 示例

<details>
<summary>insert.json</summary>

```json
{{#include /TDengine/tools/taos-tools/example/insert.json}}
```

</details>

### 查询 JSON 示例

<details>
<summary>query.json</summary>

```json
{{#include /TDengine/tools/taos-tools/example/query.json}}
```

</details>

### 订阅 JSON 示例 

<details>
<summary>tmq.json</summary>

```json
{{#include /TDengine/tools/taos-tools/example/tmq.json}}
```

</details>

查看更多 json 配置文件示例可 [点击这里](https://github.com/taosdata/TDengine/tree/main/tools/taos-tools/example)

## 输出性能指标

#### 写入指标

写入结束后会在最后两行输出总体性能指标，格式如下：
``` bash
SUCC: Spent 8.527298 (real 8.117379) seconds to insert rows: 10000000 with 8 thread(s) into test 1172704.41 (real 1231924.74) records/second
SUCC: insert delay, min: 19.6780ms, avg: 64.9390ms, p90: 94.6900ms, p95: 105.1870ms, p99: 130.6660ms, max: 157.0830ms
```
第一行写入速度统计：
 - Spent：写入总耗时，单位秒，从开始写入第一个数据开始计时到最后一条数据结束，这里表示共花了 8.527298 秒。
 - real：写入总耗时（调用引擎），此耗时已抛去测试框架准备数据时间，纯统计在引擎调用上花费的时间，示例为 8.117379 秒，8.527298 - 8.117379 = 0.409919 秒则为测试框架准备数据消耗时间
 - rows：写入总行数，为 1000 万条数据。
 - threads：写入线程数，这里是 8 个线程同时写入。
 - records/second 写入速度 = `写入总耗时`/ `写入总行数`， 括号中 `real` 同前，表示纯引擎写入速度。
第二行单个写入延时统计：
 - min：写入最小延时。
 - avg：写入平时延时。
 - p90：写入延时 p90 百分位上的延时数。
 - p95：写入延时 p95 百分位上的延时数。
 - p99：写入延时 p99 百分位上的延时数。
 - max：写入最大延时。
通过此系列指标，可观察到写入请求延时分布情况。

#### 查询指标 

查询性能测试主要输出查询请求速度 QPS 指标, 输出格式如下：
``` bash
complete query with 3 threads and 10000 query delay avg: 	0.002686s min: 	0.001182s max: 	0.012189s p90: 	0.002977s p95: 	0.003493s p99: 	0.004645s SQL command: select ...
INFO: Spend 26.9530 second completed total queries: 30000, the QPS of all threads:   1113.049
```
- 第一行表示 3 个线程每个线程执行 10000 次查询及查询请求延时百分位分布情况，`SQL command` 为测试的查询语句。 
- 第二行表示查询总耗时为 26.9653 秒，每秒查询率(QPS)为：1113.049 次/秒。
- 如果在查询中设置了 `continue_if_fail` 选项为 `yes`，在最后一行中会输出失败请求个数及错误率，格式 error + 失败请求个数 (错误率)。
- QPS   = 成功请求数量 / 花费时间(单位秒)
- 错误率 = 失败请求数量 /（成功请求数量 + 失败请求数量）

#### 订阅指标

订阅性能测试主要输出消费者消费速度指标，输出格式如下：
``` bash
INFO: consumer id 0 has poll total msgs: 376, period rate: 37.592 msgs/s, total rows: 3760000, period rate: 375924.815 rows/s
INFO: consumer id 1 has poll total msgs: 362, period rate: 36.131 msgs/s, total rows: 3620000, period rate: 361313.504 rows/s
INFO: consumer id 2 has poll total msgs: 364, period rate: 36.378 msgs/s, total rows: 3640000, period rate: 363781.731 rows/s
INFO: consumerId: 0, consume msgs: 1000, consume rows: 10000000
INFO: consumerId: 1, consume msgs: 1000, consume rows: 10000000
INFO: consumerId: 2, consume msgs: 1000, consume rows: 10000000
INFO: Consumed total msgs: 3000, total rows: 30000000
```
- 1 ~ 3 行实时输出每个消费者当前的消费速度，`msgs/s` 表示消费消息个数，每个消息中包含多行数据，`rows/s` 表示按行数统计的消费速度。 
- 4 ~ 6 行是测试完成后每个消费者总体统计，统计共消费了多少条消息，共计多少行。 
- 第 7 行所有消费者总体统计，`msgs` 表示共消费了多少条消息， `rows` 表示共消费了多少行数据。<|MERGE_RESOLUTION|>--- conflicted
+++ resolved
@@ -25,7 +25,7 @@
 ```
 
 在无参数运行时，taosBenchmark 默认连接 `/etc/taos/taos.cfg` 中指定的 TDengine 集群。 
-连接成功后，会默认创建智能电表示例数据库 test，创建超级表 meters, 创建子表 1 万，每子写入数据 1 万条，若 test 库已存在，默认会先删再建。 
+连接成功后，会默认创建智能电表示例数据库 test，创建超级表 meters，创建子表 1 万，每子写入数据 1 万条，若 test 库已存在，默认会先删再建。 
 
 ### 命令行模式
 
@@ -58,22 +58,22 @@
 | -p/--password \<passwd>      | 用于连接 TDengine 服务端的密码，默认值为 taosdata |
 | -o/--output \<file>          | 结果输出文件的路径，默认值为 ./output.txt |
 | -T/--thread \<threadNum>     | 插入数据的线程数量，默认为 8  |
-| -B/--interlace-rows \<rowNum>        |启用交错插入模式并同时指定向每个子表每次插入的数据行数。交错插入模式是指依次向每张子表插入由本参数所指定的行数并重复这个过程，直到所有子表的数据都插入完成。默认值为 0， 即向一张子表完成数据插入后才会向下一张子表进行数据插入 |
+| -B/--interlace-rows \<rowNum>        |启用交错插入模式并同时指定向每个子表每次插入的数据行数。交错插入模式是指依次向每张子表插入由本参数所指定的行数并重复这个过程，直到所有子表的数据都插入完成。默认值为 0，即向一张子表完成数据插入后才会向下一张子表进行数据插入 |
 | -i/--insert-interval \<timeInterval> | 指定交错插入模式的插入间隔，单位为 ms，默认值为 0。只有当 `-B/--interlace-rows` 大于 0 时才起作用 |意味着数据插入线程在为每个子表插入隔行扫描记录后，会等待该值指定的时间间隔后再进行下一轮写入 |
 | -r/--rec-per-req \<rowNum>           | 每次向 TDengine 请求写入的数据行数，默认值为 30000  |
 | -t/--tables \<tableNum>              | 指定子表的数量，默认为 10000  |
 | -S/--timestampstep \<stepLength>     | 每个子表中插入数据的时间戳步长，单位是 ms，默认值是 1 |
 | -n/--records \<recordNum>            | 每个子表插入的记录数，默认值为 10000  |
 | -d/--database \<dbName>              | 所使用的数据库的名称，默认值为 test  |
-| -b/--data-type \<colType>            | 指定超级表普通列数据类型, 多个使用逗号分隔，默认值："FLOAT,INT,FLOAT" 如：`taosBenchmark -b "FLOAT,BINARY(8),NCHAR(16)"`|
+| -b/--data-type \<colType>            | 指定超级表普通列数据类型，多个使用逗号分隔，默认值："FLOAT,INT,FLOAT" 如：`taosBenchmark -b "FLOAT,BINARY(8),NCHAR(16)"`|
 | -A/--tag-type  \<tagType>            | 指定超级表标签列数据类型，多个使用逗号分隔，默认值："INT,BINARY(24)"  如：`taosBenchmark -A "INT,BINARY(8),NCHAR(8)"`|
-| -l/--columns \<colNum>               | 超级表的数据列的总数量。如果同时设置了该参数和 `-b/--data-type`，则最后的结果列数为两者取大。如果本参数指定的数量大于 `-b/--data-type` 指定的列数，则未指定的列类型默认为 INT， 例如: `-l 5 -b float,double`， 那么最后的列为 `FLOAT,DOUBLE,INT,INT,INT`。如果 columns 指定的数量小于或等于 `-b/--data-type` 指定的列数，则结果为 `-b/--data-type` 指定的列和类型，例如：`-l 3 -b float,double,float,bigint`，那么最后的列为 `FLOAT,DOUBLE,FLOAT,BIGINT`  |
+| -l/--columns \<colNum>               | 超级表的数据列的总数量。如果同时设置了该参数和 `-b/--data-type`，则最后的结果列数为两者取大。如果本参数指定的数量大于 `-b/--data-type` 指定的列数，则未指定的列类型默认为 INT，例如  `-l 5 -b float,double`，那么最后的列为 `FLOAT,DOUBLE,INT,INT,INT`。如果 columns 指定的数量小于或等于 `-b/--data-type` 指定的列数，则结果为 `-b/--data-type` 指定的列和类型，例如：`-l 3 -b float,double,float,bigint`，那么最后的列为 `FLOAT,DOUBLE,FLOAT,BIGINT`  |
 | -L/--partial-col-num \<colNum>       | 指定某些列写入数据，其他列数据为 NULL。默认所有列都写入数据 |
 | -w/--binwidth \<length>          | nchar 和 binary 类型的默认长度，默认值为 64 |
 | -m/--table-prefix \<tablePrefix> | 子表名称的前缀，默认值为 "d" |
 | -E/--escape-character            | 开关参数，指定在超级表和子表名称中是否使用转义字符。默认值为不使用 |
 | -C/--chinese                     | 开关参数，指定 nchar 和 binary 是否使用 Unicode 中文字符。默认值为不使用 |
-| -N/--normal-table                | 开关参数，指定只创建普通表，不创建超级表。默认值为 false。仅当插入模式为 taosc, stmt, rest 模式下可以使用 |
+| -N/--normal-table                | 开关参数，指定只创建普通表，不创建超级表。默认值为 false。仅当插入模式为 taosc、stmt、rest 模式下可以使用 |
 | -M/--random                      | 开关参数，插入数据为生成的随机值。默认值为 false。若配置此参数，则随机生成要插入的数据。对于数值类型的 标签列/数据列，其值为该类型取值范围内的随机值。对于 NCHAR 和 BINARY 类型的 标签列/数据列，其值为指定长度范围内的随机字符串 |
 | -x/--aggr-func                   | 开关参数，指示插入后查询聚合函数。默认值为 false |
 | -y/--answer-yes                  | 开关参数，要求用户在提示后确认才能继续 |默认值为 false 。
@@ -93,7 +93,7 @@
 
 本节所列参数适用于所有功能模式。
 
-- **filetype**：功能分类，可选值为 `insert`, `query` 和 `subscribe`。分别对应插入、查询和订阅功能。每个配置文件中只能指定其中之一。
+- **filetype**：功能分类，可选值为 `insert`、`query` 和 `subscribe`。分别对应插入、查询和订阅功能。每个配置文件中只能指定其中之一。
 - **cfgdir**：TDengine 客户端配置文件所在的目录，默认路径是 /etc/taos 。
 
 - **host**：指定要连接的 TDengine 服务端的 FQDN，默认值为 localhost 。
@@ -115,15 +115,9 @@
  
 - **continue_if_fail**：允许用户定义失败后行为。
 
-<<<<<<< HEAD
-  "continue_if_fail":  "no", 失败 taosBenchmark 自动退出，默认行为。
-  "continue_if_fail": "yes", 失败 taosBenchmark 警告用户，并继续写入。
-  "continue_if_fail": "smart", 如果子表不存在失败，taosBenchmark 会建立子表并继续写入。
-=======
-  “continue_if_fail”：“no”, 失败 taosBenchmark 自动退出，默认行为。
-  “continue_if_fail”：“yes”, 失败 taosBenchmark 警告用户，并继续写入。
-  “continue_if_fail”：“smart”, 如果子表不存在失败，taosBenchmark 会建立子表并继续写入。
->>>>>>> ba50e363
+  “continue_if_fail”：“no”，失败 taosBenchmark 自动退出，默认行为。
+  “continue_if_fail”：“yes”，失败 taosBenchmark 警告用户，并继续写入。
+  “continue_if_fail”：“smart”，如果子表不存在失败，taosBenchmark 会建立子表并继续写入。
 
 #### 数据库相关
 
@@ -131,11 +125,7 @@
 
 - **name**：数据库名。
 
-<<<<<<< HEAD
-- **drop** : 数据库已存在时是否删除，可选项为 "yes" 或 "no", 默认为 "yes" 。
-=======
-- **drop**：数据库已存在时是否删除，可选项为 "yes" 或 "no", 默认为 “yes” 。
->>>>>>> ba50e363
+- **drop**：数据库已存在时是否删除，可选项为 "yes" 或 "no"，默认为 “yes” 。
 
 #### 超级表相关
 
@@ -151,17 +141,17 @@
 
 - **escape_character**：超级表和子表名称中是否包含转义字符，默认值为 "no"，可选值为 "yes" 或 "no" 。
 
-- **auto_create_table**：仅当 insert_mode 为 taosc, rest, stmt 并且 child_table_exists 为 "no" 时生效，该参数为 "yes" 表示 taosBenchmark 在插入数据时会自动创建不存在的表；为 "no" 则表示先提前建好所有表再进行插入。
+- **auto_create_table**：仅当 insert_mode 为 taosc、rest、stmt 并且 child_table_exists 为 "no" 时生效，该参数为 "yes" 表示 taosBenchmark 在插入数据时会自动创建不存在的表；为 "no" 则表示先提前建好所有表再进行插入。
 
 - **batch_create_tbl_num**：创建子表时每批次的建表数量，默认为 10。注：实际的批数不一定与该值相同，当执行的 SQL 语句大于支持的最大长度时，会自动截断再执行，继续创建。
 
 - **data_source**：数据的来源，默认为 taosBenchmark 随机产生，可以配置为 "rand" 和 "sample"。为 "sample" 时使用 sample_file 参数指定的文件内的数据。
 
-- **insert_mode**：插入模式，可选项有 taosc, rest, stmt, sml, sml-rest, 分别对应普通写入、restful 接口写入、参数绑定接口写入、schemaless 接口写入、restful schemaless 接口写入 (由 taosAdapter 提供)。默认值为 taosc 。
+- **insert_mode**：插入模式，可选项有 taosc、rest、stmt、sml、sml-rest，分别对应普通写入、restful 接口写入、参数绑定接口写入、schemaless 接口写入、restful schemaless 接口写入 (由 taosAdapter 提供)。默认值为 taosc 。
 
 - **non_stop_mode**：指定是否持续写入，若为 "yes" 则 insert_rows 失效，直到 Ctrl + C 停止程序，写入才会停止。默认值为 "no"，即写入指定数量的记录后停止。注：即使在持续写入模式下 insert_rows 失效，但其也必须被配置为一个非零正整数。
 
-- **line_protocol**：使用行协议插入数据，仅当 insert_mode 为 sml 或 sml-rest 时生效，可选项为 line, telnet, json 。
+- **line_protocol**：使用行协议插入数据，仅当 insert_mode 为 sml 或 sml-rest 时生效，可选项为 line、telnet、json 。
 
 - **tcp_transfer**：telnet 模式下的通信协议，仅当 insert_mode 为 sml-rest 并且 line_protocol 为 telnet 时生效。如果不配置，则默认为 http 协议。
 
@@ -171,11 +161,11 @@
 
 - **childtable_limit**：仅当 child_table_exists 为 yes 时生效，指定从超级表获取子表列表的上限。
 
-- **interlace_rows**：启用交错插入模式并同时指定向每个子表每次插入的数据行数。交错插入模式是指依次向每张子表插入由本参数所指定的行数并重复这个过程，直到所有子表的数据都插入完成。默认值为 0， 即向一张子表完成数据插入后才会向下一张子表进行数据插入。
+- **interlace_rows**：启用交错插入模式并同时指定向每个子表每次插入的数据行数。交错插入模式是指依次向每张子表插入由本参数所指定的行数并重复这个过程，直到所有子表的数据都插入完成。默认值为 0，即向一张子表完成数据插入后才会向下一张子表进行数据插入。
 
 - **insert_interval**：指定交错插入模式的插入间隔，单位为 ms，默认值为 0。只有当 `-B/--interlace-rows` 大于 0 时才起作用。意味着数据插入线程在为每个子表插入隔行扫描记录后，会等待该值指定的时间间隔后再进行下一轮写入。
 
-- **partial_col_num**：若该值为正数 n 时， 则仅向前 n 列写入，仅当 insert_mode 为 taosc 和 rest 时生效，如果 n 为 0 则是向全部列写入。
+- **partial_col_num**：若该值为正数 n 时，则仅向前 n 列写入，仅当 insert_mode 为 taosc 和 rest 时生效，如果 n 为 0 则是向全部列写入。
 
 - **disorder_ratio**：指定乱序数据的百分比概率，其值域为 [0,50]。默认为 0，即没有乱序数据。
 
@@ -189,12 +179,12 @@
 
 - **sample_file**：指定 csv 格式的文件作为数据源，仅当 data_source 为 sample 时生效。若 csv 文件内的数据行数小于等于 prepared_rand，那么会循环读取 csv 文件数据直到与 prepared_rand 相同；否则则会只读取 prepared_rand 个数的行的数据。也即最终生成的数据行数为二者取小。
 
-- **use_sample_ts**：仅当 data_source 为 sample 时生效，表示 sample_file 指定的 csv 文件内是否包含第一列时间戳，默认为 no。若设置为 yes， 则使用 csv 文件第一列作为时间戳，由于同一子表时间戳不能重复，生成的数据量取决于 csv 文件内的数据行数相同，此时 insert_rows 失效。
-
-- **tags_file**：仅当 insert_mode 为 taosc, rest 的模式下生效。最终的 tag 的数值与 childtable_count 有关，如果 csv 文件内的 tag 数据行小于给定的子表数量，那么会循环读取 csv 文件数据直到生成 childtable_count 指定的子表数量；否则则只会读取 childtable_count 行 tag 数据。也即最终生成的子表数量为二者取小。
-
-- **primary_key**：指定超级表是否有复合主键，取值 1 和 0， 复合主键列只能是超级表的第二列，指定生成复合主键后要确保第二列符合复合主键的数据类型，否则会报错。
-- **repeat_ts_min**：数值类型，复合主键开启情况下指定生成相同时间戳记录的最小个数，生成相同时间戳记录的个数是在范围[repeat_ts_min, repeat_ts_max] 内的随机值, 最小值等于最大值时为固定个数。
+- **use_sample_ts**：仅当 data_source 为 sample 时生效，表示 sample_file 指定的 csv 文件内是否包含第一列时间戳，默认为 no。若设置为 yes，则使用 csv 文件第一列作为时间戳，由于同一子表时间戳不能重复，生成的数据量取决于 csv 文件内的数据行数相同，此时 insert_rows 失效。
+
+- **tags_file**：仅当 insert_mode 为 taosc，rest 的模式下生效。最终的 tag 的数值与 childtable_count 有关，如果 csv 文件内的 tag 数据行小于给定的子表数量，那么会循环读取 csv 文件数据直到生成 childtable_count 指定的子表数量；否则则只会读取 childtable_count 行 tag 数据。也即最终生成的子表数量为二者取小。
+
+- **primary_key**：指定超级表是否有复合主键，取值 1 和 0，复合主键列只能是超级表的第二列，指定生成复合主键后要确保第二列符合复合主键的数据类型，否则会报错。
+- **repeat_ts_min**：数值类型，复合主键开启情况下指定生成相同时间戳记录的最小个数，生成相同时间戳记录的个数是在范围[repeat_ts_min, repeat_ts_max] 内的随机值，最小值等于最大值时为固定个数。
 - **repeat_ts_max**：数值类型，复合主键开启情况下指定生成相同时间戳记录的最大个数。
 - **sqls**：字符串数组类型，指定超级表创建成功后要执行的 sql 数组，sql 中指定表名前面要带数据库名，否则会报未指定数据库错误。
 
@@ -206,11 +196,11 @@
 - **type**：指定列类型，可选值请参考 TDengine 支持的数据类型。
   注：JSON 数据类型比较特殊，只能用于标签，当使用 JSON 类型作为 tag 时有且只能有这一个标签，此时 count 和 len 代表的意义分别是 JSON tag 内的 key-value pair 的个数和每个 KV pair 的 value 的值的长度，value 默认为 string。
 
-- **len**：指定该数据类型的长度，对 NCHAR，BINARY 和 JSON 数据类型有效。如果对其他数据类型配置了该参数，若为 0， 则代表该列始终都是以 null 值写入；如果不为 0 则被忽略。
+- **len**：指定该数据类型的长度，对 NCHAR，BINARY 和 JSON 数据类型有效。如果对其他数据类型配置了该参数，若为 0，则代表该列始终都是以 null 值写入；如果不为 0 则被忽略。
 
 - **count**：指定该类型列连续出现的数量，例如 "count"：4096 即可生成 4096 个指定类型的列。
 
-- **name**：列的名字，若与 count 同时使用，比如 "name"："current", "count"：3, 则 3 个列的名字分别为 current、current_2、current_3。
+- **name**：列的名字，若与 count 同时使用，比如 "name"："current"，"count"：3，则 3 个列的名字分别为 current、current_2、current_3。
 
 - **min**：数据类型的 列/标签 的最小值。生成的值将大于或等于最小值。
 
@@ -218,11 +208,7 @@
 
 - **scalingFactor**：浮点数精度增强因子，仅当数据类型是 float/double 时生效，有效值范围为 1 至 1000000 的正整数。用于增强生成浮点数的精度，特别是在 min 或 max 值较小的情况下。此属性按 10 的幂次增强小数点后的精度：scalingFactor 为 10 表示增强 1 位小数精度，100 表示增强 2 位，依此类推。
 
-<<<<<<< HEAD
-- **fun** : 此列数据以函数填充，目前只支持 sin 和 cos 两函数，输入参数为时间戳换算成角度值，换算公式： 角度 x = 输入的时间列ts值 % 360。同时支持系数调节，随机波动因子调节，以固定格式的表达式展现，如 fun="10\*sin(x)+100\*random(5)" , x 表示角度，取值 0 ~ 360度，增长步长与时间列步长一致。10 表示乘的系数，100 表示加或减的系数，5 表示波动幅度在 5% 的随机范围内。目前支持的数据类型为 int, bigint, float, double 四种数据类型。注意：表达式为固定模式，不可前后颠倒。
-=======
-- **fun**：此列数据以函数填充，目前只支持 sin 和 cos 两函数，输入参数为时间戳换算成角度值，换算公式：角度 x = 输入的时间列ts值 % 360。同时支持系数调节，随机波动因子调节，以固定格式的表达式展现，如 fun=“10\*sin(x)+100\*random(5)” , x 表示角度，取值 0 ~ 360度，增长步长与时间列步长一致。10 表示乘的系数，100 表示加或减的系数，5 表示波动幅度在 5% 的随机范围内。目前支持的数据类型为 int, bigint, float, double 四种数据类型。注意：表达式为固定模式，不可前后颠倒。
->>>>>>> ba50e363
+- **fun**：此列数据以函数填充，目前只支持 sin 和 cos 两函数，输入参数为时间戳换算成角度值，换算公式：角度 x = 输入的时间列ts值 % 360。同时支持系数调节，随机波动因子调节，以固定格式的表达式展现，如 fun=“10\*sin(x)+100\*random(5)” , x 表示角度，取值 0 ~ 360度，增长步长与时间列步长一致。10 表示乘的系数，100 表示加或减的系数，5 表示波动幅度在 5% 的随机范围内。目前支持的数据类型为 int、bigint、float、double 四种数据类型。注意：表达式为固定模式，不可前后颠倒。
 
 - **values**：nchar/binary 列/标签的值域，将从值中随机选择。
 
@@ -234,33 +220,23 @@
 
 - **level**：字符串类型，指定此列两级压缩中的第二级加密算法的压缩率高低，详细参见创建超级表。
 
-<<<<<<< HEAD
-- **gen**: 字符串类型，指定此列生成数据的方式，不指定为随机，若指定为 "order", 会按自然数顺序增长。
-
-- **fillNull**: 字符串类型，指定此列是否随机插入 NULL 值，可指定为 "true" 或 "false", 只有当 generate_row_rule 为 2 时有效。
-=======
-- **gen**：字符串类型，指定此列生成数据的方式，不指定为随机，若指定为 “order”, 会按自然数顺序增长。
-
-- **fillNull**：字符串类型，指定此列是否随机插入 NULL 值，可指定为 “true” 或 "false", 只有当 generate_row_rule 为 2 时有效。
->>>>>>> ba50e363
+- **gen**：字符串类型，指定此列生成数据的方式，不指定为随机，若指定为 “order”，会按自然数顺序增长。
+
+- **fillNull**：字符串类型，指定此列是否随机插入 NULL 值，可指定为 “true” 或 "false"，只有当 generate_row_rule 为 2 时有效。
 
 #### 写入行为相关
 
 - **thread_count**：插入数据的线程数量，默认为 8。
 
-<<<<<<< HEAD
-- **thread_bind_vgroup** : 写入时 vgroup 是否和写入线程绑定，绑定后可提升写入速度, 取值为 "yes" 或 "no"，默认值为 "no", 设置为 "no" 后与原来行为一致。 当设为 "yes" 时，如果 thread_count 大于写入数据库 vgroups 数量， thread_count 自动调整为 vgroups 数量；如果 thread_count 小于 vgroups 数量，写入线程数量不做调整，一个线程写完一个 vgroup 数据后再写下一个，同时保持一个 vgroup 同时只能由一个线程写入的规则。
-=======
-- **thread_bind_vgroup**：写入时 vgroup 是否和写入线程绑定，绑定后可提升写入速度, 取值为 "yes" 或 "no"，默认值为 “no”, 设置为 “no” 后与原来行为一致。当设为 “yes” 时，如果 thread_count 大于写入数据库 vgroups 数量， thread_count 自动调整为 vgroups 数量；如果 thread_count 小于 vgroups 数量，写入线程数量不做调整，一个线程写完一个 vgroup 数据后再写下一个，同时保持一个 vgroup 同时只能由一个线程写入的规则。
->>>>>>> ba50e363
+- **thread_bind_vgroup**：写入时 vgroup 是否和写入线程绑定，绑定后可提升写入速度，取值为 "yes" 或 "no"，默认值为 “no”，设置为 “no” 后与原来行为一致。当设为 “yes” 时，如果 thread_count 大于写入数据库 vgroups 数量，thread_count 自动调整为 vgroups 数量；如果 thread_count 小于 vgroups 数量，写入线程数量不做调整，一个线程写完一个 vgroup 数据后再写下一个，同时保持一个 vgroup 同时只能由一个线程写入的规则。
 
 - **create_table_thread_count**：建表的线程数量，默认为 8。
 
 - **result_file**：结果输出文件的路径，默认值为 ./output.txt 。
 
-- **confirm_parameter_prompt**：开关参数，要求用户在提示后确认才能继续， 可取值 "yes" or "no"。默认值为 "no" 。
-
-- **interlace_rows**：启用交错插入模式并同时指定向每个子表每次插入的数据行数。交错插入模式是指依次向每张子表插入由本参数所指定的行数并重复这个过程，直到所有子表的数据都插入完成。默认值为 0， 即向一张子表完成数据插入后才会向下一张子表进行数据插入。
+- **confirm_parameter_prompt**：开关参数，要求用户在提示后确认才能继续，可取值 "yes" or "no"。默认值为 "no" 。
+
+- **interlace_rows**：启用交错插入模式并同时指定向每个子表每次插入的数据行数。交错插入模式是指依次向每张子表插入由本参数所指定的行数并重复这个过程，直到所有子表的数据都插入完成。默认值为 0，即向一张子表完成数据插入后才会向下一张子表进行数据插入。
   在 `super_tables` 中也可以配置该参数，若配置则以 `super_tables` 中的配置为高优先级，覆盖全局设置。
 
 - **insert_interval**：
@@ -272,11 +248,7 @@
 
 - **prepare_rand**：生成的随机数据中唯一值的数量。若为 1 则表示所有数据都相同。默认值为 10000 。
 
-<<<<<<< HEAD
-- **pre_load_tb_meta** ：是否提前加载子表的 meta 数据，取值为 "yes" or "no"。当子表数量非常多时，打开此选项可提高写入速度。
-=======
 - **pre_load_tb_meta**：是否提前加载子表的 meta 数据，取值为 “yes” or "no"。当子表数量非常多时，打开此选项可提高写入速度。
->>>>>>> ba50e363
 
 ### 查询配置参数
 
@@ -292,19 +264,13 @@
 
 查询指定表（可以指定超级表、子表或普通表）的配置参数在 `specified_table_query` 中设置。
 
-<<<<<<< HEAD
-- **mixed_query** : 查询模式  
-  "yes" :`混合查询`  
-  "no"(默认值) :`普通查询`  
-=======
 - **mixed_query**：查询模式  
   “yes”：`混合查询`  
   "no"(默认值)：`普通查询`  
->>>>>>> ba50e363
-  `普通查询`：`sqls` 中每个 sql 启动 `threads` 个线程查询此 sql, 执行完 `query_times` 次查询后退出，执行此 sql 的所有线程都完成后进入下一个 sql   
+  `普通查询`：`sqls` 中每个 sql 启动 `threads` 个线程查询此 sql，执行完 `query_times` 次查询后退出，执行此 sql 的所有线程都完成后进入下一个 sql   
   `查询总次数` = `sqls` 个数 * `query_times` * `threads`   
   
-  `混合查询`：`sqls` 中所有 sql 分成 `threads` 个组，每个线程执行一组， 每个 sql 都需执行 `query_times` 次查询  
+  `混合查询`：`sqls` 中所有 sql 分成 `threads` 个组，每个线程执行一组，每个 sql 都需执行 `query_times` 次查询  
   `查询总次数` = `sqls` 个数 * `query_times` 
 
 - **query_interval**：查询时间间隔，单位：millisecond，默认值为 0。
@@ -338,11 +304,11 @@
 订阅配置参数在 `tmq_info` 项下设置，参数如下：
 
 - **concurrent**：消费订阅的消费者数量，或称并发消费数量，默认值：1。
-- **create_mode**：创建消费者模式，可取值 sequential：顺序创建， parallel：并发同时创建，必填项，无默认值。
-- **group_mode**：生成消费者 groupId 模式，可取值 share：所有消费者只生成一个 groupId， independent：每个消费者生成一个独立的 groupId，如果 `group.id` 未设置，此项为必填项，无默认值。
+- **create_mode**：创建消费者模式，可取值 sequential：顺序创建，parallel：并发同时创建，必填项，无默认值。
+- **group_mode**：生成消费者 groupId 模式，可取值 share：所有消费者只生成一个 groupId，independent：每个消费者生成一个独立的 groupId，如果 `group.id` 未设置，此项为必填项，无默认值。
 - **poll_delay**：调用 tmq_consumer_poll 传入的轮询超时时间，单位为毫秒，负数表示默认超时 1 秒。
-- **enable.manual.commit**：是否允许手动提交，可取值 true：允许手动提交，每次消费完消息后手动调用 tmq_commit_sync 完成提交， false：不进行提交，默认值：false。
-- **rows_file**：存储消费数据的文件，可以为全路径或相对路径，带文件名。实际保存的文件会在后面加上消费者序号，如 rows_file 为 result, 实际文件名为 result_1（消费者 1） result_2（消费者 2） ...
+- **enable.manual.commit**：是否允许手动提交，可取值 true：允许手动提交，每次消费完消息后手动调用 tmq_commit_sync 完成提交，false：不进行提交，默认值：false。
+- **rows_file**：存储消费数据的文件，可以为全路径或相对路径，带文件名。实际保存的文件会在后面加上消费者序号，如 rows_file 为 result，实际文件名为 result_1（消费者 1） result_2（消费者 2） ...
 - **expect_rows**：期望每个消费者消费的行数，数据类型，当消费达到这个数，消费会退出，不设置会一直消费。
 - **topic_list**：指定消费的 topic 列表，数组类型。topic 列表格式示例：`{"name": "topic1", "sql": "select * from test.meters;"}`，name：指定 topic 名，sql：指定创建 topic 的 sql 语句，需保证 sql 正确，框架会自动创建出 topic。
 
@@ -433,7 +399,7 @@
  - real：写入总耗时（调用引擎），此耗时已抛去测试框架准备数据时间，纯统计在引擎调用上花费的时间，示例为 8.117379 秒，8.527298 - 8.117379 = 0.409919 秒则为测试框架准备数据消耗时间
  - rows：写入总行数，为 1000 万条数据。
  - threads：写入线程数，这里是 8 个线程同时写入。
- - records/second 写入速度 = `写入总耗时`/ `写入总行数`， 括号中 `real` 同前，表示纯引擎写入速度。
+ - records/second 写入速度 = `写入总耗时`/ `写入总行数`，括号中 `real` 同前，表示纯引擎写入速度。
 第二行单个写入延时统计：
  - min：写入最小延时。
  - avg：写入平时延时。
@@ -445,7 +411,7 @@
 
 #### 查询指标 
 
-查询性能测试主要输出查询请求速度 QPS 指标, 输出格式如下：
+查询性能测试主要输出查询请求速度 QPS 指标，输出格式如下：
 ``` bash
 complete query with 3 threads and 10000 query delay avg: 	0.002686s min: 	0.001182s max: 	0.012189s p90: 	0.002977s p95: 	0.003493s p99: 	0.004645s SQL command: select ...
 INFO: Spend 26.9530 second completed total queries: 30000, the QPS of all threads:   1113.049
@@ -470,4 +436,4 @@
 ```
 - 1 ~ 3 行实时输出每个消费者当前的消费速度，`msgs/s` 表示消费消息个数，每个消息中包含多行数据，`rows/s` 表示按行数统计的消费速度。 
 - 4 ~ 6 行是测试完成后每个消费者总体统计，统计共消费了多少条消息，共计多少行。 
-- 第 7 行所有消费者总体统计，`msgs` 表示共消费了多少条消息， `rows` 表示共消费了多少行数据。+- 第 7 行所有消费者总体统计，`msgs` 表示共消费了多少条消息，`rows` 表示共消费了多少行数据。