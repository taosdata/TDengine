---
title: taosBenchmark 参考手册
sidebar_label: taosBenchmark
toc_max_heading_level: 4
---

taosBenchmark 是 TDengine TSDB 产品性能基准测试工具，提供对 TDengine TSDB 产品写入、查询及订阅性能测试，输出性能指标。

## 工具获取

taosBenchmark 是 TDengine TSDB 服务器及客户端安装包中默认安装组件，安装后即可使用，参考 [TDengine TSDB 安装](../../../get-started/)

## 运行

taosBenchmark 支持无参数、命令行、配置文件三种运行模式，`命令行` 为 `配置文件` 功能子集，两者同时使用时，以命令行方式优先。

:::tip
在运行 taosBenchmark 之前要确保 TDengine TSDB 集群已经在正确运行。
:::

### 无参数模式

```bash
taosBenchmark
```

<<<<<<< HEAD
在无参数运行时，taosBenchmark 默认连接 `/etc/taos/taos.cfg` 中指定的 TDengine TSDB 集群。
=======
在无参数运行时，taosBenchmark 默认连接 `/etc/taos/taos.cfg` 中指定的 TDengine 集群。
>>>>>>> 7e67914b
连接成功后，会默认创建智能电表示例数据库 test，创建超级表 meters，创建子表 1 万，每子写入数据 1 万条，若 test 库已存在，默认会先删再建。

### 命令行模式

命令行支持的参数为写入功能中使用较为频繁的参数，查询与订阅功能不支持命令行方式。
示例：

```bash
taosBenchmark -d db -t 100 -n 1000 -T 4 -I stmt -y
```

此命令表示使用 `taosBenchmark` 将创建一个名为 `db` 的数据库，并建立默认超级表 `meters`，子表 100，使用参数绑定 (stmt) 方式为每张子表写入 1000 条记录。

### 配置文件模式

以 JSON 配置文件方式运行提供了全部功能，所有命令行参数都可以在配置文件中配置运行。

```bash
taosBenchmark -f <json file>
```

## 命令行参数

| 命令行参数                     | 功能说明                                         |
| ---------------------------- | ----------------------------------------------- |
| -f/--file \<json file>       | 要使用的 JSON 配置文件，由该文件指定所有参数，本参数与命令行其他参数不能同时使用。没有默认值 |
<<<<<<< HEAD
| -c/--config-dir \<dir>       | TDengine TSDB 集群配置文件所在的目录，默认路径是 /etc/taos |
| -h/--host \<host>            | 指定要连接的 TDengine TSDB 服务端的 FQDN，默认值为 localhost  |
| -P/--port \<port>            | 要连接的 TDengine TSDB 服务器的端口号，默认值为 6030 |
=======
| -c/--config-dir \<dir>       | TDengine 集群配置文件所在的目录，默认路径是 /etc/taos |
| -h/--host \<host>            | 指定要连接的 TDengine 服务端的 FQDN，默认值为 localhost  |
| -P/--port \<port>            | 要连接的 TDengine 服务器的端口号，默认值为 6030 |
>>>>>>> 7e67914b
| -I/--interface \<insertMode> | 插入模式，可选项有 taosc、rest、stmt、sml、sml-rest，分别对应普通写入、restful 接口写入、参数绑定接口写入、schemaless 接口写入、restful schemaless 接口写入 (由 taosAdapter 提供)。默认值为 taosc |
| -u/--user \<user>            | 用于连接 TDengine TSDB 服务端的用户名，默认为 root  |
| -U/--supplement-insert       | 写入数据而不提前建数据库和表，默认关闭 |
| -p/--password \<passwd>      | 用于连接 TDengine TSDB 服务端的密码，默认值为 taosdata |
| -o/--output \<file>          | 结果输出文件的路径，默认值为 ./output.txt |
| -j/--output-json-file \<file>| 结果输出的 JSON 文件的路径 |
| -T/--thread \<threadNum>     | 插入数据的线程数量，默认为 8  |
| -B/--interlace-rows \<rowNum>        |启用交错插入模式并同时指定向每个子表每次插入的数据行数。交错插入模式是指依次向每张子表插入由本参数所指定的行数并重复这个过程，直到所有子表的数据都插入完成。默认值为 0，即向一张子表完成数据插入后才会向下一张子表进行数据插入 |
| -i/--insert-interval \<timeInterval> | 指定交错插入模式的插入间隔，单位为 ms，默认值为 0。只有当 `-B/--interlace-rows` 大于 0 时才起作用，意味着数据插入线程在为每个子表插入隔行扫描记录后，会等待该值指定的时间间隔后再进行下一轮写入 |
<<<<<<< HEAD
| -r/--rec-per-req \<rowNum>           | 每次向 TDengine TSDB 请求写入的数据行数，默认值为 30000  |
=======
| -r/--rec-per-req \<rowNum>           | 每次向 TDengine 请求写入的数据行数，默认值为 30000  |
>>>>>>> 7e67914b
| -t/--tables \<tableNum>              | 指定子表的数量，默认为 10000  |
| -s/--start-timestamp \<NUMBER>      | 每个子表数据开始时间，默认值为 1500000000000 |
| -S/--timestampstep \<stepLength>     | 每个子表中插入数据的时间戳步长，单位是 ms，默认值是 1 |
| -n/--records \<recordNum>            | 每个子表插入的记录数，默认值为 10000  |
| -d/--database \<dbName>              | 所使用的数据库的名称，默认值为 test  |
| -b/--data-type \<colType>            | 指定超级表普通列数据类型，多个使用逗号分隔，默认值："FLOAT,INT,FLOAT" 如：`taosBenchmark -b "FLOAT,BINARY(8),NCHAR(16)"`|
| -A/--tag-type  \<tagType>            | 指定超级表标签列数据类型，多个使用逗号分隔，默认值："INT,BINARY(24)"  如：`taosBenchmark -A "INT,BINARY(8),NCHAR(8)"`|
| -l/--columns \<colNum>               | 超级表的数据列的总数量。如果同时设置了该参数和 `-b/--data-type`，则最后的结果列数为两者取大。如果本参数指定的数量大于 `-b/--data-type` 指定的列数，则未指定的列类型默认为 INT，例如  `-l 5 -b float,double`，那么最后的列为 `FLOAT,DOUBLE,INT,INT,INT`。如果 columns 指定的数量小于或等于 `-b/--data-type` 指定的列数，则结果为 `-b/--data-type` 指定的列和类型，例如：`-l 3 -b float,double,float,bigint`，那么最后的列为 `FLOAT,DOUBLE,FLOAT,BIGINT`  |
| -L/--partial-col-num \<colNum>       | 指定某些列写入数据，其他列数据为 NULL。默认所有列都写入数据 |
| -w/--binwidth \<length>          | nchar 和 binary 类型的默认长度，默认值为 64 |
| -m/--table-prefix \<tablePrefix> | 子表名称的前缀，默认值为 "d" |
| -E/--escape-character            | 开关参数，指定在超级表和子表名称中是否使用转义字符。默认值为不使用 |
| -C/--chinese                     | 开关参数，指定 nchar 和 binary 是否使用 Unicode 中文字符。默认值为不使用 |
| -N/--normal-table                | 开关参数，指定只创建普通表，不创建超级表。默认值为 false。仅当插入模式为 taosc、stmt、rest 模式下可以使用 |
| -M/--random                      | 开关参数，插入数据为生成的随机值。默认值为 false。若配置此参数，则随机生成要插入的数据。对于数值类型的 标签列/数据列，其值为该类型取值范围内的随机值。对于 NCHAR 和 BINARY 类型的 标签列/数据列，其值为指定长度范围内的随机字符串 |
| -x/--aggr-func                   | 开关参数，指示插入后查询聚合函数。默认值为 false |
<<<<<<< HEAD
| -y/--answer-yes                  | 开关参数，要求用户在提示后确认才能继续，默认值为 false |
=======
| -y/--answer-yes                  | 开关参数，要求用户在提示后确认才能继续。默认值为 false。|
>>>>>>> 7e67914b
| -O/--disorder \<Percentage>      | 指定乱序数据的百分比概率，其值域为 [0,50]。默认为 0，即没有乱序数据 |
| -R/--disorder-range \<timeRange> | 指定乱序数据的时间戳回退范围。所生成的乱序时间戳为非乱序情况下应该使用的时间戳减去这个范围内的一个随机值。仅在 `-O/--disorder` 指定的乱序数据百分比大于 0 时有效|
| -F/--prepare_rand \<Num>         | 生成的随机数据中唯一值的数量。若为 1 则表示所有数据都相同。默认值为 10000 |
| -a/--replica \<replicaNum>       | 创建数据库时指定其副本数，默认值为 1 |
| -k/--keep-trying \<NUMBER>      | 失败后进行重试的次数，默认不重试。需使用 v3.0.9 以上版本|
| -z/--trying-interval \<NUMBER>  | 失败重试间隔时间，单位为毫秒，仅在 -k 指定重试后有效。需使用 v3.0.9 以上版本 |
| -v/--vgroups \<NUMBER>           | 创建数据库时指定 vgroups 数，仅对 TDengine TSDB v3.0+ 有效|
| -V/--version                     | 显示版本信息并退出。不能与其它参数混用|
| -?/--help                        | 显示帮助信息并退出。不能与其它参数混用|
| -Z/--connect-mode \<NUMBER>      | 指定连接方式，0 表示采用原生连接方式，1 表示采用 WebSocket 连接方式，默认采用原生连接方式|

## 配置文件参数

### 通用配置参数

本节所列参数适用于所有功能模式。

- **filetype**：功能分类，可选值为 `insert`、`query`、`subscribe` 和 `csvfile`。分别对应插入、查询、订阅和生成 csv 文件功能。每个配置文件中只能指定其中之一。

- **cfgdir**：TDengine TSDB 客户端配置文件所在的目录，默认路径是 /etc/taos。

- **output_dir**：指定输出文件的目录，当功能分类是 `csvfile` 时，指生成的 csv 文件的保存目录，默认值为 ./output/ 。

- **host**：指定要连接的 TDengine TSDB 服务端的 FQDN，默认值为 localhost。

- **port**：要连接的 TDengine TSDB 服务器的端口号，默认值为 6030。

- **user**：用于连接 TDengine TSDB 服务端的用户名，默认值为 root。

- **password**：用于连接 TDengine TSDB 服务端的密码，默认值为 taosdata。

- **result_json_file**：指定结果输出的 JSON 文件路径，若未配置则不输出该文件。

### 写入配置参数

写入场景下 `filetype` 必须设置为 `insert`，该参数及其它通用参数详见 [通用配置参数](#通用配置参数)

- **keep_trying**：失败后进行重试的次数，默认不重试。需使用 v3.0.9 以上版本。

- **trying_interval**：失败重试间隔时间，单位为毫秒，仅在 keep_trying 指定重试后有效。需使用 v3.0.9 以上版本。
<<<<<<< HEAD

- **childtable_from 和 childtable_to**：指定写入子表范围，开闭区间为 [childtable_from, childtable_to] 。

- **escape_character**：超级表和子表名称中是否包含转义字符，默认值为 "no"，可选值为 "yes" 或 "no" 。
=======
- **childtable_from 和 childtable_to**：指定写入子表范围，开闭区间为 [childtable_from, childtable_to) 。
>>>>>>> 7e67914b

- **continue_if_fail**：允许用户定义失败后行为。

  “continue_if_fail”：“no”，失败 taosBenchmark 自动退出，默认行为。
  “continue_if_fail”：“yes”，失败 taosBenchmark 警告用户，并继续写入。
  “continue_if_fail”：“smart”，如果子表不存在失败，taosBenchmark 会建立子表并继续写入。

#### 数据库相关

创建数据库时的相关参数在 json 配置文件中的 `dbinfo` 中配置，个别具体参数如下。其余参数均与 TDengine TSDB 中 `create database` 时所指定的数据库参数相对应，详见 [../../taos-sql/database]

- **name**：数据库名。

- **drop**：数据库已存在时是否删除，可选项为 "yes" 或 "no"，默认为“yes” 。

#### 超级表相关

创建超级表时的相关参数在 json 配置文件中的 `super_tables` 中配置，具体参数如下。

- **name**：超级表名，必须配置，没有默认值。

- **child_table_exists**：子表是否已经存在，默认值为 "no"，可选值为 "yes" 或 "no" 。

- **childtable_count**：子表的数量，默认值为 10。

- **childtable_prefix**：子表名称的前缀，必选配置项，没有默认值。

- **auto_create_table**：仅当 insert_mode 为 taosc、rest、stmt 并且 child_table_exists 为 "no" 时生效，该参数为 "yes" 表示 taosBenchmark 在插入数据时会自动创建不存在的表；为 "no" 则表示先提前建好所有表再进行插入。

- **batch_create_tbl_num**：创建子表时每批次的建表数量，默认为 10。注：实际的批数不一定与该值相同，当执行的 SQL 语句大于支持的最大长度时，会自动截断再执行，继续创建。

- **data_source**：数据的来源，默认为 taosBenchmark 随机产生，可以配置为 "rand" 和 "sample"。为 "sample" 时使用 sample_file 参数指定的文件内的数据。

- **insert_mode**：插入模式，可选项有 taosc、rest、stmt、stmt2、sml、sml-rest，分别对应普通写入、restful 接口写入、参数绑定接口写入、schemaless 接口写入、restful schemaless 接口写入 (由 taosAdapter 提供)。默认值为 taosc。

- **non_stop_mode**：指定是否持续写入 (此参数仅支持 `interlace_rows > 0`)，若为 "yes" 则 insert_rows 失效，直到 Ctrl + C 停止程序，写入才会停止。默认值为 "no"，即写入指定数量的记录后停止。注：即使在持续写入模式下 insert_rows 失效，但其也必须被配置为一个非零正整数。

- **line_protocol**：使用行协议插入数据，仅当 insert_mode 为 sml 或 sml-rest 时生效，可选项为 line、telnet、json。

- **tcp_transfer**：telnet 模式下的通信协议，仅当 insert_mode 为 sml-rest 并且 line_protocol 为 telnet 时生效。如果不配置，则默认为 http 协议。

- **insert_rows**：每个子表插入的记录数，默认为 0。

- **childtable_offset**：仅当 child_table_exists 为 yes 时生效，指定从超级表获取子表列表时的偏移量，即从第几个子表开始。

- **childtable_limit**：仅当 child_table_exists 为 yes 时生效，指定从超级表获取子表列表的上限。

- **interlace_rows**：启用交错插入模式并同时指定向每个子表每次插入的数据行数。交错插入模式是指依次向每张子表插入由本参数所指定的行数并重复这个过程，直到所有子表的数据都插入完成。默认值为 0，即向一张子表完成数据插入后才会向下一张子表进行数据插入。

- **insert_interval**：指定交错插入模式的插入间隔，单位为 ms，默认值为 0。只有当 `-B/--interlace-rows` 大于 0 时才起作用。意味着数据插入线程在为每个子表插入隔行扫描记录后，会等待该值指定的时间间隔后再进行下一轮写入。

- **partial_col_num**：若该值为正数 n 时，则仅向前 n 列写入，仅当 insert_mode 为 taosc 和 rest 时生效，如果 n 为 0 则是向全部列写入。

- **disorder_ratio**：指定乱序数据的百分比概率，其值域为 [0,50]。默认为 0，即没有乱序数据。

- **disorder_range**：指定乱序数据的时间戳回退范围。所生成的乱序时间戳为非乱序情况下应该使用的时间戳减去这个范围内的一个随机值。仅在 `-O/--disorder` 指定的乱序数据百分比大于 0 时有效。

- **timestamp_step**：每个子表中插入数据的时间戳步长，单位与数据库的 `precision` 一致，默认值是 1。

- **start_timestamp**：每个子表的时间戳起始值，默认值是 now。

- **sample_format**：样本数据文件的类型，现在只支持 "csv" 。

- **sample_file**：指定 csv 格式的文件作为数据源，仅当 data_source 为 sample 时生效。若 csv 文件内的数据行数小于等于 prepared_rand，那么会循环读取 csv 文件数据直到与 prepared_rand 相同；否则则会只读取 prepared_rand 个数的行的数据。也即最终生成的数据行数为二者取小。

- **use_sample_ts**：仅当 data_source 为 sample 时生效，表示 sample_file 指定的 csv 文件内是否包含第一列时间戳，默认为 no。若设置为 yes，则使用 csv 文件第一列作为时间戳，由于同一子表时间戳不能重复，生成的数据量取决于 csv 文件内的数据行数相同，此时 insert_rows 失效。

- **tags_file**：仅当 insert_mode 为 taosc，rest 的模式下生效。最终的 tag 的数值与 childtable_count 有关，如果 csv 文件内的 tag 数据行小于给定的子表数量，那么会循环读取 csv 文件数据直到生成 childtable_count 指定的子表数量；否则则只会读取 childtable_count 行 tag 数据。也即最终生成的子表数量为二者取小。

- **use_tag_table_name**：当设置为 yes 时，csv 文件内的 tag 数据中的第一列为需要创建的子表名称，反之有系统自动生成子表名称进行创建。

- **primary_key**：指定超级表是否有复合主键，取值 1 和 0，复合主键列只能是超级表的第二列，指定生成复合主键后要确保第二列符合复合主键的数据类型，否则会报错。

- **primary_key_name**：指定超级表主键的名称，如果不指定默认为 `ts`。

- **repeat_ts_min**：数值类型，复合主键开启情况下指定生成相同时间戳记录的最小个数，生成相同时间戳记录的个数是在范围[repeat_ts_min, repeat_ts_max] 内的随机值，最小值等于最大值时为固定个数。

- **repeat_ts_max**：数值类型，复合主键开启情况下指定生成相同时间戳记录的最大个数。

- **sqls**：字符串数组类型，指定超级表创建成功后要执行的 sql 数组，sql 中指定表名前面要带数据库名，否则会报未指定数据库错误。

- **csv_file_prefix**：字符串类型，设置生成的 csv 文件名称的前缀，默认值为 data。

- **csv_ts_format**：字符串类型，设置生成的 csv 文件名称中时间字符串的格式，格式遵循 `strftime` 格式标准，如果没有设置表示不按照时间段切分文件。支持的模式有：
  - %Y: 年份，四位数表示（例如：2025）
  - %m: 月份，两位数表示（01 到 12）
  - %d: 一个月中的日子，两位数表示（01 到 31）
  - %H: 小时，24 小时制，两位数表示（00 到 23）
  - %M: 分钟，两位数表示（00 到 59）
  - %S: 秒，两位数表示（00 到 59）

- **csv_ts_interval**：字符串类型，设置生成的 csv 文件名称中时间段间隔，支持天、小时、分钟、秒级间隔，如 1d/2h/30m/40s，默认值为 1d。

- **csv_output_header**：字符串类型，设置生成的 csv 文件是否包含列头描述，默认值为 yes。

- **csv_tbname_alias**：字符串类型，设置 csv 文件列头描述中 tbname 字段的别名，默认值为 device_id。

- **csv_compress_level**：字符串类型，设置生成 csv 编码数据并自动压缩成 gzip 格式文件的压缩等级。此过程直接编码并压缩，而非先生成 csv 文件再压缩。可选值为：
  - none：不压缩
  - fast：gzip 1 级压缩
  - balance：gzip 6 级压缩
  - best：gzip 9 级压缩

#### 标签列与数据列

指定超级表标签列与数据列的配置参数分别在 `super_tables` 中的 `columns` 和 `tag` 中。

- **type**：指定列类型，可选值请参考 TDengine TSDB 支持的数据类型。
  注：JSON 数据类型比较特殊，只能用于标签，当使用 JSON 类型作为 tag 时有且只能有这一个标签，此时 count 和 len 代表的意义分别是 JSON tag 内的 key-value pair 的个数和每个 KV pair 的 value 的值的长度，value 默认为 string。

- **len**：指定该数据类型的长度，对 NCHAR，BINARY 和 JSON 数据类型有效。如果对其他数据类型配置了该参数，若为 0，则代表该列始终都是以 null 值写入；如果不为 0 则被忽略。

- **count**：指定该类型列连续出现的数量，例如 "count"：4096 即可生成 4096 个指定类型的列。

- **name**：列的名字，若与 count 同时使用，比如 "name"："current"，"count"：3，则 3 个列的名字分别为 current、current_2、current_3。

- **min**：浮点数类型，数据类型的 列/标签 的最小值。生成的值将大于或等于最小值。

- **max**：浮点数类型，数据类型的 列/标签 的最大值。生成的值将小于最大值。

- **dec_min**：字符串类型，指定 DECIMAL 数据类型的列的最小值。当 min 无法表达足够的精度时，使用此字段。生成的值将大于或等于最小值。

- **dec_max**：字符串类型，指定 DECIMAL 数据类型的列的最大值。当 max 无法表达足够的精度时，使用此字段。生成的值将小于最大值。

- **precision**：数字的总位数（包括小数点前后的所有数字），仅适用于 DECIMAL 类型，其有效值范围为 0 至 38。

- **scale**：小数点右边的数字位数。对于 FLOAT 类型，scale 的有效范围是 0 至 6；对于 DOUBLE 类型，该范围是 0 至 15；而对于 DECIMAL 类型，scale 的有效范围是 0 至其 precision 值。

- **fun**：此列数据以函数填充，目前只支持 sin 和 cos 两函数，输入参数为时间戳换算成角度值，换算公式：角度 x = 输入的时间列 ts 值 % 360。同时支持系数调节，随机波动因子调节，以固定格式的表达式展现，如 fun=“10\*sin(x)+100\*random(5)” , x 表示角度，取值 0 ~ 360 度，增长步长与时间列步长一致。10 表示乘的系数，100 表示加或减的系数，5 表示波动幅度在 5% 的随机范围内。目前支持的数据类型为 int、bigint、float、double 四种数据类型。注意：表达式为固定模式，不可前后颠倒。

- **values**：nchar/binary 列/标签的值域，将从值中随机选择。

- **sma**：将该列加入 SMA 中，值为 "yes" 或者 "no"，默认为 "no" 。

- **encode**：字符串类型，指定此列两级压缩中的第一级编码算法，详细参见创建超级表。
  
- **compress**：字符串类型，指定此列两级压缩中的第二级加密算法，详细参见创建超级表。

- **level**：字符串类型，指定此列两级压缩中的第二级加密算法的压缩率高低，详细参见创建超级表。

- **gen**：字符串类型，指定此列生成数据的方式，不指定为随机，若指定为“order”，会按自然数顺序增长。

- **fillNull**：字符串类型，指定此列是否随机插入 NULL 值，可指定为“true”或 "false"，只有当 generate_row_rule 为 2 时有效。

#### 写入行为相关

- **thread_count**：插入数据的线程数量，默认为 8。

- **thread_bind_vgroup**：写入时 vgroup 是否和写入线程绑定，绑定后可提升写入速度，取值为 "yes" 或 "no"，默认值为“no”，设置为“no”后与原来行为一致。当设为“yes”时，如果 thread_count 大于写入数据库 vgroups 数量，thread_count 自动调整为 vgroups 数量；如果 thread_count 小于 vgroups 数量，写入线程数量不做调整，一个线程写完一个 vgroup 数据后再写下一个，同时保持一个 vgroup 同时只能由一个线程写入的规则。

- **create_table_thread_count**：建表的线程数量，默认为 8。

- **result_file**：结果输出文件的路径，默认值为 ./output.txt。

- **confirm_parameter_prompt**：开关参数，要求用户在提示后确认才能继续，可取值 "yes" or "no"。默认值为 "no" 。

- **interlace_rows**：启用交错插入模式并同时指定向每个子表每次插入的数据行数。交错插入模式是指依次向每张子表插入由本参数所指定的行数并重复这个过程，直到所有子表的数据都插入完成。默认值为 0，即向一张子表完成数据插入后才会向下一张子表进行数据插入。
  在 `super_tables` 中也可以配置该参数，若配置则以 `super_tables` 中的配置为高优先级，覆盖全局设置。

- **insert_interval**：
  指定交错插入模式的插入间隔，单位为 ms，默认值为 0。只有当 `-B/--interlace-rows` 大于 0 时才起作用。意味着数据插入线程在为每个子表插入隔行扫描记录后，会等待该值指定的时间间隔后再进行下一轮写入。
  在 `super_tables` 中也可以配置该参数，若配置则以 `super_tables` 中的配置为高优先级，覆盖全局设置。

- **num_of_records_per_req**：
  每次向 TDengine TSDB 请求写入的数据行数，默认值为 30000。当其设置过大时，TDengine TSDB 客户端驱动会返回相应的错误信息，此时需要调低这个参数的设置以满足写入要求。

- **prepare_rand**：生成的随机数据中唯一值的数量。若为 1 则表示所有数据都相同。默认值为 10000。

- **pre_load_tb_meta**：是否提前加载子表的 meta 数据，取值为“yes”or "no"。当子表数量非常多时，打开此选项可提高写入速度。

### 查询配置参数

查询场景下 `filetype` 必须设置为 `query`。

`query_mode`  查询连接方式，取值为：  

- “taosc”: 通过 Native  连接方式查询。  
- “rest” : 通过 restful 连接方式查询。  

`query_times` 指定运行查询的次数，数值类型。

其它通用参数详见 [通用配置参数](#通用配置参数)。

**说明：从 v3.3.5.6 及以上版本不再支持 json 文件中同时配置 `specified_table_query` 和  `super_table_query`**

#### 执行指定查询语句

查询指定表（可以指定超级表、子表或普通表）的配置参数在 `specified_table_query` 中设置。

- **mixed_query**：混合查询开关。  
  “yes”: 开启“混合查询”。
  “no” : 关闭“混合查询” ，即“普通查询”。  

  - 普通查询：

  `sqls` 中每个 sql 启动 `threads` 个线程查询此 sql, 执行完 `query_times` 次查询后退出，执行此 sql 的所有线程都完成后进入下一个 sql
  `查询总次数` = `sqls` 个数 *`query_times`* `threads`
  
  - 混合查询：

  `sqls` 中所有 sql 分成 `threads` 个组，每个线程执行一组，每个 sql 都需执行 `query_times` 次查询  
  `查询总次数` = `sqls` 个数 * `query_times`

- **batch_query**：批查询功开关。  
  取值范围“yes”表示开启，"no" 不开启，其它值报错。  
  批查询是指 `sqls` 中所有 sql 分成 `threads` 个组，每个线程执行一组，每个 sql 只执行一次查询后退出，主线程等待所有线程都执行完，再判断是否设置有 `query_interval` 参数，如果有需要 sleep 指定时间，再启动各线程组重复前面的过程，直到查询次数耗尽为止。  
  功能限制条件：  
  - 只支持 `mixed_query` 为 "yes" 的场景。  
  - 不支持 restful 查询，即 `query_mode` 不能为 "rest"。  

- **query_interval**：查询时间间隔，单位：millisecond，默认值为 0。
  "batch_query" 开关打开时，表示是每批查询完间隔时间；关闭时，表示每个 sql 查询完间隔时间
  如果执行查询的时间超过间隔时间，那么将不再等待，如果执行查询的时间不足间隔时间，需等待补足间隔时间

- **threads**：执行查询 SQL 的线程数，默认值为 1。

- **sqls**：
  - **sql**：执行的 SQL 命令，必填。
  - **result**：保存查询结果的文件，未指定则不保存。

#### 查询超级表

查询超级表的配置参数在 `super_table_query` 中设置。  
<<<<<<< HEAD
超级表查询的线程模式与上面介绍的指定查询语句查询的 `普通查询` 模式相同，不同之处是本 `sqls` 使用所有子表填充。
=======
超级表查询的线程模式与上面介绍的指定查询语句查询的 `正常查询` 模式相同，不同之处是本 `sqls` 使用所有子表填充。
>>>>>>> 7e67914b

- **stblname**：指定要查询的超级表的名称，必填。

- **query_interval**：查询时间间隔，单位是秒，默认值为 0。

- **threads**：执行查询 SQL 的线程数，默认值为 1。

- **sqls**：
  - **sql**：执行的 SQL 命令，必填；对于超级表的查询 SQL，在 SQL 命令中必须保留 "xxxx"，会替换为超级下所有子表名后再执行。
  - **result**：保存查询结果的文件，未指定则不保存。
  - **限制项**：sqls 下配置 sql 数组最大为 100 个。

### 订阅配置参数

订阅场景下 `filetype` 必须设置为 `subscribe`，该参数及其它通用参数详见 [通用配置参数](#通用配置参数)

订阅配置参数在 `tmq_info` 项下设置，参数如下：

- **concurrent**：消费订阅的消费者数量，或称并发消费数量，默认值：1。
- **create_mode**：创建消费者模式，可取值 sequential：顺序创建，parallel：并发同时创建，必填项，无默认值。
- **group_mode**：生成消费者 groupId 模式，可取值 share：所有消费者只生成一个 groupId，independent：每个消费者生成一个独立的 groupId，如果 `group.id` 未设置，此项为必填项，无默认值。
- **poll_delay**：调用 tmq_consumer_poll 传入的轮询超时时间，单位为毫秒，负数表示默认超时 1 秒。
- **enable.manual.commit**：是否允许手动提交，可取值 true：允许手动提交，每次消费完消息后手动调用 tmq_commit_sync 完成提交，false：不进行提交，默认值：false。
- **rows_file**：存储消费数据的文件，可以为全路径或相对路径，带文件名。实际保存的文件会在后面加上消费者序号，如 rows_file 为 result，实际文件名为 result_1（消费者 1）result_2（消费者 2） ...
- **expect_rows**：期望每个消费者消费的行数，数据类型，当消费达到这个数，消费会退出，不设置会一直消费。
- **topic_list**：指定消费的 topic 列表，数组类型。topic 列表格式示例：`{"name": "topic1", "sql": "select * from test.meters;"}`，name：指定 topic 名，sql：指定创建 topic 的 sql 语句，需保证 sql 正确，框架会自动创建出 topic。

以下参数透传订阅属性，参见 [订阅创建参数](../../../develop/tmq/#创建参数) 说明：

- **client.id**
- **auto.offset.reset**
- **enable.manual.commit**
- **enable.auto.commit**
- **msg.with.table.name**
- **auto.commit.interval.ms**
- **group.id**：若此值不指定，将由 `group_mode` 指定规则生成 groupId，若指定此值，`group_mode` 参数不再有效。

### 数据类型对照表

<<<<<<< HEAD
| #   |   **TDengine TSDB**     | **taosBenchmark** |
| --- | :----------------: | :---------------: |
| 1   |  TIMESTAMP         |    timestamp |
| 2   |  INT               |    int |
=======
| #   |   **TDengine**     | **taosBenchmark** |
| --- | :----------------: | :---------------: |
| 1   |  TIMESTAMP         |    timestamp |
| 2   |  INT               |    int  |
>>>>>>> 7e67914b
| 3   |  INT UNSIGNED      |    uint |
| 4   |  BIGINT            |    bigint |
| 5   |  BIGINT UNSIGNED   |    ubigint |
| 6   |  FLOAT             |    float |
| 7   |  DOUBLE            |    double |
| 8   |  BINARY            |    binary |
| 9   |  SMALLINT          |    smallint |
| 10  |  SMALLINT UNSIGNED |    usmallint |
| 11  |  TINYINT           |    tinyint |
| 12  |  TINYINT UNSIGNED  |    utinyint |
| 13  |  BOOL              |    bool |
| 14  |  NCHAR             |    nchar |
| 15  |  VARCHAR           |    varchar |
| 16  |  VARBINARY         |    varbinary |
| 17  |  GEOMETRY          |    geometry |
| 18  |  JSON              |    json |
| 19  |  DECIMAL           |    decimal |

注意：taosBenchmark 配置文件中数据类型必须小写方可识别。

## 配置文件示例

<<<<<<< HEAD
支持的写入、查询、订阅三大功能的配置文件示例如下：
=======
**下面为支持的写入、查询、订阅三大功能的配置文件示例** ：
>>>>>>> 7e67914b

### 写入 JSON 示例

<details>
<summary>insert.json</summary>

```json
{{#include /TDengine/tools/taos-tools/example/insert.json}}
```

</details>

### 查询 JSON 示例

<details>
<summary>query.json</summary>

```json
{{#include /TDengine/tools/taos-tools/example/query.json}}
```

</details>

<details>
<summary>queryStb.json</summary>

```json
{{#include /TDengine/tools/taos-tools/example/queryStb.json}}
```

</details>

### 订阅 JSON 示例

<details>
<summary>tmq.json</summary>

```json
{{#include /TDengine/tools/taos-tools/example/tmq.json}}
```

</details>

### 生成 CSV 文件 JSON 示例

<details>
<summary>csv-export.json</summary>

```json
{{#include /TDengine/tools/taos-tools/example/csv-export.json}}
```

</details>

查看更多 json 配置文件示例可 [点击这里](https://github.com/taosdata/TDengine/tree/main/tools/taos-tools/example)

## 输出性能指标

#### 写入指标

写入结束后会在最后两行输出总体性能指标，格式如下：

``` bash
SUCC: Spent 8.527298 (real 8.117379) seconds to insert rows: 10000000 with 8 thread(s) into test 1172704.41 (real 1231924.74) records/second
SUCC: insert delay, min: 19.6780ms, avg: 64.9390ms, p90: 94.6900ms, p95: 105.1870ms, p99: 130.6660ms, max: 157.0830ms
```

第一行写入速度统计：

- Spent：写入总耗时，单位秒，从开始写入第一个数据开始计时到最后一条数据结束，这里表示共花了 8.527298 秒。
- real：写入总耗时（调用引擎），此耗时已抛去测试框架准备数据时间，纯统计在引擎调用上花费的时间，示例为 8.117379 秒，8.527298 - 8.117379 = 0.409919 秒则为测试框架准备数据消耗时间
- rows：写入总行数，为 1000 万条数据。
- threads：写入线程数，这里是 8 个线程同时写入。
- records/second 写入速度 = `写入总耗时`/ `写入总行数`，括号中 `real` 同前，表示纯引擎写入速度。
第二行单个写入延时统计：
- min：写入最小延时。
- avg：写入平时延时。
- p90：写入延时 p90 百分位上的延时数。
- p95：写入延时 p95 百分位上的延时数。
- p99：写入延时 p99 百分位上的延时数。
- max：写入最大延时。
通过此系列指标，可观察到写入请求延时分布情况。

#### 查询指标

查询性能测试主要输出查询请求速度 QPS 指标，输出格式如下：

``` bash
complete query with 3 threads and 10000 query delay avg:  0.002686s min:  0.001182s max:  0.012189s p90:  0.002977s p95:  0.003493s p99:  0.004645s SQL command: select ...
INFO: Spend 26.9530 second completed total queries: 30000, the QPS of all threads:   1113.049
```

- 第一行表示 3 个线程每个线程执行 10000 次查询及查询请求延时百分位分布情况，`SQL command` 为测试的查询语句。
- 第二行表示查询总耗时为 26.9653 秒，每秒查询率 (QPS) 为：1113.049 次/秒。
- 如果在查询中设置了 `continue_if_fail` 选项为 `yes`，在最后一行中会输出失败请求个数及错误率，格式 error + 失败请求个数 (错误率)。
- QPS   = 成功请求数量 / 花费时间 (单位秒)
- 错误率 = 失败请求数量 /（成功请求数量 + 失败请求数量）

#### 订阅指标

订阅性能测试主要输出消费者消费速度指标，输出格式如下：

``` bash
INFO: consumer id 0 has poll total msgs: 376, period rate: 37.592 msgs/s, total rows: 3760000, period rate: 375924.815 rows/s
INFO: consumer id 1 has poll total msgs: 362, period rate: 36.131 msgs/s, total rows: 3620000, period rate: 361313.504 rows/s
INFO: consumer id 2 has poll total msgs: 364, period rate: 36.378 msgs/s, total rows: 3640000, period rate: 363781.731 rows/s
INFO: consumerId: 0, consume msgs: 1000, consume rows: 10000000
INFO: consumerId: 1, consume msgs: 1000, consume rows: 10000000
INFO: consumerId: 2, consume msgs: 1000, consume rows: 10000000
INFO: Consumed total msgs: 3000, total rows: 30000000
```

- 1 ~ 3 行实时输出每个消费者当前的消费速度，`msgs/s` 表示消费消息个数，每个消息中包含多行数据，`rows/s` 表示按行数统计的消费速度。
- 4 ~ 6 行是测试完成后每个消费者总体统计，统计共消费了多少条消息，共计多少行。
- 第 7 行所有消费者总体统计，`msgs` 表示共消费了多少条消息，`rows` 表示共消费了多少行数据。<|MERGE_RESOLUTION|>--- conflicted
+++ resolved
@@ -24,11 +24,7 @@
 taosBenchmark
 ```
 
-<<<<<<< HEAD
 在无参数运行时，taosBenchmark 默认连接 `/etc/taos/taos.cfg` 中指定的 TDengine TSDB 集群。
-=======
-在无参数运行时，taosBenchmark 默认连接 `/etc/taos/taos.cfg` 中指定的 TDengine 集群。
->>>>>>> 7e67914b
 连接成功后，会默认创建智能电表示例数据库 test，创建超级表 meters，创建子表 1 万，每子写入数据 1 万条，若 test 库已存在，默认会先删再建。
 
 ### 命令行模式
@@ -55,15 +51,9 @@
 | 命令行参数                     | 功能说明                                         |
 | ---------------------------- | ----------------------------------------------- |
 | -f/--file \<json file>       | 要使用的 JSON 配置文件，由该文件指定所有参数，本参数与命令行其他参数不能同时使用。没有默认值 |
-<<<<<<< HEAD
 | -c/--config-dir \<dir>       | TDengine TSDB 集群配置文件所在的目录，默认路径是 /etc/taos |
 | -h/--host \<host>            | 指定要连接的 TDengine TSDB 服务端的 FQDN，默认值为 localhost  |
 | -P/--port \<port>            | 要连接的 TDengine TSDB 服务器的端口号，默认值为 6030 |
-=======
-| -c/--config-dir \<dir>       | TDengine 集群配置文件所在的目录，默认路径是 /etc/taos |
-| -h/--host \<host>            | 指定要连接的 TDengine 服务端的 FQDN，默认值为 localhost  |
-| -P/--port \<port>            | 要连接的 TDengine 服务器的端口号，默认值为 6030 |
->>>>>>> 7e67914b
 | -I/--interface \<insertMode> | 插入模式，可选项有 taosc、rest、stmt、sml、sml-rest，分别对应普通写入、restful 接口写入、参数绑定接口写入、schemaless 接口写入、restful schemaless 接口写入 (由 taosAdapter 提供)。默认值为 taosc |
 | -u/--user \<user>            | 用于连接 TDengine TSDB 服务端的用户名，默认为 root  |
 | -U/--supplement-insert       | 写入数据而不提前建数据库和表，默认关闭 |
@@ -73,11 +63,7 @@
 | -T/--thread \<threadNum>     | 插入数据的线程数量，默认为 8  |
 | -B/--interlace-rows \<rowNum>        |启用交错插入模式并同时指定向每个子表每次插入的数据行数。交错插入模式是指依次向每张子表插入由本参数所指定的行数并重复这个过程，直到所有子表的数据都插入完成。默认值为 0，即向一张子表完成数据插入后才会向下一张子表进行数据插入 |
 | -i/--insert-interval \<timeInterval> | 指定交错插入模式的插入间隔，单位为 ms，默认值为 0。只有当 `-B/--interlace-rows` 大于 0 时才起作用，意味着数据插入线程在为每个子表插入隔行扫描记录后，会等待该值指定的时间间隔后再进行下一轮写入 |
-<<<<<<< HEAD
 | -r/--rec-per-req \<rowNum>           | 每次向 TDengine TSDB 请求写入的数据行数，默认值为 30000  |
-=======
-| -r/--rec-per-req \<rowNum>           | 每次向 TDengine 请求写入的数据行数，默认值为 30000  |
->>>>>>> 7e67914b
 | -t/--tables \<tableNum>              | 指定子表的数量，默认为 10000  |
 | -s/--start-timestamp \<NUMBER>      | 每个子表数据开始时间，默认值为 1500000000000 |
 | -S/--timestampstep \<stepLength>     | 每个子表中插入数据的时间戳步长，单位是 ms，默认值是 1 |
@@ -94,11 +80,7 @@
 | -N/--normal-table                | 开关参数，指定只创建普通表，不创建超级表。默认值为 false。仅当插入模式为 taosc、stmt、rest 模式下可以使用 |
 | -M/--random                      | 开关参数，插入数据为生成的随机值。默认值为 false。若配置此参数，则随机生成要插入的数据。对于数值类型的 标签列/数据列，其值为该类型取值范围内的随机值。对于 NCHAR 和 BINARY 类型的 标签列/数据列，其值为指定长度范围内的随机字符串 |
 | -x/--aggr-func                   | 开关参数，指示插入后查询聚合函数。默认值为 false |
-<<<<<<< HEAD
 | -y/--answer-yes                  | 开关参数，要求用户在提示后确认才能继续，默认值为 false |
-=======
-| -y/--answer-yes                  | 开关参数，要求用户在提示后确认才能继续。默认值为 false。|
->>>>>>> 7e67914b
 | -O/--disorder \<Percentage>      | 指定乱序数据的百分比概率，其值域为 [0,50]。默认为 0，即没有乱序数据 |
 | -R/--disorder-range \<timeRange> | 指定乱序数据的时间戳回退范围。所生成的乱序时间戳为非乱序情况下应该使用的时间戳减去这个范围内的一个随机值。仅在 `-O/--disorder` 指定的乱序数据百分比大于 0 时有效|
 | -F/--prepare_rand \<Num>         | 生成的随机数据中唯一值的数量。若为 1 则表示所有数据都相同。默认值为 10000 |
@@ -139,14 +121,10 @@
 - **keep_trying**：失败后进行重试的次数，默认不重试。需使用 v3.0.9 以上版本。
 
 - **trying_interval**：失败重试间隔时间，单位为毫秒，仅在 keep_trying 指定重试后有效。需使用 v3.0.9 以上版本。
-<<<<<<< HEAD
 
 - **childtable_from 和 childtable_to**：指定写入子表范围，开闭区间为 [childtable_from, childtable_to] 。
 
 - **escape_character**：超级表和子表名称中是否包含转义字符，默认值为 "no"，可选值为 "yes" 或 "no" 。
-=======
-- **childtable_from 和 childtable_to**：指定写入子表范围，开闭区间为 [childtable_from, childtable_to) 。
->>>>>>> 7e67914b
 
 - **continue_if_fail**：允许用户定义失败后行为。
 
@@ -370,11 +348,7 @@
 #### 查询超级表
 
 查询超级表的配置参数在 `super_table_query` 中设置。  
-<<<<<<< HEAD
 超级表查询的线程模式与上面介绍的指定查询语句查询的 `普通查询` 模式相同，不同之处是本 `sqls` 使用所有子表填充。
-=======
-超级表查询的线程模式与上面介绍的指定查询语句查询的 `正常查询` 模式相同，不同之处是本 `sqls` 使用所有子表填充。
->>>>>>> 7e67914b
 
 - **stblname**：指定要查询的超级表的名称，必填。
 
@@ -414,17 +388,10 @@
 
 ### 数据类型对照表
 
-<<<<<<< HEAD
 | #   |   **TDengine TSDB**     | **taosBenchmark** |
 | --- | :----------------: | :---------------: |
 | 1   |  TIMESTAMP         |    timestamp |
 | 2   |  INT               |    int |
-=======
-| #   |   **TDengine**     | **taosBenchmark** |
-| --- | :----------------: | :---------------: |
-| 1   |  TIMESTAMP         |    timestamp |
-| 2   |  INT               |    int  |
->>>>>>> 7e67914b
 | 3   |  INT UNSIGNED      |    uint |
 | 4   |  BIGINT            |    bigint |
 | 5   |  BIGINT UNSIGNED   |    ubigint |
@@ -447,11 +414,7 @@
 
 ## 配置文件示例
 
-<<<<<<< HEAD
-支持的写入、查询、订阅三大功能的配置文件示例如下：
-=======
 **下面为支持的写入、查询、订阅三大功能的配置文件示例** ：
->>>>>>> 7e67914b
 
 ### 写入 JSON 示例
 
