--- conflicted
+++ resolved
@@ -294,10 +294,6 @@
 
 查询指定表（可以指定超级表、子表或普通表）的配置参数在 `specified_table_query` 中设置。
 
-<<<<<<< HEAD
-
-=======
->>>>>>> ddc43ea2
 - **mixed_query**：混合查询开关。  
   “yes”: 开启 “混合查询”。   
   “no” : 关闭 “混合查询” ，即 “普通查询”。  
