---
title: "HoltWinters"
sidebar_label: "HoltWinters"
---

本节讲述 HoltWinters 算法模型的使用方法。

## 功能概述

HoltWinters 模型又称为多次指数平滑模型（EMA）。适用于含有线性趋势和周期波动的非平稳序列，利用指数平滑法让模型参数不断适应非平稳序列的变化，并对未来趋势进行**短期**预测。
HoltWinters 有两种不同的季节性组成部分，当季节变化在该时间序列中大致保持不变时，通常选择**加法模型**；而当季节变化与时间序列的水平成比例变化时，通常选择**乘法模型**。
该模型对于返回数据不提供计算的置信区间范围结果，在 95% 置信区间的上下界结果与预测结果相同。

### 参数

分析平台中使用自动化的 HoltWinters 模型进行计算，因此每次计算的时候会根据输入的数据自动拟合最合适的模型，然后根据该模型进行预测输出结果。

| 参数       | 说明                                                                      | 必填项 |
| -------- | ----------------------------------------------------------------------- | --- |
| period   | 输入时间序列每个周期包含的数据点个数。如果不设置该参数或该参数设置为 0，将使用一次（简单）指数平滑方式进行数据拟合，并据此进行未来数据的预测 | 选填  |
| trend    | 趋势模型使用加法模型还是乘法模型                                                        | 选填  |
| seasonal | 季节性采用加法模型还是乘法模型                                                         | 选填  |

参数 `trend` 和 `seasonal`的均可以选择 `add` （加法模型）或 `mul`（乘法模型）。

### 示例及结果

针对 i32 列进行数据预测，输入列 i32 每 10 个点是一个周期，趋势参数采用乘法模型，季节参数采用乘法模型

<<<<<<< HEAD
```SQL
=======
```sql
>>>>>>> 7e67914b
FORECAST(i32, "algo=holtwinters,period=10,trend=mul,seasonal=mul")
```

完整的调用 SQL 语句如下：

```SQL
SELECT _frowts, FORECAST(i32, "algo=holtwinters, period=10,trend=mul,seasonal=mul") from foo
```

```json5
{
"rows": rows,         // 返回结果的行数
"period": period,     // 返回结果的周期性，该结果与输入的周期性相同，如果没有周期性，该值为 0
"algo": 'holtwinters' // 返回结果使用的计算模型
"mse": mse,           // 最小均方误差（minimum square error）
"res": res            // 具体的结果，按照列形式返回的结果。一般意义上包含了两列 [timestamp][fc_results]。
}
```

### 参考文献

1. [Exponential smoothing - Wikipedia](https://en.wikipedia.org/wiki/Exponential_smoothing)
2. [Holt-Winters Forecasting Simplified - SolarWinds](https://orangematter.solarwinds.com/2019/12/15/holt-winters-forecasting-simplified)
<|MERGE_RESOLUTION|>--- conflicted
+++ resolved
@@ -1,57 +1,53 @@
----
-title: "HoltWinters"
-sidebar_label: "HoltWinters"
----
-
-本节讲述 HoltWinters 算法模型的使用方法。
-
-## 功能概述
-
-HoltWinters 模型又称为多次指数平滑模型（EMA）。适用于含有线性趋势和周期波动的非平稳序列，利用指数平滑法让模型参数不断适应非平稳序列的变化，并对未来趋势进行**短期**预测。
-HoltWinters 有两种不同的季节性组成部分，当季节变化在该时间序列中大致保持不变时，通常选择**加法模型**；而当季节变化与时间序列的水平成比例变化时，通常选择**乘法模型**。
-该模型对于返回数据不提供计算的置信区间范围结果，在 95% 置信区间的上下界结果与预测结果相同。
-
-### 参数
-
-分析平台中使用自动化的 HoltWinters 模型进行计算，因此每次计算的时候会根据输入的数据自动拟合最合适的模型，然后根据该模型进行预测输出结果。
-
-| 参数       | 说明                                                                      | 必填项 |
-| -------- | ----------------------------------------------------------------------- | --- |
-| period   | 输入时间序列每个周期包含的数据点个数。如果不设置该参数或该参数设置为 0，将使用一次（简单）指数平滑方式进行数据拟合，并据此进行未来数据的预测 | 选填  |
-| trend    | 趋势模型使用加法模型还是乘法模型                                                        | 选填  |
-| seasonal | 季节性采用加法模型还是乘法模型                                                         | 选填  |
-
-参数 `trend` 和 `seasonal`的均可以选择 `add` （加法模型）或 `mul`（乘法模型）。
-
-### 示例及结果
-
-针对 i32 列进行数据预测，输入列 i32 每 10 个点是一个周期，趋势参数采用乘法模型，季节参数采用乘法模型
-
-<<<<<<< HEAD
-```SQL
-=======
-```sql
->>>>>>> 7e67914b
-FORECAST(i32, "algo=holtwinters,period=10,trend=mul,seasonal=mul")
-```
-
-完整的调用 SQL 语句如下：
-
-```SQL
-SELECT _frowts, FORECAST(i32, "algo=holtwinters, period=10,trend=mul,seasonal=mul") from foo
-```
-
-```json5
-{
-"rows": rows,         // 返回结果的行数
-"period": period,     // 返回结果的周期性，该结果与输入的周期性相同，如果没有周期性，该值为 0
-"algo": 'holtwinters' // 返回结果使用的计算模型
-"mse": mse,           // 最小均方误差（minimum square error）
-"res": res            // 具体的结果，按照列形式返回的结果。一般意义上包含了两列 [timestamp][fc_results]。
-}
-```
-
-### 参考文献
-
-1. [Exponential smoothing - Wikipedia](https://en.wikipedia.org/wiki/Exponential_smoothing)
-2. [Holt-Winters Forecasting Simplified - SolarWinds](https://orangematter.solarwinds.com/2019/12/15/holt-winters-forecasting-simplified)
+---
+title: "HoltWinters"
+sidebar_label: "HoltWinters"
+---
+
+本节讲述 HoltWinters 算法模型的使用方法。
+
+## 功能概述
+
+HoltWinters 模型又称为多次指数平滑模型（EMA）。适用于含有线性趋势和周期波动的非平稳序列，利用指数平滑法让模型参数不断适应非平稳序列的变化，并对未来趋势进行**短期**预测。
+HoltWinters 有两种不同的季节性组成部分，当季节变化在该时间序列中大致保持不变时，通常选择**加法模型**；而当季节变化与时间序列的水平成比例变化时，通常选择**乘法模型**。
+该模型对于返回数据不提供计算的置信区间范围结果，在 95% 置信区间的上下界结果与预测结果相同。
+
+### 参数
+
+分析平台中使用自动化的 HoltWinters 模型进行计算，因此每次计算的时候会根据输入的数据自动拟合最合适的模型，然后根据该模型进行预测输出结果。
+
+| 参数       | 说明                                                                      | 必填项 |
+| -------- | ----------------------------------------------------------------------- | --- |
+| period   | 输入时间序列每个周期包含的数据点个数。如果不设置该参数或该参数设置为 0，将使用一次（简单）指数平滑方式进行数据拟合，并据此进行未来数据的预测 | 选填  |
+| trend    | 趋势模型使用加法模型还是乘法模型                                                        | 选填  |
+| seasonal | 季节性采用加法模型还是乘法模型                                                         | 选填  |
+
+参数 `trend` 和 `seasonal`的均可以选择 `add` （加法模型）或 `mul`（乘法模型）。
+
+### 示例及结果
+
+针对 i32 列进行数据预测，输入列 i32 每 10 个点是一个周期，趋势参数采用乘法模型，季节参数采用乘法模型
+
+```sql
+FORECAST(i32, "algo=holtwinters,period=10,trend=mul,seasonal=mul")
+```
+
+完整的调用 SQL 语句如下：
+
+```SQL
+SELECT _frowts, FORECAST(i32, "algo=holtwinters, period=10,trend=mul,seasonal=mul") from foo
+```
+
+```json5
+{
+"rows": rows,         // 返回结果的行数
+"period": period,     // 返回结果的周期性，该结果与输入的周期性相同，如果没有周期性，该值为 0
+"algo": 'holtwinters' // 返回结果使用的计算模型
+"mse": mse,           // 最小均方误差（minimum square error）
+"res": res            // 具体的结果，按照列形式返回的结果。一般意义上包含了两列 [timestamp][fc_results]。
+}
+```
+
+### 参考文献
+
+1. [Exponential smoothing - Wikipedia](https://en.wikipedia.org/wiki/Exponential_smoothing)
+2. [Holt-Winters Forecasting Simplified - SolarWinds](https://orangematter.solarwinds.com/2019/12/15/holt-winters-forecasting-simplified)