---
title: "安装部署"
sidebar_label: "安装部署"
---

import PkgListV3 from "/components/PkgListV3";


<<<<<<< HEAD
本节首先介绍如何通过 Docker 快速使用 TDgpt。
=======
## 使用 TDgpt Docker 镜像

本节介绍如何通过 Docker 快速使用 TDgpt，包含标准版和完整版镜像的使用说明。
>>>>>>> 45b342ad

### 镜像版本说明

| 镜像名称                          | 包含模型               |
|-----------------------------------|-----------------------|
| `tdengine/tdengine-tdgpt`         | 涛思时序数据基础模型（TDtsfm v1.0）       |
| `tdengine/tdengine-tdgpt-full`    | 涛思时序数据基础模型（TDtsfm v1.0）+ Time-MoE 时序数据基础模型   |


### 快速启动指南

您需要先安装 Docker，然后通过以下方式获取镜像并启动容器

#### 标准版镜像

拉取最新的 TDgpt 容器镜像：

```shell
docker pull tdengine/tdengine-tdgpt:latest
```

或者指定版本的容器镜像：

```shell
docker pull tdengine/tdengine-tdgpt:3.3.6.0
```

执行下面的命令来启动容器：

```shell
docker run -d -p 6090:6090 -p 5000:5000 tdengine/tdengine-tdgpt:3.3.6.0
```

#### 完整版镜像

拉取最新的 TDgpt 容器镜像：

```shell
docker pull tdengine/tdengine-tdgpt-full:latest
```

或者指定版本的容器镜像：

```shell
docker pull tdengine/tdengine-tdgpt-full:3.3.6.0
```

执行下面的命令来启动容器：

```shell
docker run -d -p 6090:6090 -p 5000:5000 -p 5001:5001 tdengine/tdengine-tdgpt-full:3.3.6.0
```

注意：TDgpt 服务端使用 6090 TCP 端口，5000 和 5001 端口分别标准版模型和完整版模型的服务端口；
TDgpt 是一个无状态时序数据分析智能体，并不会在本地持久化保存数据，仅根据配置可能在本地生成运行日志。

确定该容器已经启动并且在正常运行。

```shell
docker ps
```

进入该容器并执行 `bash`

```shell
docker exec -it <container name> bash
```

然后就可以执行相关的 Linux 命令操作和访问 TDengine。


## 注册云服务使用 TDgpt

TDgpt 可以在 TDengine Cloud 上进行快速体验。如果您已经有云服务账号，请在数据库集市里面找到“时序数据预测分析数据集”数据库，点击启用就可以进入这个数据库，然后按照 TDgpt 的 SQL 操作手册来执行语句，比如 `select forecast(val, 'algo=tdtsfm_1') from forecast.electricity_demand;`。

## 通过安装包部署 TDgpt

### 环境准备

使用 TDgpt 的高级时序数据分析功能需要在 TDengine 集群中安装部署Taos AI node（Anode）。Anode 运行在 Linux 平台上, 对部署 Anode 的有一定的环境要求：

> Python: 3.10 或以上版本
> TDengine：需使用 3.3.6.0 或以上版本。
> C 编译器：因依赖 uWSGI，部署环境需包含 C 编译器。

可以使用以下的命令在 Ubuntu Linux 上安装 Python 3.10 环境，如果您的系统环境中已经有 Python 3.10，请跳过本节，直接查看[获取安装包](#获取安装包) 部分。

#### 安装 Python

```shell
sudo apt-get install software-properties-common
sudo add-apt-repository ppa:deadsnakes/ppa
sudo apt update
sudo apt install python3.10
sudo update-alternatives --install /usr/bin/python3 python3 /usr/bin/python3.10 2
sudo update-alternatives --config python3
sudo apt install python3.10-venv
sudo apt install python3.10-dev
```

#### 安装 PiPy

```shell
curl -sS https://bootstrap.pypa.io/get-pip.py | python3.10
```

将 `~/.local/bin` 路径添加到环境变量中 `~/.bashrc or ~/.bash_profile`
```shell
export PATH=$PATH:~/.local/bin
```
至此 Python 环境准备完成，可以进行 taosanode 的安装和部署。

#### 安装 C 编译器（按需安装）

```shell 
sudo apt update
sudo apt install build-essential
```

### 获取安装包
1. 从列表中下载获得 tar.gz 安装包：

   <PkgListV3 type={9}/>

   TDgpt 的安装包中包含两个时序模型，分别是涛思时序基础模型（TDtsfm v1.0）和 Time-MoE 时序基础模型。两个基础时序模型启动时候需要一定规模的内存空间，请确保运行系统中有至少有 16GiB 可用内存空间。
  
2. 进入到安装包所在目录，使用 tar 解压安装包；
> 请将 `<version>` 替换为下载的安装包版本

```bash
tar -zxvf TDengine-TDgpt-<version>-Linux-x64.tar.gz
```

### 执行安装脚本

解压文件后，进入相应子目录，执行其中的 `install.sh` 安装脚本：
请将 `<version>` 替换为下载的安装包版本

```bash
cd TDengine-TDgpt-<version>
./install.sh
```

为了避免影响系统已有的 Python 环境，Anode 使用虚拟环境运行。安装 Anode 会在目录 `/var/lib/taos/taosanode/venv/` 中创建默认的 Python 虚拟环境，Anode 运行所需要的库均安装在该目录下。为了避免反复安装虚拟环境带来的开销，卸载命令 `rmtaosanode` 并不会自动删除该虚拟环境，如果您确认不再需要 Python 的虚拟环境，手动删除该目录即可。

### 激活虚拟环境

为了避免安装操作系统的Python 环境， TDgpt 安装过程中会自动创建一个虚拟环境，该虚拟环境默认创建的路径在 `/var/lib/taos/taosanode/venv/`。创建完成该虚拟环境，该虚拟环境通过 PiPy 安装了支持 TDgpt 运行所必须的 Python 依赖库。
该虚拟环境不会被卸载脚本 `rmtaosanode` 删除，当您确认不再需要该虚拟环境的时候，需要手动删除该虚拟环境。
后续如果您需要开发自己的算法模型，并能够 TDgpt 正确调用，需要将新的依赖库通过虚拟环境的 Pip 正确地安装。


### 卸载
卸载 TDgpt，执行 `rmtaosanode` 即可。 
> 安装过程中自动安装的虚拟环境不会被自动删除，用户确认不再需要的时候，需要手动删除该虚拟环境。<|MERGE_RESOLUTION|>--- conflicted
+++ resolved
@@ -6,13 +6,7 @@
 import PkgListV3 from "/components/PkgListV3";
 
 
-<<<<<<< HEAD
 本节首先介绍如何通过 Docker 快速使用 TDgpt。
-=======
-## 使用 TDgpt Docker 镜像
-
-本节介绍如何通过 Docker 快速使用 TDgpt，包含标准版和完整版镜像的使用说明。
->>>>>>> 45b342ad
 
 ### 镜像版本说明
 
