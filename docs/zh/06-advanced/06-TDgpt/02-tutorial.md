--- conflicted
+++ resolved
@@ -4,11 +4,7 @@
 description: 使用 docker、云服务、安装包体验 TDgpt
 ---
 
-import PkgListV3 from "/components/PkgListV3";
-<<<<<<< HEAD
 import PkgListV37 from "/components/PkgListV37";
-=======
->>>>>>> 7e67914b
 
 本节介绍如何通过 Docker，云服务或安装包来部署 TDgpt
 
@@ -16,13 +12,8 @@
 
 | 镜像名称                          | 包含模型               |
 |-----------------------------------|-----------------------|
-<<<<<<< HEAD
 | `tdengine/tdgpt`         | 涛思时序数据基础模型（TDtsfm v1.0）       |
 | `tdengine/tdgpt-full`    | 涛思时序数据基础模型（TDtsfm v1.0）+ Time-MoE 时序数据基础模型   |
-=======
-| `tdengine/tdengine-tdgpt`         | 涛思时序数据基础模型（TDtsfm v1.0）       |
-| `tdengine/tdengine-tdgpt-full`    | 涛思时序数据基础模型（TDtsfm v1.0）+ Time-MoE 时序数据基础模型   |
->>>>>>> 7e67914b
 
 ### 快速启动指南
 
@@ -82,11 +73,7 @@
   tdengine/tdgpt-full:3.3.8.8
 ```
 
-<<<<<<< HEAD
 **注意**：TDgpt 服务端使用 6035 TCP 端口。6036 和 6037 端口分别是时序基础模型 TDtsfm 的服务端口和 Time-MoE 的服务端口；
-=======
-**注意**：TDgpt 服务端使用 6090 TCP 端口。5000 和 5001 端口分别是时序基础模型 TDtsfm 的服务端口和 Time-MoE 的服务端口；
->>>>>>> 7e67914b
 
 确定该容器已经启动并且在正常运行。
 
@@ -162,11 +149,6 @@
    安装包中包含两个时序基础模型：涛思时序基础模型（TDtsfm v1.0）和 Time-MoE 时序基础模型。两个基础时序模型启动时候需要一定的内存空间，请确保安装机器至少有 16GiB 可用内存。
   
 2. 进入到安装包所在目录，使用 tar 解压安装包；
-<<<<<<< HEAD
-=======
-
-> 请将 `<version>` 替换为下载的安装包版本
->>>>>>> 7e67914b
 
 ```bash
 tar -zxvf tdengine-tdgpt-oss-3.3.8.8-linux-x64.tar.gz
