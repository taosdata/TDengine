---
title: "部署时序基础模型"
sidebar_label: "部署时序基础模型"
---

由众多研究机构及企业开源时序基础模型极大地简化了时序数据分析的复杂程度，在数据分析算法、机器学习和深度学习模型之外，
提供了一个时间序列数据高级分析的新选择。本章介绍部署并使用开源时序基础模型（Time Series Foundation Model, TSFM）。

TDgpt 在 3.3.6.4 版本原生支持六种类型的时序基础模型：涛思时序基础模型 (TDtsfm v1.0) , time-moe，chronos, moirai, timesfm, moment。
在官方的安装包中，内置了 TDtsfm 和 time-moe 两个时序模型，如果使用其他的模型，需要您在本地部署服务。部署其他时序基础模型服务的文件，位于
<<<<<<< HEAD
`< tdgpt 根目录>/lib/taosanalytics/tsfmservice/` 下，该目录下包含四个文件，分别用于本地部署启动对应的时序基础模型。TDgpt 适配了以下的时序模型的功能，对于不支持的功能，可能模型本身无法支持也可能是 TDgpt 没有适配该时序基础模型的功能。

<table>
<tr><th rowspan="2">模型</th> <th rowspan="2">文件</th> <th colspan="3">模型说明</th><th colspan="4">功能说明</th></tr>
<tr><th>名称</th><th>参数 (亿)</th><th>大小 (MiB)</th><th>单变量预测</th><th>协变量预测</th><th>多变量预测</th><th>异常检测</th></tr>
<tr><th rowspan="2">timemoe</th><th rowspan="2">timemoe-server.py</th><th>Maple728/TimeMoE-50M</th><th>0.50</th><th align="right">227</th><th rowspan="2">✔</th><th rowspan="2">✘</th><th rowspan="2">✘</th><th rowspan="2">✘</th></tr>
<tr><th>Maple728/TimeMoE-200M</th><th>4.53</th><th align="right">906</th></tr>
<tr><th rowspan="2">moirai</th><th rowspan="2">moirai-server.py</th><th>Salesforce/moirai-moe-1.0-R-small</th><th>1.17</th><th align="right">469</th><th rowspan="2">✔</th><th rowspan="2">✔</th><th rowspan="2">✘</th><th rowspan="2">✘</th></tr>
<tr><th>Salesforce/moirai-moe-1.0-R-base</th><th>9.35</th><th align="right">3,740</th></tr>
<tr><th rowspan="4">chronos</th><th rowspan="4">chronos-server.py</th><th>amazon/chronos-bolt-tiny</th><th>0.09</th><th align="right">35</th><th rowspan="4">✔</th><th rowspan="4">✘</th><th rowspan="4">✘</th><th rowspan="4">✘</th></tr>
<tr><th>amazon/chronos-bolt-mini</th><th>0.21</th><th align="right">85</th></tr>
<tr><th>amazon/chronos-bolt-small</th><th>0.48</th><th align="right">191</th></tr>
<tr><th>amazon/chronos-bolt-base</th><th>2.05</th><th align="right">821</th></tr>
<tr><th>timesfm</th><th>timesfm-server.py</th><th>google/timesfm-2.0-500m-pytorch</th><th>4.99</th><th align="right">2,000</th><th>✔</th><th>✘</th><th>✘</th><th>✘</th></tr>
</table>

本章以支持运行 time-moe 模型为例，说明如何将一个独立部署的 MaaS 服务整合到 TDgpt 中，并通过 SQL 语句调用其时序数据分析能力。

本章介绍如何本地部署 [time-moe](https://github.com/Time-MoE/Time-MoE) 时序基础模型并与 TDgpt 适配后，提供时序数据预测服务。
=======
`< tdgpt 根目录>/lib/taosanalytics/tsfmservice/` 下，该目录下包含四个文件，分别用于本地部署启动对应的时序基础模型。

| 文件名               | 说明                 |
|-------------------|--------------------|
| timemoe-server.py | 部署启动 time-moe 时序基础模型 |
| chronos-server.py | 部署启动 chronos 时序基础模型 |
| timesfm-server.py | 部署启动 timesfm 时序基础模型 |
| moirai-server.py  | 部署启动 moirai 时序基础模型 |

本章将以支持 time-moe 模型为例，说明如何将一个独立部署的 MaaS 服务整合到 TDgpt 中，并通过 SQL 语句调用其时序数据分析能力。

本章介绍如何本地部署 [Time-MoE](https://github.com/Time-MoE/Time-MoE) 时序基础模型并与 TDgpt 适配后，提供时序数据预测服务。
>>>>>>> 7e67914b

## 准备环境

为了使用时间序列基础模型，需要在本地部署环境支持其运行。首先需要准备一个虚拟的 Python 环境，使用 `pip` 安装必要的依赖包：

```shell
pip install torch==2.3.1+cpu -f https://download.pytorch.org/whl/torch_stable.html
pip install flask==3.0.3
pip install transformers==4.40.0
pip install accelerate
```

<<<<<<< HEAD
****
=======
>>>>>>> 7e67914b
> 脚本中安装了 CPU 驱动版本的 PyTorch，如果您服务是部署在具有 GPU 的服务器上，可以在虚拟环境中安装支持 GPU 加速的 PyTorch。例如：

```shell
pip install torch==2.3.1 -f https://download.pytorch.org/whl/torch_stable.html
```

您可以使用 TDgpt 的虚拟环境，也可以新创建一个虚拟环境，使用该虚拟环境之前，确保正确安装了上述依赖包。

## 设置时序基础模型服务地址

TDgpt 安装根目录下的 `./lib/taosanalytics/time-moe.py` 文件 (3.3.6.4 以后版本使用 ./lib/taosanalytics/tsfmservice/timemoe-service.py) 负责 Time-MoE 模型的部署和服务，
修改文件设置合适的服务 URL。

```python
@app.route('/ds_predict', methods=['POST'])
def time_moe():
    #...
```

修改 `host` 参数为需要开启的 URL 服务地址，或者使用默认值亦可。

```Python
    app.run(
            host='0.0.0.0',
            port=6037,
            threaded=True,  
            debug=False     
        )
```

<<<<<<< HEAD
其中的 port 修改为希望开启的端口，使用默认值亦可。完成之后重启服务即可。
=======
其中的 port 修改为希望开启的端口，包括使用默认值亦可。完成之后重启服务。
>>>>>>> 7e67914b

# 启动 Python 脚本

```shell
nohup python timemoe-server.py > service_output.out 2>&1 &
```

第一次启动脚本会从 huggingface 自动加载 [0.5 亿参数模型](https://huggingface.co/Maple728/TimeMoE-50M) (`Maple728/TimeMoE-50M`),
如果您需要部署参数规模更大参数规模的版本（`'Maple728/TimeMoE-200M'`）请将 `timemoe-server.py` 文件中 `_model_list[0],`  
修改为 `_model_list[1],` 即可。

如果加载失败，请尝试执行如下命令切换为国内镜像下载模型。

```shell
export HF_ENDPOINT=https://hf-mirror.com
```

然后再次尝试启动服务。

检查 `service_output.out` 文件，有如下输出，则说明加载成功

```text
Running on all addresses (0.0.0.0)
Running on http://127.0.0.1:6037
```

# 检查服务状态

使用 Shell 命令可以验证服务是否正常

```shell
curl 127.0.0.1:6037/ds_predict
```

如果看到如下返回信息表明服务正常，自此部署 Time-MoE 完成。

```html
<!doctype html>
<html lang=en>
<title>405 Method Not Allowed</title>
<h1>Method Not Allowed</h1>
<p>The method is not allowed for the requested URL.</p>
```

# 添加模型适配代码

您可参考 [timemoe.py](https://github.com/taosdata/TDengine/blob/main/tools/tdgpt/taosanalytics/algo/fc/timemoe.py)
文件进行 MaaS 服务的适配。我们适配 Time-MoE 提供预测服务。

```python
# 所有的时序基础模型服务类均是从 TsfmBaseService 继承而来

class _TimeMOEService(TsfmBaseService):
    # 模型名称，用户可根据需求定义，该名称也是后续调用该模型的 key
    name = 'timemoe-fc'

    # 说明信息
    desc = ("Time-MoE: Billion-Scale Time Series Foundation Models with Mixture of Experts; "
            "Ref. to https://github.com/Time-MoE/Time-MoE")

    def __init__(self):
        super().__init__()

        # 如果  taosanode.ini 配置文件中没有设置服务 URL 地址，这里使用默认地址
        if  self.service_host is None:
            self.service_host = 'http://127.0.0.1:6037/timemoe'

    def execute(self):
        # 检查是否支持历史协变量分析，如果不支持，触发异常。time-moe 不支持历史协变量分析，因此触发异常
        if len(self.past_dynamic_real):
            raise ValueError("covariate forecast is not supported yet")

        # 调用父类的 execute 方法
        super().execute()
```

将代码添加到 `/usr/local/taos/taosanode/lib/taosanalytics/algo/fc` 目录下。您可以在该路径下找到 `timemoe.py` 的文件，该文件即为系统内置的支持 `Time-MoE` 的适配文件。

TDgpt 已经内置 Time-MoE 模型的支持，能够使用 Time-MoE 的能力进行时序数据预测分析，执行 `show anodes full`，可以看到 Time-MoE 的预测服务 `timemoe-fc`。

## 设置模型服务地址

修改 `/etc/taos/taosanode.ini` 配置文件中[tsfm-service]部分：

```ini
[tsfm-service]
timemoe-fc = http://127.0.0.1:6037/ds_predict
```

添加服务的地址。此时的 `key` 是模型的名称，此时即为 `timemoe-fc`，`value` 是 Time-MoE 本地服务的地址：`http://127.0.0.1:5001/ds_predict`。

然后重启 taosnode 服务，并更新服务端算法缓存列表 `update all anodes`，之后即可通过 SQL 语句调用 Time-MoE 的时间序列数据预测服务。

## SQL 调用基础模型预测能力

```sql
SELECT FORECAST(val, 'algo=timemoe-fc') 
FROM foo;
```

## 部署其他时序基础模型

模型在本地部署服务以后，在 TDgpt 中注册的逻辑相似。只需要修改类名称和模型服务名称 (Key)、设置正确的服务地址即可。如果您想尝试
chronos, timesfm, chronos 时序基础服务，适配文件已经默认提供，3.3.6.4 及之后版本的用户只需要在本地启动相应的服务即可。
部署及及启动方式如下：

### 启动 moirai 服务

为避免依赖库冲突，建议准备干净的 python 虚拟环境，在虚拟环境中安装依赖库。

```shell
pip install torch==2.3.1+cpu -f https://download.pytorch.org/whl/torch_stable.html
pip install uni2ts
pip install flask
```

在 moirai-server.py 文件中配置服务地址（配置服务地址方式见上），设置加载的模型（如果需要）。

```python
_model_list = [
    'Salesforce/moirai-moe-1.0-R-small',  # small model with 117M parameters
    'Salesforce/moirai-moe-1.0-R-base',   # base model with 205M parameters
]

pretrained_model = MoiraiMoEModule.from_pretrained(
    _model_list[0]   # 默认加载 small 模型，改成 1 即加载 base 模型
).to(device)
```

执行命令启动服务，首次启动会自动下载模型文件，如果下载速度太慢，可使用国内镜像（设置置方式见上）。

```shell
nohup python moirai-server.py > service_output.out 2>&1 &
```

检查服务状态的方式同上。

### 启动 chronos 服务

在干净的 python 虚拟环境中安装依赖库。

```shell
pip install torch==2.3.1+cpu -f https://download.pytorch.org/whl/torch_stable.html
pip install chronos-forecasting
pip install flask
```

在 chronos-server.py 文件中设置服务地址，设置加载模型。您也可以使用默认值。

```python

def main():
    app.run(
        host='0.0.0.0',
        port=6038,
        threaded=True,
        debug=False
    )
```

```python
_model_list = [
    'amazon/chronos-bolt-tiny',  # 9M parameters,   based on t5-efficient-tiny
    'amazon/chronos-bolt-mini',  # 21M parameters,  based on t5-efficient-mini
    'amazon/chronos-bolt-small', # 48M parameters,  based on t5-efficient-small
    'amazon/chronos-bolt-base',  # 205M parameters, based on t5-efficient-base
]

model = BaseChronosPipeline.from_pretrained(
    _model_list[0],   #  默认加载 tiny 模型，修改数值就可以调整加载启动的模型
    device_map=device,
    torch_dtype=torch.bfloat16,
)
```

在 shell 中执行命令，启动服务。

```shell
nohup python chronos-server.py > service_output.out 2>&1 &
```

### 启动 timesfm 服务

在干净的 python 虚拟环境中安装依赖库。

```shell
pip install torch==2.3.1+cpu -f https://download.pytorch.org/whl/torch_stable.html
pip install timesfm
pip install jax
pip install flask==3.0.3
```

调整 timesfm-server.py 文件中设置服务地址（如果需要）。然后执行下述命令启动服务。

```shell
nohup python timesfm-server.py > service_output.out 2>&1 &
```

### 启动 moment 服务

在干净的 python 虚拟环境中安装依赖库。

```shell
pip install torch==2.3.1+cpu -f https://download.pytorch.org/whl/torch_stable.html
pip install transformers==4.33.3
pip install numpy==1.25.2
pip install matplotlib
pip install pandas==1.5
pip install scikit-learn
pip install flask==3.0.3
pip install momentfm
```

调整 moment-server.py 文件中设置服务地址（如果需要）。然后执行下述命令启动服务。

```shell
nohup python moment-server.py > service_output.out 2>&1 &
```

## 动态下载时序模型

在 3.3.8.x 以后的版本，您可以在启动模型的时候指定不同规模的模型。如果不指定任何参数，模型运行驱动文件（[xxx]-server.py）将自动加载参数规模最小的模型运行。

此外，如果您手动在本地下载了模型文件，可以通过指定本地模型文件路径的方式，运行已经下载完成的模型。

```shell
# 运行在本地目录 /var/lib/taos/taosanode/model/chronos 的 chronos-bolt-tiny 模型文件，如果指定目录不存在，则自动下载模型文件到  /var/lib/taos/taosanode/model/chronos 目录下。第三个参数是下载模型文件的时候时候打开镜像，推荐国内用户打开该选项
python chronos-server.py /var/lib/taos/taosanode/model/chronos/ amazon/chronos-bolt-tiny True

```<|MERGE_RESOLUTION|>--- conflicted
+++ resolved
@@ -8,7 +8,6 @@
 
 TDgpt 在 3.3.6.4 版本原生支持六种类型的时序基础模型：涛思时序基础模型 (TDtsfm v1.0) , time-moe，chronos, moirai, timesfm, moment。
 在官方的安装包中，内置了 TDtsfm 和 time-moe 两个时序模型，如果使用其他的模型，需要您在本地部署服务。部署其他时序基础模型服务的文件，位于
-<<<<<<< HEAD
 `< tdgpt 根目录>/lib/taosanalytics/tsfmservice/` 下，该目录下包含四个文件，分别用于本地部署启动对应的时序基础模型。TDgpt 适配了以下的时序模型的功能，对于不支持的功能，可能模型本身无法支持也可能是 TDgpt 没有适配该时序基础模型的功能。
 
 <table>
@@ -25,23 +24,9 @@
 <tr><th>timesfm</th><th>timesfm-server.py</th><th>google/timesfm-2.0-500m-pytorch</th><th>4.99</th><th align="right">2,000</th><th>✔</th><th>✘</th><th>✘</th><th>✘</th></tr>
 </table>
 
-本章以支持运行 time-moe 模型为例，说明如何将一个独立部署的 MaaS 服务整合到 TDgpt 中，并通过 SQL 语句调用其时序数据分析能力。
-
-本章介绍如何本地部署 [time-moe](https://github.com/Time-MoE/Time-MoE) 时序基础模型并与 TDgpt 适配后，提供时序数据预测服务。
-=======
-`< tdgpt 根目录>/lib/taosanalytics/tsfmservice/` 下，该目录下包含四个文件，分别用于本地部署启动对应的时序基础模型。
-
-| 文件名               | 说明                 |
-|-------------------|--------------------|
-| timemoe-server.py | 部署启动 time-moe 时序基础模型 |
-| chronos-server.py | 部署启动 chronos 时序基础模型 |
-| timesfm-server.py | 部署启动 timesfm 时序基础模型 |
-| moirai-server.py  | 部署启动 moirai 时序基础模型 |
-
 本章将以支持 time-moe 模型为例，说明如何将一个独立部署的 MaaS 服务整合到 TDgpt 中，并通过 SQL 语句调用其时序数据分析能力。
 
-本章介绍如何本地部署 [Time-MoE](https://github.com/Time-MoE/Time-MoE) 时序基础模型并与 TDgpt 适配后，提供时序数据预测服务。
->>>>>>> 7e67914b
+介绍如何本地部署 [Time-MoE](https://github.com/Time-MoE/Time-MoE) 时序基础模型并与 TDgpt 适配后，提供时序数据预测服务。
 
 ## 准备环境
 
@@ -54,10 +39,6 @@
 pip install accelerate
 ```
 
-<<<<<<< HEAD
-****
-=======
->>>>>>> 7e67914b
 > 脚本中安装了 CPU 驱动版本的 PyTorch，如果您服务是部署在具有 GPU 的服务器上，可以在虚拟环境中安装支持 GPU 加速的 PyTorch。例如：
 
 ```shell
@@ -88,11 +69,7 @@
         )
 ```
 
-<<<<<<< HEAD
 其中的 port 修改为希望开启的端口，使用默认值亦可。完成之后重启服务即可。
-=======
-其中的 port 修改为希望开启的端口，包括使用默认值亦可。完成之后重启服务。
->>>>>>> 7e67914b
 
 # 启动 Python 脚本
 
