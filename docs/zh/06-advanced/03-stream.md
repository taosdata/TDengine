---
sidebar_label: 流计算
title: 流计算
toc_max_heading_level: 4
---

在时序数据的处理中，经常要对原始数据进行清洗、预处理，再使用时序数据库进行长久的储存，而且经常还需要使用原始的时序数据通过计算生成新的时序数据。在传统的时序数据解决方案中，常常需要部署 Kafka、Flink 等流处理系统，而流处理系统的复杂性，带来了高昂的开发与运维成本。

TDengine 的流计算引擎提供了实时处理写入的数据流的能力，使用 SQL 定义实时流变换，当数据被写入流的源表后，数据会被以定义的方式自动处理，并根据定义的触发模式向目的表推送结果。它提供了替代复杂流处理系统的轻量级解决方案，并能够在高吞吐的数据写入的情况下，提供毫秒级的计算结果延迟。与传统的流计算相比，TDengine 的流计算采用的是触发与计算分离的策略，处理的依然是持续的无界的数据流，但是进行了以下几个方面的扩展：

- **处理对象的扩展**：传统流计算的事件驱动对象与计算对象往往是统一的，根据同一份数据产生事件和计算。TDengine 的流计算支持触发（事件驱动）与计算的分离，也就意味着触发对象可以与计算对象进行分离。触发表与计算的数据源表可以不相同，甚至可以不需要触发表，处理的数据集合无论是列、时间范围都可以不相同。
- **触发方式的扩展**：除了数据写入触发方式外，TDengine 的流计算支持更多触发方式的扩展。通过支持窗口触发，用户可以灵活的定义和使用各种方式的窗口来产生触发事件，可以选择在开窗、关窗以及开关窗同时进行触发。除了与触发表关联的事件时间驱动外，还支持与事件时间无关的驱动，即定时触发。在事件触发之前，还支持对触发数据进行预先过滤处理，只有符合条件的数据才会进入触发判断。
- **计算的扩展**：既可以对触发表进行计算，也可以对其他库、表进行计算。计算类型不受限制，支持任何查询语句。计算结果的应用可根据需要进行选择，支持发送通知、写入输出表，也可以两者同时使用。

TDengine 的流计算引擎还提供了其他使用上的便利。针对结果延迟的不同需求，支持用户在结果时效性与资源负载之间进行平衡。针对非正常顺序写入场景的不同需求，支持用户灵活选择适合的处理方式与策略。它提供了替代复杂流处理系统的轻量级解决方案，并能够在高吞吐的数据写入的情况下，提供毫秒级的计算结果延迟。

流计算的使用方法如下，详细内容参见 [SQL 手册](../../reference/taos-sql/stream)。

## 流式计算的创建

<<<<<<< HEAD
=======
## 创建流计算

语法如下：

>>>>>>> ec1bb4a5
```sql
CREATE STREAM [IF NOT EXISTS] [db_name.]stream_name stream_options [INTO [db_name.]table_name] [OUTPUT_SUBTABLE(tbname_expr)] [(column_name1, column_name2 [COMPOSITE KEY][, ...])] [TAGS (tag_definition [, ...])] [AS subquery]

stream_options: {
    trigger_type [FROM [db_name.]table_name] [PARTITION BY col1 [, ...]] [OPTIONS(stream_option [|...])] [notification_definition]
}
<<<<<<< HEAD
=======

column_definition:
    col_name col_type [COMMENT 'string_value']
```

其中 subquery 是 select 普通查询语法的子集。

```sql
subquery: SELECT select_list
    from_clause
    [WHERE condition]
    [PARTITION BY tag_list]
    [window_clause]
>>>>>>> ec1bb4a5
    
trigger_type: {
    PERIOD(period_time[, offset_time])
  | [INTERVAL(interval_val[, interval_offset])] SLIDING(sliding_val[, offset_time]) 
  | SESSION(ts_col, session_val)
  | STATE_WINDOW(col) [TRUE_FOR(duration_time)] 
  | EVENT_WINDOW(START WITH start_condition END WITH end_condition) [TRUE_FOR(duration_time)]
  | COUNT_WINDOW(count_val[, sliding_val][, col1[, ...]]) 
}

stream_option: {WATERMARK(duration_time) | EXPIRED_TIME(exp_time) | IGNORE_DISORDER | DELETE_RECALC | DELETE_OUTPUT_TABLE | FILL_HISTORY[(start_time)] | FILL_HISTORY_FIRST[(start_time)] | CALC_NOTIFY_ONLY | LOW_LATENCY_CALC | PRE_FILTER(expr) | FORCE_OUTPUT | MAX_DELAY(delay_time) | EVENT_TYPE(event_types)}

notification_definition:
    NOTIFY(url [, ...]) [ON (event_types)] [WHERE condition] [NOTIFY_OPTIONS(notify_option[|notify_option])]

notify_option: [NOTIFY_HISTORY | ON_FAILURE_PAUSE]
    
event_types:
    event_type [|event_type]    
    
event_type: {WINDOW_OPEN | WINDOW_CLOSE}    

<<<<<<< HEAD
tag_definition:
    tag_name type_name [COMMENT 'string_value'] AS expr
```

### 触发方式
=======
如下 SQL 将创建一个流计算，执行后 TDengine 会自动创建名为 avg_vol 的超级表，此流计算以 1min 为时间窗口、30s 为前向增量统计这些智能电表的平均电压，并将来自 meters 的数据的计算结果写入 avg_vol，不同分区的数据会分别创建子表并写入不同子表。

```sql
CREATE STREAM avg_vol_s INTO avg_vol AS
SELECT _wstart, count(*), avg(voltage) FROM power.meters PARTITION BY tbname INTERVAL(1m) SLIDING(30s);
```

本节涉及的相关参数的说明如下。

- stb_name 是保存计算结果的超级表的表名，如果该超级表不存在，则会自动创建；如果已存在，则检查列的 schema 信息。
- tags 子句定义了流计算中创建标签的规则。通过 tags 字段可以为每个分区对应的子表生成自定义的标签值。

## 流式计算的规则和策略
>>>>>>> ec1bb4a5

- **定时触发**：通过系统时间的固定间隔来驱动，以建流当天系统时间的零点作为基准时间点，然后根据间隔来确定下次触发的时间点，可以通过指定时间偏移来改变基准时间点。
- **滑动触发**：对触发表的写入数据按照事件时间的固定间隔来驱动的触发。可以有 INTERVAL 窗口，也可以没有。
- **会话窗口触发**：对触发表的写入数据按照会话窗口的方式进行窗口划分，当窗口启动和（或）关闭时进行触发。
- **状态窗口触发**：对触发表的写入数据按照状态窗口的方式进行窗口划分，当窗口启动和（或）关闭时进行触发。
- **事件窗口触发**：对触发表的写入数据按照事件窗口的方式进行窗口划分，当窗口启动和（或）关闭时进行的触发。
- **计数窗口触发**：对触发表的写入数据按照计数窗口的方式进行窗口划分，当窗口启动和（或）关闭时进行的触发。支持列的触发，当指定的列有数据写入时才触发。

### 触发动作

触发后可以根据需要执行不同的动作，比如发送[事件通知](../../reference/taos-sql/stream/#流式计算的通知机制)、[执行计算](../../reference/taos-sql/stream/#流式计算的计算任务)，或者两者同时进行。

- 只通知不计算：通过 `WebSocket` 方式向外部应用发送事件通知。
- 只计算不通知：执行任意一个查询并保存结果到流计算的输出表中。
- 既通知又计算：执行任意一个查询，同时发送计算结果或事件通知给外部应用。

<<<<<<< HEAD
### 触发表与分组

通常意义来说，一个流计算只对应一个计算，比如根据一个子表触发和产生一个计算，结果保存到一张表中。根据 TDengine **一个设备一张表**的设计理念，如果需要对所有设备分别计算，那就需要为每个子表创建一个流计算，这会造成使用的不便和处理效率的降低。为了解决这个问题，TDengine 的流计算支持触发分组，分组是流计算的最小执行单元，从逻辑上可以认为每个分组对应一个单独的流计算，每个分组对应一个输出表和单独的事件通知。
=======
若创建流的语句中包含 substable 子句，用户可以为每个分区对应的子表生成自定义的表名。示例如下。

```sql
CREATE STREAM avg_vol_s INTO avg_vol SUBTABLE(CONCAT('new-', tname)) AS SELECT _wstart, count(*), avg(voltage) FROM meters PARTITION BY tbname tname INTERVAL(1m);
```

PARTITION 子句中，为 tbname 定义了一个别名 tname，在 PARTITION 子句中的别名可以用于 SUBTABLE 子句中的表达式计算，在上述示例中，流新创建的子表规则为 `new- + 子表名 + _超级表名 + _groupId`。
>>>>>>> ec1bb4a5

**总结来说，一个流计算输出表（子表或普通表）的个数与触发表的分组个数相同，未指定分组时只产生一个输出表（普通表）。**

### 计算任务

计算任务是流在事件触发后执行的计算动作，可以是**任意类型的查询语句**，既可以对触发表进行计算，也可以对其他库表进行计算。计算时如需使用触发时的关联信息，可在 SQL 语句中使用占位符，占位符在每次计算时会被作为常量替换到 SQL 语句中。包括：

- `_tprev_ts`：上一次触发的事件时间
- `_tcurrent_ts`：本次触发的事件时间
- `_tnext_ts`：下一次触发的事件时间
- `_twstart`：本次触发窗口的起始时间戳
- `_twend`：本次触发窗口的结束时间戳
- `_twduration`：本次触发窗口的持续时间
- `_twrownum`：本次触发窗口的记录条数
- `_tprev_localtime`：上一次触发时刻的系统时间
- `_tnext_localtime`：下一次触发时刻的系统时间
- `_tgrpid`：触发分组的 ID 值
- `_tlocaltime`：本次触发时刻的系统时间
- `%%n`：触发分组列的引用，n 为分组列的下标
- `%%tbname`：触发表每个分组表名的引用，可作为查询表名使用（`FROM %%tbname`）
- `%%trows`：触发表每个分组的触发数据集（满足本次触发的数据集）的引用

<<<<<<< HEAD
### 通知机制
=======
注意：

- 开启 fill_history 时，创建流需要找到历史数据的分界点，如果历史数据很多，可能会导致创建流任务耗时较长，此时可以通过 fill_history 1 async（v3.3.6.0 开始支持）语法将创建流的任务放在后台处理，创建流的语句可立即返回，不阻塞后面的操作。async 只对 fill_history 1 起效，fill_history 0 时建流很快，不需要异步处理。
>>>>>>> ec1bb4a5

事件通知是流在事件触发后可选的执行动作，支持通过 `WebSocket` 协议发送事件通知到应用。用户可以指定需要通知的事件，以及用于接收通知消息的目标地址。通知内容可以包含计算结果，也可以在没有计算结果时只通知事件相关信息。

<<<<<<< HEAD
## 流式计算的示例

### 计数窗口触发

- 表 tb1 每写入 1 行数据时，计算表 tb2 在同一时刻前 5 分钟内 col1 的平均值，计算结果写入表 tb3。

```SQL
CREATE stream sm1 count_window(1) FROM tb1 
  INTO tb3 AS
    SELECT _twstart, avg(col1) FROM tb2 
    WHERE _c0 >= _twend - 5m AND _c0 <= _twend;
```

- 表 tb1 每写入 10 行大于 0 的 col1 列数据时，计算这 10 条数据 col1 列的平均值，计算结果不需要保存，需要通知到 `ws://localhost:8080/notify`。

```SQL
CREATE stream sm2 count_window(10, 1, col1) FROM tb1 
  OPTIONS(CALC_ONTIFY_ONLY | PRE_FILTER(col1 > 0)) 
  NOTIFY("ws://localhost:8080/notify") ON (WINDOW_CLOSE) 
  AS 
    SELECT avg(col1) FROM %%trows;
=======
- 另外，不要同时异步创建多个流，可能由于事务冲突导致后面创建的流失败。
比如，创建一个流，统计所有智能电表每 10s 产生的数据条数，并且计算历史数据。SQL 如下：

```sql

create stream if not exists count_history_s fill_history 1 into count_history as select count(*) from power.meters interval(10s)

```

如果该流任务已经彻底过期，并且不再想让它检测或处理数据，您可以手动删除它，被计算出的数据仍会被保留。

### 流计算的触发模式

在创建流时，可以通过 TRIGGER 指令指定流计算的触发模式。对于非窗口计算，流计算的触发是实时的，对于窗口计算，目前提供 4 种触发模式，默认为 WINDOW_CLOSE。

1. AT_ONCE：写入立即触发。
2. WINDOW_CLOSE：窗口关闭时触发（窗口关闭由事件时间决定，可配合 watermark 使用）。
3. MAX_DELAY time：若窗口关闭，则触发计算。若窗口未关闭，且未关闭时长超过 max delay 指定的时间，则触发计算。
4. FORCE_WINDOW_CLOSE：以操作系统当前时间为准，只计算当前关闭窗口的结果，并推送出去。窗口只会在被关闭的时刻计算一次，后续不会再重复计算。该模式当前只支持 INTERVAL 窗口（支持滑动）；该模式时，FILL_HISTORY 自动设置为 0，IGNORE EXPIRED 自动设置为 1，IGNORE UPDATE 自动设置为 1；FILL 只支持 PREV、NULL、NONE、VALUE。
   - 该模式可用于实现连续查询，比如，创建一个流，每隔 1s 查询一次过去 10s 窗口内的数据条数。SQL 如下：

   ```sql
   create stream if not exists continuous_query_s trigger force_window_close into continuous_query as select count(*) from power.meters interval(10s) sliding(1s)
   ```

5. CONTINUOUS_WINDOW_CLOSE：窗口关闭时输出结果。修改、删除数据，并不会立即触发重算，每等待 rec_time_val 时长，会进行周期性重算。如果不指定 rec_time_val，那么重算周期是 60 分钟。如果重算的时间长度超过 rec_time_val，在本次重算后，自动开启下一次重算。该模式当前只支持 INTERVAL 窗口。如果使用 FILL，需要配置 adapter 的相关信息：adapterFqdn、adapterPort、adapterToken。adapterToken 为 `{username}:{password}` 经过 Base64 编码之后的字符串，例如 `root:taosdata` 编码后为 `cm9vdDp0YW9zZGF0YQ==`。

窗口关闭是由事件时间决定的，如事件流中断、或持续延迟，此时事件时间无法更新，可能导致无法得到最新的计算结果。

因此，流计算提供了以事件时间结合处理时间计算的 MAX_DELAY 触发模式：MAX_DELAY 模式在窗口关闭时会立即触发计算，它的单位可以自行指定，具体单位：a（毫秒）、s（秒）、m（分）、h（小时）、d（天）、w（周）。此外，当数据写入后，计算触发的时间超过 MAX_DELAY 指定的时间，则立即触发计算。

### 流计算的窗口关闭

流计算的核心在于以事件时间（即写入记录中的时间戳主键）为基准来计算窗口的关闭时间，而不是依赖于 TDengine 服务器的时间。采用事件时间作为基准可以有效地规避客户端与服务器时间不一致所带来的问题，并且能够妥善解决数据乱序写入等挑战。

为了进一步控制数据乱序的容忍程度，流计算引入了 watermark 机制。在创建流时，用户可以通过 stream_option 参数指定 watermark 的值，该值定义了数据乱序的容忍上界，默认情况下为 0。

假设 T= 最新事件时间－ watermark，那么每次写入新数据时，系统都会根据这个公式更新窗口的关闭时间。具体而言，系统会将窗口结束时间小于 T 的所有打开的窗口关闭。如果触发模式设置为 window_close 或 max_delay，则会推送窗口聚合的结果。下图展示了流计算的窗口关闭流程。

![流计算窗口关闭图解](./stream-window-close.png)

在上图中，纵轴表示时刻，横轴上的圆点表示已经收到的数据。相关流程说明如下。

1. T1 时刻，第 7 个数据点到达，根据 T =  Latest event - watermark，算出的时间在第二个窗口内，所以第二个窗口没有关闭。
2. T2 时刻，第 6 和第 8 个数据点延迟到达 TDengine，由于此时的 Latest event 没变，T 也没变，乱序数据进入的第二个窗口还未被关闭，因此可以被正确处理。
3. T3 时刻，第 10 个数据点到达，T 向后推移超过了第二个窗口关闭的时间，该窗口被关闭，乱序数据被正确处理。

在 window_close 或 max_delay 模式下，窗口关闭直接影响推送结果。在 at_once 模式下，窗口关闭只与内存占用有关。

### 过期数据处理策略

对于已关闭的窗口，再次落入该窗口中的数据被标记为过期数据。TDengine 对于过期数据提供两种处理方式，由 IGNORE EXPIRED 选项指定。

1. 重新计算，即 IGNORE EXPIRED 0：从 TSDB 中重新查找对应窗口的所有数据并重新计算得到最新结果
2. 直接丢弃，即 IGNORE EXPIRED 1：默认配置，忽略过期数据

无论在哪种模式下，watermark 都应该被妥善设置，来得到正确结果（直接丢弃模式）或避免频繁触发重算带来的性能开销（重新计算模式）

### 数据更新的处理策略

TDengine 对于修改数据提供两种处理方式，由 IGNORE UPDATE 选项指定。

1. 检查数据是否被修改，即 IGNORE UPDATE 0：默认配置，如果被修改，则重新计算对应窗口。
2. 不检查数据是否被修改，全部按增量数据计算，即 IGNORE UPDATE 1。

## 流计算的其它策略

### 写入已存在的超级表

当流计算结果需要写入已存在的超级表时，应确保 stb_name 列与 subquery 输出结果之间的对应关系正确。如果 stb_name 列与 subquery 输出结果的位置、数量完全匹配，那么不需要显式指定对应关系；如果数据类型不匹配，系统会自动将 subquery 输出结果的类型转换为对应的 stb_name 列的类型。创建流计算时不能指定 stb_name 的列和 TAG 的数据类型，否则会报错。

对于已经存在的超级表，系统会检查列的 schema 信息，确保它们与 subquery 输出结果相匹配。以下是一些关键点。

1. 检查列的 schema 信息是否匹配，对于不匹配的，则自动进行类型转换，当前只有数据长度大于 4096 bytes 时才报错，其余场景都能进行类型转换。
2. 检查列的个数是否相同，如果不同，需要显示的指定超级表与 subquery 的列的对应关系，否则报错。如果相同，可以指定对应关系，也可以不指定，不指定则按位置顺序对应。

**注意** 虽然流计算可以将结果写入已经存在的超级表，但不能让两个已经存在的流计算向同一张（超级）表中写入结果数据。这是为了避免数据冲突和不一致，确保数据的完整性和准确性。在实际应用中，应根据实际需求和数据结构合理设置列的对应关系，以实现高效、准确的数据处理。

### 自定义目标表的标签

用户可以为每个 partition 对应的子表生成自定义的 TAG 值，如下创建流的语句，

```sql
CREATE STREAM output_tag trigger at_once INTO output_tag_s TAGS(alias_tag varchar(100)) as select _wstart, count(*) from power.meters partition by concat("tag-", tbname) as alias_tag interval(10s);
>>>>>>> ec1bb4a5
```

### 滑动触发

- 超级表 stb1 的每个子表在每 5 分钟的时间窗口结束后，计算这 5 分钟的 col1 的平均值，每个子表的计算结果分别写入超级表 stb2 的不同子表中。

```SQL
CREATE stream sm1 INTERVAL(5m) SLIDING(5m) FROM stb1 PARTITION BY tbname 
  INTO stb2 AS 
    SELECT _twstart, avg(col1) FROM %%tbname 
    WHERE _c0 >= _twstart AND _c0 <= _twend;
```
<<<<<<< HEAD
=======

DELETE_MARK 用于删除缓存的窗口状态，也就是删除流计算的中间结果。缓存的窗口状态主要用于过期数据导致的窗口结果更新操作。如果不设置，默认值是 10 年。
>>>>>>> ec1bb4a5

> 上面 SQL 中的 `from %%tbname where _c0 >= _twstart and _c0 <= _twend` 与 `from %%trows` 的含义是不完全相同的。前者表示计算使用触发分组对应的表中在触发窗口时间段内的数据，窗口内的数据在计算时与 `%%trows` 相比较是有可能有变化的，后者则表示只使用触发时读取到的窗口数据。

- 超级表 stb1 的每个子表从最早的数据开始，在每 5 分钟的时间窗口结束后或从窗口启动 1 分钟后窗口仍然未关闭时，计算窗口内的 col1 的平均值，每个子表的计算结果分别写入超级表 stb2 的不同子表中。

<<<<<<< HEAD
```SQL
CREATE stream sm2 INTERVAL(5m) SLIDING(5m) FROM stb1 PARTITION BY tbname 
  OPTIONS(MAX_DELAY(1m) | FILL_HISTORY_FIRST) 
  INTO stb2 AS 
    SELECT _twstart, avg(col1) FROM %%tbname WHERE _c0 >= _twstart AND _c0 <= _twend;
```

- 计算电表电流的每分钟平均值，并在窗口打开、关闭时向两个通知地址发送通知，计算历史数据时不发送通知，不允许在通知发送失败时丢弃通知。
=======
仅删除流计算任务，由流计算写入的数据不会被删除，SQL 如下：

```sql
DROP STREAM [IF EXISTS] stream_name;
```

### 展示流计算

查看流计算任务的 SQL 如下：
>>>>>>> ec1bb4a5

```sql
CREATE STREAM avg_stream INTERVAL(1m) SLIDING(1m) FROM meters 
  NOTIFY ('ws://localhost:8080/notify', 'wss://192.168.1.1:8080/notify?key=foo') ON ('WINDOW_OPEN', 'WINDOW_CLOSE') NOTIFY_OPTIONS(NOTIFY_HISTORY | ON_FAILURE_PAUSE)
  INTO avg_stb
    AS SELECT _twstart, _twend, AVG(current) FROM %%trows;
```

<<<<<<< HEAD
### 定时触发
=======
若要展示更详细的信息，可以使用

```sql
SELECT * from information_schema.`ins_streams`;
```
>>>>>>> ec1bb4a5

- 每过 1 小时计算表 tb1 中总的数据量，计算结果写入表 tb2 (毫秒库)。

<<<<<<< HEAD
```SQL
CREATE stream sm1 PERIOD(1h) 
  INTO tb2 AS
    SELECT cast(_tlocaltime/1000000 AS TIMESTAMP), count(*) FROM tb1;
```
=======
暂停流计算任务的 SQL 如下：

```sql
PAUSE STREAM [IF EXISTS] stream_name; 
```

没有指定 IF EXISTS，如果该 stream 不存在，则报错。如果存在，则暂停流计算。指定了 IF EXISTS，如果该 stream 不存在，则返回成功。如果存在，则暂停流计算。

### 恢复流计算任务
>>>>>>> ec1bb4a5

- 每过 1 小时通知 `ws://localhost:8080/notify` 当前系统时间。

```SQL
CREATE stream sm1 PERIOD(1h) 
  NOTIFY("ws://localhost:8080/notify");
```

## 流式计算的其他特性

### 高可用

流式计算从架构上支持流的存算分离，在部署时要求系统中必须部署 snode，除数据读取外，所有流计算功能都只在 snode 上运行。

- snode 是负责运行流计算计算任务的节点，在一个集群中可以部署 1 或多个 snode。
- snode 部署在单独的 dnode 上时，可以保证资源隔离，不会对写入、查询等业务造成太大干扰。
- 为了保证流计算的高可用，可在一个集群的多个物理节点中同时部署多个 snode：
  - 流计算在多个 snode 间进行负载均衡。
  - 每两个 snode 间互为副本，负责存储流的状态和进度等信息。

### 重新计算

支持使用 `WATERMARK` 来解决一定程度的乱序、更新、删除场景带来的问题。`WATERMARK` 是用户可以指定的基于事件时间的时长，它代表的是事件时间在流计算中的进展，体现了用户对于乱序数据的容忍程度。`当前处理的最新事件时间 - WATERMARK 指定的固定间隔` 即为当前水位线，只有写入数据的事件时间早于当前水位线才会进入触发判断，只有窗口或其他触发的时间条件早于当前水位线才会启动触发。

对于超出 `WATERMARK` 的乱序、更新、删除场景，使用重新计算的方式来保证最终结果的正确性，重新计算意味着对于乱序、更新和删除的数据覆盖区间重新进行触发和运算。为了保证这种方式的有效性，用户需要确保其计算语句和数据源表是与处理时间无关的，也就是说同一个触发即使执行多次其结果依然是有效的。

重新计算可以分为自动重新计算与手动重新计算，如果用户不需要自动重新计算，可以通过选项关闭。
<|MERGE_RESOLUTION|>--- conflicted
+++ resolved
@@ -1,367 +1,188 @@
----
-sidebar_label: 流计算
-title: 流计算
-toc_max_heading_level: 4
----
-
-在时序数据的处理中，经常要对原始数据进行清洗、预处理，再使用时序数据库进行长久的储存，而且经常还需要使用原始的时序数据通过计算生成新的时序数据。在传统的时序数据解决方案中，常常需要部署 Kafka、Flink 等流处理系统，而流处理系统的复杂性，带来了高昂的开发与运维成本。
-
-TDengine 的流计算引擎提供了实时处理写入的数据流的能力，使用 SQL 定义实时流变换，当数据被写入流的源表后，数据会被以定义的方式自动处理，并根据定义的触发模式向目的表推送结果。它提供了替代复杂流处理系统的轻量级解决方案，并能够在高吞吐的数据写入的情况下，提供毫秒级的计算结果延迟。与传统的流计算相比，TDengine 的流计算采用的是触发与计算分离的策略，处理的依然是持续的无界的数据流，但是进行了以下几个方面的扩展：
-
-- **处理对象的扩展**：传统流计算的事件驱动对象与计算对象往往是统一的，根据同一份数据产生事件和计算。TDengine 的流计算支持触发（事件驱动）与计算的分离，也就意味着触发对象可以与计算对象进行分离。触发表与计算的数据源表可以不相同，甚至可以不需要触发表，处理的数据集合无论是列、时间范围都可以不相同。
-- **触发方式的扩展**：除了数据写入触发方式外，TDengine 的流计算支持更多触发方式的扩展。通过支持窗口触发，用户可以灵活的定义和使用各种方式的窗口来产生触发事件，可以选择在开窗、关窗以及开关窗同时进行触发。除了与触发表关联的事件时间驱动外，还支持与事件时间无关的驱动，即定时触发。在事件触发之前，还支持对触发数据进行预先过滤处理，只有符合条件的数据才会进入触发判断。
-- **计算的扩展**：既可以对触发表进行计算，也可以对其他库、表进行计算。计算类型不受限制，支持任何查询语句。计算结果的应用可根据需要进行选择，支持发送通知、写入输出表，也可以两者同时使用。
-
-TDengine 的流计算引擎还提供了其他使用上的便利。针对结果延迟的不同需求，支持用户在结果时效性与资源负载之间进行平衡。针对非正常顺序写入场景的不同需求，支持用户灵活选择适合的处理方式与策略。它提供了替代复杂流处理系统的轻量级解决方案，并能够在高吞吐的数据写入的情况下，提供毫秒级的计算结果延迟。
-
-流计算的使用方法如下，详细内容参见 [SQL 手册](../../reference/taos-sql/stream)。
-
-## 流式计算的创建
-
-<<<<<<< HEAD
-=======
-## 创建流计算
-
-语法如下：
-
->>>>>>> ec1bb4a5
-```sql
-CREATE STREAM [IF NOT EXISTS] [db_name.]stream_name stream_options [INTO [db_name.]table_name] [OUTPUT_SUBTABLE(tbname_expr)] [(column_name1, column_name2 [COMPOSITE KEY][, ...])] [TAGS (tag_definition [, ...])] [AS subquery]
-
-stream_options: {
-    trigger_type [FROM [db_name.]table_name] [PARTITION BY col1 [, ...]] [OPTIONS(stream_option [|...])] [notification_definition]
-}
-<<<<<<< HEAD
-=======
-
-column_definition:
-    col_name col_type [COMMENT 'string_value']
-```
-
-其中 subquery 是 select 普通查询语法的子集。
-
-```sql
-subquery: SELECT select_list
-    from_clause
-    [WHERE condition]
-    [PARTITION BY tag_list]
-    [window_clause]
->>>>>>> ec1bb4a5
-    
-trigger_type: {
-    PERIOD(period_time[, offset_time])
-  | [INTERVAL(interval_val[, interval_offset])] SLIDING(sliding_val[, offset_time]) 
-  | SESSION(ts_col, session_val)
-  | STATE_WINDOW(col) [TRUE_FOR(duration_time)] 
-  | EVENT_WINDOW(START WITH start_condition END WITH end_condition) [TRUE_FOR(duration_time)]
-  | COUNT_WINDOW(count_val[, sliding_val][, col1[, ...]]) 
-}
-
-stream_option: {WATERMARK(duration_time) | EXPIRED_TIME(exp_time) | IGNORE_DISORDER | DELETE_RECALC | DELETE_OUTPUT_TABLE | FILL_HISTORY[(start_time)] | FILL_HISTORY_FIRST[(start_time)] | CALC_NOTIFY_ONLY | LOW_LATENCY_CALC | PRE_FILTER(expr) | FORCE_OUTPUT | MAX_DELAY(delay_time) | EVENT_TYPE(event_types)}
-
-notification_definition:
-    NOTIFY(url [, ...]) [ON (event_types)] [WHERE condition] [NOTIFY_OPTIONS(notify_option[|notify_option])]
-
-notify_option: [NOTIFY_HISTORY | ON_FAILURE_PAUSE]
-    
-event_types:
-    event_type [|event_type]    
-    
-event_type: {WINDOW_OPEN | WINDOW_CLOSE}    
-
-<<<<<<< HEAD
-tag_definition:
-    tag_name type_name [COMMENT 'string_value'] AS expr
-```
-
-### 触发方式
-=======
-如下 SQL 将创建一个流计算，执行后 TDengine 会自动创建名为 avg_vol 的超级表，此流计算以 1min 为时间窗口、30s 为前向增量统计这些智能电表的平均电压，并将来自 meters 的数据的计算结果写入 avg_vol，不同分区的数据会分别创建子表并写入不同子表。
-
-```sql
-CREATE STREAM avg_vol_s INTO avg_vol AS
-SELECT _wstart, count(*), avg(voltage) FROM power.meters PARTITION BY tbname INTERVAL(1m) SLIDING(30s);
-```
-
-本节涉及的相关参数的说明如下。
-
-- stb_name 是保存计算结果的超级表的表名，如果该超级表不存在，则会自动创建；如果已存在，则检查列的 schema 信息。
-- tags 子句定义了流计算中创建标签的规则。通过 tags 字段可以为每个分区对应的子表生成自定义的标签值。
-
-## 流式计算的规则和策略
->>>>>>> ec1bb4a5
-
-- **定时触发**：通过系统时间的固定间隔来驱动，以建流当天系统时间的零点作为基准时间点，然后根据间隔来确定下次触发的时间点，可以通过指定时间偏移来改变基准时间点。
-- **滑动触发**：对触发表的写入数据按照事件时间的固定间隔来驱动的触发。可以有 INTERVAL 窗口，也可以没有。
-- **会话窗口触发**：对触发表的写入数据按照会话窗口的方式进行窗口划分，当窗口启动和（或）关闭时进行触发。
-- **状态窗口触发**：对触发表的写入数据按照状态窗口的方式进行窗口划分，当窗口启动和（或）关闭时进行触发。
-- **事件窗口触发**：对触发表的写入数据按照事件窗口的方式进行窗口划分，当窗口启动和（或）关闭时进行的触发。
-- **计数窗口触发**：对触发表的写入数据按照计数窗口的方式进行窗口划分，当窗口启动和（或）关闭时进行的触发。支持列的触发，当指定的列有数据写入时才触发。
-
-### 触发动作
-
-触发后可以根据需要执行不同的动作，比如发送[事件通知](../../reference/taos-sql/stream/#流式计算的通知机制)、[执行计算](../../reference/taos-sql/stream/#流式计算的计算任务)，或者两者同时进行。
-
-- 只通知不计算：通过 `WebSocket` 方式向外部应用发送事件通知。
-- 只计算不通知：执行任意一个查询并保存结果到流计算的输出表中。
-- 既通知又计算：执行任意一个查询，同时发送计算结果或事件通知给外部应用。
-
-<<<<<<< HEAD
-### 触发表与分组
-
-通常意义来说，一个流计算只对应一个计算，比如根据一个子表触发和产生一个计算，结果保存到一张表中。根据 TDengine **一个设备一张表**的设计理念，如果需要对所有设备分别计算，那就需要为每个子表创建一个流计算，这会造成使用的不便和处理效率的降低。为了解决这个问题，TDengine 的流计算支持触发分组，分组是流计算的最小执行单元，从逻辑上可以认为每个分组对应一个单独的流计算，每个分组对应一个输出表和单独的事件通知。
-=======
-若创建流的语句中包含 substable 子句，用户可以为每个分区对应的子表生成自定义的表名。示例如下。
-
-```sql
-CREATE STREAM avg_vol_s INTO avg_vol SUBTABLE(CONCAT('new-', tname)) AS SELECT _wstart, count(*), avg(voltage) FROM meters PARTITION BY tbname tname INTERVAL(1m);
-```
-
-PARTITION 子句中，为 tbname 定义了一个别名 tname，在 PARTITION 子句中的别名可以用于 SUBTABLE 子句中的表达式计算，在上述示例中，流新创建的子表规则为 `new- + 子表名 + _超级表名 + _groupId`。
->>>>>>> ec1bb4a5
-
-**总结来说，一个流计算输出表（子表或普通表）的个数与触发表的分组个数相同，未指定分组时只产生一个输出表（普通表）。**
-
-### 计算任务
-
-计算任务是流在事件触发后执行的计算动作，可以是**任意类型的查询语句**，既可以对触发表进行计算，也可以对其他库表进行计算。计算时如需使用触发时的关联信息，可在 SQL 语句中使用占位符，占位符在每次计算时会被作为常量替换到 SQL 语句中。包括：
-
-- `_tprev_ts`：上一次触发的事件时间
-- `_tcurrent_ts`：本次触发的事件时间
-- `_tnext_ts`：下一次触发的事件时间
-- `_twstart`：本次触发窗口的起始时间戳
-- `_twend`：本次触发窗口的结束时间戳
-- `_twduration`：本次触发窗口的持续时间
-- `_twrownum`：本次触发窗口的记录条数
-- `_tprev_localtime`：上一次触发时刻的系统时间
-- `_tnext_localtime`：下一次触发时刻的系统时间
-- `_tgrpid`：触发分组的 ID 值
-- `_tlocaltime`：本次触发时刻的系统时间
-- `%%n`：触发分组列的引用，n 为分组列的下标
-- `%%tbname`：触发表每个分组表名的引用，可作为查询表名使用（`FROM %%tbname`）
-- `%%trows`：触发表每个分组的触发数据集（满足本次触发的数据集）的引用
-
-<<<<<<< HEAD
-### 通知机制
-=======
-注意：
-
-- 开启 fill_history 时，创建流需要找到历史数据的分界点，如果历史数据很多，可能会导致创建流任务耗时较长，此时可以通过 fill_history 1 async（v3.3.6.0 开始支持）语法将创建流的任务放在后台处理，创建流的语句可立即返回，不阻塞后面的操作。async 只对 fill_history 1 起效，fill_history 0 时建流很快，不需要异步处理。
->>>>>>> ec1bb4a5
-
-事件通知是流在事件触发后可选的执行动作，支持通过 `WebSocket` 协议发送事件通知到应用。用户可以指定需要通知的事件，以及用于接收通知消息的目标地址。通知内容可以包含计算结果，也可以在没有计算结果时只通知事件相关信息。
-
-<<<<<<< HEAD
-## 流式计算的示例
-
-### 计数窗口触发
-
-- 表 tb1 每写入 1 行数据时，计算表 tb2 在同一时刻前 5 分钟内 col1 的平均值，计算结果写入表 tb3。
-
-```SQL
-CREATE stream sm1 count_window(1) FROM tb1 
-  INTO tb3 AS
-    SELECT _twstart, avg(col1) FROM tb2 
-    WHERE _c0 >= _twend - 5m AND _c0 <= _twend;
-```
-
-- 表 tb1 每写入 10 行大于 0 的 col1 列数据时，计算这 10 条数据 col1 列的平均值，计算结果不需要保存，需要通知到 `ws://localhost:8080/notify`。
-
-```SQL
-CREATE stream sm2 count_window(10, 1, col1) FROM tb1 
-  OPTIONS(CALC_ONTIFY_ONLY | PRE_FILTER(col1 > 0)) 
-  NOTIFY("ws://localhost:8080/notify") ON (WINDOW_CLOSE) 
-  AS 
-    SELECT avg(col1) FROM %%trows;
-=======
-- 另外，不要同时异步创建多个流，可能由于事务冲突导致后面创建的流失败。
-比如，创建一个流，统计所有智能电表每 10s 产生的数据条数，并且计算历史数据。SQL 如下：
-
-```sql
-
-create stream if not exists count_history_s fill_history 1 into count_history as select count(*) from power.meters interval(10s)
-
-```
-
-如果该流任务已经彻底过期，并且不再想让它检测或处理数据，您可以手动删除它，被计算出的数据仍会被保留。
-
-### 流计算的触发模式
-
-在创建流时，可以通过 TRIGGER 指令指定流计算的触发模式。对于非窗口计算，流计算的触发是实时的，对于窗口计算，目前提供 4 种触发模式，默认为 WINDOW_CLOSE。
-
-1. AT_ONCE：写入立即触发。
-2. WINDOW_CLOSE：窗口关闭时触发（窗口关闭由事件时间决定，可配合 watermark 使用）。
-3. MAX_DELAY time：若窗口关闭，则触发计算。若窗口未关闭，且未关闭时长超过 max delay 指定的时间，则触发计算。
-4. FORCE_WINDOW_CLOSE：以操作系统当前时间为准，只计算当前关闭窗口的结果，并推送出去。窗口只会在被关闭的时刻计算一次，后续不会再重复计算。该模式当前只支持 INTERVAL 窗口（支持滑动）；该模式时，FILL_HISTORY 自动设置为 0，IGNORE EXPIRED 自动设置为 1，IGNORE UPDATE 自动设置为 1；FILL 只支持 PREV、NULL、NONE、VALUE。
-   - 该模式可用于实现连续查询，比如，创建一个流，每隔 1s 查询一次过去 10s 窗口内的数据条数。SQL 如下：
-
-   ```sql
-   create stream if not exists continuous_query_s trigger force_window_close into continuous_query as select count(*) from power.meters interval(10s) sliding(1s)
-   ```
-
-5. CONTINUOUS_WINDOW_CLOSE：窗口关闭时输出结果。修改、删除数据，并不会立即触发重算，每等待 rec_time_val 时长，会进行周期性重算。如果不指定 rec_time_val，那么重算周期是 60 分钟。如果重算的时间长度超过 rec_time_val，在本次重算后，自动开启下一次重算。该模式当前只支持 INTERVAL 窗口。如果使用 FILL，需要配置 adapter 的相关信息：adapterFqdn、adapterPort、adapterToken。adapterToken 为 `{username}:{password}` 经过 Base64 编码之后的字符串，例如 `root:taosdata` 编码后为 `cm9vdDp0YW9zZGF0YQ==`。
-
-窗口关闭是由事件时间决定的，如事件流中断、或持续延迟，此时事件时间无法更新，可能导致无法得到最新的计算结果。
-
-因此，流计算提供了以事件时间结合处理时间计算的 MAX_DELAY 触发模式：MAX_DELAY 模式在窗口关闭时会立即触发计算，它的单位可以自行指定，具体单位：a（毫秒）、s（秒）、m（分）、h（小时）、d（天）、w（周）。此外，当数据写入后，计算触发的时间超过 MAX_DELAY 指定的时间，则立即触发计算。
-
-### 流计算的窗口关闭
-
-流计算的核心在于以事件时间（即写入记录中的时间戳主键）为基准来计算窗口的关闭时间，而不是依赖于 TDengine 服务器的时间。采用事件时间作为基准可以有效地规避客户端与服务器时间不一致所带来的问题，并且能够妥善解决数据乱序写入等挑战。
-
-为了进一步控制数据乱序的容忍程度，流计算引入了 watermark 机制。在创建流时，用户可以通过 stream_option 参数指定 watermark 的值，该值定义了数据乱序的容忍上界，默认情况下为 0。
-
-假设 T= 最新事件时间－ watermark，那么每次写入新数据时，系统都会根据这个公式更新窗口的关闭时间。具体而言，系统会将窗口结束时间小于 T 的所有打开的窗口关闭。如果触发模式设置为 window_close 或 max_delay，则会推送窗口聚合的结果。下图展示了流计算的窗口关闭流程。
-
-![流计算窗口关闭图解](./stream-window-close.png)
-
-在上图中，纵轴表示时刻，横轴上的圆点表示已经收到的数据。相关流程说明如下。
-
-1. T1 时刻，第 7 个数据点到达，根据 T =  Latest event - watermark，算出的时间在第二个窗口内，所以第二个窗口没有关闭。
-2. T2 时刻，第 6 和第 8 个数据点延迟到达 TDengine，由于此时的 Latest event 没变，T 也没变，乱序数据进入的第二个窗口还未被关闭，因此可以被正确处理。
-3. T3 时刻，第 10 个数据点到达，T 向后推移超过了第二个窗口关闭的时间，该窗口被关闭，乱序数据被正确处理。
-
-在 window_close 或 max_delay 模式下，窗口关闭直接影响推送结果。在 at_once 模式下，窗口关闭只与内存占用有关。
-
-### 过期数据处理策略
-
-对于已关闭的窗口，再次落入该窗口中的数据被标记为过期数据。TDengine 对于过期数据提供两种处理方式，由 IGNORE EXPIRED 选项指定。
-
-1. 重新计算，即 IGNORE EXPIRED 0：从 TSDB 中重新查找对应窗口的所有数据并重新计算得到最新结果
-2. 直接丢弃，即 IGNORE EXPIRED 1：默认配置，忽略过期数据
-
-无论在哪种模式下，watermark 都应该被妥善设置，来得到正确结果（直接丢弃模式）或避免频繁触发重算带来的性能开销（重新计算模式）
-
-### 数据更新的处理策略
-
-TDengine 对于修改数据提供两种处理方式，由 IGNORE UPDATE 选项指定。
-
-1. 检查数据是否被修改，即 IGNORE UPDATE 0：默认配置，如果被修改，则重新计算对应窗口。
-2. 不检查数据是否被修改，全部按增量数据计算，即 IGNORE UPDATE 1。
-
-## 流计算的其它策略
-
-### 写入已存在的超级表
-
-当流计算结果需要写入已存在的超级表时，应确保 stb_name 列与 subquery 输出结果之间的对应关系正确。如果 stb_name 列与 subquery 输出结果的位置、数量完全匹配，那么不需要显式指定对应关系；如果数据类型不匹配，系统会自动将 subquery 输出结果的类型转换为对应的 stb_name 列的类型。创建流计算时不能指定 stb_name 的列和 TAG 的数据类型，否则会报错。
-
-对于已经存在的超级表，系统会检查列的 schema 信息，确保它们与 subquery 输出结果相匹配。以下是一些关键点。
-
-1. 检查列的 schema 信息是否匹配，对于不匹配的，则自动进行类型转换，当前只有数据长度大于 4096 bytes 时才报错，其余场景都能进行类型转换。
-2. 检查列的个数是否相同，如果不同，需要显示的指定超级表与 subquery 的列的对应关系，否则报错。如果相同，可以指定对应关系，也可以不指定，不指定则按位置顺序对应。
-
-**注意** 虽然流计算可以将结果写入已经存在的超级表，但不能让两个已经存在的流计算向同一张（超级）表中写入结果数据。这是为了避免数据冲突和不一致，确保数据的完整性和准确性。在实际应用中，应根据实际需求和数据结构合理设置列的对应关系，以实现高效、准确的数据处理。
-
-### 自定义目标表的标签
-
-用户可以为每个 partition 对应的子表生成自定义的 TAG 值，如下创建流的语句，
-
-```sql
-CREATE STREAM output_tag trigger at_once INTO output_tag_s TAGS(alias_tag varchar(100)) as select _wstart, count(*) from power.meters partition by concat("tag-", tbname) as alias_tag interval(10s);
->>>>>>> ec1bb4a5
-```
-
-### 滑动触发
-
-- 超级表 stb1 的每个子表在每 5 分钟的时间窗口结束后，计算这 5 分钟的 col1 的平均值，每个子表的计算结果分别写入超级表 stb2 的不同子表中。
-
-```SQL
-CREATE stream sm1 INTERVAL(5m) SLIDING(5m) FROM stb1 PARTITION BY tbname 
-  INTO stb2 AS 
-    SELECT _twstart, avg(col1) FROM %%tbname 
-    WHERE _c0 >= _twstart AND _c0 <= _twend;
-```
-<<<<<<< HEAD
-=======
-
-DELETE_MARK 用于删除缓存的窗口状态，也就是删除流计算的中间结果。缓存的窗口状态主要用于过期数据导致的窗口结果更新操作。如果不设置，默认值是 10 年。
->>>>>>> ec1bb4a5
-
-> 上面 SQL 中的 `from %%tbname where _c0 >= _twstart and _c0 <= _twend` 与 `from %%trows` 的含义是不完全相同的。前者表示计算使用触发分组对应的表中在触发窗口时间段内的数据，窗口内的数据在计算时与 `%%trows` 相比较是有可能有变化的，后者则表示只使用触发时读取到的窗口数据。
-
-- 超级表 stb1 的每个子表从最早的数据开始，在每 5 分钟的时间窗口结束后或从窗口启动 1 分钟后窗口仍然未关闭时，计算窗口内的 col1 的平均值，每个子表的计算结果分别写入超级表 stb2 的不同子表中。
-
-<<<<<<< HEAD
-```SQL
-CREATE stream sm2 INTERVAL(5m) SLIDING(5m) FROM stb1 PARTITION BY tbname 
-  OPTIONS(MAX_DELAY(1m) | FILL_HISTORY_FIRST) 
-  INTO stb2 AS 
-    SELECT _twstart, avg(col1) FROM %%tbname WHERE _c0 >= _twstart AND _c0 <= _twend;
-```
-
-- 计算电表电流的每分钟平均值，并在窗口打开、关闭时向两个通知地址发送通知，计算历史数据时不发送通知，不允许在通知发送失败时丢弃通知。
-=======
-仅删除流计算任务，由流计算写入的数据不会被删除，SQL 如下：
-
-```sql
-DROP STREAM [IF EXISTS] stream_name;
-```
-
-### 展示流计算
-
-查看流计算任务的 SQL 如下：
->>>>>>> ec1bb4a5
-
-```sql
-CREATE STREAM avg_stream INTERVAL(1m) SLIDING(1m) FROM meters 
-  NOTIFY ('ws://localhost:8080/notify', 'wss://192.168.1.1:8080/notify?key=foo') ON ('WINDOW_OPEN', 'WINDOW_CLOSE') NOTIFY_OPTIONS(NOTIFY_HISTORY | ON_FAILURE_PAUSE)
-  INTO avg_stb
-    AS SELECT _twstart, _twend, AVG(current) FROM %%trows;
-```
-
-<<<<<<< HEAD
-### 定时触发
-=======
-若要展示更详细的信息，可以使用
-
-```sql
-SELECT * from information_schema.`ins_streams`;
-```
->>>>>>> ec1bb4a5
-
-- 每过 1 小时计算表 tb1 中总的数据量，计算结果写入表 tb2 (毫秒库)。
-
-<<<<<<< HEAD
-```SQL
-CREATE stream sm1 PERIOD(1h) 
-  INTO tb2 AS
-    SELECT cast(_tlocaltime/1000000 AS TIMESTAMP), count(*) FROM tb1;
-```
-=======
-暂停流计算任务的 SQL 如下：
-
-```sql
-PAUSE STREAM [IF EXISTS] stream_name; 
-```
-
-没有指定 IF EXISTS，如果该 stream 不存在，则报错。如果存在，则暂停流计算。指定了 IF EXISTS，如果该 stream 不存在，则返回成功。如果存在，则暂停流计算。
-
-### 恢复流计算任务
->>>>>>> ec1bb4a5
-
-- 每过 1 小时通知 `ws://localhost:8080/notify` 当前系统时间。
-
-```SQL
-CREATE stream sm1 PERIOD(1h) 
-  NOTIFY("ws://localhost:8080/notify");
-```
-
-## 流式计算的其他特性
-
-### 高可用
-
-流式计算从架构上支持流的存算分离，在部署时要求系统中必须部署 snode，除数据读取外，所有流计算功能都只在 snode 上运行。
-
-- snode 是负责运行流计算计算任务的节点，在一个集群中可以部署 1 或多个 snode。
-- snode 部署在单独的 dnode 上时，可以保证资源隔离，不会对写入、查询等业务造成太大干扰。
-- 为了保证流计算的高可用，可在一个集群的多个物理节点中同时部署多个 snode：
-  - 流计算在多个 snode 间进行负载均衡。
-  - 每两个 snode 间互为副本，负责存储流的状态和进度等信息。
-
-### 重新计算
-
-支持使用 `WATERMARK` 来解决一定程度的乱序、更新、删除场景带来的问题。`WATERMARK` 是用户可以指定的基于事件时间的时长，它代表的是事件时间在流计算中的进展，体现了用户对于乱序数据的容忍程度。`当前处理的最新事件时间 - WATERMARK 指定的固定间隔` 即为当前水位线，只有写入数据的事件时间早于当前水位线才会进入触发判断，只有窗口或其他触发的时间条件早于当前水位线才会启动触发。
-
-对于超出 `WATERMARK` 的乱序、更新、删除场景，使用重新计算的方式来保证最终结果的正确性，重新计算意味着对于乱序、更新和删除的数据覆盖区间重新进行触发和运算。为了保证这种方式的有效性，用户需要确保其计算语句和数据源表是与处理时间无关的，也就是说同一个触发即使执行多次其结果依然是有效的。
-
-重新计算可以分为自动重新计算与手动重新计算，如果用户不需要自动重新计算，可以通过选项关闭。
+---
+sidebar_label: 流计算
+title: 流计算
+toc_max_heading_level: 4
+---
+
+在时序数据的处理中，经常要对原始数据进行清洗、预处理，再使用时序数据库进行长久的储存，而且经常还需要使用原始的时序数据通过计算生成新的时序数据。在传统的时序数据解决方案中，常常需要部署 Kafka、Flink 等流处理系统，而流处理系统的复杂性，带来了高昂的开发与运维成本。
+
+TDengine 的流计算引擎提供了实时处理写入的数据流的能力，使用 SQL 定义实时流变换，当数据被写入流的源表后，数据会被以定义的方式自动处理，并根据定义的触发模式向目的表推送结果。它提供了替代复杂流处理系统的轻量级解决方案，并能够在高吞吐的数据写入的情况下，提供毫秒级的计算结果延迟。与传统的流计算相比，TDengine 的流计算采用的是触发与计算分离的策略，处理的依然是持续的无界的数据流，但是进行了以下几个方面的扩展：
+
+- **处理对象的扩展**：传统流计算的事件驱动对象与计算对象往往是统一的，根据同一份数据产生事件和计算。TDengine 的流计算支持触发（事件驱动）与计算的分离，也就意味着触发对象可以与计算对象进行分离。触发表与计算的数据源表可以不相同，甚至可以不需要触发表，处理的数据集合无论是列、时间范围都可以不相同。
+- **触发方式的扩展**：除了数据写入触发方式外，TDengine 的流计算支持更多触发方式的扩展。通过支持窗口触发，用户可以灵活的定义和使用各种方式的窗口来产生触发事件，可以选择在开窗、关窗以及开关窗同时进行触发。除了与触发表关联的事件时间驱动外，还支持与事件时间无关的驱动，即定时触发。在事件触发之前，还支持对触发数据进行预先过滤处理，只有符合条件的数据才会进入触发判断。
+- **计算的扩展**：既可以对触发表进行计算，也可以对其他库、表进行计算。计算类型不受限制，支持任何查询语句。计算结果的应用可根据需要进行选择，支持发送通知、写入输出表，也可以两者同时使用。
+
+TDengine 的流计算引擎还提供了其他使用上的便利。针对结果延迟的不同需求，支持用户在结果时效性与资源负载之间进行平衡。针对非正常顺序写入场景的不同需求，支持用户灵活选择适合的处理方式与策略。它提供了替代复杂流处理系统的轻量级解决方案，并能够在高吞吐的数据写入的情况下，提供毫秒级的计算结果延迟。
+
+流计算的使用方法如下，详细内容参见 [SQL 手册](../../reference/taos-sql/stream)。
+
+## 流式计算的创建
+
+```sql
+CREATE STREAM [IF NOT EXISTS] [db_name.]stream_name options [INTO [db_name.]table_name] [OUTPUT_SUBTABLE(tbname_expr)] [(column_name1, column_name2 [COMPOSITE KEY][, ...])] [TAGS (tag_definition [, ...])] [AS subquery]
+
+options: {
+    trigger_type [FROM [db_name.]table_name] [PARTITION BY col1 [, ...]] [STREAM_OPTIONS(stream_option [|...])] [notification_definition]
+}
+    
+trigger_type: {
+    PERIOD(period_time[, offset_time])
+  | [INTERVAL(interval_val[, interval_offset])] SLIDING(sliding_val[, offset_time]) 
+  | SESSION(ts_col, session_val)
+  | STATE_WINDOW(col) [TRUE_FOR(duration_time)] 
+  | EVENT_WINDOW(START WITH start_condition END WITH end_condition) [TRUE_FOR(duration_time)]
+  | COUNT_WINDOW(count_val[, sliding_val][, col1[, ...]]) 
+}
+
+stream_option: {WATERMARK(duration_time) | EXPIRED_TIME(exp_time) | IGNORE_DISORDER | DELETE_RECALC | DELETE_OUTPUT_TABLE | FILL_HISTORY[(start_time)] | FILL_HISTORY_FIRST[(start_time)] | CALC_NOTIFY_ONLY | LOW_LATENCY_CALC | PRE_FILTER(expr) | FORCE_OUTPUT | MAX_DELAY(delay_time) | EVENT_TYPE(event_types)}
+
+notification_definition:
+    NOTIFY(url [, ...]) [ON (event_types)] [WHERE condition] [NOTIFY_OPTIONS(notify_option[|notify_option])]
+
+notify_option: [NOTIFY_HISTORY | ON_FAILURE_PAUSE]
+    
+event_types:
+    event_type [|event_type]    
+    
+event_type: {WINDOW_OPEN | WINDOW_CLOSE}    
+
+tag_definition:
+    tag_name type_name [COMMENT 'string_value'] AS expr
+```
+
+### 触发方式
+
+- **定时触发**：通过系统时间的固定间隔来驱动，以建流当天系统时间的零点作为基准时间点，然后根据间隔来确定下次触发的时间点，可以通过指定时间偏移来改变基准时间点。
+- **滑动触发**：对触发表的写入数据按照事件时间的固定间隔来驱动的触发。可以有 INTERVAL 窗口，也可以没有。
+- **会话窗口触发**：对触发表的写入数据按照会话窗口的方式进行窗口划分，当窗口启动和（或）关闭时进行触发。
+- **状态窗口触发**：对触发表的写入数据按照状态窗口的方式进行窗口划分，当窗口启动和（或）关闭时进行触发。
+- **事件窗口触发**：对触发表的写入数据按照事件窗口的方式进行窗口划分，当窗口启动和（或）关闭时进行的触发。
+- **计数窗口触发**：对触发表的写入数据按照计数窗口的方式进行窗口划分，当窗口启动和（或）关闭时进行的触发。支持列的触发，当指定的列有数据写入时才触发。
+
+### 触发动作
+
+触发后可以根据需要执行不同的动作，比如发送[事件通知](../../reference/taos-sql/stream/#流式计算的通知机制)、[执行计算](../../reference/taos-sql/stream/#流式计算的计算任务)，或者两者同时进行。
+
+- 只通知不计算：通过 `WebSocket` 方式向外部应用发送事件通知。
+- 只计算不通知：执行任意一个查询并保存结果到流计算的输出表中。
+- 既通知又计算：执行任意一个查询，同时发送计算结果或事件通知给外部应用。
+
+### 触发表与分组
+
+通常意义来说，一个流计算只对应一个计算，比如根据一个子表触发和产生一个计算，结果保存到一张表中。根据 TDengine **一个设备一张表**的设计理念，如果需要对所有设备分别计算，那就需要为每个子表创建一个流计算，这会造成使用的不便和处理效率的降低。为了解决这个问题，TDengine 的流计算支持触发分组，分组是流计算的最小执行单元，从逻辑上可以认为每个分组对应一个单独的流计算，每个分组对应一个输出表和单独的事件通知。
+
+**总结来说，一个流计算输出表（子表或普通表）的个数与触发表的分组个数相同，未指定分组时只产生一个输出表（普通表）。**
+
+### 计算任务
+
+计算任务是流在事件触发后执行的计算动作，可以是**任意类型的查询语句**，既可以对触发表进行计算，也可以对其他库表进行计算。计算时如需使用触发时的关联信息，可在 SQL 语句中使用占位符，占位符在每次计算时会被作为常量替换到 SQL 语句中。包括：
+
+- `_tprev_ts`：上一次触发的事件时间
+- `_tcurrent_ts`：本次触发的事件时间
+- `_tnext_ts`：下一次触发的事件时间
+- `_twstart`：本次触发窗口的起始时间戳
+- `_twend`：本次触发窗口的结束时间戳
+- `_twduration`：本次触发窗口的持续时间
+- `_twrownum`：本次触发窗口的记录条数
+- `_tprev_localtime`：上一次触发时刻的系统时间
+- `_tnext_localtime`：下一次触发时刻的系统时间
+- `_tgrpid`：触发分组的 ID 值
+- `_tlocaltime`：本次触发时刻的系统时间
+- `%%n`：触发分组列的引用，n 为分组列的下标
+- `%%tbname`：触发表每个分组表名的引用，可作为查询表名使用（`FROM %%tbname`）
+- `%%trows`：触发表每个分组的触发数据集（满足本次触发的数据集）的引用
+
+### 通知机制
+
+事件通知是流在事件触发后可选的执行动作，支持通过 `WebSocket` 协议发送事件通知到应用。用户可以指定需要通知的事件，以及用于接收通知消息的目标地址。通知内容可以包含计算结果，也可以在没有计算结果时只通知事件相关信息。
+
+## 流式计算的示例
+
+### 计数窗口触发
+
+- 表 tb1 每写入 1 行数据时，计算表 tb2 在同一时刻前 5 分钟内 col1 的平均值，计算结果写入表 tb3。
+
+```SQL
+CREATE stream sm1 count_window(1) FROM tb1 
+  INTO tb3 AS
+    SELECT _twstart, avg(col1) FROM tb2 
+    WHERE _c0 >= _twend - 5m AND _c0 <= _twend;
+```
+
+- 表 tb1 每写入 10 行大于 0 的 col1 列数据时，计算这 10 条数据 col1 列的平均值，计算结果不需要保存，需要通知到 `ws://localhost:8080/notify`。
+
+```SQL
+CREATE stream sm2 count_window(10, 1, col1) FROM tb1 
+  STREAM_OPTIONS(CALC_ONTIFY_ONLY | PRE_FILTER(col1 > 0)) 
+  NOTIFY("ws://localhost:8080/notify") ON (WINDOW_CLOSE) 
+  AS 
+    SELECT avg(col1) FROM %%trows;
+```
+
+### 滑动触发
+
+- 超级表 stb1 的每个子表在每 5 分钟的时间窗口结束后，计算这 5 分钟的 col1 的平均值，每个子表的计算结果分别写入超级表 stb2 的不同子表中。
+
+```SQL
+CREATE stream sm1 INTERVAL(5m) SLIDING(5m) FROM stb1 PARTITION BY tbname 
+  INTO stb2 AS 
+    SELECT _twstart, avg(col1) FROM %%tbname 
+    WHERE _c0 >= _twstart AND _c0 <= _twend;
+```
+
+> 上面 SQL 中的 `from %%tbname where _c0 >= _twstart and _c0 <= _twend` 与 `from %%trows` 的含义是不完全相同的。前者表示计算使用触发分组对应的表中在触发窗口时间段内的数据，窗口内的数据在计算时与 `%%trows` 相比较是有可能有变化的，后者则表示只使用触发时读取到的窗口数据。
+
+- 超级表 stb1 的每个子表从最早的数据开始，在每 5 分钟的时间窗口结束后或从窗口启动 1 分钟后窗口仍然未关闭时，计算窗口内的 col1 的平均值，每个子表的计算结果分别写入超级表 stb2 的不同子表中。
+
+```SQL
+CREATE stream sm2 INTERVAL(5m) SLIDING(5m) FROM stb1 PARTITION BY tbname 
+  STREAM_OPTIONS(MAX_DELAY(1m) | FILL_HISTORY_FIRST) 
+  INTO stb2 AS 
+    SELECT _twstart, avg(col1) FROM %%tbname WHERE _c0 >= _twstart AND _c0 <= _twend;
+```
+
+- 计算电表电流的每分钟平均值，并在窗口打开、关闭时向两个通知地址发送通知，计算历史数据时不发送通知，不允许在通知发送失败时丢弃通知。
+
+```sql
+CREATE STREAM avg_stream INTERVAL(1m) SLIDING(1m) FROM meters 
+  NOTIFY ('ws://localhost:8080/notify', 'wss://192.168.1.1:8080/notify?key=foo') ON ('WINDOW_OPEN', 'WINDOW_CLOSE') NOTIFY_OPTIONS(NOTIFY_HISTORY | ON_FAILURE_PAUSE)
+  INTO avg_stb
+    AS SELECT _twstart, _twend, AVG(current) FROM %%trows;
+```
+
+### 定时触发
+
+- 每过 1 小时计算表 tb1 中总的数据量，计算结果写入表 tb2 (毫秒库)。
+
+```SQL
+CREATE stream sm1 PERIOD(1h) 
+  INTO tb2 AS
+    SELECT cast(_tlocaltime/1000000 AS TIMESTAMP), count(*) FROM tb1;
+```
+
+- 每过 1 小时通知 `ws://localhost:8080/notify` 当前系统时间。
+
+```SQL
+CREATE stream sm1 PERIOD(1h) 
+  NOTIFY("ws://localhost:8080/notify");
+```
+
+## 流式计算的其他特性
+
+### 高可用
+
+流式计算从架构上支持流的存算分离，在部署时要求系统中必须部署 snode，除数据读取外，所有流计算功能都只在 snode 上运行。
+
+- snode 是负责运行流计算计算任务的节点，在一个集群中可以部署 1 或多个 snode。
+- snode 部署在单独的 dnode 上时，可以保证资源隔离，不会对写入、查询等业务造成太大干扰。
+- 为了保证流计算的高可用，可在一个集群的多个物理节点中同时部署多个 snode：
+  - 流计算在多个 snode 间进行负载均衡。
+  - 每两个 snode 间互为副本，负责存储流的状态和进度等信息。
+
+### 重新计算
+
+支持使用 `WATERMARK` 来解决一定程度的乱序、更新、删除场景带来的问题。`WATERMARK` 是用户可以指定的基于事件时间的时长，它代表的是事件时间在流计算中的进展，体现了用户对于乱序数据的容忍程度。`当前处理的最新事件时间 - WATERMARK 指定的固定间隔` 即为当前水位线，只有写入数据的事件时间早于当前水位线才会进入触发判断，只有窗口或其他触发的时间条件早于当前水位线才会启动触发。
+
+对于超出 `WATERMARK` 的乱序、更新、删除场景，使用重新计算的方式来保证最终结果的正确性，重新计算意味着对于乱序、更新和删除的数据覆盖区间重新进行触发和运算。为了保证这种方式的有效性，用户需要确保其计算语句和数据源表是与处理时间无关的，也就是说同一个触发即使执行多次其结果依然是有效的。
+
+重新计算可以分为自动重新计算与手动重新计算，如果用户不需要自动重新计算，可以通过选项关闭。