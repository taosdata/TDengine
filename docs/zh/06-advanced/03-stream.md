---
sidebar_label: 流计算
title: 流计算
toc_max_heading_level: 4
---

在时序数据的处理中，存在大量的流计算需求，例如：

- **数据分级存储与智能降采样**​​：工业设备每秒生成数万条原始数据，若全量存储，则​存储成本激增，​查询效率低下，历史趋势分析响应时间长
- **预计算加速实时决策​**：用户查询全量数据时，可能需扫描百亿级别数据，很难实时获取查询结果，大屏/报表产生卡顿
- **异常检测和低延迟告警**：异常检测、监控报警，需要根据规则低延迟地获取特定数据，传统批处理的延迟通常在分钟级别

在传统的时序数据解决方案中，常常需要部署 Kafka、Flink 等流处理系统，而流处理系统的复杂性，带来了高昂的开发与运维成本。TDengine 的流计算引擎提供了实时处理写入的数据流的能力，使用 SQL 定义实时流变换，当数据被写入流的源表后，数据会被以定义的方式自动处理，并根据定义的触发模式向目的表推送结果。它提供了替代复杂流处理系统的轻量级解决方案，并能够在高吞吐的数据写入的情况下，提供毫秒级的计算结果延迟。与传统的流计算相比，TDengine 的流计算采用的是触发与计算分离的策略，处理的依然是持续的无界的数据流，但是进行了以下几个方面的扩展：

- **处理对象的扩展**：传统流计算的事件驱动对象与计算对象往往是统一的，根据同一份数据产生事件和计算。TDengine 的流计算支持触发（事件驱动）与计算的分离，也就意味着触发对象可以与计算对象进行分离。触发表与计算的数据源表可以不相同，甚至可以不需要触发表，处理的数据集合无论是列、时间范围都可以不相同。
- **触发方式的扩展**：除了数据写入触发方式外，TDengine 的流计算支持更多触发方式的扩展。通过支持窗口触发，用户可以灵活的定义和使用各种方式的窗口来产生触发事件，可以选择在开窗、关窗以及开关窗同时进行触发。除了与触发表关联的事件时间驱动外，还支持与事件时间无关的驱动，即定时触发。在事件触发之前，还支持对触发数据进行预先过滤处理，只有符合条件的数据才会进入触发判断。
- **计算的扩展**：既可以对触发表进行计算，也可以对其他库、表进行计算。计算类型不受限制，支持任何查询语句。计算结果的应用可根据需要进行选择，支持发送通知、写入输出表，也可以两者同时使用。

TDengine 的流计算引擎还提供了其他使用上的便利。针对结果延迟的不同需求，支持用户在结果时效性与资源负载之间进行平衡。针对非正常顺序写入场景的不同需求，支持用户灵活选择适合的处理方式与策略。它提供了替代复杂流处理系统的轻量级解决方案，并能够在高吞吐的数据写入的情况下，提供毫秒级的计算结果延迟。

流计算的使用方法如下，详细内容参见 [SQL 手册](../../reference/taos-sql/stream)。

## 流式计算的创建

```sql
CREATE STREAM [IF NOT EXISTS] [db_name.]stream_name options [INTO [db_name.]table_name] [OUTPUT_SUBTABLE(tbname_expr)] [(column_name1, column_name2 [COMPOSITE KEY][, ...])] [TAGS (tag_definition [, ...])] [AS subquery]

options: {
    trigger_type [FROM [db_name.]table_name] [PARTITION BY col1 [, ...]] [STREAM_OPTIONS(stream_option [|...])] [notification_definition]
}
    
trigger_type: {
    PERIOD(period_time[, offset_time])
  | [INTERVAL(interval_val[, interval_offset])] SLIDING(sliding_val[, offset_time]) 
  | SESSION(ts_col, session_val)
  | STATE_WINDOW(col) [TRUE_FOR(duration_time)] 
  | EVENT_WINDOW(START WITH start_condition END WITH end_condition) [TRUE_FOR(duration_time)]
  | COUNT_WINDOW(count_val[, sliding_val][, col1[, ...]]) 
}

stream_option: {WATERMARK(duration_time) | EXPIRED_TIME(exp_time) | IGNORE_DISORDER | DELETE_RECALC | DELETE_OUTPUT_TABLE | FILL_HISTORY[(start_time)] | FILL_HISTORY_FIRST[(start_time)] | CALC_NOTIFY_ONLY | LOW_LATENCY_CALC | PRE_FILTER(expr) | FORCE_OUTPUT | MAX_DELAY(delay_time) | EVENT_TYPE(event_types)}

notification_definition:
    NOTIFY(url [, ...]) [ON (event_types)] [WHERE condition] [NOTIFY_OPTIONS(notify_option[|notify_option])]

notify_option: [NOTIFY_HISTORY | ON_FAILURE_PAUSE]
    
event_types:
    event_type [|event_type]    
    
event_type: {WINDOW_OPEN | WINDOW_CLOSE}    

tag_definition:
    tag_name type_name [COMMENT 'string_value'] AS expr
```

### 触发方式

- **定时触发**：通过系统时间的固定间隔来驱动，以建流当天系统时间的零点作为基准时间点，然后根据间隔来确定下次触发的时间点，可以通过指定时间偏移来改变基准时间点。
- **滑动触发**：对触发表的写入数据按照事件时间的固定间隔来驱动的触发。可以有 INTERVAL 窗口，也可以没有。
- **会话窗口触发**：对触发表的写入数据按照会话窗口的方式进行窗口划分，当窗口启动和（或）关闭时进行触发。
- **状态窗口触发**：对触发表的写入数据按照状态窗口的方式进行窗口划分，当窗口启动和（或）关闭时进行触发。
- **事件窗口触发**：对触发表的写入数据按照事件窗口的方式进行窗口划分，当窗口启动和（或）关闭时进行的触发。
- **计数窗口触发**：对触发表的写入数据按照计数窗口的方式进行窗口划分，当窗口启动和（或）关闭时进行的触发。支持列的触发，当指定的列有数据写入时才触发。

### 触发动作

触发后可以根据需要执行不同的动作，比如发送[事件通知](../../reference/taos-sql/stream/#流式计算的通知机制)、[执行计算](../../reference/taos-sql/stream/#流式计算的计算任务)，或者两者同时进行。

- 只通知不计算：通过 `WebSocket` 方式向外部应用发送事件通知。
- 只计算不通知：执行任意一个查询并保存结果到流计算的输出表中。
- 既通知又计算：执行任意一个查询，同时发送计算结果或事件通知给外部应用。

### 触发表与分组

通常意义来说，一个流计算只对应一个计算，比如根据一个子表触发和产生一个计算，结果保存到一张表中。根据 TDengine **一个设备一张表**的设计理念，如果需要对所有设备分别计算，那就需要为每个子表创建一个流计算，这会造成使用的不便和处理效率的降低。为了解决这个问题，TDengine 的流计算支持触发分组，分组是流计算的最小执行单元，从逻辑上可以认为每个分组对应一个单独的流计算，每个分组对应一个输出表和单独的事件通知。

**总结来说，一个流计算输出表（子表或普通表）的个数与触发表的分组个数相同，未指定分组时只产生一个输出表（普通表）。**

### 计算任务

计算任务是流在事件触发后执行的计算动作，可以是**任意类型的查询语句**，既可以对触发表进行计算，也可以对其他库表进行计算。计算时如需使用触发时的关联信息，可在 SQL 语句中使用占位符，占位符在每次计算时会被作为常量替换到 SQL 语句中。包括：

- `_tprev_ts`：上一次触发的事件时间
- `_tcurrent_ts`：本次触发的事件时间
- `_tnext_ts`：下一次触发的事件时间
- `_twstart`：本次触发窗口的起始时间戳
- `_twend`：本次触发窗口的结束时间戳
- `_twduration`：本次触发窗口的持续时间
- `_twrownum`：本次触发窗口的记录条数
- `_tprev_localtime`：上一次触发时刻的系统时间
- `_tnext_localtime`：下一次触发时刻的系统时间
- `_tgrpid`：触发分组的 ID 值
- `_tlocaltime`：本次触发时刻的系统时间
- `%%n`：触发分组列的引用，n 为分组列的下标
- `%%tbname`：触发表每个分组表名的引用，可作为查询表名使用（`FROM %%tbname`）
- `%%trows`：触发表每个分组的触发数据集（满足本次触发的数据集）的引用

### 通知机制

事件通知是流在事件触发后可选的执行动作，支持通过 `WebSocket` 协议发送事件通知到应用。用户可以指定需要通知的事件，以及用于接收通知消息的目标地址。通知内容可以包含计算结果，也可以在没有计算结果时只通知事件相关信息。

## 流式计算的示例

### 计数窗口触发

- 表 tb1 每写入 1 行数据时，计算表 tb2 在同一时刻前 5 分钟内 col1 的平均值，计算结果写入表 tb3。

```SQL
CREATE STREAM sm1 COUNT_WINDOW(1) FROM tb1 
  INTO tb3 AS
    SELECT _twstart, avg(col1) FROM tb2 
    WHERE _c0 >= _twend - 5m AND _c0 <= _twend;
```

- 表 tb1 每写入 10 行大于 0 的 col1 列数据时，计算这 10 条数据 col1 列的平均值，计算结果不需要保存，需要通知到 `ws://localhost:8080/notify`。

```SQL
CREATE STREAM sm2 COUNT_WINDOW(10, 1, col1) FROM tb1 
  STREAM_OPTIONS(CALC_ONTIFY_ONLY | PRE_FILTER(col1 > 0)) 
  NOTIFY("ws://localhost:8080/notify") ON (WINDOW_CLOSE) 
  AS 
    SELECT avg(col1) FROM %%trows;
```

### 事件窗口触发

- 当环境温度超过 80 度持续超过 10 分钟时，计算环境温度的平均值。

```SQL
CREATE STREAM `idmp`.`ana_temp` EVENT_WINDOW(start with `环境温度` > 80 end with `环境温度` <= 80 ) TRUE_FOR(10m) FROM `idmp`.`vt_气象传感器02_471544` 
  STREAM_OPTIONS( IGNORE_DISORDER)
  INTO `idmp`.`ana_temp` 
  AS 
    SELECT _twstart+0s as output_timestamp, avg(`环境温度`) as `平均环境温度` FROM idmp.`vt_气象传感器02_471544` where ts >= _twstart and ts <= _twend;
```

### 滑动触发

- 超级表 stb1 的每个子表在每 5 分钟的时间窗口结束后，计算这 5 分钟的 col1 的平均值，每个子表的计算结果分别写入超级表 stb2 的不同子表中。

```SQL
<<<<<<< HEAD
CREATE stream sm1 INTERVAL(5m) SLIDING(5m) FROM stb1 PARTITION BY tbname 
  INTO stb2 
  AS 
=======
CREATE STREAM sm1 INTERVAL(5m) SLIDING(5m) FROM stb1 PARTITION BY tbname 
  INTO stb2 AS 
>>>>>>> dee4a9e8
    SELECT _twstart, avg(col1) FROM %%tbname 
    WHERE _c0 >= _twstart AND _c0 <= _twend;
```

> 上面 SQL 中的 `from %%tbname where _c0 >= _twstart and _c0 <= _twend` 与 `from %%trows` 的含义是不完全相同的。前者表示计算使用触发分组对应的表中在触发窗口时间段内的数据，窗口内的数据在计算时与 `%%trows` 相比较是有可能有变化的，后者则表示只使用触发时读取到的窗口数据。

- 超级表 stb1 的每个子表从最早的数据开始，在每 5 分钟的时间窗口结束后或从窗口启动 1 分钟后窗口仍然未关闭时，计算窗口内的 col1 的平均值，每个子表的计算结果分别写入超级表 stb2 的不同子表中。

```SQL
CREATE STREAM sm2 INTERVAL(5m) SLIDING(5m) FROM stb1 PARTITION BY tbname 
  STREAM_OPTIONS(MAX_DELAY(1m) | FILL_HISTORY_FIRST) 
  INTO stb2 
  AS 
    SELECT _twstart, avg(col1) FROM %%tbname WHERE _c0 >= _twstart AND _c0 <= _twend;
```

- 计算电表电流的每分钟平均值，并在窗口打开、关闭时向两个通知地址发送通知，计算历史数据时不发送通知，不允许在通知发送失败时丢弃通知。

```sql
CREATE STREAM avg_stream INTERVAL(1m) SLIDING(1m) FROM meters 
  NOTIFY ('ws://localhost:8080/notify', 'wss://192.168.1.1:8080/notify?key=foo') ON ('WINDOW_OPEN', 'WINDOW_CLOSE') NOTIFY_OPTIONS(NOTIFY_HISTORY | ON_FAILURE_PAUSE)
  INTO avg_stb
  AS 
    SELECT _twstart, _twend, AVG(current) FROM %%trows;
```

### 定时触发

- 每过 1 小时计算表 tb1 中总的数据量，计算结果写入表 tb2 (毫秒库)。

```SQL
<<<<<<< HEAD
CREATE stream sm1 PERIOD(1h) 
  INTO tb2 
  AS
=======
CREATE STREAM sm1 PERIOD(1h) 
  INTO tb2 AS
>>>>>>> dee4a9e8
    SELECT cast(_tlocaltime/1000000 AS TIMESTAMP), count(*) FROM tb1;
```

- 每过 1 小时通知 `ws://localhost:8080/notify` 当前系统时间。

```SQL
CREATE STREAM sm1 PERIOD(1h) 
  NOTIFY("ws://localhost:8080/notify");
```

## 流式计算的其他特性

### 高可用

流式计算从架构上支持流的存算分离，在部署时要求系统中必须部署 snode，除数据读取外，所有流计算功能都只在 snode 上运行。

- snode 是负责运行流计算计算任务的节点，在一个集群中可以部署 1 或多个 snode。
- snode 部署在单独的 dnode 上时，可以保证资源隔离，不会对写入、查询等业务造成太大干扰。
- 为了保证流计算的高可用，可在一个集群的多个物理节点中同时部署多个 snode：
  - 流计算在多个 snode 间进行负载均衡。
  - 每两个 snode 间互为副本，负责存储流的状态和进度等信息。

### 重新计算

支持使用 `WATERMARK` 来解决一定程度的乱序、更新、删除场景带来的问题。`WATERMARK` 是用户可以指定的基于事件时间的时长，它代表的是事件时间在流计算中的进展，体现了用户对于乱序数据的容忍程度。`当前处理的最新事件时间 - WATERMARK 指定的固定间隔` 即为当前水位线，只有写入数据的事件时间早于当前水位线才会进入触发判断，只有窗口或其他触发的时间条件早于当前水位线才会启动触发。

对于超出 `WATERMARK` 的乱序、更新、删除场景，使用重新计算的方式来保证最终结果的正确性，重新计算意味着对于乱序、更新和删除的数据覆盖区间重新进行触发和运算。为了保证这种方式的有效性，用户需要确保其计算语句和数据源表是与处理时间无关的，也就是说同一个触发即使执行多次其结果依然是有效的。

重新计算可以分为自动重新计算与手动重新计算，如果用户不需要自动重新计算，可以通过选项关闭。
<|MERGE_RESOLUTION|>--- conflicted
+++ resolved
@@ -1,218 +1,208 @@
----
-sidebar_label: 流计算
-title: 流计算
-toc_max_heading_level: 4
----
-
-在时序数据的处理中，存在大量的流计算需求，例如：
-
-- **数据分级存储与智能降采样**​​：工业设备每秒生成数万条原始数据，若全量存储，则​存储成本激增，​查询效率低下，历史趋势分析响应时间长
-- **预计算加速实时决策​**：用户查询全量数据时，可能需扫描百亿级别数据，很难实时获取查询结果，大屏/报表产生卡顿
-- **异常检测和低延迟告警**：异常检测、监控报警，需要根据规则低延迟地获取特定数据，传统批处理的延迟通常在分钟级别
-
-在传统的时序数据解决方案中，常常需要部署 Kafka、Flink 等流处理系统，而流处理系统的复杂性，带来了高昂的开发与运维成本。TDengine 的流计算引擎提供了实时处理写入的数据流的能力，使用 SQL 定义实时流变换，当数据被写入流的源表后，数据会被以定义的方式自动处理，并根据定义的触发模式向目的表推送结果。它提供了替代复杂流处理系统的轻量级解决方案，并能够在高吞吐的数据写入的情况下，提供毫秒级的计算结果延迟。与传统的流计算相比，TDengine 的流计算采用的是触发与计算分离的策略，处理的依然是持续的无界的数据流，但是进行了以下几个方面的扩展：
-
-- **处理对象的扩展**：传统流计算的事件驱动对象与计算对象往往是统一的，根据同一份数据产生事件和计算。TDengine 的流计算支持触发（事件驱动）与计算的分离，也就意味着触发对象可以与计算对象进行分离。触发表与计算的数据源表可以不相同，甚至可以不需要触发表，处理的数据集合无论是列、时间范围都可以不相同。
-- **触发方式的扩展**：除了数据写入触发方式外，TDengine 的流计算支持更多触发方式的扩展。通过支持窗口触发，用户可以灵活的定义和使用各种方式的窗口来产生触发事件，可以选择在开窗、关窗以及开关窗同时进行触发。除了与触发表关联的事件时间驱动外，还支持与事件时间无关的驱动，即定时触发。在事件触发之前，还支持对触发数据进行预先过滤处理，只有符合条件的数据才会进入触发判断。
-- **计算的扩展**：既可以对触发表进行计算，也可以对其他库、表进行计算。计算类型不受限制，支持任何查询语句。计算结果的应用可根据需要进行选择，支持发送通知、写入输出表，也可以两者同时使用。
-
-TDengine 的流计算引擎还提供了其他使用上的便利。针对结果延迟的不同需求，支持用户在结果时效性与资源负载之间进行平衡。针对非正常顺序写入场景的不同需求，支持用户灵活选择适合的处理方式与策略。它提供了替代复杂流处理系统的轻量级解决方案，并能够在高吞吐的数据写入的情况下，提供毫秒级的计算结果延迟。
-
-流计算的使用方法如下，详细内容参见 [SQL 手册](../../reference/taos-sql/stream)。
-
-## 流式计算的创建
-
-```sql
-CREATE STREAM [IF NOT EXISTS] [db_name.]stream_name options [INTO [db_name.]table_name] [OUTPUT_SUBTABLE(tbname_expr)] [(column_name1, column_name2 [COMPOSITE KEY][, ...])] [TAGS (tag_definition [, ...])] [AS subquery]
-
-options: {
-    trigger_type [FROM [db_name.]table_name] [PARTITION BY col1 [, ...]] [STREAM_OPTIONS(stream_option [|...])] [notification_definition]
-}
-    
-trigger_type: {
-    PERIOD(period_time[, offset_time])
-  | [INTERVAL(interval_val[, interval_offset])] SLIDING(sliding_val[, offset_time]) 
-  | SESSION(ts_col, session_val)
-  | STATE_WINDOW(col) [TRUE_FOR(duration_time)] 
-  | EVENT_WINDOW(START WITH start_condition END WITH end_condition) [TRUE_FOR(duration_time)]
-  | COUNT_WINDOW(count_val[, sliding_val][, col1[, ...]]) 
-}
-
-stream_option: {WATERMARK(duration_time) | EXPIRED_TIME(exp_time) | IGNORE_DISORDER | DELETE_RECALC | DELETE_OUTPUT_TABLE | FILL_HISTORY[(start_time)] | FILL_HISTORY_FIRST[(start_time)] | CALC_NOTIFY_ONLY | LOW_LATENCY_CALC | PRE_FILTER(expr) | FORCE_OUTPUT | MAX_DELAY(delay_time) | EVENT_TYPE(event_types)}
-
-notification_definition:
-    NOTIFY(url [, ...]) [ON (event_types)] [WHERE condition] [NOTIFY_OPTIONS(notify_option[|notify_option])]
-
-notify_option: [NOTIFY_HISTORY | ON_FAILURE_PAUSE]
-    
-event_types:
-    event_type [|event_type]    
-    
-event_type: {WINDOW_OPEN | WINDOW_CLOSE}    
-
-tag_definition:
-    tag_name type_name [COMMENT 'string_value'] AS expr
-```
-
-### 触发方式
-
-- **定时触发**：通过系统时间的固定间隔来驱动，以建流当天系统时间的零点作为基准时间点，然后根据间隔来确定下次触发的时间点，可以通过指定时间偏移来改变基准时间点。
-- **滑动触发**：对触发表的写入数据按照事件时间的固定间隔来驱动的触发。可以有 INTERVAL 窗口，也可以没有。
-- **会话窗口触发**：对触发表的写入数据按照会话窗口的方式进行窗口划分，当窗口启动和（或）关闭时进行触发。
-- **状态窗口触发**：对触发表的写入数据按照状态窗口的方式进行窗口划分，当窗口启动和（或）关闭时进行触发。
-- **事件窗口触发**：对触发表的写入数据按照事件窗口的方式进行窗口划分，当窗口启动和（或）关闭时进行的触发。
-- **计数窗口触发**：对触发表的写入数据按照计数窗口的方式进行窗口划分，当窗口启动和（或）关闭时进行的触发。支持列的触发，当指定的列有数据写入时才触发。
-
-### 触发动作
-
-触发后可以根据需要执行不同的动作，比如发送[事件通知](../../reference/taos-sql/stream/#流式计算的通知机制)、[执行计算](../../reference/taos-sql/stream/#流式计算的计算任务)，或者两者同时进行。
-
-- 只通知不计算：通过 `WebSocket` 方式向外部应用发送事件通知。
-- 只计算不通知：执行任意一个查询并保存结果到流计算的输出表中。
-- 既通知又计算：执行任意一个查询，同时发送计算结果或事件通知给外部应用。
-
-### 触发表与分组
-
-通常意义来说，一个流计算只对应一个计算，比如根据一个子表触发和产生一个计算，结果保存到一张表中。根据 TDengine **一个设备一张表**的设计理念，如果需要对所有设备分别计算，那就需要为每个子表创建一个流计算，这会造成使用的不便和处理效率的降低。为了解决这个问题，TDengine 的流计算支持触发分组，分组是流计算的最小执行单元，从逻辑上可以认为每个分组对应一个单独的流计算，每个分组对应一个输出表和单独的事件通知。
-
-**总结来说，一个流计算输出表（子表或普通表）的个数与触发表的分组个数相同，未指定分组时只产生一个输出表（普通表）。**
-
-### 计算任务
-
-计算任务是流在事件触发后执行的计算动作，可以是**任意类型的查询语句**，既可以对触发表进行计算，也可以对其他库表进行计算。计算时如需使用触发时的关联信息，可在 SQL 语句中使用占位符，占位符在每次计算时会被作为常量替换到 SQL 语句中。包括：
-
-- `_tprev_ts`：上一次触发的事件时间
-- `_tcurrent_ts`：本次触发的事件时间
-- `_tnext_ts`：下一次触发的事件时间
-- `_twstart`：本次触发窗口的起始时间戳
-- `_twend`：本次触发窗口的结束时间戳
-- `_twduration`：本次触发窗口的持续时间
-- `_twrownum`：本次触发窗口的记录条数
-- `_tprev_localtime`：上一次触发时刻的系统时间
-- `_tnext_localtime`：下一次触发时刻的系统时间
-- `_tgrpid`：触发分组的 ID 值
-- `_tlocaltime`：本次触发时刻的系统时间
-- `%%n`：触发分组列的引用，n 为分组列的下标
-- `%%tbname`：触发表每个分组表名的引用，可作为查询表名使用（`FROM %%tbname`）
-- `%%trows`：触发表每个分组的触发数据集（满足本次触发的数据集）的引用
-
-### 通知机制
-
-事件通知是流在事件触发后可选的执行动作，支持通过 `WebSocket` 协议发送事件通知到应用。用户可以指定需要通知的事件，以及用于接收通知消息的目标地址。通知内容可以包含计算结果，也可以在没有计算结果时只通知事件相关信息。
-
-## 流式计算的示例
-
-### 计数窗口触发
-
-- 表 tb1 每写入 1 行数据时，计算表 tb2 在同一时刻前 5 分钟内 col1 的平均值，计算结果写入表 tb3。
-
-```SQL
-CREATE STREAM sm1 COUNT_WINDOW(1) FROM tb1 
-  INTO tb3 AS
-    SELECT _twstart, avg(col1) FROM tb2 
-    WHERE _c0 >= _twend - 5m AND _c0 <= _twend;
-```
-
-- 表 tb1 每写入 10 行大于 0 的 col1 列数据时，计算这 10 条数据 col1 列的平均值，计算结果不需要保存，需要通知到 `ws://localhost:8080/notify`。
-
-```SQL
-CREATE STREAM sm2 COUNT_WINDOW(10, 1, col1) FROM tb1 
-  STREAM_OPTIONS(CALC_ONTIFY_ONLY | PRE_FILTER(col1 > 0)) 
-  NOTIFY("ws://localhost:8080/notify") ON (WINDOW_CLOSE) 
-  AS 
-    SELECT avg(col1) FROM %%trows;
-```
-
-### 事件窗口触发
-
-- 当环境温度超过 80 度持续超过 10 分钟时，计算环境温度的平均值。
-
-```SQL
-CREATE STREAM `idmp`.`ana_temp` EVENT_WINDOW(start with `环境温度` > 80 end with `环境温度` <= 80 ) TRUE_FOR(10m) FROM `idmp`.`vt_气象传感器02_471544` 
-  STREAM_OPTIONS( IGNORE_DISORDER)
-  INTO `idmp`.`ana_temp` 
-  AS 
-    SELECT _twstart+0s as output_timestamp, avg(`环境温度`) as `平均环境温度` FROM idmp.`vt_气象传感器02_471544` where ts >= _twstart and ts <= _twend;
-```
-
-### 滑动触发
-
-- 超级表 stb1 的每个子表在每 5 分钟的时间窗口结束后，计算这 5 分钟的 col1 的平均值，每个子表的计算结果分别写入超级表 stb2 的不同子表中。
-
-```SQL
-<<<<<<< HEAD
-CREATE stream sm1 INTERVAL(5m) SLIDING(5m) FROM stb1 PARTITION BY tbname 
-  INTO stb2 
-  AS 
-=======
-CREATE STREAM sm1 INTERVAL(5m) SLIDING(5m) FROM stb1 PARTITION BY tbname 
-  INTO stb2 AS 
->>>>>>> dee4a9e8
-    SELECT _twstart, avg(col1) FROM %%tbname 
-    WHERE _c0 >= _twstart AND _c0 <= _twend;
-```
-
-> 上面 SQL 中的 `from %%tbname where _c0 >= _twstart and _c0 <= _twend` 与 `from %%trows` 的含义是不完全相同的。前者表示计算使用触发分组对应的表中在触发窗口时间段内的数据，窗口内的数据在计算时与 `%%trows` 相比较是有可能有变化的，后者则表示只使用触发时读取到的窗口数据。
-
-- 超级表 stb1 的每个子表从最早的数据开始，在每 5 分钟的时间窗口结束后或从窗口启动 1 分钟后窗口仍然未关闭时，计算窗口内的 col1 的平均值，每个子表的计算结果分别写入超级表 stb2 的不同子表中。
-
-```SQL
-CREATE STREAM sm2 INTERVAL(5m) SLIDING(5m) FROM stb1 PARTITION BY tbname 
-  STREAM_OPTIONS(MAX_DELAY(1m) | FILL_HISTORY_FIRST) 
-  INTO stb2 
-  AS 
-    SELECT _twstart, avg(col1) FROM %%tbname WHERE _c0 >= _twstart AND _c0 <= _twend;
-```
-
-- 计算电表电流的每分钟平均值，并在窗口打开、关闭时向两个通知地址发送通知，计算历史数据时不发送通知，不允许在通知发送失败时丢弃通知。
-
-```sql
-CREATE STREAM avg_stream INTERVAL(1m) SLIDING(1m) FROM meters 
-  NOTIFY ('ws://localhost:8080/notify', 'wss://192.168.1.1:8080/notify?key=foo') ON ('WINDOW_OPEN', 'WINDOW_CLOSE') NOTIFY_OPTIONS(NOTIFY_HISTORY | ON_FAILURE_PAUSE)
-  INTO avg_stb
-  AS 
-    SELECT _twstart, _twend, AVG(current) FROM %%trows;
-```
-
-### 定时触发
-
-- 每过 1 小时计算表 tb1 中总的数据量，计算结果写入表 tb2 (毫秒库)。
-
-```SQL
-<<<<<<< HEAD
-CREATE stream sm1 PERIOD(1h) 
-  INTO tb2 
-  AS
-=======
-CREATE STREAM sm1 PERIOD(1h) 
-  INTO tb2 AS
->>>>>>> dee4a9e8
-    SELECT cast(_tlocaltime/1000000 AS TIMESTAMP), count(*) FROM tb1;
-```
-
-- 每过 1 小时通知 `ws://localhost:8080/notify` 当前系统时间。
-
-```SQL
-CREATE STREAM sm1 PERIOD(1h) 
-  NOTIFY("ws://localhost:8080/notify");
-```
-
-## 流式计算的其他特性
-
-### 高可用
-
-流式计算从架构上支持流的存算分离，在部署时要求系统中必须部署 snode，除数据读取外，所有流计算功能都只在 snode 上运行。
-
-- snode 是负责运行流计算计算任务的节点，在一个集群中可以部署 1 或多个 snode。
-- snode 部署在单独的 dnode 上时，可以保证资源隔离，不会对写入、查询等业务造成太大干扰。
-- 为了保证流计算的高可用，可在一个集群的多个物理节点中同时部署多个 snode：
-  - 流计算在多个 snode 间进行负载均衡。
-  - 每两个 snode 间互为副本，负责存储流的状态和进度等信息。
-
-### 重新计算
-
-支持使用 `WATERMARK` 来解决一定程度的乱序、更新、删除场景带来的问题。`WATERMARK` 是用户可以指定的基于事件时间的时长，它代表的是事件时间在流计算中的进展，体现了用户对于乱序数据的容忍程度。`当前处理的最新事件时间 - WATERMARK 指定的固定间隔` 即为当前水位线，只有写入数据的事件时间早于当前水位线才会进入触发判断，只有窗口或其他触发的时间条件早于当前水位线才会启动触发。
-
-对于超出 `WATERMARK` 的乱序、更新、删除场景，使用重新计算的方式来保证最终结果的正确性，重新计算意味着对于乱序、更新和删除的数据覆盖区间重新进行触发和运算。为了保证这种方式的有效性，用户需要确保其计算语句和数据源表是与处理时间无关的，也就是说同一个触发即使执行多次其结果依然是有效的。
-
-重新计算可以分为自动重新计算与手动重新计算，如果用户不需要自动重新计算，可以通过选项关闭。
+---
+sidebar_label: 流计算
+title: 流计算
+toc_max_heading_level: 4
+---
+
+在时序数据的处理中，存在大量的流计算需求，例如：
+
+- **数据分级存储与智能降采样**​​：工业设备每秒生成数万条原始数据，若全量存储，则​存储成本激增，​查询效率低下，历史趋势分析响应时间长
+- **预计算加速实时决策​**：用户查询全量数据时，可能需扫描百亿级别数据，很难实时获取查询结果，大屏/报表产生卡顿
+- **异常检测和低延迟告警**：异常检测、监控报警，需要根据规则低延迟地获取特定数据，传统批处理的延迟通常在分钟级别
+
+在传统的时序数据解决方案中，常常需要部署 Kafka、Flink 等流处理系统，而流处理系统的复杂性，带来了高昂的开发与运维成本。TDengine 的流计算引擎提供了实时处理写入的数据流的能力，使用 SQL 定义实时流变换，当数据被写入流的源表后，数据会被以定义的方式自动处理，并根据定义的触发模式向目的表推送结果。它提供了替代复杂流处理系统的轻量级解决方案，并能够在高吞吐的数据写入的情况下，提供毫秒级的计算结果延迟。与传统的流计算相比，TDengine 的流计算采用的是触发与计算分离的策略，处理的依然是持续的无界的数据流，但是进行了以下几个方面的扩展：
+
+- **处理对象的扩展**：传统流计算的事件驱动对象与计算对象往往是统一的，根据同一份数据产生事件和计算。TDengine 的流计算支持触发（事件驱动）与计算的分离，也就意味着触发对象可以与计算对象进行分离。触发表与计算的数据源表可以不相同，甚至可以不需要触发表，处理的数据集合无论是列、时间范围都可以不相同。
+- **触发方式的扩展**：除了数据写入触发方式外，TDengine 的流计算支持更多触发方式的扩展。通过支持窗口触发，用户可以灵活的定义和使用各种方式的窗口来产生触发事件，可以选择在开窗、关窗以及开关窗同时进行触发。除了与触发表关联的事件时间驱动外，还支持与事件时间无关的驱动，即定时触发。在事件触发之前，还支持对触发数据进行预先过滤处理，只有符合条件的数据才会进入触发判断。
+- **计算的扩展**：既可以对触发表进行计算，也可以对其他库、表进行计算。计算类型不受限制，支持任何查询语句。计算结果的应用可根据需要进行选择，支持发送通知、写入输出表，也可以两者同时使用。
+
+TDengine 的流计算引擎还提供了其他使用上的便利。针对结果延迟的不同需求，支持用户在结果时效性与资源负载之间进行平衡。针对非正常顺序写入场景的不同需求，支持用户灵活选择适合的处理方式与策略。它提供了替代复杂流处理系统的轻量级解决方案，并能够在高吞吐的数据写入的情况下，提供毫秒级的计算结果延迟。
+
+流计算的使用方法如下，详细内容参见 [SQL 手册](../../reference/taos-sql/stream)。
+
+## 流式计算的创建
+
+```sql
+CREATE STREAM [IF NOT EXISTS] [db_name.]stream_name options [INTO [db_name.]table_name] [OUTPUT_SUBTABLE(tbname_expr)] [(column_name1, column_name2 [COMPOSITE KEY][, ...])] [TAGS (tag_definition [, ...])] [AS subquery]
+
+options: {
+    trigger_type [FROM [db_name.]table_name] [PARTITION BY col1 [, ...]] [STREAM_OPTIONS(stream_option [|...])] [notification_definition]
+}
+    
+trigger_type: {
+    PERIOD(period_time[, offset_time])
+  | [INTERVAL(interval_val[, interval_offset])] SLIDING(sliding_val[, offset_time]) 
+  | SESSION(ts_col, session_val)
+  | STATE_WINDOW(col) [TRUE_FOR(duration_time)] 
+  | EVENT_WINDOW(START WITH start_condition END WITH end_condition) [TRUE_FOR(duration_time)]
+  | COUNT_WINDOW(count_val[, sliding_val][, col1[, ...]]) 
+}
+
+stream_option: {WATERMARK(duration_time) | EXPIRED_TIME(exp_time) | IGNORE_DISORDER | DELETE_RECALC | DELETE_OUTPUT_TABLE | FILL_HISTORY[(start_time)] | FILL_HISTORY_FIRST[(start_time)] | CALC_NOTIFY_ONLY | LOW_LATENCY_CALC | PRE_FILTER(expr) | FORCE_OUTPUT | MAX_DELAY(delay_time) | EVENT_TYPE(event_types)}
+
+notification_definition:
+    NOTIFY(url [, ...]) [ON (event_types)] [WHERE condition] [NOTIFY_OPTIONS(notify_option[|notify_option])]
+
+notify_option: [NOTIFY_HISTORY | ON_FAILURE_PAUSE]
+    
+event_types:
+    event_type [|event_type]    
+    
+event_type: {WINDOW_OPEN | WINDOW_CLOSE}    
+
+tag_definition:
+    tag_name type_name [COMMENT 'string_value'] AS expr
+```
+
+### 触发方式
+
+- **定时触发**：通过系统时间的固定间隔来驱动，以建流当天系统时间的零点作为基准时间点，然后根据间隔来确定下次触发的时间点，可以通过指定时间偏移来改变基准时间点。
+- **滑动触发**：对触发表的写入数据按照事件时间的固定间隔来驱动的触发。可以有 INTERVAL 窗口，也可以没有。
+- **会话窗口触发**：对触发表的写入数据按照会话窗口的方式进行窗口划分，当窗口启动和（或）关闭时进行触发。
+- **状态窗口触发**：对触发表的写入数据按照状态窗口的方式进行窗口划分，当窗口启动和（或）关闭时进行触发。
+- **事件窗口触发**：对触发表的写入数据按照事件窗口的方式进行窗口划分，当窗口启动和（或）关闭时进行的触发。
+- **计数窗口触发**：对触发表的写入数据按照计数窗口的方式进行窗口划分，当窗口启动和（或）关闭时进行的触发。支持列的触发，当指定的列有数据写入时才触发。
+
+### 触发动作
+
+触发后可以根据需要执行不同的动作，比如发送[事件通知](../../reference/taos-sql/stream/#流式计算的通知机制)、[执行计算](../../reference/taos-sql/stream/#流式计算的计算任务)，或者两者同时进行。
+
+- 只通知不计算：通过 `WebSocket` 方式向外部应用发送事件通知。
+- 只计算不通知：执行任意一个查询并保存结果到流计算的输出表中。
+- 既通知又计算：执行任意一个查询，同时发送计算结果或事件通知给外部应用。
+
+### 触发表与分组
+
+通常意义来说，一个流计算只对应一个计算，比如根据一个子表触发和产生一个计算，结果保存到一张表中。根据 TDengine **一个设备一张表**的设计理念，如果需要对所有设备分别计算，那就需要为每个子表创建一个流计算，这会造成使用的不便和处理效率的降低。为了解决这个问题，TDengine 的流计算支持触发分组，分组是流计算的最小执行单元，从逻辑上可以认为每个分组对应一个单独的流计算，每个分组对应一个输出表和单独的事件通知。
+
+**总结来说，一个流计算输出表（子表或普通表）的个数与触发表的分组个数相同，未指定分组时只产生一个输出表（普通表）。**
+
+### 计算任务
+
+计算任务是流在事件触发后执行的计算动作，可以是**任意类型的查询语句**，既可以对触发表进行计算，也可以对其他库表进行计算。计算时如需使用触发时的关联信息，可在 SQL 语句中使用占位符，占位符在每次计算时会被作为常量替换到 SQL 语句中。包括：
+
+- `_tprev_ts`：上一次触发的事件时间
+- `_tcurrent_ts`：本次触发的事件时间
+- `_tnext_ts`：下一次触发的事件时间
+- `_twstart`：本次触发窗口的起始时间戳
+- `_twend`：本次触发窗口的结束时间戳
+- `_twduration`：本次触发窗口的持续时间
+- `_twrownum`：本次触发窗口的记录条数
+- `_tprev_localtime`：上一次触发时刻的系统时间
+- `_tnext_localtime`：下一次触发时刻的系统时间
+- `_tgrpid`：触发分组的 ID 值
+- `_tlocaltime`：本次触发时刻的系统时间
+- `%%n`：触发分组列的引用，n 为分组列的下标
+- `%%tbname`：触发表每个分组表名的引用，可作为查询表名使用（`FROM %%tbname`）
+- `%%trows`：触发表每个分组的触发数据集（满足本次触发的数据集）的引用
+
+### 通知机制
+
+事件通知是流在事件触发后可选的执行动作，支持通过 `WebSocket` 协议发送事件通知到应用。用户可以指定需要通知的事件，以及用于接收通知消息的目标地址。通知内容可以包含计算结果，也可以在没有计算结果时只通知事件相关信息。
+
+## 流式计算的示例
+
+### 计数窗口触发
+
+- 表 tb1 每写入 1 行数据时，计算表 tb2 在同一时刻前 5 分钟内 col1 的平均值，计算结果写入表 tb3。
+
+```SQL
+CREATE STREAM sm1 COUNT_WINDOW(1) FROM tb1 
+  INTO tb3 AS
+    SELECT _twstart, avg(col1) FROM tb2 
+    WHERE _c0 >= _twend - 5m AND _c0 <= _twend;
+```
+
+- 表 tb1 每写入 10 行大于 0 的 col1 列数据时，计算这 10 条数据 col1 列的平均值，计算结果不需要保存，需要通知到 `ws://localhost:8080/notify`。
+
+```SQL
+CREATE STREAM sm2 COUNT_WINDOW(10, 1, col1) FROM tb1 
+  STREAM_OPTIONS(CALC_ONTIFY_ONLY | PRE_FILTER(col1 > 0)) 
+  NOTIFY("ws://localhost:8080/notify") ON (WINDOW_CLOSE) 
+  AS 
+    SELECT avg(col1) FROM %%trows;
+```
+
+### 事件窗口触发
+
+- 当环境温度超过 80 度持续超过 10 分钟时，计算环境温度的平均值。
+
+```SQL
+CREATE STREAM `idmp`.`ana_temp` EVENT_WINDOW(start with `环境温度` > 80 end with `环境温度` <= 80 ) TRUE_FOR(10m) FROM `idmp`.`vt_气象传感器02_471544` 
+  STREAM_OPTIONS( IGNORE_DISORDER)
+  INTO `idmp`.`ana_temp` 
+  AS 
+    SELECT _twstart+0s as output_timestamp, avg(`环境温度`) as `平均环境温度` FROM idmp.`vt_气象传感器02_471544` where ts >= _twstart and ts <= _twend;
+```
+
+### 滑动触发
+
+- 超级表 stb1 的每个子表在每 5 分钟的时间窗口结束后，计算这 5 分钟的 col1 的平均值，每个子表的计算结果分别写入超级表 stb2 的不同子表中。
+
+```SQL
+CREATE STREAM sm1 INTERVAL(5m) SLIDING(5m) FROM stb1 PARTITION BY tbname 
+  INTO stb2 
+  AS 
+    SELECT _twstart, avg(col1) FROM %%tbname 
+    WHERE _c0 >= _twstart AND _c0 <= _twend;
+```
+
+> 上面 SQL 中的 `from %%tbname where _c0 >= _twstart and _c0 <= _twend` 与 `from %%trows` 的含义是不完全相同的。前者表示计算使用触发分组对应的表中在触发窗口时间段内的数据，窗口内的数据在计算时与 `%%trows` 相比较是有可能有变化的，后者则表示只使用触发时读取到的窗口数据。
+
+- 超级表 stb1 的每个子表从最早的数据开始，在每 5 分钟的时间窗口结束后或从窗口启动 1 分钟后窗口仍然未关闭时，计算窗口内的 col1 的平均值，每个子表的计算结果分别写入超级表 stb2 的不同子表中。
+
+```SQL
+CREATE STREAM sm2 INTERVAL(5m) SLIDING(5m) FROM stb1 PARTITION BY tbname 
+  STREAM_OPTIONS(MAX_DELAY(1m) | FILL_HISTORY_FIRST) 
+  INTO stb2 
+  AS 
+    SELECT _twstart, avg(col1) FROM %%tbname WHERE _c0 >= _twstart AND _c0 <= _twend;
+```
+
+- 计算电表电流的每分钟平均值，并在窗口打开、关闭时向两个通知地址发送通知，计算历史数据时不发送通知，不允许在通知发送失败时丢弃通知。
+
+```sql
+CREATE STREAM avg_stream INTERVAL(1m) SLIDING(1m) FROM meters 
+  NOTIFY ('ws://localhost:8080/notify', 'wss://192.168.1.1:8080/notify?key=foo') ON ('WINDOW_OPEN', 'WINDOW_CLOSE') NOTIFY_OPTIONS(NOTIFY_HISTORY | ON_FAILURE_PAUSE)
+  INTO avg_stb
+  AS 
+    SELECT _twstart, _twend, AVG(current) FROM %%trows;
+```
+
+### 定时触发
+
+- 每过 1 小时计算表 tb1 中总的数据量，计算结果写入表 tb2 (毫秒库)。
+
+```SQL
+CREATE STREAM sm1 PERIOD(1h) 
+  INTO tb2 
+  AS
+    SELECT cast(_tlocaltime/1000000 AS TIMESTAMP), count(*) FROM tb1;
+```
+
+- 每过 1 小时通知 `ws://localhost:8080/notify` 当前系统时间。
+
+```SQL
+CREATE STREAM sm1 PERIOD(1h) 
+  NOTIFY("ws://localhost:8080/notify");
+```
+
+## 流式计算的其他特性
+
+### 高可用
+
+流式计算从架构上支持流的存算分离，在部署时要求系统中必须部署 snode，除数据读取外，所有流计算功能都只在 snode 上运行。
+
+- snode 是负责运行流计算计算任务的节点，在一个集群中可以部署 1 或多个 snode。
+- snode 部署在单独的 dnode 上时，可以保证资源隔离，不会对写入、查询等业务造成太大干扰。
+- 为了保证流计算的高可用，可在一个集群的多个物理节点中同时部署多个 snode：
+  - 流计算在多个 snode 间进行负载均衡。
+  - 每两个 snode 间互为副本，负责存储流的状态和进度等信息。
+
+### 重新计算
+
+支持使用 `WATERMARK` 来解决一定程度的乱序、更新、删除场景带来的问题。`WATERMARK` 是用户可以指定的基于事件时间的时长，它代表的是事件时间在流计算中的进展，体现了用户对于乱序数据的容忍程度。`当前处理的最新事件时间 - WATERMARK 指定的固定间隔` 即为当前水位线，只有写入数据的事件时间早于当前水位线才会进入触发判断，只有窗口或其他触发的时间条件早于当前水位线才会启动触发。
+
+对于超出 `WATERMARK` 的乱序、更新、删除场景，使用重新计算的方式来保证最终结果的正确性，重新计算意味着对于乱序、更新和删除的数据覆盖区间重新进行触发和运算。为了保证这种方式的有效性，用户需要确保其计算语句和数据源表是与处理时间无关的，也就是说同一个触发即使执行多次其结果依然是有效的。
+
+重新计算可以分为自动重新计算与手动重新计算，如果用户不需要自动重新计算，可以通过选项关闭。