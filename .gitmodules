[submodule "src/connector/go"]
	path = src/connector/go
	url = https://github.com/taosdata/driver-go.git
[submodule "src/connector/grafanaplugin"]
	path = src/connector/grafanaplugin
	url = https://github.com/taosdata/grafanaplugin.git
[submodule "src/connector/hivemq-tdengine-extension"]
	path = src/connector/hivemq-tdengine-extension
	url = https://github.com/taosdata/hivemq-tdengine-extension.git
[submodule "tests/examples/rust"]
	path = tests/examples/rust
	url = https://github.com/songtianyi/tdengine-rust-bindings.git
[submodule "deps/jemalloc"]
	path = deps/jemalloc
	url = https://github.com/jemalloc/jemalloc
[submodule "deps/TSZ"]
	path = deps/TSZ
	url = https://github.com/taosdata/TSZ.git
<<<<<<< HEAD
[submodule "deps/avro"]
	path = deps/avro
	url = https://github.com/apache/avro
=======
[submodule "src/plugins/blm3"]
	path = src/plugins/blm3
	url = https://github.com/taosdata/blm3
>>>>>>> d539af37
<|MERGE_RESOLUTION|>--- conflicted
+++ resolved
@@ -16,12 +16,9 @@
 [submodule "deps/TSZ"]
 	path = deps/TSZ
 	url = https://github.com/taosdata/TSZ.git
-<<<<<<< HEAD
-[submodule "deps/avro"]
-	path = deps/avro
-	url = https://github.com/apache/avro
-=======
 [submodule "src/plugins/blm3"]
 	path = src/plugins/blm3
 	url = https://github.com/taosdata/blm3
->>>>>>> d539af37
+[submodule "deps/avro"]
+	path = deps/avro
+	url = https://github.com/apache/avro