--- conflicted
+++ resolved
@@ -1,341 +1,309 @@
-/*
- * Copyright (c) 2019 TAOS Data, Inc. <jhtao@taosdata.com>
- *
- * This program is free software: you can use, redistribute, and/or modify
- * it under the terms of the GNU Affero General Public License, version 3
- * or later ("AGPL"), as published by the Free Software Foundation.
- *
- * This program is distributed in the hope that it will be useful, but WITHOUT
- * ANY WARRANTY; without even the implied warranty of MERCHANTABILITY or
- * FITNESS FOR A PARTICULAR PURPOSE.
- *
- * You should have received a copy of the GNU Affero General Public License
- * along with this program. If not, see <http://www.gnu.org/licenses/>.
- */
-
-#include <assert.h>
-#include <stdio.h>
-#include <stdlib.h>
-#include <string.h>
-#include <time.h>
-#include "taos.h"
-
-static int running = 1;
-
-static int32_t msg_process(TAOS_RES* msg) {
-  char    buf[1024];
-  int32_t rows = 0;
-
-  const char* topicName = tmq_get_topic_name(msg);
-  const char* dbName = tmq_get_db_name(msg);
-  int32_t     vgroupId = tmq_get_vgroup_id(msg);
-
-  printf("topic: %s\n", topicName);
-  printf("db: %s\n", dbName);
-  printf("vgroup id: %d\n", vgroupId);
-
-  while (1) {
-    TAOS_ROW row = taos_fetch_row(msg);
-    if (row == NULL) break;
-
-    TAOS_FIELD* fields = taos_fetch_fields(msg);
-    int32_t     numOfFields = taos_field_count(msg);
-    // int32_t*    length = taos_fetch_lengths(msg);
-    int32_t precision = taos_result_precision(msg);
-    rows++;
-    taos_print_row(buf, row, fields, numOfFields);
-    printf("precision: %d, row content: %s\n", precision, buf);
-  }
-
-  return rows;
-}
-
-static int32_t init_env() {
-  TAOS* pConn = taos_connect("localhost", "root", "taosdata", NULL, 0);
-  if (pConn == NULL) {
-    return -1;
-  }
-
-  TAOS_RES* pRes;
-  // drop database if exists
-  printf("create database\n");
-  pRes = taos_query(pConn, "drop topic topicname");
-  if (taos_errno(pRes) != 0) {
-    printf("error in drop tmqdb, reason:%s\n", taos_errstr(pRes));
-  }
-  taos_free_result(pRes);
-
-  pRes = taos_query(pConn, "drop database if exists tmqdb");
-  if (taos_errno(pRes) != 0) {
-    printf("error in drop tmqdb, reason:%s\n", taos_errstr(pRes));
-  }
-  taos_free_result(pRes);
-
-  // create database
-  pRes = taos_query(pConn, "create database tmqdb precision 'ns'");
-  if (taos_errno(pRes) != 0) {
-    printf("error in create tmqdb, reason:%s\n", taos_errstr(pRes));
-    goto END;
-  }
-  taos_free_result(pRes);
-
-  // create super table
-  printf("create super table\n");
-  pRes = taos_query(
-      pConn, "create table tmqdb.stb (ts timestamp, c1 int, c2 float, c3 varchar(16)) tags(t1 int, t3 varchar(16))");
-  if (taos_errno(pRes) != 0) {
-    printf("failed to create super table stb, reason:%s\n", taos_errstr(pRes));
-    goto END;
-  }
-  taos_free_result(pRes);
-
-  // create sub tables
-  printf("create sub tables\n");
-  pRes = taos_query(pConn, "create table tmqdb.ctb0 using tmqdb.stb tags(0, 'subtable0')");
-  if (taos_errno(pRes) != 0) {
-    printf("failed to create super table ctb0, reason:%s\n", taos_errstr(pRes));
-    goto END;
-  }
-  taos_free_result(pRes);
-
-  pRes = taos_query(pConn, "create table tmqdb.ctb1 using tmqdb.stb tags(1, 'subtable1')");
-  if (taos_errno(pRes) != 0) {
-    printf("failed to create super table ctb1, reason:%s\n", taos_errstr(pRes));
-    goto END;
-  }
-  taos_free_result(pRes);
-
-  pRes = taos_query(pConn, "create table tmqdb.ctb2 using tmqdb.stb tags(2, 'subtable2')");
-  if (taos_errno(pRes) != 0) {
-    printf("failed to create super table ctb2, reason:%s\n", taos_errstr(pRes));
-    goto END;
-  }
-  taos_free_result(pRes);
-
-  pRes = taos_query(pConn, "create table tmqdb.ctb3 using tmqdb.stb tags(3, 'subtable3')");
-  if (taos_errno(pRes) != 0) {
-    printf("failed to create super table ctb3, reason:%s\n", taos_errstr(pRes));
-    goto END;
-  }
-  taos_free_result(pRes);
-
-  // insert data
-  printf("insert data into sub tables\n");
-  pRes = taos_query(pConn, "insert into tmqdb.ctb0 values(now, 0, 0, 'a0')(now+1s, 0, 0, 'a00')");
-  if (taos_errno(pRes) != 0) {
-    printf("failed to insert into ctb0, reason:%s\n", taos_errstr(pRes));
-    goto END;
-  }
-  taos_free_result(pRes);
-
-  pRes = taos_query(pConn, "insert into tmqdb.ctb1 values(now, 1, 1, 'a1')(now+1s, 11, 11, 'a11')");
-  if (taos_errno(pRes) != 0) {
-    printf("failed to insert into ctb0, reason:%s\n", taos_errstr(pRes));
-    goto END;
-  }
-  taos_free_result(pRes);
-
-  pRes = taos_query(pConn, "insert into tmqdb.ctb2 values(now, 2, 2, 'a1')(now+1s, 22, 22, 'a22')");
-  if (taos_errno(pRes) != 0) {
-    printf("failed to insert into ctb0, reason:%s\n", taos_errstr(pRes));
-    goto END;
-  }
-  taos_free_result(pRes);
-
-  pRes = taos_query(pConn, "insert into tmqdb.ctb3 values(now, 3, 3, 'a1')(now+1s, 33, 33, 'a33')");
-  if (taos_errno(pRes) != 0) {
-    printf("failed to insert into ctb0, reason:%s\n", taos_errstr(pRes));
-    goto END;
-  }
-  taos_free_result(pRes);
-  taos_close(pConn);
-  return 0;
-
-END:
-  taos_free_result(pRes);
-  taos_close(pConn);
-  return -1;
-}
-
-int32_t create_topic() {
-  printf("create topic\n");
-  TAOS_RES* pRes;
-  TAOS*     pConn = taos_connect("localhost", "root", "taosdata", NULL, 0);
-  if (pConn == NULL) {
-    return -1;
-  }
-
-  pRes = taos_query(pConn, "use tmqdb");
-  if (taos_errno(pRes) != 0) {
-    printf("error in use tmqdb, reason:%s\n", taos_errstr(pRes));
-    return -1;
-  }
-  taos_free_result(pRes);
-
-  pRes = taos_query(pConn, "create topic topicname as select ts, c1, c2, c3, tbname from tmqdb.stb where c1 > 1");
-  if (taos_errno(pRes) != 0) {
-    printf("failed to create topic topicname, reason:%s\n", taos_errstr(pRes));
-    return -1;
-  }
-  taos_free_result(pRes);
-
-  taos_close(pConn);
-  return 0;
-}
-
-void tmq_commit_cb_print(tmq_t* tmq, int32_t code, void* param) {
-  printf("tmq_commit_cb_print() code: %d, tmq: %p, param: %p\n", code, tmq, param);
-}
-
-tmq_t* build_consumer() {
-  tmq_conf_res_t code;
-  tmq_t* tmq = NULL;
-
-  tmq_conf_t*    conf = tmq_conf_new();
-  code = tmq_conf_set(conf, "enable.auto.commit", "true");
-  if (TMQ_CONF_OK != code) {
-<<<<<<< HEAD
-    goto _end;
-  }
-  code = tmq_conf_set(conf, "auto.commit.interval.ms", "1000");
-  if (TMQ_CONF_OK != code) {
-    goto _end;
-  }
-  code = tmq_conf_set(conf, "group.id", "cgrpName");
-  if (TMQ_CONF_OK != code) {
-    goto _end;
-  }
-  code = tmq_conf_set(conf, "client.id", "user defined name");
-  if (TMQ_CONF_OK != code) {
-    goto _end;
-  }
-  code = tmq_conf_set(conf, "td.connect.user", "root");
-  if (TMQ_CONF_OK != code) {
-    goto _end;
-  }
-  code = tmq_conf_set(conf, "td.connect.pass", "taosdata");
-  if (TMQ_CONF_OK != code) {
-    goto _end;
-  }
-  code = tmq_conf_set(conf, "auto.offset.reset", "earliest");
-  if (TMQ_CONF_OK != code) {
-    goto _end;
-  }
-  code = tmq_conf_set(conf, "experimental.snapshot.enable", "false");
-  if (TMQ_CONF_OK != code) {
-    goto _end;
-=======
-    tmq_conf_destroy(conf);
-    return NULL;
-  }
-  code = tmq_conf_set(conf, "auto.commit.interval.ms", "1000");
-  if (TMQ_CONF_OK != code) {
-    tmq_conf_destroy(conf);
-    return NULL;
-  }
-  code = tmq_conf_set(conf, "group.id", "cgrpName");
-  if (TMQ_CONF_OK != code) {
-    tmq_conf_destroy(conf);
-    return NULL;
-  }
-  code = tmq_conf_set(conf, "client.id", "user defined name");
-  if (TMQ_CONF_OK != code) {
-    tmq_conf_destroy(conf);
-    return NULL;
-  }
-  code = tmq_conf_set(conf, "td.connect.user", "root");
-  if (TMQ_CONF_OK != code) {
-    tmq_conf_destroy(conf);
-    return NULL;
-  }
-  code = tmq_conf_set(conf, "td.connect.pass", "taosdata");
-  if (TMQ_CONF_OK != code) {
-    tmq_conf_destroy(conf);
-    return NULL;
-  }
-  code = tmq_conf_set(conf, "auto.offset.reset", "earliest");
-  if (TMQ_CONF_OK != code) {
-    tmq_conf_destroy(conf);
-    return NULL;
-  }
-  code = tmq_conf_set(conf, "experimental.snapshot.enable", "false");
-  if (TMQ_CONF_OK != code) {
-    tmq_conf_destroy(conf);
-    return NULL;
->>>>>>> 51b3e50e
-  }
-
-  tmq_conf_set_auto_commit_cb(conf, tmq_commit_cb_print, NULL);
-  tmq = tmq_consumer_new(conf, NULL, 0);
-
-  _end:
-  tmq_conf_destroy(conf);
-  return tmq;
-}
-
-tmq_list_t* build_topic_list() {
-  tmq_list_t* topicList = tmq_list_new();
-  int32_t     code = tmq_list_append(topicList, "topicname");
-  if (code) {
-    tmq_list_destroy(topicList);
-    return NULL;
-  }
-  return topicList;
-}
-
-void basic_consume_loop(tmq_t* tmq) {
-  int32_t totalRows = 0;
-  int32_t msgCnt = 0;
-  int32_t timeout = 5000;
-  while (running) {
-    TAOS_RES* tmqmsg = tmq_consumer_poll(tmq, timeout);
-    if (tmqmsg) {
-      msgCnt++;
-      totalRows += msg_process(tmqmsg);
-      taos_free_result(tmqmsg);
-    } else {
-      break;
-    }
-  }
-
-  fprintf(stderr, "%d msg consumed, include %d rows\n", msgCnt, totalRows);
-}
-
-int main(int argc, char* argv[]) {
-  int32_t code;
-
-  if (init_env() < 0) {
-    return -1;
-  }
-
-  if (create_topic() < 0) {
-    return -1;
-  }
-
-  tmq_t* tmq = build_consumer();
-  if (NULL == tmq) {
-    fprintf(stderr, "build_consumer() fail!\n");
-    return -1;
-  }
-
-  tmq_list_t* topic_list = build_topic_list();
-  if (NULL == topic_list) {
-    return -1;
-  }
-
-  if ((code = tmq_subscribe(tmq, topic_list))) {
-    fprintf(stderr, "Failed to tmq_subscribe(): %s\n", tmq_err2str(code));
-  }
-  tmq_list_destroy(topic_list);
-
-  basic_consume_loop(tmq);
-
-  code = tmq_consumer_close(tmq);
-  if (code) {
-    fprintf(stderr, "Failed to close consumer: %s\n", tmq_err2str(code));
-  } else {
-    fprintf(stderr, "Consumer closed\n");
-  }
-
-  return 0;
-}
+/*
+ * Copyright (c) 2019 TAOS Data, Inc. <jhtao@taosdata.com>
+ *
+ * This program is free software: you can use, redistribute, and/or modify
+ * it under the terms of the GNU Affero General Public License, version 3
+ * or later ("AGPL"), as published by the Free Software Foundation.
+ *
+ * This program is distributed in the hope that it will be useful, but WITHOUT
+ * ANY WARRANTY; without even the implied warranty of MERCHANTABILITY or
+ * FITNESS FOR A PARTICULAR PURPOSE.
+ *
+ * You should have received a copy of the GNU Affero General Public License
+ * along with this program. If not, see <http://www.gnu.org/licenses/>.
+ */
+
+#include <assert.h>
+#include <stdio.h>
+#include <stdlib.h>
+#include <string.h>
+#include <time.h>
+#include "taos.h"
+
+static int running = 1;
+
+static int32_t msg_process(TAOS_RES* msg) {
+  char    buf[1024];
+  int32_t rows = 0;
+
+  const char* topicName = tmq_get_topic_name(msg);
+  const char* dbName = tmq_get_db_name(msg);
+  int32_t     vgroupId = tmq_get_vgroup_id(msg);
+
+  printf("topic: %s\n", topicName);
+  printf("db: %s\n", dbName);
+  printf("vgroup id: %d\n", vgroupId);
+
+  while (1) {
+    TAOS_ROW row = taos_fetch_row(msg);
+    if (row == NULL) break;
+
+    TAOS_FIELD* fields = taos_fetch_fields(msg);
+    int32_t     numOfFields = taos_field_count(msg);
+    // int32_t*    length = taos_fetch_lengths(msg);
+    int32_t precision = taos_result_precision(msg);
+    rows++;
+    taos_print_row(buf, row, fields, numOfFields);
+    printf("precision: %d, row content: %s\n", precision, buf);
+  }
+
+  return rows;
+}
+
+static int32_t init_env() {
+  TAOS* pConn = taos_connect("localhost", "root", "taosdata", NULL, 0);
+  if (pConn == NULL) {
+    return -1;
+  }
+
+  TAOS_RES* pRes;
+  // drop database if exists
+  printf("create database\n");
+  pRes = taos_query(pConn, "drop topic topicname");
+  if (taos_errno(pRes) != 0) {
+    printf("error in drop tmqdb, reason:%s\n", taos_errstr(pRes));
+  }
+  taos_free_result(pRes);
+
+  pRes = taos_query(pConn, "drop database if exists tmqdb");
+  if (taos_errno(pRes) != 0) {
+    printf("error in drop tmqdb, reason:%s\n", taos_errstr(pRes));
+  }
+  taos_free_result(pRes);
+
+  // create database
+  pRes = taos_query(pConn, "create database tmqdb precision 'ns'");
+  if (taos_errno(pRes) != 0) {
+    printf("error in create tmqdb, reason:%s\n", taos_errstr(pRes));
+    goto END;
+  }
+  taos_free_result(pRes);
+
+  // create super table
+  printf("create super table\n");
+  pRes = taos_query(
+      pConn, "create table tmqdb.stb (ts timestamp, c1 int, c2 float, c3 varchar(16)) tags(t1 int, t3 varchar(16))");
+  if (taos_errno(pRes) != 0) {
+    printf("failed to create super table stb, reason:%s\n", taos_errstr(pRes));
+    goto END;
+  }
+  taos_free_result(pRes);
+
+  // create sub tables
+  printf("create sub tables\n");
+  pRes = taos_query(pConn, "create table tmqdb.ctb0 using tmqdb.stb tags(0, 'subtable0')");
+  if (taos_errno(pRes) != 0) {
+    printf("failed to create super table ctb0, reason:%s\n", taos_errstr(pRes));
+    goto END;
+  }
+  taos_free_result(pRes);
+
+  pRes = taos_query(pConn, "create table tmqdb.ctb1 using tmqdb.stb tags(1, 'subtable1')");
+  if (taos_errno(pRes) != 0) {
+    printf("failed to create super table ctb1, reason:%s\n", taos_errstr(pRes));
+    goto END;
+  }
+  taos_free_result(pRes);
+
+  pRes = taos_query(pConn, "create table tmqdb.ctb2 using tmqdb.stb tags(2, 'subtable2')");
+  if (taos_errno(pRes) != 0) {
+    printf("failed to create super table ctb2, reason:%s\n", taos_errstr(pRes));
+    goto END;
+  }
+  taos_free_result(pRes);
+
+  pRes = taos_query(pConn, "create table tmqdb.ctb3 using tmqdb.stb tags(3, 'subtable3')");
+  if (taos_errno(pRes) != 0) {
+    printf("failed to create super table ctb3, reason:%s\n", taos_errstr(pRes));
+    goto END;
+  }
+  taos_free_result(pRes);
+
+  // insert data
+  printf("insert data into sub tables\n");
+  pRes = taos_query(pConn, "insert into tmqdb.ctb0 values(now, 0, 0, 'a0')(now+1s, 0, 0, 'a00')");
+  if (taos_errno(pRes) != 0) {
+    printf("failed to insert into ctb0, reason:%s\n", taos_errstr(pRes));
+    goto END;
+  }
+  taos_free_result(pRes);
+
+  pRes = taos_query(pConn, "insert into tmqdb.ctb1 values(now, 1, 1, 'a1')(now+1s, 11, 11, 'a11')");
+  if (taos_errno(pRes) != 0) {
+    printf("failed to insert into ctb0, reason:%s\n", taos_errstr(pRes));
+    goto END;
+  }
+  taos_free_result(pRes);
+
+  pRes = taos_query(pConn, "insert into tmqdb.ctb2 values(now, 2, 2, 'a1')(now+1s, 22, 22, 'a22')");
+  if (taos_errno(pRes) != 0) {
+    printf("failed to insert into ctb0, reason:%s\n", taos_errstr(pRes));
+    goto END;
+  }
+  taos_free_result(pRes);
+
+  pRes = taos_query(pConn, "insert into tmqdb.ctb3 values(now, 3, 3, 'a1')(now+1s, 33, 33, 'a33')");
+  if (taos_errno(pRes) != 0) {
+    printf("failed to insert into ctb0, reason:%s\n", taos_errstr(pRes));
+    goto END;
+  }
+  taos_free_result(pRes);
+  taos_close(pConn);
+  return 0;
+
+END:
+  taos_free_result(pRes);
+  taos_close(pConn);
+  return -1;
+}
+
+int32_t create_topic() {
+  printf("create topic\n");
+  TAOS_RES* pRes;
+  TAOS*     pConn = taos_connect("localhost", "root", "taosdata", NULL, 0);
+  if (pConn == NULL) {
+    return -1;
+  }
+
+  pRes = taos_query(pConn, "use tmqdb");
+  if (taos_errno(pRes) != 0) {
+    printf("error in use tmqdb, reason:%s\n", taos_errstr(pRes));
+    return -1;
+  }
+  taos_free_result(pRes);
+
+  pRes = taos_query(pConn, "create topic topicname as select ts, c1, c2, c3, tbname from tmqdb.stb where c1 > 1");
+  if (taos_errno(pRes) != 0) {
+    printf("failed to create topic topicname, reason:%s\n", taos_errstr(pRes));
+    return -1;
+  }
+  taos_free_result(pRes);
+
+  taos_close(pConn);
+  return 0;
+}
+
+void tmq_commit_cb_print(tmq_t* tmq, int32_t code, void* param) {
+  printf("tmq_commit_cb_print() code: %d, tmq: %p, param: %p\n", code, tmq, param);
+}
+
+tmq_t* build_consumer() {
+  tmq_conf_res_t code;
+  tmq_t*         tmq = NULL;
+
+  tmq_conf_t* conf = tmq_conf_new();
+  code = tmq_conf_set(conf, "enable.auto.commit", "true");
+  if (TMQ_CONF_OK != code) {
+    tmq_conf_destroy(conf);
+    return NULL;
+  }
+  code = tmq_conf_set(conf, "auto.commit.interval.ms", "1000");
+  if (TMQ_CONF_OK != code) {
+    tmq_conf_destroy(conf);
+    return NULL;
+  }
+  code = tmq_conf_set(conf, "group.id", "cgrpName");
+  if (TMQ_CONF_OK != code) {
+    tmq_conf_destroy(conf);
+    return NULL;
+  }
+  code = tmq_conf_set(conf, "client.id", "user defined name");
+  if (TMQ_CONF_OK != code) {
+    tmq_conf_destroy(conf);
+    return NULL;
+  }
+  code = tmq_conf_set(conf, "td.connect.user", "root");
+  if (TMQ_CONF_OK != code) {
+    tmq_conf_destroy(conf);
+    return NULL;
+  }
+  code = tmq_conf_set(conf, "td.connect.pass", "taosdata");
+  if (TMQ_CONF_OK != code) {
+    tmq_conf_destroy(conf);
+    return NULL;
+  }
+  code = tmq_conf_set(conf, "auto.offset.reset", "earliest");
+  if (TMQ_CONF_OK != code) {
+    tmq_conf_destroy(conf);
+    return NULL;
+  }
+  code = tmq_conf_set(conf, "experimental.snapshot.enable", "false");
+  if (TMQ_CONF_OK != code) {
+    tmq_conf_destroy(conf);
+    return NULL;
+  }
+
+  tmq_conf_set_auto_commit_cb(conf, tmq_commit_cb_print, NULL);
+  tmq = tmq_consumer_new(conf, NULL, 0);
+
+_end:
+  tmq_conf_destroy(conf);
+  return tmq;
+}
+
+tmq_list_t* build_topic_list() {
+  tmq_list_t* topicList = tmq_list_new();
+  int32_t     code = tmq_list_append(topicList, "topicname");
+  if (code) {
+    tmq_list_destroy(topicList);
+    return NULL;
+  }
+  return topicList;
+}
+
+void basic_consume_loop(tmq_t* tmq) {
+  int32_t totalRows = 0;
+  int32_t msgCnt = 0;
+  int32_t timeout = 5000;
+  while (running) {
+    TAOS_RES* tmqmsg = tmq_consumer_poll(tmq, timeout);
+    if (tmqmsg) {
+      msgCnt++;
+      totalRows += msg_process(tmqmsg);
+      taos_free_result(tmqmsg);
+    } else {
+      break;
+    }
+  }
+
+  fprintf(stderr, "%d msg consumed, include %d rows\n", msgCnt, totalRows);
+}
+
+int main(int argc, char* argv[]) {
+  int32_t code;
+
+  if (init_env() < 0) {
+    return -1;
+  }
+
+  if (create_topic() < 0) {
+    return -1;
+  }
+
+  tmq_t* tmq = build_consumer();
+  if (NULL == tmq) {
+    fprintf(stderr, "build_consumer() fail!\n");
+    return -1;
+  }
+
+  tmq_list_t* topic_list = build_topic_list();
+  if (NULL == topic_list) {
+    return -1;
+  }
+
+  if ((code = tmq_subscribe(tmq, topic_list))) {
+    fprintf(stderr, "Failed to tmq_subscribe(): %s\n", tmq_err2str(code));
+  }
+  tmq_list_destroy(topic_list);
+
+  basic_consume_loop(tmq);
+
+  code = tmq_consumer_close(tmq);
+  if (code) {
+    fprintf(stderr, "Failed to close consumer: %s\n", tmq_err2str(code));
+  } else {
+    fprintf(stderr, "Consumer closed\n");
+  }
+
+  return 0;
+}