--- conflicted
+++ resolved
@@ -241,11 +241,7 @@
   taos_free_result(pRes);
 
   pRes = taos_query(pConn, "create topic topic_ctb_column with meta as database abc1");
-<<<<<<< HEAD
   /*pRes = taos_query(pConn, "create topic topic_ctb_column as select ts, c1, c2, c3 from st1");*/
-=======
-//  pRes = taos_query(pConn, "create topic topic_ctb_column as select ts, c1, c2, c3 from st1");
->>>>>>> aad03424
   if (taos_errno(pRes) != 0) {
     printf("failed to create topic topic_ctb_column, reason:%s\n", taos_errstr(pRes));
     return -1;
@@ -306,11 +302,7 @@
   tmq_conf_set(conf, "msg.with.table.name", "true");
   tmq_conf_set(conf, "enable.auto.commit", "true");
 
-<<<<<<< HEAD
   /*tmq_conf_set(conf, "experimental.snapshot.enable", "true");*/
-=======
-  tmq_conf_set(conf, "experimental.snapshot.enable", "false");
->>>>>>> aad03424
 
   tmq_conf_set_auto_commit_cb(conf, tmq_commit_cb_print, NULL);
   tmq_t* tmq = tmq_consumer_new(conf, NULL, 0);
