--- conflicted
+++ resolved
@@ -147,11 +147,7 @@
    end 
 end
 
-<<<<<<< HEAD
-res = driver.query(conn,"SELECT COUNT(*) cnt, AVG(degree) AS av, MAX(degree), MIN(degree) FROM thermometer WHERE location='beijing' or location='tianjin' GROUP BY location, type")
-=======
 res = driver.query(conn,"select count(*) as cnt, avg(degree) as av, max(degree), min(degree) from thermometer where location='beijing' or location='tianjin' group by location, type")
->>>>>>> 95954121
 if res.code ~=0 then
    print("select from super table--- failed:"..res.error)
    return
@@ -177,29 +173,16 @@
    end
 end
 
-<<<<<<< HEAD
 driver.query_a(conn,"INSERT INTO therm1 VALUES ('2019-09-01 00:00:00.005', 100),('2019-09-01 00:00:00.006', 101),('2019-09-01 00:00:00.007', 102)", async_query_callback)
 
-driver.query(conn,"CREATE STREAM avg_therm_s INTO avg_degree AS SELECT _wstart, count(*), avg(degree) FROM thermometer INTERVAL(2s)")
+res = driver.query(conn, "create stream stream_avg_degree into avg_degree as select avg(degree) from thermometer interval(5s) sliding(1s)")
 
-print("From now on we start continous insert in an definite loop, pls wait for about 30 seconds and check stream table for result.")
+print("From now on we start continous insert in an definite loop, pls wait for about 10 seconds and check stream table for result.")
 local loop_index = 0
-while loop_index < 30 do
+while loop_index < 10 do
    local t = os.time()*1000
    local v = math.random(20)
    res = driver.query(conn,string.format("INSERT INTO therm1 VALUES (%d, %d)",t,v))
-=======
-driver.query_a(conn,"insert into therm1 values ('2019-09-01 00:00:00.005', 100),('2019-09-01 00:00:00.006', 101),('2019-09-01 00:00:00.007', 102)", async_query_callback)
-
-res = driver.query(conn, "create stream stream_avg_degree into avg_degree as select avg(degree) from thermometer interval(5s) sliding(1s)")
-
-print("From now on we start continous insertion in an definite (infinite if you want) loop.")
-local loop_index = 0
-while loop_index < 30 do
-   local t = os.time()*1000
-   local v = loop_index
-   res = driver.query(conn,string.format("insert into therm1 values (%d, %d)",t,v))
->>>>>>> 95954121
 
    if res.code ~=0 then
       print("continous insertion--- failed:" .. res.error)
@@ -207,21 +190,8 @@
    else
       --print("insert successfully, affected:"..res.affected)
    end
-   local res1 = driver.query(conn, string.format("select last(*) from avg_degree"))
-   if res1.code ~=0 then
-      print("select failed: "..res1.error)
-      return
-   else
---      print(dump(res1))
-      if(#res1.item > 0) then print("avg_degree: " .. res1.item[1]["last(avg(degree))"]) end
-   end
-
    os.execute("sleep " .. 1)
    loop_index = loop_index + 1
 end
-<<<<<<< HEAD
 driver.query(conn,"DROP STREAM IF EXISTS avg_therm_s")
-=======
-
->>>>>>> 95954121
 driver.close(conn)