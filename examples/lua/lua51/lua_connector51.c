#include <stdio.h>
#include <math.h>
#include <stdarg.h>
#include <stdlib.h>
<<<<<<< HEAD
#include "taos.h"
#include "lauxlib.h"
=======
>>>>>>> 95954121
#include "lua.h"
#include "lauxlib.h"
#include "lualib.h"
#include <taos.h>

struct cb_param{
  lua_State* state;
  int callback;
  void * stream;
};

struct async_query_callback_param{
  lua_State* state;
  int callback;
};

static int l_connect(lua_State *L){
  TAOS *    taos=NULL;
  const char* host;
  const char* database;
  const char* user;
  const char* password;
  int port;

  luaL_checktype(L, 1, LUA_TTABLE);

  lua_getfield(L, 1,"host");
  if (lua_isstring(L,-1)){
    host = lua_tostring(L, -1);
    // printf("host = %s\n", host);
  }
  
  lua_getfield(L, 1, "port");
  if (lua_isnumber(L, -1)){
    port = lua_tonumber(L, -1);
    //printf("port = %d\n", port);
  }
  
  lua_getfield(L, 1, "database");
  if (lua_isstring(L, -1)){
    database = lua_tostring(L, -1);
    //printf("database = %s\n", database);
  }
  
  lua_getfield(L, 1, "user");
  if (lua_isstring(L, -1)){
    user = lua_tostring(L, -1);
    //printf("user = %s\n", user);
  }

  lua_getfield(L, 1, "password");
  if (lua_isstring(L, -1)){
    password = lua_tostring(L, -1);
    //printf("password = %s\n", password);
  }

  lua_settop(L,0);

  
  lua_newtable(L);
  int table_index = lua_gettop(L);

  taos = taos_connect(host, user,password,database, port);
  if (taos == NULL) {
    printf("failed to connect server, reason:%s\n", taos_errstr(taos));
    
    lua_pushinteger(L, -1);
    lua_setfield(L, table_index, "code");
    lua_pushstring(L, taos_errstr(taos));
    lua_setfield(L, table_index, "error");    
    lua_pushlightuserdata(L,NULL);
    lua_setfield(L, table_index, "conn");
  }else{
    // printf("success to connect server\n");
    lua_pushinteger(L, 0);
    lua_setfield(L, table_index, "code");
    lua_pushstring(L, taos_errstr(taos));
    lua_setfield(L, table_index, "error");    
    lua_pushlightuserdata(L,taos);
    lua_setfield(L, table_index, "conn");
  }
  
  return 1;
}

static int l_query(lua_State *L){
  TAOS *taos= (TAOS*)lua_topointer(L,1);
  const char* s = lua_tostring(L, 2);
  TAOS_RES *result;
  lua_newtable(L);
  int table_index = lua_gettop(L);

  //  printf("receive command:%s\r\n",s);
  result = taos_query(taos, s);
  int32_t code = taos_errno(result);
  if( code != 0){
    printf("failed, reason:%s\n", taos_errstr(result));
    lua_pushinteger(L, -1);
    lua_setfield(L, table_index, "code");    
    lua_pushstring(L, taos_errstr(result));
    lua_setfield(L, table_index, "error");    
   
    return 1;
    
  }else{
    //printf("success to query.\n");
    TAOS_ROW    row;
    int         rows = 0;
    int         num_fields = taos_field_count(result);
    const TAOS_FIELD *fields = taos_fetch_fields(result);

    const int affectRows = taos_affected_rows(result);
    //    printf(" affect rows:%d\r\n", affectRows);
    lua_pushinteger(L, 0);
    lua_setfield(L, table_index, "code");
    lua_pushinteger(L, affectRows);
    lua_setfield(L, table_index, "affected");
    lua_newtable(L);

    while ((row = taos_fetch_row(result))) {
      //printf("row index:%d\n",rows);
      rows++;

      lua_pushnumber(L,rows);
      lua_newtable(L);

      for (int i = 0; i < num_fields; ++i) {
	if (row[i] == NULL) {
	  continue;
	}

	lua_pushstring(L,fields[i].name);
	int32_t* length = taos_fetch_lengths(result);
	switch (fields[i].type) {
	case TSDB_DATA_TYPE_UTINYINT:
	case TSDB_DATA_TYPE_TINYINT:
	  lua_pushinteger(L,*((char *)row[i]));
	  break;
	case TSDB_DATA_TYPE_USMALLINT:
	case TSDB_DATA_TYPE_SMALLINT:
	  lua_pushinteger(L,*((short *)row[i]));
	  break;
	case TSDB_DATA_TYPE_UINT:
	case TSDB_DATA_TYPE_INT:
	  lua_pushinteger(L,*((int *)row[i]));
	  break;
	case TSDB_DATA_TYPE_UBIGINT:
	case TSDB_DATA_TYPE_BIGINT:
	  lua_pushinteger(L,*((int64_t *)row[i]));
	  break;
	case TSDB_DATA_TYPE_FLOAT:
	  lua_pushnumber(L,*((float *)row[i]));
	  break;
	case TSDB_DATA_TYPE_DOUBLE:
	  lua_pushnumber(L,*((double *)row[i]));
	  break;
	case TSDB_DATA_TYPE_JSON:
	case TSDB_DATA_TYPE_BINARY:
	case TSDB_DATA_TYPE_NCHAR:
	  //printf("type:%d, max len:%d, current len:%d\n",fields[i].type, fields[i].bytes, length[i]);
	  lua_pushlstring(L,(char *)row[i], length[i]);
	  break;
	case TSDB_DATA_TYPE_TIMESTAMP:
	  lua_pushinteger(L,*((int64_t *)row[i]));
	  break;
	case TSDB_DATA_TYPE_BOOL:
	  lua_pushinteger(L,*((char *)row[i]));
	  break;
	case TSDB_DATA_TYPE_NULL:
	default:
	  lua_pushnil(L);
	  break;
	}

	lua_settable(L,-3);
      }

      lua_settable(L,-3);
    }
    taos_free_result(result);    
  }

  lua_setfield(L, table_index, "item");
  return 1;
}

void async_query_callback(void *param, TAOS_RES *result, int code){
  struct async_query_callback_param* p = (struct async_query_callback_param*) param;

  //printf("\nin c,numfields:%d\n", numFields);
  //printf("\nin c, code:%d\n", code);

  lua_State *L = p->state;
  lua_rawgeti(L, LUA_REGISTRYINDEX, p->callback);
  lua_newtable(L);
  int table_index = lua_gettop(L);
  if( code < 0){
    printf("failed, reason:%s\n", taos_errstr(result));
    lua_pushinteger(L, -1);
    lua_setfield(L, table_index, "code");    
    lua_pushstring(L,"something is wrong");// taos_errstr(taos));
    lua_setfield(L, table_index, "error");    
  }else{
    //printf("success to async query.\n");
    const int affectRows = taos_affected_rows(result);
    //printf(" affect rows:%d\r\n", affectRows);
    lua_pushinteger(L, 0);
    lua_setfield(L, table_index, "code");
    lua_pushinteger(L, affectRows);
    lua_setfield(L, table_index, "affected");
  }
  
  lua_call(L, 1, 0);
}

static int l_async_query(lua_State *L){
  int r = luaL_ref(L, LUA_REGISTRYINDEX);
  TAOS *    taos = (TAOS*)lua_topointer(L,1);
  const char * sqlstr = lua_tostring(L,2);
  // int stime = luaL_checknumber(L,3);

  lua_newtable(L);
  int table_index = lua_gettop(L);

  struct async_query_callback_param *p = malloc(sizeof(struct async_query_callback_param));
  p->state = L;
  p->callback=r;
  // printf("r:%d, L:%d\n",r,L);
  taos_query_a(taos,sqlstr,async_query_callback,p);

  lua_pushnumber(L, 0);
  lua_setfield(L, table_index, "code");
  lua_pushstring(L, "ok");
  lua_setfield(L, table_index, "error");
  
  return 1;
}

<<<<<<< HEAD
=======
void stream_cb(void *param, TAOS_RES *result, TAOS_ROW row){
  struct cb_param* p = (struct cb_param*) param;
  TAOS_FIELD *fields = taos_fetch_fields(result);
  int         numFields = taos_num_fields(result);

  // printf("\nnumfields:%d\n", numFields);
  //printf("\n\r-----------------------------------------------------------------------------------\n");

  lua_State *L = p->state;
  lua_rawgeti(L, LUA_REGISTRYINDEX, p->callback);

  lua_newtable(L);

  for (int i = 0; i < numFields; ++i) {
    if (row[i] == NULL) {
      continue;
    }

    lua_pushstring(L,fields[i].name);

    switch (fields[i].type) {
    case TSDB_DATA_TYPE_TINYINT:
      lua_pushinteger(L,*((char *)row[i]));
      break;
    case TSDB_DATA_TYPE_SMALLINT:
      lua_pushinteger(L,*((short *)row[i]));
      break;
    case TSDB_DATA_TYPE_INT:
      lua_pushinteger(L,*((int *)row[i]));
      break;
    case TSDB_DATA_TYPE_BIGINT:
      lua_pushinteger(L,*((int64_t *)row[i]));
      break;
    case TSDB_DATA_TYPE_FLOAT:
      lua_pushnumber(L,*((float *)row[i]));
      break;
    case TSDB_DATA_TYPE_DOUBLE:
      lua_pushnumber(L,*((double *)row[i]));
      break;
    case TSDB_DATA_TYPE_BINARY:
    case TSDB_DATA_TYPE_NCHAR:
      lua_pushstring(L,(char *)row[i]);
      break;
    case TSDB_DATA_TYPE_TIMESTAMP:
      lua_pushinteger(L,*((int64_t *)row[i]));
      break;
    case TSDB_DATA_TYPE_BOOL:
      lua_pushinteger(L,*((char *)row[i]));
      break;
    default:
      lua_pushnil(L);
      break;
    }

    lua_settable(L, -3);
  }

  lua_call(L, 1, 0);

  //  printf("-----------------------------------------------------------------------------------\n\r");
}
>>>>>>> 95954121

static int l_close(lua_State *L){
  TAOS *taos= (TAOS*)lua_topointer(L,1);
  lua_newtable(L);
  int table_index = lua_gettop(L);
  
  if(taos == NULL){
    lua_pushnumber(L, -1);
    lua_setfield(L, table_index, "code");    
    lua_pushstring(L, "null pointer.");
    lua_setfield(L, table_index, "error"); 
  }else{
    taos_close(taos);
    lua_pushnumber(L, 0);
    lua_setfield(L, table_index, "code");    
    lua_pushstring(L, "done.");
    lua_setfield(L, table_index, "error");    
  }
  return 1;
}

static const struct luaL_Reg lib[] = {
    {"connect", l_connect},
    {"query", l_query},
    {"query_a",l_async_query},
    {"close", l_close},
    {NULL, NULL}
};

extern int luaopen_luaconnector51(lua_State* L)
{
  //  luaL_register(L, "luaconnector51", lib);
  lua_newtable (L);
  luaL_setfuncs(L,lib,0);
  return 1;
}<|MERGE_RESOLUTION|>--- conflicted
+++ resolved
@@ -1,16 +1,11 @@
-#include <stdio.h>
 #include <math.h>
 #include <stdarg.h>
+#include <stdio.h>
 #include <stdlib.h>
-<<<<<<< HEAD
 #include "taos.h"
 #include "lauxlib.h"
-=======
->>>>>>> 95954121
 #include "lua.h"
-#include "lauxlib.h"
 #include "lualib.h"
-#include <taos.h>
 
 struct cb_param{
   lua_State* state;
@@ -141,19 +136,15 @@
 	lua_pushstring(L,fields[i].name);
 	int32_t* length = taos_fetch_lengths(result);
 	switch (fields[i].type) {
-	case TSDB_DATA_TYPE_UTINYINT:
 	case TSDB_DATA_TYPE_TINYINT:
 	  lua_pushinteger(L,*((char *)row[i]));
 	  break;
-	case TSDB_DATA_TYPE_USMALLINT:
 	case TSDB_DATA_TYPE_SMALLINT:
 	  lua_pushinteger(L,*((short *)row[i]));
 	  break;
-	case TSDB_DATA_TYPE_UINT:
 	case TSDB_DATA_TYPE_INT:
 	  lua_pushinteger(L,*((int *)row[i]));
 	  break;
-	case TSDB_DATA_TYPE_UBIGINT:
 	case TSDB_DATA_TYPE_BIGINT:
 	  lua_pushinteger(L,*((int64_t *)row[i]));
 	  break;
@@ -163,7 +154,6 @@
 	case TSDB_DATA_TYPE_DOUBLE:
 	  lua_pushnumber(L,*((double *)row[i]));
 	  break;
-	case TSDB_DATA_TYPE_JSON:
 	case TSDB_DATA_TYPE_BINARY:
 	case TSDB_DATA_TYPE_NCHAR:
 	  //printf("type:%d, max len:%d, current len:%d\n",fields[i].type, fields[i].bytes, length[i]);
@@ -245,70 +235,6 @@
   return 1;
 }
 
-<<<<<<< HEAD
-=======
-void stream_cb(void *param, TAOS_RES *result, TAOS_ROW row){
-  struct cb_param* p = (struct cb_param*) param;
-  TAOS_FIELD *fields = taos_fetch_fields(result);
-  int         numFields = taos_num_fields(result);
-
-  // printf("\nnumfields:%d\n", numFields);
-  //printf("\n\r-----------------------------------------------------------------------------------\n");
-
-  lua_State *L = p->state;
-  lua_rawgeti(L, LUA_REGISTRYINDEX, p->callback);
-
-  lua_newtable(L);
-
-  for (int i = 0; i < numFields; ++i) {
-    if (row[i] == NULL) {
-      continue;
-    }
-
-    lua_pushstring(L,fields[i].name);
-
-    switch (fields[i].type) {
-    case TSDB_DATA_TYPE_TINYINT:
-      lua_pushinteger(L,*((char *)row[i]));
-      break;
-    case TSDB_DATA_TYPE_SMALLINT:
-      lua_pushinteger(L,*((short *)row[i]));
-      break;
-    case TSDB_DATA_TYPE_INT:
-      lua_pushinteger(L,*((int *)row[i]));
-      break;
-    case TSDB_DATA_TYPE_BIGINT:
-      lua_pushinteger(L,*((int64_t *)row[i]));
-      break;
-    case TSDB_DATA_TYPE_FLOAT:
-      lua_pushnumber(L,*((float *)row[i]));
-      break;
-    case TSDB_DATA_TYPE_DOUBLE:
-      lua_pushnumber(L,*((double *)row[i]));
-      break;
-    case TSDB_DATA_TYPE_BINARY:
-    case TSDB_DATA_TYPE_NCHAR:
-      lua_pushstring(L,(char *)row[i]);
-      break;
-    case TSDB_DATA_TYPE_TIMESTAMP:
-      lua_pushinteger(L,*((int64_t *)row[i]));
-      break;
-    case TSDB_DATA_TYPE_BOOL:
-      lua_pushinteger(L,*((char *)row[i]));
-      break;
-    default:
-      lua_pushnil(L);
-      break;
-    }
-
-    lua_settable(L, -3);
-  }
-
-  lua_call(L, 1, 0);
-
-  //  printf("-----------------------------------------------------------------------------------\n\r");
-}
->>>>>>> 95954121
 
 static int l_close(lua_State *L){
   TAOS *taos= (TAOS*)lua_topointer(L,1);
