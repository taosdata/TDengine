--- conflicted
+++ resolved
@@ -10,11 +10,7 @@
     <description>Demo project for TDengine</description>
 
     <properties>
-<<<<<<< HEAD
         <spring.version>5.3.20</spring.version>
-=======
-        <spring.version>5.3.16</spring.version>
->>>>>>> 8c7ed700
     </properties>
 
     <dependencies>
