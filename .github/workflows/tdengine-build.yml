name: TDengine Build

on:
  pull_request:
    branches:
      - 'main'
      - '3.0'
      - '3.1'
      - '3.3.6'
      - 'enh/cmake-TD-33848'
    paths-ignore:
      - 'docs/**'
      - 'packaging/**'
      - 'tests/**'
      - '**/*.md'
      - 'test/**'

concurrency:
  group: ${{ github.workflow }}-${{ github.ref }}
  cancel-in-progress: true

jobs:
  build:
    name: Run on ${{ matrix.os }}
    runs-on: ${{ matrix.os }}
    strategy:
      fail-fast: false
      matrix:
        os:
          - ubuntu-20.04
          - ubuntu-22.04
          - ubuntu-24.04
          - macos-13
          - macos-14
          - macos-15

    steps:
      - name: Checkout the repository
        uses: actions/checkout@v4

      - name: Set up Go
        uses: actions/setup-go@v5
        with:
          go-version: 1.18

      - name: Install dependencies on Linux
        if: runner.os == 'Linux'
        run: |
          sudo apt update -y
          sudo apt install -y \
            build-essential \
            cmake \
            gawk \
            libgeos-dev \
            libjansson-dev \
            liblzma-dev \
            libsnappy-dev \
            libssl-dev \
            libz-dev \
            pkg-config \
            zlib1g

      - name: Install dependencies on macOS
        if: runner.os == 'macOS'
        run: |
          brew update
          brew install \
            argp-standalone \
            gawk \
            gflags \
            geos \
            jansson \
            openssl \
            pkg-config \
            snappy \
            zlib

      - name: prepare install path
        run: |
          sudo mkdir -p /usr/local/lib
          sudo mkdir -p /usr/local/include

<<<<<<< HEAD
=======

>>>>>>> ec977786
      - name: Get CMake
        uses: lukka/get-cmake@latest
        with:
          cmakeVersion: 3.31.6
<<<<<<< HEAD
          
=======

>>>>>>> ec977786
      - name: Build and install TDengine
        run: |
          mkdir debug && cd debug
          cmake .. -DBUILD_TOOLS=true \
            -DBUILD_KEEPER=true \
            -DBUILD_HTTP=false \
            -DBUILD_TEST=true \
            -DWEBSOCKET=true \
            -DCMAKE_BUILD_TYPE=Release \
            -DBUILD_DEPENDENCY_TESTS=false
          make -j 4
          sudo make install
          which taosd
          which taosadapter
          which taoskeeper

      - name: Statistics ldd
        run: |
          find ${{ github.workspace }}/debug/build/lib -type f -name "*.so" -print0 | xargs -0 ldd || true
          find ${{ github.workspace }}/debug/build/bin -type f -print0 | xargs -0 ldd || true

      - name: Statistics size
        run: |
          find ${{ github.workspace }}/debug/build/lib -type f -print0 | xargs -0 ls -lhrS
          find ${{ github.workspace }}/debug/build/bin -type f -print0 | xargs -0 ls -lhrS

      - name: Start taosd
        run: |
          cp /etc/taos/taos.cfg ./
          sudo echo "supportVnodes 256" >> taos.cfg
          nohup sudo taosd -c taos.cfg &

      - name: Start taosadapter
        run: nohup sudo taosadapter &

      - name: Run tests with taosBenchmark
        run: |
          taosBenchmark -t 10 -n 10 -y 
          taos -s "select count(*) from test.meters"

      - name: Clean up
        if: always()
        run: |
          if pgrep taosd; then sudo pkill taosd; fi
          if pgrep taosadapter; then sudo pkill taosadapter; fi<|MERGE_RESOLUTION|>--- conflicted
+++ resolved
@@ -80,19 +80,10 @@
           sudo mkdir -p /usr/local/lib
           sudo mkdir -p /usr/local/include
 
-<<<<<<< HEAD
-=======
-
->>>>>>> ec977786
       - name: Get CMake
         uses: lukka/get-cmake@latest
         with:
           cmakeVersion: 3.31.6
-<<<<<<< HEAD
-          
-=======
-
->>>>>>> ec977786
       - name: Build and install TDengine
         run: |
           mkdir debug && cd debug
