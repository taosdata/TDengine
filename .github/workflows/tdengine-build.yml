name: TDengine Build

on:
  pull_request:
    branches:
      - 'main'
      - '3.0'
      - '3.1'
      - '3.3.6'
      - 'enh/cmake-TD-33848'

    paths-ignore:
      - 'docs/**'
      - 'packaging/**'
      - 'tests/**'
      - '**/*.md'
      - 'test/**'

concurrency:
  group: ${{ github.workflow }}-${{ github.ref }}
  cancel-in-progress: true

jobs:
  build:
    name: Run on ${{ matrix.os }}
    runs-on: ${{ matrix.os }}
    strategy:
      fail-fast: false
      matrix:
        os:
          - ubuntu-22.04
          - ubuntu-24.04
          - macos-13
          - macos-14
          - macos-15
          - windows-2022

    steps:
      - name: Get CPU Cores
        shell: bash
        run: |
          if [ "${{ runner.os }}" == "Linux" ]; then
            CPU_CORES=$(nproc)
          elif [ "${{ runner.os }}" == "macOS" ]; then
            CPU_CORES=$(sysctl -n hw.ncpu)
          elif [ "${{ runner.os }}" == "Windows" ]; then
            CPU_CORES=$(powershell -Command "(Get-CimInstance -ClassName Win32_Processor).NumberOfCores")
          fi
          echo "CPU Cores: $CPU_CORES"
          echo "CPU_CORES=$CPU_CORES" >> $GITHUB_ENV

      - name: Dump CPU Cores
        run: |
          echo "The number of CPU cores is: ${{ env.CPU_CORES }}"

      - name: prepare install path
        if: runner.os == 'macOS'
        run: |
          sudo mkdir -p /usr/local/lib
          sudo mkdir -p /usr/local/include

      - name: Checkout the repository
        uses: actions/checkout@v4

      - name: Cache Go modules on Linux and macOS
        if: runner.os != 'Windows'
        uses: actions/cache@v3
        with:
          path: |
            ~/.cache/go-build
            ~/go/pkg/mod
          key: ${{ runner.os }}-go-${{ hashFiles('**/go.sum') }}
          restore-keys: |
            ${{ runner.os }}-go-

      - name: Cache Homebrew on macOS
        if: runner.os == 'macOS'
        uses: actions/cache@v3
        with:
          path: /usr/local/Homebrew
          key: ${{ runner.os }}-brew-${{ hashFiles('**/Brewfile') }}
          restore-keys: |
            ${{ runner.os }}-brew-

      - name: Cache Go modules on Windows
        if: runner.os == 'Windows'
        uses: actions/cache@v3
        with:
          path: |
            C:\Users\runneradmin\go\pkg\mod
            C:\Users\runneradmin\AppData\Local\go-build
          key: ${{ runner.os }}-go-${{ hashFiles('**/go.sum') }}
          restore-keys: |
            ${{ runner.os }}-go-

      - name: Set up Go
        uses: actions/setup-go@v5
        with:
          go-version: 1.23

      - name: Install dependencies on Linux
        if: runner.os == 'Linux'
        run: |
          sudo apt update -y
          sudo apt install -y \
            build-essential \
            cmake \
            gawk \
            libgeos-dev \
            libjansson-dev \
            liblzma-dev \
            libsnappy-dev \
            libssl-dev \
            libz-dev \
            pkg-config \
            zlib1g

      - name: Install dependencies on macOS
        if: runner.os == 'macOS'
        run: |
          brew update
          brew install \
            argp-standalone \
            gawk \
            gflags \
            geos \
            jansson \
            openssl \
            pkg-config \
            snappy \
            zlib

      - name: Show software version
        run: |
          cmake --version

      - name: Get CMake
        uses: lukka/get-cmake@latest
        with:
          cmakeVersion: 3.31.6

      - name: Install dependencies on Windows
        if: runner.os == 'Windows'
        run: |
          choco install jom --yes

      - name: Cache externals built
        uses: actions/cache@v4
        id: cache-ext
        with:
          path: ${{ github.workspace }}/.externals
          key: ${{ runner.os }}-${{ matrix.os }}-${{ hashFiles('cmake/external.cmake', 'cmake/in/**') }}-build-ext-v3 # this is tailing cache-version-tick

      - if: ${{ steps.cache-ext.outputs.cache-hit != 'true' && runner.os != 'Windows' }}
        name: Build externals on Linux and macOS
        continue-on-error: false
        run: |
          ./build.sh gen
          ./build.sh bld --target build_externals -v

      - if: ${{ steps.cache-ext.outputs.cache-hit != 'true' && runner.os == 'Windows' }}
        name: Build externals on Windows
        continue-on-error: false
        shell: cmd
        run: |
          call "C:\Program Files\Microsoft Visual Studio\2022\Enterprise\VC\Auxiliary\Build\vcvarsall.bat" x64
          set CL=/MP8
          call .\build.bat gen -G "NMake Makefiles JOM"
          call .\build.bat bld --target build_externals -v

      - name: Build TDengine on Linux and macOS
        if: runner.os != 'Windows'
        run: |
          ./build.sh gen -DTD_EXTERNALS_USE_ONLY:BOOL=ON
          ./build.sh bld -v
          ./build.sh install
          which taosd
          which taosadapter
          which taoskeeper
          which taos
          taosd --help
          taosadapter --help

      - name: Build and install TDengine on Windows
        if: runner.os == 'Windows'
        shell: cmd
        run: |
          call "C:\Program Files\Microsoft Visual Studio\2022\Enterprise\VC\Auxiliary\Build\vcvarsall.bat" x64
          set CL=/MP8
          call .\build.bat gen -DTD_EXTERNALS_USE_ONLY:BOOL=ON -G "NMake Makefiles JOM"
          call .\build.bat bld -v
          call .\build.bat install
          echo %PATH%
          dir C:\TDengine
          set PATH=%PATH%;C:\TDengine
          echo %PATH%
          where taos.exe
          where taosd.exe
          where taosadapter.exe
          where taoskeeper.exe
          taosd.exe --help
          taosadapter.exe --help

      - name: Statistics ldd
        if: runner.os == 'Linux'
        run: |
          find ${{ github.workspace }}/debug/build/lib -type f -name "*.so" -print0 | xargs -0 ldd || true
          find ${{ github.workspace }}/debug/build/bin -type f -print0 | xargs -0 ldd || true

      - name: Statistics otool
        if: runner.os == 'macOS'
        run: |
          find ${{ github.workspace }}/debug/build/lib -type f -name "*.dylib" -print0 | xargs -0 otool -L || true
          find ${{ github.workspace }}/debug/build/bin -type f -print0 | xargs -0 otool -L || true

      - name: Start taosd on Linux and macOS
        if: runner.os != 'Windows'
        run: |
          taosd -V
          taosadapter -V
          taosBenchmark -V
          taos -V
          ./build.sh start
          pgrep -l taos
          sleep 6     # NOTE: wait for taosd initialization to complete
          pgrep -l taos
          taos -s "show databases"
          taos -s "show dnodes"

      - name: Run tests with taosBenchmark
        if: runner.os != 'Windows'
        run: |
<<<<<<< HEAD
          taos -s "show databases"
          taosBenchmark -t 10 -n 10 -y
=======
          taosBenchmark -t 10 -n 10 -s 1744951233012 -y 
>>>>>>> f59190d2
          taos -s "select count(*) from test.meters"

      - name: Clean up  on Linux and macOS
        if: runner.os != 'Windows'
        run: |
          ./build.sh stop
<|MERGE_RESOLUTION|>--- conflicted
+++ resolved
@@ -230,12 +230,8 @@
       - name: Run tests with taosBenchmark
         if: runner.os != 'Windows'
         run: |
-<<<<<<< HEAD
           taos -s "show databases"
-          taosBenchmark -t 10 -n 10 -y
-=======
-          taosBenchmark -t 10 -n 10 -s 1744951233012 -y 
->>>>>>> f59190d2
+          taosBenchmark -t 10 -n 10 -s 1744951233012 -y
           taos -s "select count(*) from test.meters"
 
       - name: Clean up  on Linux and macOS
