name: TDengine Build

on:
  pull_request:
    branches:
      - 'main'
      - '3.0'
      - '3.1'
    paths-ignore:
      - 'docs/**'
      - 'packaging/**'
      - 'tests/**'
      - '*.md'
      
concurrency:
  group: ${{ github.workflow }}-${{ github.ref }}
  cancel-in-progress: true

jobs:
  build:
    name: Build and test on ${{ matrix.os }}
    runs-on: ${{ matrix.os }}
    strategy:
      matrix:
        os:
          - ubuntu-20.04
          - ubuntu-22.04
          - ubuntu-24.04
          - macos-13
          - macos-14
          - macos-15

    steps:
      - name: Checkout the repository
        uses: actions/checkout@v4

      - name: Set up Go
        uses: actions/setup-go@v5
        with:
          go-version: 1.18

      - name: Install dependencies on Linux
        if: runner.os == 'Linux'
        run: |
          sudo apt update -y
          sudo apt install -y build-essential cmake \
<<<<<<< HEAD
            libjansson-dev libsnappy-dev liblzma-dev libz-dev \
            zlib1g pkg-config libssl-dev gawk
=======
            libgeos-dev libjansson-dev libsnappy-dev liblzma-dev libz-dev \
            zlib1g-dev pkg-config libssl-dev gawk

      - name: Install dependencies on macOS
        if: runner.os == 'macOS'
        run: |
          brew update
          brew install argp-standalone gflags pkg-config  snappy zlib geos jansson gawk openssl
>>>>>>> 26be6dca


      - name: Build and install TDengine
        run: |
          mkdir debug && cd debug
          cmake .. -DBUILD_TOOLS=true \
            -DBUILD_KEEPER=true \
            -DBUILD_HTTP=false \
            -DBUILD_TEST=false \
            -DBUILD_CONTRIB=true 
            
          make VERBOSE=1 -j 4
          sudo make install
          which taosd
          which taosadapter
          which taoskeeper

      - name: Start taosd
        run: |
          cp /etc/taos/taos.cfg ./
          sudo echo "supportVnodes 256" >> taos.cfg
          nohup sudo taosd -c taos.cfg &

      - name: Start taosadapter
        run: nohup sudo taosadapter &

      - name: Run tests with taosBenchmark
        run: |
          taosBenchmark -t 10 -n 10 -y 
          taos -s "select count(*) from test.meters"
         
      - name: Clean up
        if: always()
        run: |
          if pgrep taosd; then sudo pkill taosd; fi
          if pgrep taosadapter; then sudo pkill taosadapter; fi<|MERGE_RESOLUTION|>--- conflicted
+++ resolved
@@ -44,19 +44,14 @@
         run: |
           sudo apt update -y
           sudo apt install -y build-essential cmake \
-<<<<<<< HEAD
-            libjansson-dev libsnappy-dev liblzma-dev libz-dev \
+            libgeos-dev libjansson-dev libsnappy-dev liblzma-dev libz-dev \
             zlib1g pkg-config libssl-dev gawk
-=======
-            libgeos-dev libjansson-dev libsnappy-dev liblzma-dev libz-dev \
-            zlib1g-dev pkg-config libssl-dev gawk
 
       - name: Install dependencies on macOS
         if: runner.os == 'macOS'
         run: |
           brew update
           brew install argp-standalone gflags pkg-config  snappy zlib geos jansson gawk openssl
->>>>>>> 26be6dca
 
 
       - name: Build and install TDengine
