--- conflicted
+++ resolved
@@ -43,13 +43,9 @@
           cmake .. -DBUILD_TOOLS=true \
             -DBUILD_KEEPER=true \
             -DBUILD_HTTP=false \
-<<<<<<< HEAD
             -DBUILD_TEST=false \
-            -DBUILD_CONTRIB=true \
-=======
-            -DBUILD_TEST=true \
->>>>>>> b1b370ce
-            -DBUILD_DEPENDENCY_TESTS=false
+            -DBUILD_CONTRIB=true 
+            
           make VERBOSE=1 -j 4
           sudo make install
           which taosd
