add_executable(tmq_demo tmqDemo.c)
add_dependencies(tmq_demo taos)
add_executable(tmq_sim tmqSim.c)
add_executable(create_table createTable.c)
add_executable(tmq_taosx_ci tmq_taosx_ci.c)
add_executable(tmq_ts5466 tmq_ts5466.c)
<<<<<<< HEAD
=======
add_executable(tmq_td32526 tmq_td32526.c)
add_executable(tmq_td32187 tmq_td32187.c)
>>>>>>> b05e591e
add_executable(tmq_write_raw_test tmq_write_raw_test.c)
add_executable(write_raw_block_test write_raw_block_test.c)
add_executable(sml_test sml_test.c)
add_executable(get_db_name_test get_db_name_test.c)
add_executable(tmq_offset tmqOffset.c)
add_executable(tmq_multi_thread_test tmq_multi_thread_test.c)
add_executable(tmq_offset_test tmq_offset_test.c)
add_executable(varbinary_test varbinary_test.c)
add_executable(replay_test replay_test.c)

if(${TD_LINUX})
add_executable(tsz_test tsz_test.c)
endif(${TD_LINUX})

target_link_libraries(
    tmq_offset
    PUBLIC taos
    PUBLIC util
    PUBLIC common
    PUBLIC os
)

target_link_libraries(
    tmq_multi_thread_test
    PUBLIC taos
    PUBLIC util
    PUBLIC common
    PUBLIC os
)

target_link_libraries(
    create_table
    PUBLIC taos
    PUBLIC util
    PUBLIC common
    PUBLIC os
)
target_link_libraries(
    tmq_demo
    PUBLIC taos
    PUBLIC util
    PUBLIC common
    PUBLIC os
)
target_link_libraries(
    tmq_sim
    PUBLIC ${TAOS_LIB}
    PUBLIC util
    PUBLIC common
    PUBLIC os
)
target_link_libraries(
    tmq_ts5466
    PUBLIC taos
    PUBLIC util
    PUBLIC common
    PUBLIC os
)
target_link_libraries(
<<<<<<< HEAD
=======
    tmq_td32187
    PUBLIC taos
    PUBLIC util
    PUBLIC common
    PUBLIC os
)
target_link_libraries(
    tmq_td32526
    PUBLIC taos
    PUBLIC util
    PUBLIC common
    PUBLIC os
)
target_link_libraries(
>>>>>>> b05e591e
    tmq_taosx_ci
    PUBLIC taos
    PUBLIC util
    PUBLIC common
    PUBLIC os
)
target_link_libraries(
    tmq_offset_test
    PUBLIC taos
    PUBLIC util
    PUBLIC common
    PUBLIC os
)

target_link_libraries(
    replay_test
    PUBLIC taos
    PUBLIC util
    PUBLIC common
    PUBLIC os
)

target_link_libraries(
    write_raw_block_test
    PUBLIC taos
    PUBLIC util
    PUBLIC common
    PUBLIC os
)

target_link_libraries(
    tmq_write_raw_test
    PUBLIC taos
    PUBLIC util
    PUBLIC common
    PUBLIC os
)

target_link_libraries(
    sml_test
    PUBLIC taos
    PUBLIC util
    PUBLIC common
    PUBLIC os
    PUBLIC geometry

)

target_link_libraries(
    get_db_name_test
    PUBLIC taos
    PUBLIC util
    PUBLIC common
    PUBLIC os
)

target_link_libraries(
    varbinary_test
    PUBLIC taos
    PUBLIC util
    PUBLIC common
    PUBLIC os
)

if(${TD_LINUX})
target_link_libraries(
    tsz_test
    PUBLIC taos
    PUBLIC util
    PUBLIC common
    PUBLIC os
)
endif(${TD_LINUX})<|MERGE_RESOLUTION|>--- conflicted
+++ resolved
@@ -4,11 +4,8 @@
 add_executable(create_table createTable.c)
 add_executable(tmq_taosx_ci tmq_taosx_ci.c)
 add_executable(tmq_ts5466 tmq_ts5466.c)
-<<<<<<< HEAD
-=======
 add_executable(tmq_td32526 tmq_td32526.c)
 add_executable(tmq_td32187 tmq_td32187.c)
->>>>>>> b05e591e
 add_executable(tmq_write_raw_test tmq_write_raw_test.c)
 add_executable(write_raw_block_test write_raw_block_test.c)
 add_executable(sml_test sml_test.c)
@@ -68,8 +65,6 @@
     PUBLIC os
 )
 target_link_libraries(
-<<<<<<< HEAD
-=======
     tmq_td32187
     PUBLIC taos
     PUBLIC util
@@ -84,7 +79,6 @@
     PUBLIC os
 )
 target_link_libraries(
->>>>>>> b05e591e
     tmq_taosx_ci
     PUBLIC taos
     PUBLIC util
