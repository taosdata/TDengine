add_executable(tmq_demo tmqDemo.c)
add_dependencies(tmq_demo ${TAOS_NATIVE_LIB})
add_executable(tmq_sim tmqSim.c)
add_executable(create_table createTable.c)
add_executable(tmq_taosx_ci tmq_taosx_ci.c)
add_executable(tmq_ts5466 tmq_ts5466.c)
add_executable(tmq_td38404 tmq_td38404.c)
<<<<<<< HEAD
add_executable(tmq_td37436 tmq_td37436.c)
=======
>>>>>>> 5671fe95
add_executable(tmq_td32526 tmq_td32526.c)
add_executable(tmq_td32187 tmq_td32187.c)
add_executable(tmq_ts5776 tmq_ts5776.c)
add_executable(tmq_ts6115 tmq_ts6115.c)
add_executable(tmq_td32471 tmq_td32471.c)
add_executable(tmq_td35698 tmq_td35698.c)
add_executable(tmq_td33798 tmq_td33798.c)
add_executable(tmq_td37265 tmq_td37265.c)
add_executable(tmq_ts7402 tmq_ts7402.c)
add_executable(tmq_poll_test tmq_poll_test.c)
add_executable(tmq_write_raw_test tmq_write_raw_test.c)
add_executable(tmq_write_raw_with_blob_test tmq_write_raw_with_blob_test.c)
add_executable(write_raw_block_test write_raw_block_test.c)
add_executable(sml_test sml_test.c)
add_executable(get_db_name_test get_db_name_test.c)
add_executable(tmq_offset tmqOffset.c)
add_executable(tmq_multi_thread_test tmq_multi_thread_test.c)
add_executable(tmq_offset_test tmq_offset_test.c)
add_executable(varbinary_test varbinary_test.c)
add_executable(blob_test blob_test.c)
add_executable(replay_test replay_test.c)
add_executable(timezone_test timezone_test.c)
add_executable(tmq_blob tmq_blob.c)

if(${TD_LINUX})
    add_executable(tsz_test tsz_test.c)
endif(${TD_LINUX})

target_link_libraries(
    tmq_offset
    PUBLIC ${TAOS_NATIVE_LIB}
    PUBLIC util
    PUBLIC common
    PUBLIC os
)

target_link_libraries(
    tmq_multi_thread_test
    PUBLIC ${TAOS_NATIVE_LIB}
    PUBLIC util
    PUBLIC common
    PUBLIC os
)

target_link_libraries(
    create_table
    PUBLIC ${TAOS_NATIVE_LIB}
    PUBLIC util
    PUBLIC common
    PUBLIC os
)

target_link_libraries(
    tmq_demo
    PUBLIC ${TAOS_NATIVE_LIB}
    PUBLIC util
    PUBLIC common
    PUBLIC os
)

target_link_libraries(
    tmq_sim
    PUBLIC ${TAOS_NATIVE_LIB}
    PUBLIC util
    PUBLIC common
    PUBLIC os
)

target_link_libraries(
    tmq_ts5466
    PUBLIC ${TAOS_NATIVE_LIB}
    PUBLIC util
    PUBLIC common
    PUBLIC os
)

target_link_libraries(
    tmq_td38404
    PUBLIC ${TAOS_NATIVE_LIB}
    PUBLIC util
    PUBLIC common
    PUBLIC os
)

target_link_libraries(
    tmq_td32187
    PUBLIC ${TAOS_NATIVE_LIB}
    PUBLIC util
    PUBLIC common
    PUBLIC os
)

target_link_libraries(
    tmq_td35698
    PUBLIC ${TAOS_NATIVE_LIB}
    PUBLIC util
    PUBLIC common
    PUBLIC os
)

target_link_libraries(
    tmq_td32471
    PUBLIC ${TAOS_LIB}
    PUBLIC util
    PUBLIC common
    PUBLIC os
)

target_link_libraries(
    tmq_td37436
    PUBLIC ${TAOS_LIB}
    PUBLIC util
    PUBLIC common
    PUBLIC os
)

target_link_libraries(
    tmq_td37265
    PUBLIC ${TAOS_LIB}
    PUBLIC util
    PUBLIC common
    PUBLIC os
)

target_link_libraries(
    tmq_ts7402
    PUBLIC ${TAOS_LIB}
    PUBLIC util
    PUBLIC common
    PUBLIC os
)

target_link_libraries(
    tmq_td33798
    PUBLIC ${TAOS_LIB}
    PUBLIC util
    PUBLIC common
    PUBLIC os
)

target_link_libraries(
    tmq_ts6115
    PUBLIC ${TAOS_LIB}
    PUBLIC util
    PUBLIC common
    PUBLIC os
)

target_link_libraries(
    tmq_poll_test
    PUBLIC ${TAOS_LIB}
    PUBLIC util
    PUBLIC common
    PUBLIC os
)
target_link_libraries(
    tmq_td32526
    PUBLIC ${TAOS_NATIVE_LIB}
    PUBLIC util
    PUBLIC common
    PUBLIC os
)

target_link_libraries(
    tmq_ts5776
    PUBLIC ${TAOS_LIB}
    PUBLIC util
    PUBLIC common
    PUBLIC os
)

target_link_libraries(
    tmq_taosx_ci
    PUBLIC ${TAOS_NATIVE_LIB}
    PUBLIC util
    PUBLIC common
    PUBLIC os
)

target_link_libraries(
    tmq_offset_test
    PUBLIC ${TAOS_NATIVE_LIB}
    PUBLIC util
    PUBLIC common
    PUBLIC os
)

target_link_libraries(
    replay_test
    PUBLIC ${TAOS_NATIVE_LIB}
    PUBLIC util
    PUBLIC common
    PUBLIC os
)

target_link_libraries(
    write_raw_block_test
    PUBLIC ${TAOS_NATIVE_LIB}
    PUBLIC util
    PUBLIC common
    PUBLIC os
)

target_link_libraries(
    tmq_write_raw_test
    PUBLIC ${TAOS_NATIVE_LIB}
    PUBLIC util
    PUBLIC common
    PUBLIC os
)

target_link_libraries(
    tmq_write_raw_with_blob_test 
    PUBLIC ${TAOS_NATIVE_LIB}
    PUBLIC util
    PUBLIC common
    PUBLIC os
)

target_link_libraries(
    sml_test
    PUBLIC ${TAOS_NATIVE_LIB}
    PUBLIC util
    PUBLIC common
    PUBLIC os
    PUBLIC geometry
)

target_link_libraries(
    get_db_name_test
    PUBLIC ${TAOS_NATIVE_LIB}
    PUBLIC util
    PUBLIC common
    PUBLIC os
)

target_link_libraries(
    varbinary_test
    PUBLIC ${TAOS_NATIVE_LIB}
    PUBLIC util
    PUBLIC common
    PUBLIC os
)

target_link_libraries(
    blob_test
    PUBLIC ${TAOS_NATIVE_LIB}
    PUBLIC util
    PUBLIC common
    PUBLIC os
)
target_link_libraries(
    timezone_test
    PUBLIC taos
    PUBLIC util
    PUBLIC common
    PUBLIC os
)

target_link_libraries(
    tmq_blob 
    PUBLIC taos
    PUBLIC util
    PUBLIC common
    PUBLIC os
)

if(${TD_LINUX})
    target_link_libraries(
        tsz_test
        PUBLIC ${TAOS_NATIVE_LIB}
        PUBLIC util
        PUBLIC common
        PUBLIC os
    )
endif(${TD_LINUX})<|MERGE_RESOLUTION|>--- conflicted
+++ resolved
@@ -5,10 +5,6 @@
 add_executable(tmq_taosx_ci tmq_taosx_ci.c)
 add_executable(tmq_ts5466 tmq_ts5466.c)
 add_executable(tmq_td38404 tmq_td38404.c)
-<<<<<<< HEAD
-add_executable(tmq_td37436 tmq_td37436.c)
-=======
->>>>>>> 5671fe95
 add_executable(tmq_td32526 tmq_td32526.c)
 add_executable(tmq_td32187 tmq_td32187.c)
 add_executable(tmq_ts5776 tmq_ts5776.c)
@@ -20,7 +16,6 @@
 add_executable(tmq_ts7402 tmq_ts7402.c)
 add_executable(tmq_poll_test tmq_poll_test.c)
 add_executable(tmq_write_raw_test tmq_write_raw_test.c)
-add_executable(tmq_write_raw_with_blob_test tmq_write_raw_with_blob_test.c)
 add_executable(write_raw_block_test write_raw_block_test.c)
 add_executable(sml_test sml_test.c)
 add_executable(get_db_name_test get_db_name_test.c)
@@ -28,10 +23,8 @@
 add_executable(tmq_multi_thread_test tmq_multi_thread_test.c)
 add_executable(tmq_offset_test tmq_offset_test.c)
 add_executable(varbinary_test varbinary_test.c)
-add_executable(blob_test blob_test.c)
 add_executable(replay_test replay_test.c)
 add_executable(timezone_test timezone_test.c)
-add_executable(tmq_blob tmq_blob.c)
 
 if(${TD_LINUX})
     add_executable(tsz_test tsz_test.c)
@@ -118,14 +111,6 @@
 )
 
 target_link_libraries(
-    tmq_td37436
-    PUBLIC ${TAOS_LIB}
-    PUBLIC util
-    PUBLIC common
-    PUBLIC os
-)
-
-target_link_libraries(
     tmq_td37265
     PUBLIC ${TAOS_LIB}
     PUBLIC util
@@ -221,14 +206,6 @@
 )
 
 target_link_libraries(
-    tmq_write_raw_with_blob_test 
-    PUBLIC ${TAOS_NATIVE_LIB}
-    PUBLIC util
-    PUBLIC common
-    PUBLIC os
-)
-
-target_link_libraries(
     sml_test
     PUBLIC ${TAOS_NATIVE_LIB}
     PUBLIC util
@@ -254,22 +231,7 @@
 )
 
 target_link_libraries(
-    blob_test
-    PUBLIC ${TAOS_NATIVE_LIB}
-    PUBLIC util
-    PUBLIC common
-    PUBLIC os
-)
-target_link_libraries(
     timezone_test
-    PUBLIC taos
-    PUBLIC util
-    PUBLIC common
-    PUBLIC os
-)
-
-target_link_libraries(
-    tmq_blob 
     PUBLIC taos
     PUBLIC util
     PUBLIC common
