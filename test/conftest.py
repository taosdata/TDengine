import pytest
import os
import shutil
import time
import copy
import uuid
import json
import tempfile
import random
from new_test_framework.utils import tdSql, etool, tdLog, BeforeTest, eutil, eos, tdStmt2


def pytest_addoption(parser):
    parser.addoption("--yaml_file", action="store",
                    help="config YAML file in env directory")
    parser.addoption("-N", action="store", 
                    help="start dnodes numbers in clusters")
    parser.addoption("-M", action="store",
                    help="create mnode numbers in clusters")
    parser.addoption("-R", action="store_true",
                    help="restful realization form")
    parser.addoption("-B", action="store_true",
                    help="start taosAdapter but not connect with taosrest")
    parser.addoption("-Q", action="store",
                    help="set queryPolicy in one dnode")
    parser.addoption("-D", action="store",
                    help="set disk number on each level. range 1 ~ 10")
    parser.addoption("-K", action="store_true",
                    help="taoskeeper realization form")
    parser.addoption("-L", action="store",
                    help="set multiple level number. range 1 ~ 3")
    parser.addoption("-C", action="store",
                    help="create Dnode Numbers in one cluster")
    parser.addoption("-I", action="store",
                    help="independentMnode Mnode")
    parser.addoption("-A", action="store_true",
                    help="address sanitizer mode")
    parser.addoption("--replica", action="store",
                    help="the number of replicas")
    parser.addoption("--clean", action="store_true",
                    help="Clean test env processe and workdir before deploy")
    parser.addoption("--tsim", action="store",
                    help="tsim test file")
    parser.addoption("--skip_test", action="store_true",
                    help="Only do deploy or install without running test")
    parser.addoption("--skip_deploy", action="store_true",
                    help="Only run test without start TDengine")
    parser.addoption("--debug_log", action="store_true",
                    help="Enable debug log output.")
    parser.addoption("--testlist", action="store",
                    help="Path to file containing list of test files to run")
    parser.addoption("--skip_stop", action="store_true",
                    help="Do not destroy/stop the TDengine cluster after test class execution (for debugging or keeping environment alive)")
    parser.addoption("--only_deploy", action="store_true",
                     help="Only deploy the environment without running any test cases")
    #parser.addoption("--setup_all", action="store_true",
    #                help="Setup environment once before all tests running")


def pytest_configure(config):
    #log_level = logging.DEBUG if config.getoption("--debug_log") else logging.INFO
    #logging.basicConfig(level=log_level, format='%(asctime)s [%(levelname)s]: %(message)s')

    config.addinivalue_line(
        "markers",
        "tsim: mark test to have its name dynamically modified based on --tsim file name"
    )


@pytest.fixture(scope="session", autouse=True)
def before_test_session(request):
    before_test = BeforeTest(request)
    request.session.before_test = before_test
    request.session.root_dir = request.config.rootdir

    # 部署参数解析，存入session变量
    if request.config.getoption("-M"):
        request.session.mnodes_num = int(request.config.getoption("-M"))
    else:
        request.session.mnodes_num = 1
    if request.config.getoption("--clean"):
        request.session.clean = True
    else:
        request.session.clean = False
    if request.config.getoption("--tsim"):
        request.session.tsim_file = request.config.getoption("--tsim")
    else:
        request.session.tsim_file = None
    if request.config.getoption("--replica"):
        request.session.replicaVar = int(request.config.getoption("--replica"))
    else:
        request.session.replicaVar = 1
    if request.config.getoption("--skip_deploy"):
        request.session.skip_deploy = True
    else:
        request.session.skip_deploy = False
    if request.config.getoption("--skip_test"):
        request.session.skip_test = True
    else:
        request.session.skip_test = False
    request.session.skip_stop = bool(request.config.getoption("--skip_stop"))
    if request.config.getoption("-A"):
        request.session.asan = True
    else:
        request.session.asan = False

        # 读取环境变量并存入 session 变量
    request.session.taos_bin_path = os.getenv('TAOS_BIN_PATH', None)
    request.session.taos_bin_path = request.session.before_test.get_taos_bin_path(request.session.taos_bin_path)
    
    request.session.work_dir = os.getenv('WORK_DIR', None)
    request.session.work_dir = request.session.before_test.get_and_mkdir_workdir(request.session.work_dir)
    if request.session.clean and os.path.exists(request.session.work_dir):
        tdLog.info(f"rm {request.session.work_dir} before deploy")
        shutil.rmtree(request.session.work_dir)

    # 获取yaml文件，缓存到servers变量中，供cls使用
    if request.config.getoption("--yaml_file"):
        root_dir = request.config.rootdir
        request.session.yaml_file = request.config.getoption("--yaml_file")
        yaml_file = request.config.getoption("--yaml_file")
        # 构建 env 目录下的 yaml_file 路径
        yaml_file_path = os.path.join(root_dir, 'env', request.session.yaml_file)

        # 检查文件是否存在
        if not os.path.isfile(yaml_file_path):
            raise pytest.UsageError(f"YAML file '{yaml_file_path}' does not exist.")

        request.session.before_test.get_config_from_yaml(request, yaml_file_path)
        tdLog.debug(f"taos_bin_path: {request.session.taos_bin_path}")
        if request.session.taos_bin_path is None:
            raise pytest.UsageError("TAOS_BIN_PATH is not set")
    # 配置参数解析，存入session变量
    else:
        tdLog.debug(f"taos_bin_path: {request.session.taos_bin_path}")
        if request.session.taos_bin_path is None:
            raise pytest.UsageError("TAOS_BIN_PATH is not set")
        if request.config.getoption("-N"):
            request.session.denodes_num = int(request.config.getoption("-N"))
        else:
            request.session.denodes_num = 1
        
        request.session.restful = False
        request.session.start_taosadapter = False
        if request.config.getoption("-R"):
            request.session.restful = True
            request.session.start_taosadapter = True
        
        if request.config.getoption("-B"):
            request.session.start_taosadapter = True
        
        if request.config.getoption("-K"):
            request.session.set_taoskeeper = True
        else:
            request.session.set_taoskeeper = False
        if request.config.getoption("-Q"):   
            request.session.query_policy = int(request.config.getoption("-Q"))
        else:
            request.session.query_policy = 1
        if request.config.getoption("-I"):   
            request.session.independentMnode = True if request.config.getoption("-I") in ["True", "true", "1"] else False
        else:
            request.session.independentMnode = False
        if request.config.getoption("-D"):
            request.session.disk = int(request.config.getoption("-D"))
        else:
            request.session.disk = 1
        if request.config.getoption("-L"):
            request.session.level = int(request.config.getoption("-L"))
        else:
            request.session.level = 1
        if request.config.getoption("-C"):
            request.session.create_dnode_num = int(request.config.getoption("-C"))
        else:
            request.session.create_dnode_num = request.session.denodes_num
        
        request.session.before_test.get_config_from_param(request)
    
    
    if request.session.work_dir is None:
        raise pytest.UsageError("WORK_DIR is not set")
    


@pytest.fixture(scope="class", autouse=True)
def before_test_class(request):
    '''
    获取session中的配置，建立连接
    测试结束后断开连接，清理环境
    '''
    tdLog.debug(f"Current class name: {request.cls.__name__}")
    
    # 获取用例中可能需要用到的session变量
    request.cls.yaml_file = request.session.yaml_file
    request.cls.host = request.session.host
    request.cls.port = request.session.port
    request.cls.cfg_path = request.session.cfg_path
    request.cls.dnode_nums = request.session.denodes_num
    request.cls.mnode_nums = request.session.mnodes_num
    request.cls.restful = request.session.restful
    if request.session.restful:
        request.cls.taosadapter = request.session.adapter
    request.cls.set_taoskeeper = request.session.set_taoskeeper
    if request.session.set_taoskeeper:
        request.cls.taoskeeper = request.session.taoskeeper
    request.cls.query_policy = request.session.query_policy
    request.cls.replicaVar = request.session.replicaVar
    request.cls.tsim_file = request.session.tsim_file
    if request.session.tsim_file is not None:
        request.cls.tsim_path = request.session.tsim_path
    request.cls.taos_bin_path = request.session.taos_bin_path
    request.cls.lib_path = request.session.lib_path
    request.cls.work_dir = request.session.work_dir
    
    # 如果用例中定义了updatecfgDict，则更新配置
    if hasattr(request.cls, "updatecfgDict"):
        tdLog.info(f"update cfg: {request.cls.updatecfgDict}")
        request.session.before_test.update_cfg(request.cls.updatecfgDict)

    # 部署taosd，包括启动dnode，mnode，adapter
    if not request.session.skip_deploy:
        request.session.before_test.deploy_taos(request.cls.yaml_file, request.session.mnodes_num, request.session.clean)
    # 为老用例兼容，初始化老框架部分实例
    request.session.before_test.init_dnode_cluster(request, dnode_nums=request.cls.dnode_nums, mnode_nums=request.cls.mnode_nums, independentMnode=True, level=request.session.level, disk=request.session.disk)
    
    # 建立连接
    request.cls.conn = request.session.before_test.get_taos_conn(request)
    tdSql.init(request.cls.conn.cursor())
    tdStmt2.init(request.cls.conn)
    tdSql.replica = request.session.replicaVar

    # 为兼容老用例，初始化原框架连接
    #tdSql_pytest.init(request.cls.conn.cursor())
    #tdSql_army.init(request.cls.conn.cursor())

    # 处理 -C 参数，如果未设置 -C 参数，create_dnode_num 和 -N 参数相同
    for i in range(1, request.session.create_dnode_num):
        tdSql.execute(f"create dnode localhost port {6030+i*100}")
    time.sleep(request.session.create_dnode_num)
    # check dnodes ready
    count = 0
    timeout = 10
    while count < timeout:
        tdSql.query("select * from information_schema.ins_dnodes")
        status = 0
        for i in range(len(tdSql.queryResult)):
            if tdSql.queryResult[i][4] == "ready":
                status += 1
        if status == request.session.create_dnode_num:
            tdLog.info("All dnodes are ready")
            break
        else:
<<<<<<< HEAD
            tdLog.info(
                f"{request.session.create_dnode_num} dnodes not all ready, ready number: {status}, total number: {tdSql.queryRows}")
=======
            tdLog.info(f"{request.session.create_dnode_num} dnodes not all ready, ready number: {status}, total number: {tdSql.queryRows}")
>>>>>>> 10e6a78c
        time.sleep(1)
        count += 1
    else:
        tdLog.exit(f"{request.session.create_dnode_num} dnodes not all ready within {timeout}s!")
<<<<<<< HEAD
=======
    
>>>>>>> 10e6a78c

    if request.session.mnodes_num:
        for i in range(2, request.session.mnodes_num + 1):
            tdSql.execute(f"create mnode on dnode {i}")
        tdLog.debug(tdSql.query(f"show mnodes", row_tag=True))

    # 处理-Q参数，如果-Q参数不等于1，则创建qnode，并设置queryPolicy
    if request.session.query_policy != 1:
        tdSql.execute("create qnode on dnode 1")
        tdSql.execute(f'alter local "queryPolicy" "{request.session.query_policy}"')
        tdSql.query("show local variables")
        for i in range(len(tdSql.queryResult)):
            if tdSql.queryResult[i][0] == "queryPolicy" :
                if int(tdSql.queryResult[i][1]) == int(request.session.query_policy):
                    tdLog.info(f'alter queryPolicy to {request.session.query_policy} successfully')
                else:
                    tdLog.debug(tdSql.queryResult)
                    tdLog.exit(f"alter queryPolicy to  {request.session.query_policy} failed")
    

    if request.session.skip_test:
        pytest.skip("skip test")
    # ============================
    # 兼容army 初始化caseBase
    request.cls.tmpdir = "tmp"

    # record server information
    request.cls.dnodeNum = request.session.denodes_num
    request.cls.mnodeNum = request.session.mnodes_num
    request.cls.mLevel = request.session.level
    request.cls.mLevelDisk = request.session.disk
    # test case information
    request.cls.db     = "db"
    request.cls.stb    = "stb"
    request.cls.checkColName = "ic"
    # sql 
    request.cls.sqlSum = f"select sum({request.cls.checkColName}) from {request.cls.stb}"
    request.cls.sqlMax = f"select max({request.cls.checkColName}) from {request.cls.stb}"
    request.cls.sqlMin = f"select min({request.cls.checkColName}) from {request.cls.stb}"
    request.cls.sqlAvg = f"select avg({request.cls.checkColName}) from {request.cls.stb}"
    request.cls.sqlFirst = f"select first(ts) from {request.cls.stb}"
    request.cls.sqlLast  = f"select last(ts) from {request.cls.stb}"
    # ============================

    yield

    # 测试结束后断开连接，清理环境
    if not request.session.skip_deploy:
        #tdSql.close()
        #tdSql_pytest.close()
        #tdSql_army.close()
        tdSql.close()
        request.cls.conn.close()
        if_success = True
        tdLog.debug(f"{request.session.items}")
        for item in request.session.items:
            # 检查是否属于当前类
            if item.cls is request.node.cls and (hasattr(item, "rep_call") or hasattr(item, "rep_setup") or hasattr(item, "rep_teardown")):
                if hasattr(item, "rep_call") and item.rep_call.outcome == "failed":
                    tdLog.debug(f"    失败原因: {str(item.rep_call.longrepr)}")
                    if_success = False
                if hasattr(item, "rep_setup") and item.rep_setup.outcome == "failed":
                    tdLog.debug(f"    失败原因: {str(item.rep_setup.longrepr)}")
                    if_success = False
                if hasattr(item, "rep_teardown") and item.rep_teardown.outcome == "failed":
                    tdLog.debug(f"    失败原因: {str(item.rep_teardown.longrepr)}")
                    if_success = False
                elif hasattr(item, "rep_call") and item.rep_call.outcome == "error":
                    tdLog.debug(f"    错误原因: {str(item.rep_call.longrepr)}")
                    if_success = False
                if hasattr(item, "rep_teardown") and item.rep_teardown.outcome == "error":
                    tdLog.debug(f"    错误原因: {str(item.rep_teardown.longrepr)}")
                    if_success = False
                if hasattr(item, "rep_setup") and item.rep_setup.outcome == "error":
                    tdLog.debug(f"    错误原因: {str(item.rep_setup.longrepr)}")
                    if_success = False
        if if_success and not request.session.skip_stop:
            tdLog.info(f"successfully executed")
            request.session.before_test.destroy(request.cls.yaml_file)

@pytest.fixture(scope="class", autouse=True)
def add_common_methods(request):
    # 兼容原老框架，添加CaseBase方法
    def init(cls, replicaVar=1, db="db", stb="stb", checkColName="ic"):
        
        # init
        cls.childtable_count = 0
        cls.insert_rows      = 0
        cls.timestamp_step   = 0

        # save param
        cls.replicaVar = int(replicaVar)
        cls.tmpdir = "tmp"

        # record server information
        cls.dnodeNum = 0
        cls.mnodeNum = 0
        cls.mLevel = 0
        cls.mLevelDisk = 0

        # test case information
        cls.db     = db
        cls.stb    = stb

        # sql 
        cls.sqlSum = f"select sum({checkColName}) from {db}.{cls.stb}"
        cls.sqlMax = f"select max({checkColName}) from {db}.{cls.stb}"
        cls.sqlMin = f"select min({checkColName}) from {db}.{cls.stb}"
        cls.sqlAvg = f"select avg({checkColName}) from {db}.{cls.stb}"
        cls.sqlFirst = f"select first(ts) from {db}.{cls.stb}"
        cls.sqlLast  = f"select last(ts) from {db}.{cls.stb}"
    request.cls.init = init

    def stop(self):
        tdSql.close()
    
    request.cls.stop = stop

    def createDb(self, options=""):
        sql = f"create database {self.db} {options}"
        tdSql.execute(sql, show=True)
    
    request.cls.createDb = createDb

    def trimDb(self, show = False):
        tdSql.execute(f"trim database {self.db}", show = show)
    
    request.cls.trimDb = trimDb

    def compactDb(self, show = False):
        tdSql.execute(f"compact database {self.db}", show = show)
    
    request.cls.compactDb = compactDb

    def flushDb(self, show = False):
        tdSql.execute(f"flush database {self.db}", show = show)

    request.cls.flushDb = flushDb

    def dropDb(self, show = False):
        tdSql.execute(f"drop database {self.db}", show = show)

    request.cls.dropDb = dropDb

    def dropStream(self, sname, show = False):
        tdSql.execute(f"drop stream {sname}", show = show)

    request.cls.dropStream = dropStream

    def splitVGroups(self):
        vgids = self.getVGroup(self.db)
        selid = random.choice(vgids)
        sql = f"split vgroup {selid}"
        tdSql.execute(sql, show=True)
        if self.waitTransactionZero() is False:
            tdLog.exit(f"{sql} transaction not finished")
            return False
        return True

    request.cls.splitVGroups = splitVGroups

    def alterReplica(self, replica):
        sql = f"alter database {self.db} replica {replica}"
        tdSql.execute(sql, show=True)
        if self.waitTransactionZero() is False:
            tdLog.exit(f"{sql} transaction not finished")
            return False
        return True

    request.cls.alterReplica = alterReplica

    def balanceVGroup(self):
        sql = f"balance vgroup"
        tdSql.execute(sql, show=True)
        if self.waitTransactionZero() is False:
            tdLog.exit(f"{sql} transaction not finished")
            return False
        return True

    request.cls.balanceVGroup = balanceVGroup
    
    def balanceVGroupLeader(self):
        sql = f"balance vgroup leader"
        tdSql.execute(sql, show=True)
        if self.waitTransactionZero() is False:
            tdLog.exit(f"{sql} transaction not finished")
            return False
        return True

    request.cls.balanceVGroupLeader = balanceVGroupLeader
    def balanceVGroupLeaderOn(self, vgId):
        sql = f"balance vgroup leader on {vgId}"
        tdSql.execute(sql, show=True)
        if self.waitTransactionZero() is False:
            tdLog.exit(f"{sql} transaction not finished")
            return False
        return True

    request.cls.balanceVGroupLeaderOn = balanceVGroupLeaderOn

    def balanceVGroupLeaderOn(self, vgId):
        sql = f"balance vgroup leader on {vgId}"
        tdSql.execute(sql, show=True)
        if self.waitTransactionZero() is False:
            tdLog.exit(f"{sql} transaction not finished")
            return False
    
    request.cls.balanceVGroupLeaderOn = balanceVGroupLeaderOn
#
#  check db correct
#                

    # basic
    def checkInsertCorrect(self, difCnt = 0):
        sql = f"select count(*) from {self.db}.{self.stb}"
        tdSql.checkAgg(sql, self.childtable_count * self.insert_rows)

        # check child table count
        sql = f" select count(*) from (select count(*) as cnt , tbname from {self.db}.{self.stb} group by tbname) where cnt = {self.insert_rows} "
        tdSql.checkAgg(sql, self.childtable_count)

        # check step
        sql = f"select count(*) from (select diff(ts) as dif from {self.db}.{self.stb} partition by tbname order by ts desc) where dif != {self.timestamp_step}"
        tdSql.checkAgg(sql, difCnt)

    request.cls.checkInsertCorrect = checkInsertCorrect
    # save agg result
    def snapshotAgg(self):        
        self.sum =  tdSql.getFirstValue(self.sqlSum)
        self.avg =  tdSql.getFirstValue(self.sqlAvg)
        self.min =  tdSql.getFirstValue(self.sqlMin)
        self.max =  tdSql.getFirstValue(self.sqlMax)
        self.first = tdSql.getFirstValue(self.sqlFirst)
        self.last  = tdSql.getFirstValue(self.sqlLast)

    request.cls.snapshotAgg = snapshotAgg
    # check agg 
    def checkAggCorrect(self):
        tdSql.checkAgg(self.sqlSum, self.sum)
        tdSql.checkAgg(self.sqlAvg, self.avg)
        tdSql.checkAgg(self.sqlMin, self.min)
        tdSql.checkAgg(self.sqlMax, self.max)
        tdSql.checkAgg(self.sqlFirst, self.first)
        tdSql.checkAgg(self.sqlLast,  self.last)

    request.cls.checkAggCorrect = checkAggCorrect
    # self check 
    def checkConsistency(self, col):
        # top with max
        sql = f"select max({col}) from {self.stb}"
        expect = tdSql.getFirstValue(sql)
        sql = f"select top({col}, 5) from {self.stb}"
        tdSql.checkFirstValue(sql, expect)

        #bottom with min
        sql = f"select min({col}) from {self.stb}"
        expect = tdSql.getFirstValue(sql)
        sql = f"select bottom({col}, 5) from {self.stb}"
        tdSql.checkFirstValue(sql, expect)

        # order by asc limit 1 with first
        sql = f"select last({col}) from {self.stb}"
        expect = tdSql.getFirstValue(sql)
        sql = f"select {col} from {self.stb} order by _c0 desc limit 1"
        tdSql.checkFirstValue(sql, expect)

        # order by desc limit 1 with last
        sql = f"select first({col}) from {self.stb}"
        expect = tdSql.getFirstValue(sql)
        sql = f"select {col} from {self.stb} order by _c0 asc limit 1"
        tdSql.checkFirstValue(sql, expect)
    
    request.cls.checkConsistency = checkConsistency

    # check sql1 is same result with sql2
    def checkSameResult(self, sql1, sql2):
        tdLog.info(f"sql1={sql1}")
        tdLog.info(f"sql2={sql2}")
        tdLog.info("compare sql1 same with sql2 ...")

        # sql
        rows1 = tdSql.query(sql1,queryTimes=2)
        res1 = copy.deepcopy(tdSql.queryResult)

        tdSql.query(sql2,queryTimes=2)
        res2 = tdSql.queryResult

        rowlen1 = len(res1)
        rowlen2 = len(res2)
        errCnt = 0

        if rowlen1 != rowlen2:
            tdLog.error(f"both row count not equal. rowlen1={rowlen1} rowlen2={rowlen2} ")
            return False
        
        for i in range(rowlen1):
            row1 = res1[i]
            row2 = res2[i]
            collen1 = len(row1)
            collen2 = len(row2)
            if collen1 != collen2:
                tdLog.error(f"both col count not equal. collen1={collen1} collen2={collen2}")
                return False
            for j in range(collen1):
                if row1[j] != row2[j]:
                    tdLog.info(f"error both column value not equal. row={i} col={j} col1={row1[j]} col2={row2[j]} .")
                    errCnt += 1

        if errCnt > 0:
            tdLog.error(f"sql2 column value different with sql1. different count ={errCnt} ")

        tdLog.info("sql1 same result with sql2.")
    
    request.cls.checkSameResult = checkSameResult
    # check same value
    def checkSame(self, real, expect, show = True):
        if real == expect:
            if show:
                tdLog.info(f"check same succ. real={real} expect={expect}.")
        else:
            tdLog.exit(f"check same failed. real={real} expect={expect}.")
    request.cls.checkSame = checkSame
    # check except
    def checkExcept(self, command):
        try:
            code = eos.exe(command)
            if code == 0:
                tdLog.exit(f"Failed, not report error cmd:{command}")
            else:
                tdLog.info(f"Passed, report error code={code} is expect, cmd:{command}")
        except:
            tdLog.info(f"Passed, catch expect report error for command {command}")
    request.cls.checkExcept = checkExcept
#
#   get db information
#

    # get vgroups
    def getVGroup(self, dbName):
        vgidList = []
        sql = f"select vgroup_id from information_schema.ins_vgroups where db_name='{dbName}'"
        res = tdSql.getResult(sql)
        rows = len(res)
        for i in range(rows):
            vgidList.append(res[i][0])

        return vgidList
    
    request.cls.getVGroup = getVGroup
    
    # get distributed rows
    def getDistributed(self, tbName):
        sql = f"show table distributed {tbName}"
        tdSql.query(sql)
        dics = {}
        i = 0
        for i in range(tdSql.getRows()):
            row = tdSql.getData(i, 0)
            #print(row)
            row = row.replace('[', '').replace(']', '')
            #print(row)
            items = row.split(' ')
            #print(items)
            for item in items:
                #print(item)
                v = item.split('=')
                #print(v)
                if len(v) == 2:
                    dics[v[0]] = v[1]
            if i > 5:
                break
        print(dics)
        return dics
    
    request.cls.getDistributed = getDistributed

    def taos(self, command, show = True, checkRun = False):
        return etool.runBinFile("taos", command, show, checkRun)
    request.cls.taos = taos

    def taosdump(self, command, show = True, checkRun = True, retFail = True):
        return etool.runBinFile("taosdump", command, show, checkRun, retFail)
    request.cls.taosdump = taosdump

    def benchmark(self, command, show = True, checkRun = True, retFail = True):
        return etool.runBinFile("taosBenchmark", command, show, checkRun, retFail)
    request.cls.benchmark = benchmark

#
#   util 
#
    
    # wait transactions count to zero , return False is translation not finished
    def waitTransactionZero(self, seconds = 300, interval = 1):
        # wait end
        for i in range(seconds):
            sql ="show transactions;"
            rows = tdSql.query(sql)
            if rows == 0:
                tdLog.info("transaction count became zero.")
                return True
            #tdLog.info(f"i={i} wait ...")
            time.sleep(interval)
        
        return False    
    
    request.cls.waitTransactionZero = waitTransactionZero
    def waitCompactsZero(self, seconds = 300, interval = 1):
        # wait end
        for i in range(seconds):
            sql ="show compacts;"
            rows = tdSql.query(sql)
            if rows == 0:
                tdLog.info("compacts count became zero.")
                return True
            #tdLog.info(f"i={i} wait ...")
            time.sleep(interval)
        
        return False
    
    request.cls.waitCompactsZero = waitCompactsZero

    # check file exist
    def checkFileExist(self, pathFile):
        if os.path.exists(pathFile) == False:
            tdLog.error(f"file not exist {pathFile}")

    # check list not exist
    def checkListNotEmpty(self, lists, tips=""):
        if len(lists) == 0:
            tdLog.error(f"list is empty {tips}")

    request.cls.checkListNotEmpty = checkListNotEmpty

    # check list have str
    def checkListString(self, rlist, s):
        if s is None:
            return 
        for i in range(len(rlist)):
            if rlist[i].find(s) != -1:
                # found
                tdLog.info(f'found "{s}" on index {i} , line={rlist[i]}')
                return 

        # not found
        
        i = 1
        for x in rlist:
            print(f"{i} {x}")
            i += 1
        tdLog.exit(f'faild, not found "{s}" on above')
    request.cls.checkListString = checkListString

    # check many string
    def checkManyString(self, rlist, manys):
        for s in manys:
            self.checkListString(rlist, s)
    request.cls.checkManyString = checkManyString
#
#  str util
#
    # covert list to sql format string
    def listSql(self, lists, sepa = ","):
        strs = ""
        for ls in lists:
            if strs != "":
                strs += sepa
            strs += f"'{ls}'"
        return strs

    request.cls.listSql = listSql
#
#  taosBenchmark 
#
    
    # run taosBenchmark and check insert Result
    def insertBenchJson(self, jsonFile, options="", checkStep=False):
        # exe insert 
        cmd = f"{options} -f {jsonFile}"        
        etool.runBinFile("taosBenchmark", command = cmd)

        #
        # check insert result
        #
        with open(jsonFile, "r") as file:
            data = json.load(file)
        
        db  = data["databases"][0]["dbinfo"]["name"]        
        stb = data["databases"][0]["super_tables"][0]["name"]
        child_count = data["databases"][0]["super_tables"][0]["childtable_count"]
        insert_rows = data["databases"][0]["super_tables"][0]["insert_rows"]
        timestamp_step = data["databases"][0]["super_tables"][0]["timestamp_step"]
        
        # drop
        try:
            drop = data["databases"][0]["dbinfo"]["drop"]
        except:
            drop = "yes"

        # command is first
        if options.find("-Q") != -1:
            drop = "no"

        # cachemodel
        try:
            cachemode = data["databases"][0]["dbinfo"]["cachemodel"]
        except:
            cachemode = None

        # vgropus
        try:
            vgroups   = data["databases"][0]["dbinfo"]["vgroups"]
        except:
            vgroups = None

        tdLog.info(f"get json info: db={db} stb={stb} child_count={child_count} insert_rows={insert_rows} \n")
        
        # all count insert_rows * child_table_count
        sql = f"select * from {db}.{stb}"
        tdSql.query(sql)
        tdSql.checkRows(child_count * insert_rows)

        # timestamp step
        if checkStep:
            sql = f"select * from (select diff(ts) as dif from {db}.{stb} partition by tbname) where dif != {timestamp_step};"
            tdSql.query(sql)
            tdSql.checkRows(0)

        if drop.lower() == "yes":
            # check database optins 
            sql = f"select `vgroups`,`cachemodel` from information_schema.ins_databases where name='{db}';"
            tdSql.query(sql)

            if cachemode != None:
                
                value = eutil.removeQuota(cachemode)                
                tdLog.info(f" deal both origin={cachemode} after={value}")
                tdSql.checkData(0, 1, value)

            if vgroups != None:
                tdSql.checkData(0, 0, vgroups)

        return db, stb,child_count, insert_rows

    request.cls.insertBenchJson = insertBenchJson

# insert & check
    def benchInsert(self, jsonFile, options = "", results = None):
        # exe insert 
        benchmark = etool.benchMarkFile()
        cmd   = f"{benchmark} {options} -f {jsonFile}"
        rlist = eos.runRetList(cmd, True, True, True)
        if results != None:
            for result in results:
                self.checkListString(rlist, result)
        
        # open json
        with open(jsonFile, "r") as file:
            data = json.load(file)
        
        # read json
        dbs = data["databases"]
        for db in dbs:
            dbName = db["dbinfo"]["name"]        
            stbs   = db["super_tables"]
            for stb in stbs:
                stbName        = stb["name"]
                child_count    = stb["childtable_count"]
                insert_rows    = stb["insert_rows"]
                timestamp_step = stb["timestamp_step"]

                # check result

                # count
                sql = f"select count(*) from {dbName}.{stbName}"
                tdSql.checkAgg(sql, child_count * insert_rows)
                # diff
                sql = f"select * from (select diff(ts) as dif from {dbName}.{stbName} partition by tbname) where dif != {timestamp_step};"
                tdSql.query(sql)
                tdSql.checkRows(0)
                # show 
                tdLog.info(f"insert check passed. db:{dbName} stb:{stbName} child_count:{child_count} insert_rows:{insert_rows}\n")
    request.cls.benchInsert = benchInsert
    # tmq
    def tmqBenchJson(self, jsonFile, options="", checkStep=False):
        # exe insert 
        command = f"{options} -f {jsonFile}"
        rlist = etool.runBinFile("taosBenchmark", command, checkRun = True)

        #
        # check insert result
        #
        print(rlist)

        return rlist
    request.cls.tmqBenchJson = tmqBenchJson
    # cmd
    def benchmarkCmd(self, options, childCnt, insertRows, timeStep, results):
        # set
        self.childtable_count = childCnt
        self.insert_rows      = insertRows
        self.timestamp_step   = timeStep

        # run
        cmd = f"{options} -t {childCnt} -n {insertRows} -S {timeStep} -y"
        rlist = self.benchmark(cmd)
        for result in results:
            self.checkListString(rlist, result)

        # check correct
        self.checkInsertCorrect()    

    request.cls.benchmarkCmd = benchmarkCmd
    # generate new json file
    def genNewJson(self, jsonFile, modifyFunc=None):
        try:
            with open(jsonFile, 'r', encoding='utf-8') as f:
                data = json.load(f)
        except FileNotFoundError:
            tdLog.info(f"the specified json file '{jsonFile}' was not found.")
            return None
        except Exception as e:
            tdLog.info(f"error reading the json file: {e}")
            return None
        
        if callable(modifyFunc):
            modifyFunc(data)
        
        tempDir = os.path.join(tempfile.gettempdir(), 'json_templates')
        try:
            os.makedirs(tempDir, exist_ok=True)
        except PermissionError:
            tdLog.info(f"no sufficient permissions to create directory at '{tempDir}'.")
            return None
        except Exception as e:
            tdLog.info(f"error creating temporary directory: {e}")
            return None
        
        tempPath = os.path.join(tempDir, f"temp_{uuid.uuid4().hex}.json")

        try:
            with open(tempPath, 'w', encoding='utf-8') as f:
                json.dump(data, f, indent=2, ensure_ascii=False)
        except Exception as e:
            tdLog.info(f"error writing to temporary json file: {e}")
            return None

        tdLog.info(f"create temporary json file successfully, file: {tempPath}")
        return tempPath
    request.cls.genNewJson = genNewJson

    # delete file
    def deleteFile(self, filename):
        try:
            if os.path.exists(filename):
                os.remove(filename)
        except Exception as err:
            raise Exception(err)
    request.cls.deleteFile = deleteFile

    # read file to list
    def readFileToList(self, filePath):
        try:
            with open(filePath, 'r', encoding='utf-8') as file:
                lines = file.readlines()
            # Strip trailing newline characters
            return [line.rstrip('\n') for line in lines]
        except FileNotFoundError:
            tdLog.info(f"Error: File not found {filePath}")
            return []
        except Exception as e:
            tdLog.info(f"Error reading file: {e}")
            return []
    request.cls.readFileToList = readFileToList

def pytest_collection_modifyitems(config, items):
    if config.getoption("--only_deploy"):
        dummy_items = [item for item in items if "cases/dummy/" in str(item.fspath)]
        deselected = [item for item in items if item not in dummy_items]
        config.hook.pytest_deselected(items=deselected)
        items[:] = dummy_items
        return
    
    tsim_path = config.getoption("--tsim")
    testlist_file = config.getoption("--testlist")

    if testlist_file:
        # 读取测试列表文件
        try:
            with open(testlist_file, 'r') as f:
                test_files = set()
                for line in f:
                    line = line.strip()
                    # 跳过空行和注释行
                    if not line or line.startswith('#'):
                        continue
                    # 确保路径格式正确
                    if line.endswith('.py'):
                        test_files.add(line)
                    else:
                        test_files.add(f"{line}.py")
        except FileNotFoundError:
            pytest.exit(f"Testlist file not found: {testlist_file}")
        except Exception as e:
            pytest.exit(f"Error reading testlist file: {str(e)}")

    if tsim_path:
        for item in items:
            if item.get_closest_marker("tsim"):
                tsim_name = f"{os.path.split(os.path.dirname(tsim_path))[-1]}_{os.path.splitext(os.path.basename(tsim_path))[0]}"
                item.name = f"{tsim_name}"  # 有效，名称可以修改
                item._nodeid = "::".join(item._nodeid.split('::')[:-1]) + f"::{tsim_name}"  # 有效，名称可以修改
                tdLog.debug(item.name)
                tdLog.debug(item._nodeid)
                params = {'params': tsim_name}  # 你的参数组合
                param_ids = [tsim_name]  # 自定义参数ID
                
                # 创建参数化标记
                marker = pytest.mark.parametrize(
                    argnames='params',
                    argvalues=[tsim_name],
                    ids=param_ids
                )
                item.add_marker(marker)
                
                # 确保Allure能识别新参数
                item.callspec = type('CallSpec', (), {'params': params, 'id': param_ids[0]})
    else:
        name_suffix = ""
        if config.getoption('-N'):
            name_suffix += f"_N{config.getoption('-N')}"
        if config.getoption('-M'):
            name_suffix += f"_M{config.getoption('-M')}"
        if config.getoption('-R'):
            name_suffix += f"_R"
        if config.getoption('-Q'):
            name_suffix += f"_Q"
        if config.getoption('-D'):
            name_suffix += f"_D{config.getoption('-D')}"
        if config.getoption('-L'):
            name_suffix += f"_L{config.getoption('-L')}"
        if config.getoption('-C'):
            name_suffix += f"_C{config.getoption('-C')}"
        if config.getoption('-I'):
            name_suffix += f"_I"
        if config.getoption('--replica'):
            name_suffix += f"_replica{config.getoption('--replica')}"

        # 筛选测试项
        selected = []
        deselected = []
        for item in items:
            if name_suffix != "":
                item.name = f"{item.name}{name_suffix}"  # 有效，名称可以修改
                item._nodeid = "::".join(item._nodeid.split('::')[:-1]) + f"::{item.name}"  # 有效，名称可以修改
                tdLog.debug(item.name)
                tdLog.debug(item._nodeid)
                params = {'params': name_suffix}  # 你的参数组合
                param_ids = [name_suffix]  # 自定义参数ID
                
                # 创建参数化标记
                marker = pytest.mark.parametrize(
                    argnames='params',
                    argvalues=[name_suffix],
                    ids=param_ids
                )
                item.add_marker(marker)
                
                # 确保Allure能识别新参数
                item.callspec = type('CallSpec', (), {'params': params, 'id': param_ids[0]})

            # 检查是否在测试列表中
            if testlist_file:
                if any(os.path.relpath(str(item.fspath)).endswith(test_file) for test_file in test_files):
                    selected.append(item)
                else:
                    deselected.append(item)

        if testlist_file:
            # 更新测试项列表
            items[:] = selected
            config.hook.pytest_deselected(items=deselected)


@pytest.hookimpl(tryfirst=True, hookwrapper=True)
def pytest_runtest_makereport(item, call):
    outcome = yield
    rep = outcome.get_result()
    setattr(item, "rep_" + rep.when, rep)<|MERGE_RESOLUTION|>--- conflicted
+++ resolved
@@ -250,20 +250,12 @@
             tdLog.info("All dnodes are ready")
             break
         else:
-<<<<<<< HEAD
-            tdLog.info(
-                f"{request.session.create_dnode_num} dnodes not all ready, ready number: {status}, total number: {tdSql.queryRows}")
-=======
             tdLog.info(f"{request.session.create_dnode_num} dnodes not all ready, ready number: {status}, total number: {tdSql.queryRows}")
->>>>>>> 10e6a78c
         time.sleep(1)
         count += 1
     else:
         tdLog.exit(f"{request.session.create_dnode_num} dnodes not all ready within {timeout}s!")
-<<<<<<< HEAD
-=======
-    
->>>>>>> 10e6a78c
+    
 
     if request.session.mnodes_num:
         for i in range(2, request.session.mnodes_num + 1):
