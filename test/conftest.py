<<<<<<< HEAD
# encoding:utf-8
import pytest
=======
import copy
import json
>>>>>>> 1106c690
import os
import random
import shutil
import tempfile
import time
import uuid

import pytest
from new_test_framework.utils import (
    BeforeTest,
    eos,
    etool,
    eutil,
    tdLog,
    tdSql,
    tdStmt2,
)


def pytest_addoption(parser):
    parser.addoption(
        "--yaml_file", action="store", help="config YAML file in env directory"
    )
    parser.addoption("-N", action="store", help="start dnodes numbers in clusters")
    parser.addoption("-M", action="store", help="create mnode numbers in clusters")
    parser.addoption("-R", action="store_true", help="restful realization form")
    parser.addoption(
        "-B",
        action="store_true",
        help="start taosAdapter but not connect with taosrest",
    )
    parser.addoption("-Q", action="store", help="set queryPolicy in one dnode")
    parser.addoption(
        "-D", action="store", help="set disk number on each level. range 1 ~ 10"
    )
    parser.addoption("-K", action="store_true", help="taoskeeper realization form")
    parser.addoption(
        "-L", action="store", help="set multiple level number. range 1 ~ 3"
    )
    parser.addoption("-C", action="store", help="create Dnode Numbers in one cluster")
    parser.addoption("-I", action="store", help="independentMnode Mnode")
    parser.addoption("-A", action="store_true", help="address sanitizer mode")
    parser.addoption("--replica", action="store", help="the number of replicas")
    parser.addoption(
        "--clean",
        action="store_true",
        help="Clean test env processe and workdir before deploy",
    )
    parser.addoption("--tsim", action="store", help="tsim test file")
    parser.addoption(
        "--skip_test",
        action="store_true",
        help="Only do deploy or install without running test",
    )
    parser.addoption(
        "--skip_deploy",
        action="store_true",
        help="Only run test without start TDengine",
    )
    parser.addoption(
        "--debug_log", action="store_true", help="Enable debug log output."
    )
    parser.addoption(
        "--testlist",
        action="store",
        help="Path to file containing list of test files to run",
    )
    parser.addoption(
        "--skip_stop",
        action="store_true",
        help="Do not destroy/stop the TDengine cluster after test class execution (for debugging or keeping environment alive)",
    )
    parser.addoption(
        "--only_deploy",
        action="store_true",
        help="Only deploy the environment without running any test cases",
    )
    # parser.addoption("--setup_all", action="store_true",
    #                help="Setup environment once before all tests running")


def pytest_configure(config):
    # log_level = logging.DEBUG if config.getoption("--debug_log") else logging.INFO
    # logging.basicConfig(level=log_level, format='%(asctime)s [%(levelname)s]: %(message)s')

    config.addinivalue_line(
        "markers",
        "tsim: mark test to have its name dynamically modified based on --tsim file name",
    )


@pytest.fixture(scope="session", autouse=True)
def before_test_session(request):
    before_test = BeforeTest(request)
    request.session.before_test = before_test
    request.session.root_dir = request.config.rootdir

    # 部署参数解析，存入session变量
    if request.config.getoption("-M"):
        request.session.mnodes_num = int(request.config.getoption("-M"))
    else:
        request.session.mnodes_num = 1
    if request.config.getoption("--clean"):
        request.session.clean = True
    else:
        request.session.clean = False
    if request.config.getoption("--tsim"):
        request.session.tsim_file = request.config.getoption("--tsim")
    else:
        request.session.tsim_file = None
    if request.config.getoption("--replica"):
        request.session.replicaVar = int(request.config.getoption("--replica"))
    else:
        request.session.replicaVar = 1
    if request.config.getoption("--skip_deploy"):
        request.session.skip_deploy = True
    else:
        request.session.skip_deploy = False
    if request.config.getoption("--skip_test"):
        request.session.skip_test = True
    else:
        request.session.skip_test = False
    request.session.skip_stop = bool(request.config.getoption("--skip_stop"))
    if request.config.getoption("-A"):
        request.session.asan = True
    else:
        request.session.asan = False

        # 读取环境变量并存入 session 变量
    request.session.taos_bin_path = os.getenv("TAOS_BIN_PATH", None)
    request.session.taos_bin_path = request.session.before_test.get_taos_bin_path(
        request.session.taos_bin_path
    )

    request.session.work_dir = os.getenv("WORK_DIR", None)
    request.session.work_dir = request.session.before_test.get_and_mkdir_workdir(
        request.session.work_dir
    )
    if request.session.clean and os.path.exists(request.session.work_dir):
        tdLog.info(f"rm {request.session.work_dir} before deploy")
        shutil.rmtree(request.session.work_dir)

    # 获取yaml文件，缓存到servers变量中，供cls使用
    if request.config.getoption("--yaml_file"):
        root_dir = request.config.rootdir
        request.session.yaml_file = request.config.getoption("--yaml_file")
        yaml_file = request.config.getoption("--yaml_file")
        # 构建 env 目录下的 yaml_file 路径
        yaml_file_path = os.path.join(root_dir, "env", request.session.yaml_file)

        # 检查文件是否存在
        if not os.path.isfile(yaml_file_path):
            raise pytest.UsageError(f"YAML file '{yaml_file_path}' does not exist.")

        request.session.before_test.get_config_from_yaml(request, yaml_file_path)
        tdLog.debug(f"taos_bin_path: {request.session.taos_bin_path}")
        if request.session.taos_bin_path is None:
            raise pytest.UsageError("TAOS_BIN_PATH is not set")
    # 配置参数解析，存入session变量
    else:
        tdLog.debug(f"taos_bin_path: {request.session.taos_bin_path}")
        if request.session.taos_bin_path is None:
            raise pytest.UsageError("TAOS_BIN_PATH is not set")
        if request.config.getoption("-N"):
            request.session.denodes_num = int(request.config.getoption("-N"))
        else:
            request.session.denodes_num = 1

        request.session.restful = False
        request.session.start_taosadapter = False
        if request.config.getoption("-R"):
            request.session.restful = True
            request.session.start_taosadapter = True

        if request.config.getoption("-B"):
            request.session.start_taosadapter = True

        if request.config.getoption("-K"):
            request.session.set_taoskeeper = True
        else:
            request.session.set_taoskeeper = False
        if request.config.getoption("-Q"):
            request.session.query_policy = int(request.config.getoption("-Q"))
        else:
            request.session.query_policy = 1
        if request.config.getoption("-I"):
            request.session.independentMnode = (
                True
                if request.config.getoption("-I") in ["True", "true", "1"]
                else False
            )
        else:
            request.session.independentMnode = False
        if request.config.getoption("-D"):
            request.session.disk = int(request.config.getoption("-D"))
        else:
            request.session.disk = 1
        if request.config.getoption("-L"):
            request.session.level = int(request.config.getoption("-L"))
        else:
            request.session.level = 1
        if request.config.getoption("-C"):
            request.session.create_dnode_num = int(request.config.getoption("-C"))
        else:
            request.session.create_dnode_num = request.session.denodes_num

        request.session.before_test.get_config_from_param(request)

    if request.session.work_dir is None:
        raise pytest.UsageError("WORK_DIR is not set")


@pytest.fixture(scope="class", autouse=True)
def before_test_class(request):
    """
    获取session中的配置，建立连接
    测试结束后断开连接，清理环境
    """
    tdLog.debug(f"Current class name: {request.cls.__name__}")

    # 获取用例中可能需要用到的session变量
    request.cls.yaml_file = request.session.yaml_file
    request.cls.host = request.session.host
    request.cls.port = request.session.port
    request.cls.cfg_path = request.session.cfg_path
    request.cls.dnode_nums = request.session.denodes_num
    request.cls.mnode_nums = request.session.mnodes_num
    request.cls.restful = request.session.restful
    if request.session.restful:
        request.cls.taosadapter = request.session.adapter
    request.cls.set_taoskeeper = request.session.set_taoskeeper
    if request.session.set_taoskeeper:
        request.cls.taoskeeper = request.session.taoskeeper
    request.cls.query_policy = request.session.query_policy
    request.cls.replicaVar = request.session.replicaVar
    request.cls.tsim_file = request.session.tsim_file
    if request.session.tsim_file is not None:
        request.cls.tsim_path = request.session.tsim_path
    request.cls.taos_bin_path = request.session.taos_bin_path
    request.cls.lib_path = request.session.lib_path
    request.cls.work_dir = request.session.work_dir

    # 如果用例中定义了updatecfgDict，则更新配置
    if hasattr(request.cls, "updatecfgDict"):
        tdLog.info(f"update cfg: {request.cls.updatecfgDict}")
        request.session.before_test.update_cfg(request.cls.updatecfgDict)

    # 部署taosd，包括启动dnode，mnode，adapter
    if not request.session.skip_deploy:
        request.session.before_test.deploy_taos(
            request.cls.yaml_file, request.session.mnodes_num, request.session.clean
        )
    # 为老用例兼容，初始化老框架部分实例
    request.session.before_test.init_dnode_cluster(
        request,
        dnode_nums=request.cls.dnode_nums,
        mnode_nums=request.cls.mnode_nums,
        independentMnode=True,
        level=request.session.level,
        disk=request.session.disk,
    )

    # 建立连接
    request.cls.conn = request.session.before_test.get_taos_conn(request)
    tdSql.init(request.cls.conn.cursor())
    tdStmt2.init(request.cls.conn)
    tdSql.replica = request.session.replicaVar

    # 为兼容老用例，初始化原框架连接
    # tdSql_pytest.init(request.cls.conn.cursor())
    # tdSql_army.init(request.cls.conn.cursor())

    # 处理 -C 参数，如果未设置 -C 参数，create_dnode_num 和 -N 参数相同
    for i in range(1, request.session.create_dnode_num):
        tdSql.execute(f"create dnode localhost port {6030 + i * 100}")
    time.sleep(request.session.create_dnode_num)
    # check dnodes ready
    count = 0
    timeout = 10
    while count < timeout:
        tdSql.query("select * from information_schema.ins_dnodes")
        status = 0
        for i in range(len(tdSql.queryResult)):
            if tdSql.queryResult[i][4] == "ready":
                status += 1
        if status == request.session.create_dnode_num:
            tdLog.info("All dnodes are ready")
            break
        else:
            tdLog.info(
                f"{request.session.create_dnode_num} dnodes not all ready, ready number: {status}, total number: {tdSql.queryRows}"
            )
        time.sleep(1)
        count += 1
    else:
        tdLog.exit(
            f"{request.session.create_dnode_num} dnodes not all ready within {timeout}s!"
        )

    if request.session.mnodes_num:
        for i in range(2, request.session.mnodes_num + 1):
            tdSql.execute(f"create mnode on dnode {i}")
        tdLog.debug(tdSql.query(f"show mnodes", row_tag=True))

    # 处理-Q参数，如果-Q参数不等于1，则创建qnode，并设置queryPolicy
    if request.session.query_policy != 1:
        tdSql.execute("create qnode on dnode 1")
        tdSql.execute(f'alter local "queryPolicy" "{request.session.query_policy}"')
        tdSql.query("show local variables")
        for i in range(len(tdSql.queryResult)):
            if tdSql.queryResult[i][0] == "queryPolicy":
                if int(tdSql.queryResult[i][1]) == int(request.session.query_policy):
                    tdLog.info(
                        f"alter queryPolicy to {request.session.query_policy} successfully"
                    )
                else:
                    tdLog.debug(tdSql.queryResult)
                    tdLog.exit(
                        f"alter queryPolicy to  {request.session.query_policy} failed"
                    )

    if request.session.skip_test:
        pytest.skip("skip test")
    # ============================
    # 兼容army 初始化caseBase
    request.cls.tmpdir = "tmp"

    # record server information
    request.cls.dnodeNum = request.session.denodes_num
    request.cls.mnodeNum = request.session.mnodes_num
    request.cls.mLevel = request.session.level
    request.cls.mLevelDisk = request.session.disk
    # test case information
    request.cls.db = "db"
    request.cls.stb = "stb"
    request.cls.checkColName = "ic"
    # sql
    request.cls.sqlSum = (
        f"select sum({request.cls.checkColName}) from {request.cls.stb}"
    )
    request.cls.sqlMax = (
        f"select max({request.cls.checkColName}) from {request.cls.stb}"
    )
    request.cls.sqlMin = (
        f"select min({request.cls.checkColName}) from {request.cls.stb}"
    )
    request.cls.sqlAvg = (
        f"select avg({request.cls.checkColName}) from {request.cls.stb}"
    )
    request.cls.sqlFirst = f"select first(ts) from {request.cls.stb}"
    request.cls.sqlLast = f"select last(ts) from {request.cls.stb}"
    # ============================

    yield

    # 测试结束后断开连接，清理环境
    if not request.session.skip_deploy:
        # tdSql.close()
        # tdSql_pytest.close()
        # tdSql_army.close()
        tdSql.close()
        request.cls.conn.close()
        if_success = True
        tdLog.debug(f"{request.session.items}")
        for item in request.session.items:
            # 检查是否属于当前类
            if item.cls is request.node.cls and (
                hasattr(item, "rep_call")
                or hasattr(item, "rep_setup")
                or hasattr(item, "rep_teardown")
            ):
                if hasattr(item, "rep_call") and item.rep_call.outcome == "failed":
                    tdLog.debug(f"    失败原因: {str(item.rep_call.longrepr)}")
                    if_success = False
                if hasattr(item, "rep_setup") and item.rep_setup.outcome == "failed":
                    tdLog.debug(f"    失败原因: {str(item.rep_setup.longrepr)}")
                    if_success = False
                if (
                    hasattr(item, "rep_teardown")
                    and item.rep_teardown.outcome == "failed"
                ):
                    tdLog.debug(f"    失败原因: {str(item.rep_teardown.longrepr)}")
                    if_success = False
                elif hasattr(item, "rep_call") and item.rep_call.outcome == "error":
                    tdLog.debug(f"    错误原因: {str(item.rep_call.longrepr)}")
                    if_success = False
                if (
                    hasattr(item, "rep_teardown")
                    and item.rep_teardown.outcome == "error"
                ):
                    tdLog.debug(f"    错误原因: {str(item.rep_teardown.longrepr)}")
                    if_success = False
                if hasattr(item, "rep_setup") and item.rep_setup.outcome == "error":
                    tdLog.debug(f"    错误原因: {str(item.rep_setup.longrepr)}")
                    if_success = False
        if if_success and not request.session.skip_stop:
            tdLog.info(f"successfully executed")
            request.session.before_test.destroy(request.cls.yaml_file)


@pytest.fixture(scope="class", autouse=True)
def add_common_methods(request):
    # 兼容原老框架，添加CaseBase方法
    def init(cls, replicaVar=1, db="db", stb="stb", checkColName="ic"):
        # init
        cls.childtable_count = 0
        cls.insert_rows = 0
        cls.timestamp_step = 0

        # save param
        cls.replicaVar = int(replicaVar)
        cls.tmpdir = "tmp"

        # record server information
        cls.dnodeNum = 0
        cls.mnodeNum = 0
        cls.mLevel = 0
        cls.mLevelDisk = 0

        # test case information
        cls.db = db
        cls.stb = stb

        # sql
        cls.sqlSum = f"select sum({checkColName}) from {db}.{cls.stb}"
        cls.sqlMax = f"select max({checkColName}) from {db}.{cls.stb}"
        cls.sqlMin = f"select min({checkColName}) from {db}.{cls.stb}"
        cls.sqlAvg = f"select avg({checkColName}) from {db}.{cls.stb}"
        cls.sqlFirst = f"select first(ts) from {db}.{cls.stb}"
        cls.sqlLast = f"select last(ts) from {db}.{cls.stb}"

    request.cls.init = init

    def stop(self):
        tdSql.close()

    request.cls.stop = stop

    def createDb(self, options=""):
        sql = f"create database {self.db} {options}"
        tdSql.execute(sql, show=True)

    request.cls.createDb = createDb

    def trimDb(self, show=False):
        tdSql.execute(f"trim database {self.db}", show=show)

    request.cls.trimDb = trimDb

    def compactDb(self, show=False):
        tdSql.execute(f"compact database {self.db}", show=show)

    request.cls.compactDb = compactDb

    def flushDb(self, show=False):
        tdSql.execute(f"flush database {self.db}", show=show)

    request.cls.flushDb = flushDb

    def dropDb(self, show=False):
        tdSql.execute(f"drop database {self.db}", show=show)

    request.cls.dropDb = dropDb

    def dropStream(self, sname, show=False):
        tdSql.execute(f"drop stream {sname}", show=show)

    request.cls.dropStream = dropStream

    def splitVGroups(self):
        vgids = self.getVGroup(self.db)
        selid = random.choice(vgids)
        sql = f"split vgroup {selid}"
        tdSql.execute(sql, show=True)
        if self.waitTransactionZero() is False:
            tdLog.exit(f"{sql} transaction not finished")
            return False
        return True

    request.cls.splitVGroups = splitVGroups

    def alterReplica(self, replica):
        sql = f"alter database {self.db} replica {replica}"
        tdSql.execute(sql, show=True)
        if self.waitTransactionZero() is False:
            tdLog.exit(f"{sql} transaction not finished")
            return False
        return True

    request.cls.alterReplica = alterReplica

    def balanceVGroup(self):
        sql = f"balance vgroup"
        tdSql.execute(sql, show=True)
        if self.waitTransactionZero() is False:
            tdLog.exit(f"{sql} transaction not finished")
            return False
        return True

    request.cls.balanceVGroup = balanceVGroup

    def balanceVGroupLeader(self):
        sql = f"balance vgroup leader"
        tdSql.execute(sql, show=True)
        if self.waitTransactionZero() is False:
            tdLog.exit(f"{sql} transaction not finished")
            return False
        return True

    request.cls.balanceVGroupLeader = balanceVGroupLeader

    def balanceVGroupLeaderOn(self, vgId):
        sql = f"balance vgroup leader on {vgId}"
        tdSql.execute(sql, show=True)
        if self.waitTransactionZero() is False:
            tdLog.exit(f"{sql} transaction not finished")
            return False
        return True

    request.cls.balanceVGroupLeaderOn = balanceVGroupLeaderOn

    def balanceVGroupLeaderOn(self, vgId):
        sql = f"balance vgroup leader on {vgId}"
        tdSql.execute(sql, show=True)
        if self.waitTransactionZero(seconds=600) is False:
            tdLog.exit(f"{sql} transaction not finished")
            return False

    request.cls.balanceVGroupLeaderOn = balanceVGroupLeaderOn
    #
    #  check db correct
    #

    # basic
    def checkInsertCorrect(self, difCnt=0):
        sql = f"select count(*) from {self.db}.{self.stb}"
        tdSql.checkAgg(sql, self.childtable_count * self.insert_rows)

        # check child table count
        sql = f" select count(*) from (select count(*) as cnt , tbname from {self.db}.{self.stb} group by tbname) where cnt = {self.insert_rows} "
        tdSql.checkAgg(sql, self.childtable_count)

        # check step
        sql = f"select count(*) from (select diff(ts) as dif from {self.db}.{self.stb} partition by tbname order by ts desc) where dif != {self.timestamp_step}"
        tdSql.checkAgg(sql, difCnt)

    request.cls.checkInsertCorrect = checkInsertCorrect

    # save agg result
    def snapshotAgg(self):
        self.sum = tdSql.getFirstValue(self.sqlSum)
        self.avg = tdSql.getFirstValue(self.sqlAvg)
        self.min = tdSql.getFirstValue(self.sqlMin)
        self.max = tdSql.getFirstValue(self.sqlMax)
        self.first = tdSql.getFirstValue(self.sqlFirst)
        self.last = tdSql.getFirstValue(self.sqlLast)

    request.cls.snapshotAgg = snapshotAgg

    # check agg
    def checkAggCorrect(self):
        tdSql.checkAgg(self.sqlSum, self.sum)
        tdSql.checkAgg(self.sqlAvg, self.avg)
        tdSql.checkAgg(self.sqlMin, self.min)
        tdSql.checkAgg(self.sqlMax, self.max)
        tdSql.checkAgg(self.sqlFirst, self.first)
        tdSql.checkAgg(self.sqlLast, self.last)

    request.cls.checkAggCorrect = checkAggCorrect

    # self check
    def checkConsistency(self, col):
        # top with max
        sql = f"select max({col}) from {self.stb}"
        expect = tdSql.getFirstValue(sql)
        sql = f"select top({col}, 5) from {self.stb}"
        tdSql.checkFirstValue(sql, expect)

        # bottom with min
        sql = f"select min({col}) from {self.stb}"
        expect = tdSql.getFirstValue(sql)
        sql = f"select bottom({col}, 5) from {self.stb}"
        tdSql.checkFirstValue(sql, expect)

        # order by asc limit 1 with first
        sql = f"select last({col}) from {self.stb}"
        expect = tdSql.getFirstValue(sql)
        sql = f"select {col} from {self.stb} order by _c0 desc limit 1"
        tdSql.checkFirstValue(sql, expect)

        # order by desc limit 1 with last
        sql = f"select first({col}) from {self.stb}"
        expect = tdSql.getFirstValue(sql)
        sql = f"select {col} from {self.stb} order by _c0 asc limit 1"
        tdSql.checkFirstValue(sql, expect)

    request.cls.checkConsistency = checkConsistency

    # check sql1 is same result with sql2
    def checkSameResult(self, sql1, sql2):
        tdLog.info(f"sql1={sql1}")
        tdLog.info(f"sql2={sql2}")
        tdLog.info("compare sql1 same with sql2 ...")

        # sql
        rows1 = tdSql.query(sql1, queryTimes=2)
        res1 = copy.deepcopy(tdSql.queryResult)

        tdSql.query(sql2, queryTimes=2)
        res2 = tdSql.queryResult

        rowlen1 = len(res1)
        rowlen2 = len(res2)
        errCnt = 0

        if rowlen1 != rowlen2:
            tdLog.error(
                f"both row count not equal. rowlen1={rowlen1} rowlen2={rowlen2} "
            )
            return False

        for i in range(rowlen1):
            row1 = res1[i]
            row2 = res2[i]
            collen1 = len(row1)
            collen2 = len(row2)
            if collen1 != collen2:
                tdLog.error(
                    f"both col count not equal. collen1={collen1} collen2={collen2}"
                )
                return False
            for j in range(collen1):
                if row1[j] != row2[j]:
                    tdLog.info(
                        f"error both column value not equal. row={i} col={j} col1={row1[j]} col2={row2[j]} ."
                    )
                    errCnt += 1

        if errCnt > 0:
            tdLog.error(
                f"sql2 column value different with sql1. different count ={errCnt} "
            )

        tdLog.info("sql1 same result with sql2.")

    request.cls.checkSameResult = checkSameResult

    # check same value
    def checkSame(self, real, expect, show=True):
        if real == expect:
            if show:
                tdLog.info(f"check same succ. real={real} expect={expect}.")
        else:
            tdLog.exit(f"check same failed. real={real} expect={expect}.")

    request.cls.checkSame = checkSame

    # check except
    def checkExcept(self, command):
        try:
            code = eos.exe(command)
            if code == 0:
                tdLog.exit(f"Failed, not report error cmd:{command}")
            else:
                tdLog.info(f"Passed, report error code={code} is expect, cmd:{command}")
        except:
            tdLog.info(f"Passed, catch expect report error for command {command}")

    request.cls.checkExcept = checkExcept
    #
    #   get db information
    #

    # get vgroups
    def getVGroup(self, dbName):
        vgidList = []
        sql = f"select vgroup_id from information_schema.ins_vgroups where db_name='{dbName}'"
        res = tdSql.getResult(sql)
        rows = len(res)
        for i in range(rows):
            vgidList.append(res[i][0])

        return vgidList

    request.cls.getVGroup = getVGroup

    # get distributed rows
    def getDistributed(self, tbName):
        sql = f"show table distributed {tbName}"
        tdSql.query(sql)
        dics = {}
        i = 0
        for i in range(tdSql.getRows()):
            row = tdSql.getData(i, 0)
            # print(row)
            row = row.replace("[", "").replace("]", "")
            # print(row)
            items = row.split(" ")
            # print(items)
            for item in items:
                # print(item)
                v = item.split("=")
                # print(v)
                if len(v) == 2:
                    dics[v[0]] = v[1]
            if i > 5:
                break
        print(dics)
        return dics

    request.cls.getDistributed = getDistributed

    def taos(self, command, show=True, checkRun=False):
        return etool.runBinFile("taos", command, show, checkRun)

    request.cls.taos = taos

    def taosdump(self, command, show=True, checkRun=True, retFail=True):
        return etool.runBinFile("taosdump", command, show, checkRun, retFail)

    request.cls.taosdump = taosdump

    def benchmark(self, command, show=True, checkRun=True, retFail=True):
        return etool.runBinFile("taosBenchmark", command, show, checkRun, retFail)

    request.cls.benchmark = benchmark

    #
    #   util
    #

    # wait transactions count to zero , return False is translation not finished
    def waitTransactionZero(self, seconds=300, interval=1):
        # wait end
        for i in range(seconds):
            sql = "show transactions;"
            rows = tdSql.query(sql)
            if rows == 0:
                tdLog.info("transaction count became zero.")
                return True
            # tdLog.info(f"i={i} wait ...")
            time.sleep(interval)

        return False

    request.cls.waitTransactionZero = waitTransactionZero

    def waitCompactsZero(self, seconds=300, interval=1):
        # wait end
        for i in range(seconds):
            sql = "show compacts;"
            rows = tdSql.query(sql)
            if rows == 0:
                tdLog.info("compacts count became zero.")
                return True
            # tdLog.info(f"i={i} wait ...")
            time.sleep(interval)

        return False

    request.cls.waitCompactsZero = waitCompactsZero

    # check file exist
    def checkFileExist(self, pathFile):
        if os.path.exists(pathFile) == False:
            tdLog.error(f"file not exist {pathFile}")

    # check list not exist
    def checkListNotEmpty(self, lists, tips=""):
        if len(lists) == 0:
            tdLog.error(f"list is empty {tips}")

    request.cls.checkListNotEmpty = checkListNotEmpty

    # check list have str
    def checkListString(self, rlist, s):
        if s is None:
            return
        for i in range(len(rlist)):
            if rlist[i].find(s) != -1:
                # found
                tdLog.info(f'found "{s}" on index {i} , line={rlist[i]}')
                return

        # not found

        i = 1
        for x in rlist:
            print(f"{i} {x}")
            i += 1
        tdLog.exit(f'faild, not found "{s}" on above')

    request.cls.checkListString = checkListString

    # check many string
    def checkManyString(self, rlist, manys):
        for s in manys:
            self.checkListString(rlist, s)

    request.cls.checkManyString = checkManyString

    #
    #  str util
    #
    # covert list to sql format string
    def listSql(self, lists, sepa=","):
        strs = ""
        for ls in lists:
            if strs != "":
                strs += sepa
            strs += f"'{ls}'"
        return strs

    request.cls.listSql = listSql
    #
    #  taosBenchmark
    #

    # run taosBenchmark and check insert Result
    def insertBenchJson(self, jsonFile, options="", checkStep=False):
        # exe insert
        cmd = f"{options} -f {jsonFile}"
        etool.runBinFile("taosBenchmark", command=cmd)

        #
        # check insert result
        #
        with open(jsonFile, "r") as file:
            data = json.load(file)

        db = data["databases"][0]["dbinfo"]["name"]
        stb = data["databases"][0]["super_tables"][0]["name"]
        child_count = data["databases"][0]["super_tables"][0]["childtable_count"]
        insert_rows = data["databases"][0]["super_tables"][0]["insert_rows"]
        timestamp_step = data["databases"][0]["super_tables"][0]["timestamp_step"]

        # drop
        try:
            drop = data["databases"][0]["dbinfo"]["drop"]
        except:
            drop = "yes"

        # command is first
        if options.find("-Q") != -1:
            drop = "no"

        # cachemodel
        try:
            cachemode = data["databases"][0]["dbinfo"]["cachemodel"]
        except:
            cachemode = None

        # vgropus
        try:
            vgroups = data["databases"][0]["dbinfo"]["vgroups"]
        except:
            vgroups = None

        tdLog.info(
            f"get json info: db={db} stb={stb} child_count={child_count} insert_rows={insert_rows} \n"
        )

        # all count insert_rows * child_table_count
        sql = f"select * from {db}.{stb}"
        tdSql.query(sql)
        tdSql.checkRows(child_count * insert_rows)

        # timestamp step
        if checkStep:
            sql = f"select * from (select diff(ts) as dif from {db}.{stb} partition by tbname) where dif != {timestamp_step};"
            tdSql.query(sql)
            tdSql.checkRows(0)

        if drop.lower() == "yes":
            # check database optins
            sql = f"select `vgroups`,`cachemodel` from information_schema.ins_databases where name='{db}';"
            tdSql.query(sql)

            if cachemode != None:
                value = eutil.removeQuota(cachemode)
                tdLog.info(f" deal both origin={cachemode} after={value}")
                tdSql.checkData(0, 1, value)

            if vgroups != None:
                tdSql.checkData(0, 0, vgroups)

        return db, stb, child_count, insert_rows

    request.cls.insertBenchJson = insertBenchJson

    # insert & check
    def benchInsert(self, jsonFile, options="", results=None):
        # exe insert
        benchmark = etool.benchMarkFile()
        cmd = f"{benchmark} {options} -f {jsonFile}"
        rlist = eos.runRetList(cmd, True, True, True)
        if results != None:
            for result in results:
                self.checkListString(rlist, result)

        # open json
        with open(jsonFile, "r") as file:
            data = json.load(file)

        # read json
        dbs = data["databases"]
        for db in dbs:
            dbName = db["dbinfo"]["name"]
            stbs = db["super_tables"]
            for stb in stbs:
                stbName = stb["name"]
                child_count = stb["childtable_count"]
                insert_rows = stb["insert_rows"]
                timestamp_step = stb["timestamp_step"]

                # check result

                # count
                sql = f"select count(*) from {dbName}.{stbName}"
                tdSql.checkAgg(sql, child_count * insert_rows)
                # diff
                sql = f"select * from (select diff(ts) as dif from {dbName}.{stbName} partition by tbname) where dif != {timestamp_step};"
                tdSql.query(sql)
                tdSql.checkRows(0)
                # show
                tdLog.info(
                    f"insert check passed. db:{dbName} stb:{stbName} child_count:{child_count} insert_rows:{insert_rows}\n"
                )

    request.cls.benchInsert = benchInsert

    # tmq
    def tmqBenchJson(self, jsonFile, options="", checkStep=False):
        # exe insert
        command = f"{options} -f {jsonFile}"
        rlist = etool.runBinFile("taosBenchmark", command, checkRun=True)

        #
        # check insert result
        #
        print(rlist)

        return rlist

    request.cls.tmqBenchJson = tmqBenchJson

    # cmd
    def benchmarkCmd(self, options, childCnt, insertRows, timeStep, results):
        # set
        self.childtable_count = childCnt
        self.insert_rows = insertRows
        self.timestamp_step = timeStep

        # run
        cmd = f"{options} -t {childCnt} -n {insertRows} -S {timeStep} -y"
        rlist = self.benchmark(cmd)
        for result in results:
            self.checkListString(rlist, result)

        # check correct
        self.checkInsertCorrect()

    request.cls.benchmarkCmd = benchmarkCmd

    # generate new json file
    def genNewJson(self, jsonFile, modifyFunc=None):
        try:
            with open(jsonFile, "r", encoding="utf-8") as f:
                data = json.load(f)
        except FileNotFoundError:
            tdLog.info(f"the specified json file '{jsonFile}' was not found.")
            return None
        except Exception as e:
            tdLog.info(f"error reading the json file: {e}")
            return None

        if callable(modifyFunc):
            modifyFunc(data)

        tempDir = os.path.join(tempfile.gettempdir(), "json_templates")
        try:
            os.makedirs(tempDir, exist_ok=True)
        except PermissionError:
            tdLog.info(f"no sufficient permissions to create directory at '{tempDir}'.")
            return None
        except Exception as e:
            tdLog.info(f"error creating temporary directory: {e}")
            return None

        tempPath = os.path.join(tempDir, f"temp_{uuid.uuid4().hex}.json")

        try:
            with open(tempPath, "w", encoding="utf-8") as f:
                json.dump(data, f, indent=2, ensure_ascii=False)
        except Exception as e:
            tdLog.info(f"error writing to temporary json file: {e}")
            return None

        tdLog.info(f"create temporary json file successfully, file: {tempPath}")
        return tempPath

    request.cls.genNewJson = genNewJson

    # delete file
    def deleteFile(self, filename):
        try:
            if os.path.exists(filename):
                os.remove(filename)
        except Exception as err:
            raise Exception(err)

    request.cls.deleteFile = deleteFile

    # read file to list
    def readFileToList(self, filePath):
        try:
            with open(filePath, "r", encoding="utf-8") as file:
                lines = file.readlines()
            # Strip trailing newline characters
            return [line.rstrip("\n") for line in lines]
        except FileNotFoundError:
            tdLog.info(f"Error: File not found {filePath}")
            return []
        except Exception as e:
            tdLog.info(f"Error reading file: {e}")
            return []

    request.cls.readFileToList = readFileToList


def pytest_collection_modifyitems(config, items):
    if config.getoption("--only_deploy"):
        dummy_items = [item for item in items if "cases/dummy/" in str(item.fspath)]
        deselected = [item for item in items if item not in dummy_items]
        config.hook.pytest_deselected(items=deselected)
        items[:] = dummy_items
        return

    tsim_path = config.getoption("--tsim")
    testlist_file = config.getoption("--testlist")

    if testlist_file:
        # 读取测试列表文件
        try:
            with open(testlist_file, "r") as f:
                test_files = set()
                for line in f:
                    line = line.strip()
                    # 跳过空行和注释行
                    if not line or line.startswith("#"):
                        continue
                    # 确保路径格式正确
                    if line.endswith(".py"):
                        test_files.add(line)
                    else:
                        test_files.add(f"{line}.py")
        except FileNotFoundError:
            pytest.exit(f"Testlist file not found: {testlist_file}")
        except Exception as e:
            pytest.exit(f"Error reading testlist file: {str(e)}")

    if tsim_path:
        for item in items:
            if item.get_closest_marker("tsim"):
                tsim_name = f"{os.path.split(os.path.dirname(tsim_path))[-1]}_{os.path.splitext(os.path.basename(tsim_path))[0]}"
                item.name = f"{tsim_name}"  # 有效，名称可以修改
                item._nodeid = (
                    "::".join(item._nodeid.split("::")[:-1]) + f"::{tsim_name}"
                )  # 有效，名称可以修改
                tdLog.debug(item.name)
                tdLog.debug(item._nodeid)
                params = {"params": tsim_name}  # 你的参数组合
                param_ids = [tsim_name]  # 自定义参数ID

                # 创建参数化标记
                marker = pytest.mark.parametrize(
                    argnames="params", argvalues=[tsim_name], ids=param_ids
                )
                item.add_marker(marker)

                # 确保Allure能识别新参数
                item.callspec = type(
                    "CallSpec", (), {"params": params, "id": param_ids[0]}
                )
    else:
        name_suffix = ""
        if config.getoption("-N"):
            name_suffix += f"_N{config.getoption('-N')}"
        if config.getoption("-M"):
            name_suffix += f"_M{config.getoption('-M')}"
        if config.getoption("-R"):
            name_suffix += f"_R"
        if config.getoption("-Q"):
            name_suffix += f"_Q"
        if config.getoption("-D"):
            name_suffix += f"_D{config.getoption('-D')}"
        if config.getoption("-L"):
            name_suffix += f"_L{config.getoption('-L')}"
        if config.getoption("-C"):
            name_suffix += f"_C{config.getoption('-C')}"
        if config.getoption("-I"):
            name_suffix += f"_I"
        if config.getoption("--replica"):
            name_suffix += f"_replica{config.getoption('--replica')}"

        # 筛选测试项
        selected = []
        deselected = []
        for item in items:
            if name_suffix != "":
                item.name = f"{item.name}{name_suffix}"  # 有效，名称可以修改
                item._nodeid = (
                    "::".join(item._nodeid.split("::")[:-1]) + f"::{item.name}"
                )  # 有效，名称可以修改
                tdLog.debug(item.name)
                tdLog.debug(item._nodeid)
                params = {"params": name_suffix}  # 你的参数组合
                param_ids = [name_suffix]  # 自定义参数ID

                # 创建参数化标记
                marker = pytest.mark.parametrize(
                    argnames="params", argvalues=[name_suffix], ids=param_ids
                )
                item.add_marker(marker)

                # 确保Allure能识别新参数
                item.callspec = type(
                    "CallSpec", (), {"params": params, "id": param_ids[0]}
                )

            # 检查是否在测试列表中
            if testlist_file:
                if any(
                    os.path.relpath(str(item.fspath)).endswith(test_file)
                    for test_file in test_files
                ):
                    selected.append(item)
                else:
                    deselected.append(item)

        if testlist_file:
            # 更新测试项列表
            items[:] = selected
            config.hook.pytest_deselected(items=deselected)


@pytest.hookimpl(tryfirst=True, hookwrapper=True)
def pytest_runtest_makereport(item, call):
    outcome = yield
    rep = outcome.get_result()
    setattr(item, "rep_" + rep.when, rep)<|MERGE_RESOLUTION|>--- conflicted
+++ resolved
@@ -1,10 +1,7 @@
-<<<<<<< HEAD
 # encoding:utf-8
 import pytest
-=======
 import copy
 import json
->>>>>>> 1106c690
 import os
 import random
 import shutil
