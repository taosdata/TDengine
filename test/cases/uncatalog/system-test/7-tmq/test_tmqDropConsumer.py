--- conflicted
+++ resolved
@@ -174,11 +174,7 @@
         # use taosBenchmark to subscribe  
         binPath = self.getPath()
         jsonfile = os.path.join(os.path.dirname(__file__), "tmqDropConsumer.json")
-<<<<<<< HEAD
-        tmqCom.startProcess(binPath, f" -f {jsonfile}")        
-=======
         tmqCom.startProcess(binPath, f"-f {jsonfile}")      
->>>>>>> 06604cdc
                 
         expectTopicNum = len(topicNameList)
         consumerThreadNum = 2
