--- conflicted
+++ resolved
@@ -55,35 +55,10 @@
         cls.ins_list = ['ins_dnodes','ins_mnodes','ins_qnodes','ins_snodes','ins_bnodes','ins_cluster','ins_databases','ins_functions',\
             'ins_indexes','ins_stables','ins_tables','ins_tags','ins_columns','ins_virtual_child_columns', 'ins_users','ins_grants','ins_vgroups','ins_configs','ins_dnode_variables',\
                 'ins_topics','ins_subscriptions','ins_streams','ins_stream_tasks','ins_vnodes','ins_user_privileges','ins_views',
-                'ins_compacts', 'ins_compact_details', 'ins_grants_full','ins_grants_logs', 'ins_machines', 'ins_arbgroups', 'ins_tsmas', "ins_encryptions", "ins_anodes",
-<<<<<<< HEAD
-                        "ins_anodes_full", "ins_disk_usagea", "ins_filesets", "ins_transaction_details", "ins_mounts", "ins_stream_recalculates", "ins_ssmigrates", 'ins_scans', 'ins_scan_details', 'ins_rsmas', 'ins_retentions', 'ins_retention_details', 'ins_encrypt_algorithms', ins_tokens, 'ins_roles', 'ins_role_privileges', 'ins_role_column_privileges' ]
+                'ins_compacts', 'ins_compact_details', 'ins_grants_full','ins_grants_logs', 'ins_machines', 'ins_arbgroups', 'ins_tsmas', "ins_encryptions", "ins_anodes", "ins_anodes_full", "ins_disk_usagea", "ins_filesets", "ins_transaction_details", "ins_mounts", "ins_stream_recalculates", "ins_ssmigrates", 'ins_scans', 'ins_scan_details', 'ins_rsmas', 'ins_retentions', 'ins_retention_details', 'ins_encrypt_algorithms', "ins_tokens", 'ins_encrypt_status', 'ins_roles', 'ins_role_privileges', 'ins_role_column_privileges' ]
         cls.perf_list = ['perf_connections', 'perf_queries',
                          'perf_consumers',  'perf_trans', 'perf_apps', 'perf_instances']
 
-    def insert_data(self,column_dict,tbname,row_num):
-        insert_sql = self.setsql.set_insertsql(column_dict,tbname,self.binary_str,self.nchar_str)
-        for i in range(row_num):
-            insert_list = []
-            self.setsql.insert_values(column_dict,i,insert_sql,insert_list,self.ts)
-    def prepare_data(self):
-        tdSql.execute(f"create database if not exists {self.dbname} vgroups 2")
-        tdSql.execute(f'use {self.dbname}')
-        tdSql.execute(self.setsql.set_create_stable_sql(self.stbname,self.column_dict,self.tag_dict))
-        for i in range(self.tbnum):
-            tdSql.execute(f"create table {self.stbname}_{i} using {self.stbname} tags({self.tag_values[0]}, {self.tag_values[1]})")
-            self.insert_data(self.column_dict,f'{self.stbname}_{i}',self.rowNum)
-    def count_check(self):
-        tdSql.query('select count(*) from information_schema.ins_tables')
-        tdSql.checkEqual(tdSql.queryResult[0][0],self.tbnum+len(self.ins_list)+len(self.perf_list))
-        tdSql.query(f'select count(*) from information_schema.ins_tables where db_name = "{self.dbname}"')
-        tdSql.checkEqual(tdSql.queryResult[0][0],self.tbnum)
-        tdSql.query(f'select count(*) from information_schema.ins_tables where db_name = "{self.dbname}" and stable_name = "{self.stbname}"')
-        tdSql.checkEqual(tdSql.queryResult[0][0],self.tbnum)
-=======
-                        "ins_anodes_full", "ins_disk_usagea", "ins_filesets", "ins_transaction_details", "ins_mounts", "ins_stream_recalculates", "ins_ssmigrates", 'ins_scans', 'ins_scan_details', 'ins_rsmas', 'ins_retentions', 'ins_retention_details', 'ins_encrypt_algorithms', "ins_tokens" , 'ins_encrypt_status']
-
->>>>>>> 216c8d4a
         tdSql.execute('create database db1')
         tdSql.execute('create table stb1 (ts timestamp,c0 int) tags(t0 int)')
         tdSql.execute('create table tb1 using stb1 tags(1)')
