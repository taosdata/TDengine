--- conflicted
+++ resolved
@@ -1,5 +1,5 @@
 
-from new_test_framework.utils import tdLog, tdSql, tdDnodes, tdCom
+from new_test_framework.utils import tdLog, tdSql, tdDnodes, tdCom, tdDnodes, tdCom
 import taos
 import sys
 import time
@@ -64,15 +64,9 @@
         #output = child.readline()
         #print (output.decode())
         if len(expectString) != 0:
-<<<<<<< HEAD
-            i = child.expect([expectString, taosExpect.TIMEOUT, taosExpect.EOF], timeout=20)
-        else:
-            i = child.expect([taosExpect.TIMEOUT, taosExpect.EOF], timeout=20)
-=======
             i = child.expect([expectString, taosExpect.TIMEOUT, taosExpect.EOF], timeout=40)
         else:
             i = child.expect([taosExpect.TIMEOUT, taosExpect.EOF], timeout=40)
->>>>>>> a4dab61b
         retResult = child.before.decode()
         print("cmd return result:\n%s\n"%retResult)
     # print(child.after.decode())
