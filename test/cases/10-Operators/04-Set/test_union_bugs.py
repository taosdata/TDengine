--- conflicted
+++ resolved
@@ -734,11 +734,7 @@
         tdSql.checkRows(2)
         sql = "select db_name `TABLE_CAT`, '' `TABLE_SCHEM`, stable_name `TABLE_NAME`, 'TABLE' `TABLE_TYPE`, table_comment `REMARKS` from information_schema.ins_stables union all select db_name `TABLE_CAT`, '' `TABLE_SCHEM`, table_name `TABLE_NAME`,  case when `type`='SYSTEM_TABLE' then 'TABLE'       when `type`='NORMAL_TABLE' then 'TABLE'       when `type`='CHILD_TABLE' then 'TABLE'       else 'UNKNOWN'  end `TABLE_TYPE`, table_comment `REMARKS` from information_schema.ins_tables union all select db_name `TABLE_CAT`, '' `TABLE_SCHEM`, view_name `TABLE_NAME`, 'VIEW' `TABLE_TYPE`, NULL `REMARKS` from information_schema.ins_views"
         tdSql.query(sql, queryTimes=1)
-<<<<<<< HEAD
-        tdSql.checkRows(66)
-=======
-        tdSql.checkRows(64)
->>>>>>> 216c8d4a
+        tdSql.checkRows(67)
 
         sql = "select null union select null"
         tdSql.query(sql, queryTimes=1)
