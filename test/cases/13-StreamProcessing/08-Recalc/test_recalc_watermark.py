import subprocess
import time
from new_test_framework.utils import tdLog, tdSql, clusterComCheck, tdStream, StreamItem


class TestStreamRecalcWatermark:

    def setup_class(cls):
        tdLog.debug(f"start to execute {__file__}")

    def test_stream_recalc_watermark(self):
        """Stream Recalculation WATERMARK Option Test

        Test WATERMARK option behavior with six different window types and out-of-order data handling:

        1. INTERVAL Window with WATERMARK Test
            1.1 Create interval(2m) sliding(2m) stream with watermark(45s) (s_interval_watermark)
            1.2 Test out-of-order data handling within watermark tolerance
            1.3 Verify recalculation triggered by data within watermark window

        2. SESSION Window with WATERMARK Test
            2.1 Create session(ts,45s) stream with watermark(1m) (s_session_watermark)
            2.2 Test session modification with out-of-order data within tolerance
            2.3 Verify session window recalculation behavior

        3. STATE_WINDOW with WATERMARK Test
            3.1 Create state_window(status) stream with watermark(45s) (s_state_watermark)
            3.2 Test state window recalculation with delayed state changes
            3.3 Verify state transition handling within watermark tolerance

        4. EVENT_WINDOW with WATERMARK Test
            4.1 Create event_window(start with event_val >= 5 end with event_val > 10) stream with watermark(1m) (s_event_watermark)
            4.2 Test event sequence processing with out-of-order events
            4.3 Verify event window completion with delayed events

        5. PERIOD Window with WATERMARK Test
            5.1 Create period(30s) stream with watermark(45s) (s_period_watermark)
            5.2 Test periodic window recalculation with out-of-order data
            5.3 Verify period-based time window behavior

        6. COUNT_WINDOW with WATERMARK Test
            6.1 Create count_window(3) stream with watermark(1m) (s_count_watermark)
            6.2 Test count-based window recalculation with delayed records
            6.3 Verify count window completion with out-of-order data

        Catalog:
            - Streams:Recalculation:Watermark

        Since: v3.3.7.0

        Labels: common,ci

        Jira: None

        History:
            - 2025-07-23 Beryl Created

        """

        self.createSnode()
        self.createDatabase()
        self.prepareQueryData()
        self.prepareTriggerTable()
        self.createStreams()
        self.checkStreamStatus()
        self.writeInitialTriggerData()
        self.writeSourceData()
        self.checkResults()

    def createSnode(self):
        tdLog.info("create snode")
        tdStream.createSnode(1)

    def createDatabase(self):
        tdLog.info("create database")
        tdSql.prepare(dbname="qdb", vgroups=1)
        tdSql.prepare(dbname="tdb", vgroups=1) 
        tdSql.prepare(dbname="rdb", vgroups=1)
        clusterComCheck.checkDbReady("qdb")
        clusterComCheck.checkDbReady("tdb") 
        clusterComCheck.checkDbReady("rdb")

    def prepareQueryData(self):
        tdLog.info("prepare child tables for query")
        tdStream.prepareChildTables(tbBatch=1, rowBatch=1, rowsPerBatch=400)

        tdLog.info("prepare normal tables for query")
        tdStream.prepareNormalTables(tables=10, rowBatch=1)

        tdLog.info("prepare virtual tables for query")
        tdStream.prepareVirtualTables(tables=10)

        tdLog.info("prepare json tag tables for query")
        tdStream.prepareJsonTables(tbBatch=1, tbPerBatch=10)

        tdLog.info("prepare view")
        tdStream.prepareViews(views=5)

    def prepareTriggerTable(self):
        tdLog.info("prepare trigger tables for WATERMARK testing")

        # Trigger tables in tdb (control stream computation trigger)
        stb_trig = "create table tdb.watermark_triggers (ts timestamp, cint int, c2 int, c3 double, category varchar(16)) tags(id int, name varchar(16));"
        ctb_trig = "create table tdb.wm1 using tdb.watermark_triggers tags(1, 'device1') tdb.wm2 using tdb.watermark_triggers tags(2, 'device2') tdb.wm3 using tdb.watermark_triggers tags(3, 'device3')"
        tdSql.execute(stb_trig)
        tdSql.execute(ctb_trig)

        # Trigger table for session stream
        stb2_trig = "create table tdb.trigger_session_watermark (ts timestamp, val_num int, status varchar(16)) tags(device_id int);"
        ctb2_trig = "create table tdb.ws1 using tdb.trigger_session_watermark tags(1) tdb.ws2 using tdb.trigger_session_watermark tags(2) tdb.ws3 using tdb.trigger_session_watermark tags(3)"
        tdSql.execute(stb2_trig)
        tdSql.execute(ctb2_trig)

        # Trigger table for state window stream
        stb3_trig = "create table tdb.trigger_state_watermark (ts timestamp, val_num int, status varchar(16)) tags(device_id int);"
        ctb3_trig = "create table tdb.ww1 using tdb.trigger_state_watermark tags(1) tdb.ww2 using tdb.trigger_state_watermark tags(2) tdb.ww3 using tdb.trigger_state_watermark tags(3)"
        tdSql.execute(stb3_trig)
        tdSql.execute(ctb3_trig)

        # Trigger table for event window stream
        stb4_trig = "create table tdb.trigger_event_watermark (ts timestamp, val_num int, event_val int) tags(device_id int);"
        ctb4_trig = "create table tdb.we1 using tdb.trigger_event_watermark tags(1) tdb.we2 using tdb.trigger_event_watermark tags(2) tdb.we3 using tdb.trigger_event_watermark tags(3)"
        tdSql.execute(stb4_trig)
        tdSql.execute(ctb4_trig)

        # Trigger table for period stream
        stb5_trig = "create table tdb.trigger_period_watermark (ts timestamp, val_num int, metric double) tags(device_id int);"
        ctb5_trig = "create table tdb.wp1 using tdb.trigger_period_watermark tags(1) tdb.wp2 using tdb.trigger_period_watermark tags(2) tdb.wp3 using tdb.trigger_period_watermark tags(3)"
        tdSql.execute(stb5_trig)
        tdSql.execute(ctb5_trig)

        # Trigger table for count window stream
        stb6_trig = "create table tdb.trigger_count_watermark (ts timestamp, val_num int, category varchar(16)) tags(device_id int);"
        ctb6_trig = "create table tdb.wc1 using tdb.trigger_count_watermark tags(1) tdb.wc2 using tdb.trigger_count_watermark tags(2) tdb.wc3 using tdb.trigger_count_watermark tags(3)"
        tdSql.execute(stb6_trig)
        tdSql.execute(ctb6_trig)

    def writeInitialTriggerData(self):
        tdLog.info("write initial trigger data to tdb")
        # Trigger data for interval+sliding stream
        trigger_sqls = [
            "insert into tdb.wm1 values ('2025-01-01 02:00:00', 10, 100, 1.5, 'normal');",
            "insert into tdb.wm1 values ('2025-01-01 02:00:30', 20, 200, 2.5, 'normal');",
            "insert into tdb.wm1 values ('2025-01-01 02:01:00', 30, 300, 3.5, 'normal');",
            "insert into tdb.wm1 values ('2025-01-01 02:01:30', 40, 400, 4.5, 'normal');",
            "insert into tdb.wm1 values ('2025-01-01 02:02:00', 50, 500, 5.5, 'normal');",
            "insert into tdb.wm1 values ('2025-01-01 02:02:30', 60, 600, 6.5, 'normal');",
            "insert into tdb.wm1 values ('2025-01-01 02:03:00', 70, 700, 7.5, 'normal');",
        ]
        tdSql.executes(trigger_sqls)

        # Trigger data for session stream
        trigger_sqls = [
            "insert into tdb.ws1 values ('2025-01-01 02:10:00', 10, 'normal');",
            "insert into tdb.ws1 values ('2025-01-01 02:10:30', 20, 'normal');",
            "insert into tdb.ws1 values ('2025-01-01 02:11:00', 30, 'normal');",
            "insert into tdb.ws1 values ('2025-01-01 02:11:50', 40, 'normal');",
            "insert into tdb.ws1 values ('2025-01-01 02:12:00', 50, 'normal');",
            "insert into tdb.ws1 values ('2025-01-01 02:12:30', 60, 'normal');",
            "insert into tdb.ws1 values ('2025-01-01 02:13:00', 70, 'normal');",
        ]
        tdSql.executes(trigger_sqls)

        # Trigger data for state window stream
        trigger_sqls = [
            "insert into tdb.ww1 values ('2025-01-01 02:20:00', 10, 'normal');",
            "insert into tdb.ww1 values ('2025-01-01 02:20:30', 20, 'normal');",
            "insert into tdb.ww1 values ('2025-01-01 02:21:00', 30, 'warning');",
            "insert into tdb.ww1 values ('2025-01-01 02:21:30', 40, 'warning');",
            "insert into tdb.ww1 values ('2025-01-01 02:22:00', 50, 'error');",
            "insert into tdb.ww1 values ('2025-01-01 02:22:30', 60, 'error');",
        ]
        tdSql.executes(trigger_sqls)

        # Trigger data for event window stream
        trigger_sqls = [
            "insert into tdb.we1 values ('2025-01-01 02:30:00', 10, 6);",
            "insert into tdb.we1 values ('2025-01-01 02:30:30', 20, 7);",
            "insert into tdb.we1 values ('2025-01-01 02:31:00', 30, 12);",
            "insert into tdb.we1 values ('2025-01-01 02:31:30', 40, 6);",
            "insert into tdb.we1 values ('2025-01-01 02:32:00', 50, 9);",
            "insert into tdb.we1 values ('2025-01-01 02:32:30', 60, 13);",
        ]
        tdSql.executes(trigger_sqls)

        # Trigger data for period stream
        trigger_sqls = [
            "insert into tdb.wp1 values ('2025-01-01 02:40:00', 10, 1.5);",
            "insert into tdb.wp1 values ('2025-01-01 02:40:30', 20, 2.5);",
            "insert into tdb.wp1 values ('2025-01-01 02:41:00', 30, 3.5);",
            "insert into tdb.wp1 values ('2025-01-01 02:41:30', 40, 4.5);",
            "insert into tdb.wp1 values ('2025-01-01 02:42:00', 50, 5.5);",
            "insert into tdb.wp1 values ('2025-01-01 02:42:30', 60, 6.5);",
        ]
        tdSql.executes(trigger_sqls)

        # Trigger data for count window stream
        trigger_sqls = [
            "insert into tdb.wc1 values ('2025-01-01 02:50:00', 10, 'normal');",
            "insert into tdb.wc1 values ('2025-01-01 02:50:15', 20, 'normal');",
            "insert into tdb.wc1 values ('2025-01-01 02:50:30', 30, 'warning');",
            "insert into tdb.wc1 values ('2025-01-01 02:50:45', 40, 'warning');",
            "insert into tdb.wc1 values ('2025-01-01 02:51:00', 50, 'error');",
            "insert into tdb.wc1 values ('2025-01-01 02:51:15', 60, 'error');",
        ]
        tdSql.executes(trigger_sqls)

    def writeSourceData(self):
        tdLog.info("write source data to test WATERMARK option")
        tdSql.execute("insert into qdb.t0 values ('2025-01-01 00:00:01', 10, 100, 1.5, 1.5, 0.8, 0.8, 'normal', 1, 1, 1, 1, true, 'normal', 'normal', '10', '10', 'POINT(0.8 0.8)');")

    def checkStreamStatus(self):
        tdLog.info("check stream status")
        tdStream.checkStreamStatus()

    def checkResults(self):
        """Check stream computation results"""
        tdLog.info(f"check total:{len(self.streams)} streams result")
        for stream in self.streams:
            stream.checkResults()
        tdLog.info(f"check total:{len(self.streams)} streams result successfully")
    

    def createStreams(self):
        self.streams = []

        # ===== Test 1: WATERMARK Option =====
        
        # Test 1.1: INTERVAL+SLIDING with WATERMARK(30s) - should handle out-of-order data within tolerance
        stream = StreamItem(
            id=1,
            stream="create stream rdb.s_interval_watermark interval(2m) sliding(2m) from tdb.watermark_triggers partition by tbname stream_options(watermark(45s)) into rdb.r_interval_watermark as select _twstart ts, count(*) cnt, avg(cint) avg_val from qdb.meters where cts >= _twstart and cts < _twend;",
            check_func=self.check01,
        )
        self.streams.append(stream)

        # Test 1.2: SESSION with WATERMARK(1m) - should handle out-of-order data within tolerance
        stream = StreamItem(
            id=2,
            stream="create stream rdb.s_session_watermark session(ts,45s) from tdb.trigger_session_watermark partition by tbname stream_options(watermark(1m)) into rdb.r_session_watermark as select _twstart ts, count(*) cnt, avg(cint) avg_val from qdb.meters where cts >= _twstart and cts < _twend;",
            check_func=self.check02,
        )
        self.streams.append(stream)

        # Test 1.3: STATE_WINDOW with WATERMARK(45s) - should handle out-of-order data within tolerance
        stream = StreamItem(
            id=3,
            stream="create stream rdb.s_state_watermark state_window(status) from tdb.trigger_state_watermark partition by tbname stream_options(watermark(45s)) into rdb.r_state_watermark as select _twstart ts, count(*) cnt, avg(cint) avg_val, first(cvarchar) status_val from qdb.meters where cts >= _twstart and cts < _twend;",
            check_func=self.check03,
        )
        self.streams.append(stream)

        # Test 1.4: EVENT_WINDOW with WATERMARK - should handle out-of-order data within tolerance
        stream = StreamItem(
            id=4,
            stream="create stream rdb.s_event_watermark event_window(start with event_val >= 5 end with event_val > 10) from tdb.trigger_event_watermark partition by tbname stream_options(watermark(1m)) into rdb.r_event_watermark as select _twstart ts, count(*) cnt, avg(cint) avg_val from qdb.meters where cts >= _twstart and cts < _twend;",
            check_func=self.check04,
        )
        self.streams.append(stream)

        # Test 5: PERIOD with WATERMARK - should handle out-of-order data within tolerance
        stream = StreamItem(
            id=5,
            stream="create stream rdb.s_period_watermark period(30s) from tdb.trigger_period_watermark partition by tbname stream_options(watermark(45s)) into rdb.r_period_watermark as select cast(_tlocaltime/1000000 as timestamp) ts, count(*) cnt, avg(cint) avg_val from qdb.meters;",
            check_func=self.check05,
        )
        self.streams.append(stream)

        # Test 6: COUNT_WINDOW with WATERMARK - should handle out-of-order data within tolerance
        stream = StreamItem(
            id=6,
            stream="create stream rdb.s_count_watermark count_window(3) from tdb.trigger_count_watermark partition by tbname stream_options(watermark(1m)) into rdb.r_count_watermark as select _twstart ts, count(*) cnt, avg(cint) avg_val from qdb.meters where cts >= _twstart and cts < _twend;",
            check_func=self.check06,
        )
        self.streams.append(stream)
        tdLog.info(f"create total:{len(self.streams)} streams")
        for stream in self.streams:
            stream.createStream()

    # Check functions for each test case
    def check01(self):
        # Test interval+sliding with WATERMARK - should handle out-of-order data within tolerance
        tdLog.info("Check 1: INTERVAL+SLIDING with WATERMARK handles out-of-order data")
        tdSql.checkTableType(dbname="rdb", stbname="r_interval_watermark", columns=3, tags=1)

        tdSql.checkResultsByFunc(
                sql=f"select ts, cnt, avg_val from rdb.r_interval_watermark",
                func=lambda: (
                    tdSql.getRows() == 1
                    and tdSql.compareData(0, 0, "2025-01-01 02:00:00")
                    and tdSql.compareData(0, 1, 400)
                    and tdSql.compareData(0, 2, 241.5)
                )
            )
        tdSql.execute("insert into qdb.t0 values ('2025-01-01 02:01:01', 10, 100, 1.5, 1.5, 0.8, 0.8, 'normal', 1, 1, 1, 1, true, 'normal', 'normal', '10', '10', 'POINT(0.8 0.8)');")
        tdSql.execute("insert into tdb.wm1 values ('2025-01-01 02:01:02', 10, 100, 1.5, 'normal');")

        tdSql.checkResultsByFunc(
                sql=f"select ts, cnt, avg_val from rdb.r_interval_watermark",
                func=lambda: (
                    tdSql.getRows() == 1
                    and tdSql.compareData(0, 0, "2025-01-01 02:00:00")
                    and tdSql.compareData(0, 1, 401)
                    and tdSql.compareData(0, 2, 240.922693266833)
                )
            )
        
        # water mark is 45s , so there is no recalc
        tdSql.execute("insert into qdb.t0 values ('2025-01-01 02:03:01', 10, 100, 1.5, 1.5, 0.8, 0.8, 'normal', 1, 1, 1, 1, true, 'normal', 'normal', '10', '10', 'POINT(0.8 0.8)');")
        tdSql.execute("insert into tdb.wm1 values ('2025-01-01 02:04:10', 10, 100, 1.5, 'normal');")
        tdSql.checkResultsByFunc(
                sql=f"select ts, cnt, avg_val from rdb.r_interval_watermark",
                func=lambda: (
                    tdSql.getRows() == 1
                    and tdSql.compareData(0, 0, "2025-01-01 02:00:00")
                    and tdSql.compareData(0, 1, 401)
                    and tdSql.compareData(0, 2, 240.922693266833)
                )
            )
        tdSql.execute("insert into qdb.t0 values ('2025-01-01 02:03:02', 10, 100, 1.5, 1.5, 0.8, 0.8, 'normal', 1, 1, 1, 1, true, 'normal', 'normal', '10', '10', 'POINT(0.8 0.8)');")
        tdSql.execute("insert into tdb.wm1 values ('2025-01-01 02:04:58', 10, 100, 1.5, 'normal');")
        tdSql.checkResultsByFunc(
                sql=f"select ts, cnt, avg_val from rdb.r_interval_watermark",
                func=lambda: (
                    tdSql.getRows() == 2
                    and tdSql.compareData(0, 0, "2025-01-01 02:00:00")
                    and tdSql.compareData(0, 1, 401)
                    and tdSql.compareData(0, 2, 240.922693266833)
                )
            )
        
        tdSql.execute("insert into tdb.wm1 values ('2025-01-01 06:01:02', 10, 100, 1.5, 'normal');")
        tdSql.checkResultsByFunc(
                sql=f"select ts, cnt, avg_val from rdb.r_interval_watermark",
                func=lambda: (
<<<<<<< HEAD
                    tdSql.getRows() > 30
                )
=======
                    tdSql.getRows() > 10000
                ),
                retry=240
>>>>>>> abfcdc35
            )
        



        # With WATERMARK, the stream should process out-of-order data within tolerance
        tdLog.info("INTERVAL+SLIDING with WATERMARK successfully handled out-of-order data")

    def check02(self):
        # Test session with WATERMARK - should handle out-of-order data within tolerance
        tdLog.info("Check 2: SESSION with WATERMARK handles out-of-order data")
        tdSql.checkTableType(dbname="rdb", stbname="r_session_watermark", columns=3, tags=1)

        tdSql.checkResultsByFunc(
                sql=f"select cnt, avg_val from rdb.r_session_watermark",
                func=lambda: (
                    tdSql.getRows() == 1
                    and tdSql.compareData(0, 0, 200)
                    and tdSql.compareData(0, 1, 260.5)
                )
            )

        tdSql.execute("insert into qdb.t0 values ('2025-01-01 02:11:01', 10, 100, 1.5, 1.5, 0.8, 0.8, 'normal', 1, 1, 1, 1, true, 'normal', 'normal', '10', '10', 'POINT(0.8 0.8)');")
        tdSql.execute("insert into tdb.ws1 values ('2025-01-01 02:11:02', 10, 'normal');")

        tdSql.checkResultsByFunc(
                sql=f"select ts, cnt, avg_val from rdb.r_session_watermark",
                func=lambda: (
                    tdSql.getRows() == 1
                    and tdSql.compareData(0, 0, "2025-01-01 02:10:00")
                    and tdSql.compareData(0, 1, 301)
                    and tdSql.compareData(0, 2, 260.166112956811)
                )
            )
        
        # water mark is 1m , so there is no recalc
        tdSql.execute("insert into qdb.t0 values ('2025-01-01 02:13:01', 10, 100, 1.5, 1.5, 0.8, 0.8, 'normal', 1, 1, 1, 1, true, 'normal', 'normal', '10', '10', 'POINT(0.8 0.8)');")
        tdSql.execute("insert into tdb.ws1 values ('2025-01-01 02:12:30', 10, 'normal');")
        tdSql.checkResultsByFunc(
                sql=f"select ts, cnt, avg_val from rdb.r_session_watermark",
                func=lambda: (
                    tdSql.getRows() == 1
                    and tdSql.compareData(0, 0, "2025-01-01 02:10:00")
                    and tdSql.compareData(0, 1, 301)
                    and tdSql.compareData(0, 2, 260.166112956811)
                )
            )
        tdSql.execute("insert into qdb.t0 values ('2025-01-01 02:13:02', 10, 100, 1.5, 1.5, 0.8, 0.8, 'normal', 1, 1, 1, 1, true, 'normal', 'normal', '10', '10', 'POINT(0.8 0.8)');")
        tdSql.execute("insert into tdb.ws1 values ('2025-01-01 02:14:30', 10, 'normal');")
        tdSql.execute("insert into tdb.ws1 values ('2025-01-01 02:16:00', 10, 'normal');")
        tdSql.checkResultsByFunc(
                sql=f"select ts, cnt, avg_val from rdb.r_session_watermark",
                func=lambda: (
                    tdSql.getRows() == 2
                    and tdSql.compareData(0, 0, "2025-01-01 02:10:00")
                    and tdSql.compareData(0, 1, 301)
                    and tdSql.compareData(0, 2, 260.166112956811)
                    and tdSql.compareData(1, 0, "2025-01-01 02:11:50")
                    and tdSql.compareData(1, 1, 200)
                    and tdSql.compareData(1, 2, 264.5)

                )
            )

        # With WATERMARK, the session stream should process out-of-order data within tolerance
        tdLog.info("SESSION with WATERMARK successfully handled out-of-order data")

    def check03(self):
        # Test state window with WATERMARK - should handle out-of-order data within tolerance
        tdLog.info("Check 3: STATE_WINDOW with WATERMARK handles out-of-order data")
        tdSql.checkTableType(dbname="rdb", stbname="r_state_watermark", columns=4, tags=1)

        tdSql.checkResultsByFunc(
                sql=f"select ts, cnt, avg_val from rdb.r_state_watermark",
                func=lambda: (
                    tdSql.getRows() == 1
                    and tdSql.compareData(0, 0, "2025-01-01 02:20:00")
                    and tdSql.compareData(0, 1, 100)
                    and tdSql.compareData(0, 2, 280)
                )
            )

        tdSql.execute("insert into qdb.t0 values ('2025-01-01 02:20:01', 10, 100, 1.5, 1.5, 0.8, 0.8, 'normal', 1, 1, 1, 1, true, 'normal', 'normal', '10', '10', 'POINT(0.8 0.8)');")
        tdSql.execute("insert into tdb.ww1 values ('2025-01-01 02:20:15', 10, 'normal');")

        tdSql.checkResultsByFunc(
                sql=f"select ts, cnt, avg_val from rdb.r_state_watermark",
                func=lambda: (
                    tdSql.getRows() == 1
                    and tdSql.compareData(0, 0, "2025-01-01 02:20:00")
                    and tdSql.compareData(0, 1, 101)
                    and tdSql.compareData(0, 2, 277.326732673267)
                )
            )

        # With WATERMARK, the state window stream should process out-of-order data within tolerance
        tdLog.info("STATE_WINDOW with WATERMARK successfully handled out-of-order data")

    def check04(self):
        # Test event window with WATERMARK - should handle out-of-order data within tolerance
        tdLog.info("Check 4: EVENT_WINDOW with WATERMARK handles out-of-order data")
        tdSql.checkTableType(dbname="rdb", stbname="r_event_watermark", columns=3, tags=1)

        tdSql.checkResultsByFunc(
                sql=f"select ts, cnt, avg_val from rdb.r_event_watermark",
                func=lambda: (
                    tdSql.getRows() == 1
                    and tdSql.compareData(0, 0, "2025-01-01 02:30:00")
                    and tdSql.compareData(0, 1, 200)
                    and tdSql.compareData(0, 2, 300.5)
                )
            )

        tdSql.execute("insert into qdb.t0 values ('2025-01-01 02:30:01', 10, 100, 1.5, 1.5, 0.8, 0.8, 'normal', 1, 1, 1, 1, true, 'normal', 'normal', '10', '10', 'POINT(0.8 0.8)');")
        tdSql.execute("insert into tdb.we1 values ('2025-01-01 02:30:01', 10, 8);")

        tdSql.checkResultsByFunc(
                sql=f"select ts, cnt, avg_val from rdb.r_event_watermark",
                func=lambda: (
                    tdSql.getRows() == 1
                    and tdSql.compareData(0, 0, "2025-01-01 02:30:00.000")
                    and tdSql.compareData(0, 1, 201)
                    and tdSql.compareData(0, 2, 299.054726368159)
                )
            )

        tdSql.execute("insert into tdb.we1 values ('2025-01-01 02:35:00', 10, 1);")
        tdSql.checkResultsByFunc(
                sql=f"select ts, cnt, avg_val from rdb.r_event_watermark",
                func=lambda: (
                    tdSql.getRows() == 2
                    and tdSql.compareData(0, 0, "2025-01-01 02:30:00.000")
                    and tdSql.compareData(0, 1, 201)
                    and tdSql.compareData(0, 2, 299.054726368159)
                    and tdSql.compareData(1, 0, "2025-01-01 02:31:30.000")
                    and tdSql.compareData(1, 1, 200)
                    and tdSql.compareData(1, 2, 303.5)
                )
            )

        # With WATERMARK, the event window stream should process out-of-order data within tolerance
        tdLog.info("EVENT_WINDOW with WATERMARK successfully handled out-of-order data")


    def check05(self):
        # Test period with WATERMARK - should handle out-of-order data within tolerance
        tdLog.info("Check 5: PERIOD with WATERMARK handles out-of-order data within tolerance")
        tdSql.checkTableType(dbname="rdb", stbname="r_period_watermark", columns=3, tags=1)

        # Check initial results from period trigger
        tdSql.checkResultsByFunc(
                sql=f"select count(*) from rdb.r_period_watermark",
                func=lambda: (
                    tdSql.getRows() == 1
                    and tdSql.getData(0, 0) >= 0
                )
            )

        tdSql.execute("insert into qdb.t0 values ('2025-01-01 02:41:01', 10, 100, 1.5, 1.5, 0.8, 0.8, 'normal', 1, 1, 1, 1, true, 'normal', 'normal', '10', '10', 'POINT(0.8 0.8)');")
        tdSql.execute("insert into tdb.wp1 values ('2025-01-01 02:41:02', 70, 7.5);")

        tdSql.checkResultsByFunc(
                sql=f"select count(*) from rdb.r_period_watermark",
                func=lambda: (
                    tdSql.getRows() == 1
                    and tdSql.getData(0, 0) >= 1
                )
            )
        
        # water mark is 45s , so there is no recalc for period trigger
        tdSql.execute("insert into qdb.t0 values ('2025-01-01 02:43:01', 10, 100, 1.5, 1.5, 0.8, 0.8, 'normal', 1, 1, 1, 1, true, 'normal', 'normal', '10', '10', 'POINT(0.8 0.8)');")
        tdSql.execute("insert into tdb.wp1 values ('2025-01-01 02:44:10', 80, 8.5);")
        tdSql.checkResultsByFunc(
                sql=f"select count(*) from rdb.r_period_watermark",
                func=lambda: (
                    tdSql.getRows() == 1
                    and tdSql.getData(0, 0) >= 1
                )
            )
        tdSql.execute("insert into qdb.t0 values ('2025-01-01 02:43:02', 10, 100, 1.5, 1.5, 0.8, 0.8, 'normal', 1, 1, 1, 1, true, 'normal', 'normal', '10', '10', 'POINT(0.8 0.8)');")
        tdSql.execute("insert into tdb.wp1 values ('2025-01-01 02:44:58', 90, 9.5);")
        tdSql.checkResultsByFunc(
                sql=f"select count(*) from rdb.r_period_watermark",
                func=lambda: (
                    tdSql.getRows() == 1
                    and tdSql.getData(0, 0) >= 1
                )
            )

        # For PERIOD trigger with WATERMARK, in-tolerance data should be processed
        tdLog.info("PERIOD with WATERMARK successfully handled out-of-order data within tolerance")


    def check06(self):
        # Test count window with WATERMARK - should handle out-of-order data within tolerance
        tdLog.info("Check 6: COUNT_WINDOW with WATERMARK handles out-of-order data within tolerance")
        tdSql.checkTableType(dbname="rdb", stbname="r_count_watermark", columns=3, tags=1)

        # Check initial results from count window trigger
        # COUNT_WINDOW(3) means every 3 records should trigger computation
        # Initial data has 6 records, so should have 2 windows
        tdSql.checkResultsByFunc(
                sql=f"select count(*) from rdb.r_count_watermark",
                func=lambda: (
                    tdSql.getRows() == 1
                    and tdSql.getData(0, 0) >= 0
                )
            )

        # For COUNT_WINDOW with WATERMARK, in-tolerance data should be processed
        tdLog.info("COUNT_WINDOW with WATERMARK successfully handled out-of-order data within tolerance") <|MERGE_RESOLUTION|>--- conflicted
+++ resolved
@@ -333,14 +333,9 @@
         tdSql.checkResultsByFunc(
                 sql=f"select ts, cnt, avg_val from rdb.r_interval_watermark",
                 func=lambda: (
-<<<<<<< HEAD
                     tdSql.getRows() > 30
                 )
-=======
-                    tdSql.getRows() > 10000
-                ),
                 retry=240
->>>>>>> abfcdc35
             )
         
 
