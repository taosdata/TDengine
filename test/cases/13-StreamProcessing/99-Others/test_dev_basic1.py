--- conflicted
+++ resolved
@@ -77,18 +77,12 @@
         tdLog.info(f"=============== check stream result")
         tdSql.checkResultsByFunc(f"show stables", lambda: tdSql.getRows() == 1)
 
-<<<<<<< HEAD
-        tdSql.checkResultsByFunc(
-            f"select _wstart, avg(id) from stream_query interval(1s)",
-            lambda: tdSql.getRows() == 3
-=======
         # result_sql = "select * from stream_out partition by tbname order by tbname"
         result_sql = "select _wstart, avg(id) from stream_query interval(1s)"
 
         tdSql.checkResultsByFunc(
             sql=result_sql,
             func=lambda: tdSql.getRows() == 3
->>>>>>> a9635b91
             and tdSql.compareData(0, 0, "2025-01-01 00:00:00.000")
             and tdSql.compareData(1, 0, "2025-01-01 00:00:01.000")
             and tdSql.compareData(2, 0, "2025-01-01 00:00:02.000")
@@ -99,41 +93,24 @@
         )
 
         tdSql.checkResultsByFunc(
-<<<<<<< HEAD
-            f"select _wstart, avg(id) from stream_query interval(1s)",
-=======
             result_sql,
->>>>>>> a9635b91
             lambda: tdSql.getRows() >= 3
             and tdSql.getData(0, 1) == 0.5
             and tdSql.getData(1, 1) == 1.5
             and tdSql.getData(2, 1) == 2.5,
         )
 
-<<<<<<< HEAD
-        exp_sql = "select _wstart, avg(id) from stream_query interval(1s)"
-        exp_result = tdSql.getResult(exp_sql)
-        tdSql.checkResultsByArray(
-            f"select _wstart ts, avg(id) res from stream_query interval(1s)",
-=======
         exp_sql = result_sql
         exp_result = tdSql.getResult(exp_sql)
         tdSql.checkResultsByArray(
             sql=result_sql,
->>>>>>> a9635b91
             exp_result=exp_result,
             exp_sql=exp_sql,
             retry=1,
         )
 
-<<<<<<< HEAD
-        exp_sql = "select _wstart, avg(id) from stream_query interval(1s)"
-        tdSql.checkResultsBySql(
-            f"select _wstart ts, avg(id) res from stream_query interval(1s)",
-=======
         exp_sql = result_sql
         tdSql.checkResultsBySql(
             sql=result_sql,
->>>>>>> a9635b91
             exp_sql=exp_sql,
         )