--- conflicted
+++ resolved
@@ -41,7 +41,6 @@
         streams.append(self.Basic3())    # [ok] DELETE_RECALC  [ok]
         
         # # # TD-36305 [流计算开发阶段] 流计算state窗口+超级表%%rows+delete_output_table没有删除结果表
-<<<<<<< HEAD
         # streams.append(self.Basic4())   # [fail] DELETE_OUTPUT_TABLE         
         streams.append(self.Basic5())    # [ok] FILL_HISTORY        [ok]
         streams.append(self.Basic6())    # [ok] FILL_HISTORY_FIRST  [ok]
@@ -53,21 +52,6 @@
         streams.append(self.Basic11_1()) # [ok] MAX_DELAY [ok]       
         streams.append(self.Basic12())   # [ok] EVENT_TYPE [ok]        
         streams.append(self.Basic13())   # [ok] IGNORE_NODATA_TRIGGER [ok]   
-=======
-        # # # streams.append(self.Basic4())  # DELETE_OUTPUT_TABLE  [fail]
-        
-        streams.append(self.Basic5())  # FILL_HISTORY        [ok]
-        streams.append(self.Basic6())  # FILL_HISTORY_FIRST  [ok]
-        streams.append(self.Basic7())  # CALC_NOTIFY_ONLY [ok]
-        # # # # streams.append(self.Basic8())  # LOW_LATENCY_CALC  temp no test [x]
-        streams.append(self.Basic9())  # PRE_FILTER     [ok]
-        streams.append(self.Basic10()) # FORCE_OUTPUT   [ok] 
-        streams.append(self.Basic11()) # MAX_DELAY  [ok]      
-        streams.append(self.Basic11_1()) # MAX_DELAY [ok]       
-        streams.append(self.Basic12()) # EVENT_TYPE [ok]
-        
-        streams.append(self.Basic13()) # IGNORE_NODATA_TRIGGER [ok]   
->>>>>>> d10105f1
         
         # streams.append(self.Basic14()) # watermark + expired_time + ignore_disorder  [fail]  对超期的数据仍然进行了计算
         
