import time
import math
import random
from new_test_framework.utils import tdLog, tdSql, tdStream, etool
from datetime import datetime
from datetime import date


class Test_IDMP_Vehicle:

    def setup_class(cls):
        tdLog.debug(f"start to execute {__file__}")

    def test_stream_usecase_em(self):
        """Nevados

        Refer: https://taosdata.feishu.cn/wiki/Zkb2wNkHDihARVkGHYEcbNhmnxb

        Catalog:
            - Streams:UseCases

        Since: v3.3.7.0

        Labels: common,ci

        Jira: https://jira.taosdata.com:18080/browse/TD-36781

        History:
            - 2025-7-18 Alex Duan Created

        """

        #
        #  main test
        #

        # env
        tdStream.createSnode()

        # prepare data
        self.prepare()

        # create vtables
        self.createVtables()

        # create streams
        self.createStreams()

        # check stream status
        self.checkStreamStatus()

        # insert trigger data
        self.writeTriggerData()

        # verify results
        self.verifyResults()


    #
    # ---------------------   main flow frame    ----------------------
    #

    # 
    # prepare data
    #
    def prepare(self):
        # name
        self.db    = "idmp_sample_vehicle"
        self.vdb   = "idmp"
        self.stb   = "vehicles"
        self.step  = 1 * 60 * 1000 # 1 minute
        self.start = 1752900000000
        self.start_current = 10
        self.start_voltage = 260


        # import data
        etool.taosdump(f"-i cases/13-StreamProcessing/20-UseCase/vehicle_data/")

        tdLog.info(f"import data to db={self.db}. successfully.")


    # 
    # 1. create vtables
    #
    def createVtables(self):
        sqls = [
            f"create database {self.vdb};",
            f"use {self.vdb};",
            "CREATE STABLE `vst_车辆_652220` (`ts` TIMESTAMP ENCODE 'delta-i' COMPRESS 'lz4' LEVEL 'medium', `经度` FLOAT ENCODE 'delta-d' COMPRESS 'lz4' LEVEL 'medium', `纬度` FLOAT ENCODE 'delta-d' COMPRESS 'lz4' LEVEL 'medium', `高程` SMALLINT ENCODE 'simple8b' COMPRESS 'zlib' LEVEL 'medium', `速度` SMALLINT ENCODE 'simple8b' COMPRESS 'zlib' LEVEL 'medium', `方向` SMALLINT ENCODE 'simple8b' COMPRESS 'zlib' LEVEL 'medium', `报警标志` INT ENCODE 'simple8b' COMPRESS 'lz4' LEVEL 'medium', `里程` INT ENCODE 'simple8b' COMPRESS 'lz4' LEVEL 'medium') TAGS (`_ignore_path` VARCHAR(20), `车辆资产模型` VARCHAR(128), `车辆ID` VARCHAR(32), `车牌号` VARCHAR(17), `车牌颜色` TINYINT, `终端制造商` VARCHAR(11), `终端ID` VARCHAR(15), `path2` VARCHAR(512)) SMA(`ts`,`经度`) VIRTUAL 1",
            "CREATE VTABLE `vt_京Z1NW34_624364` (`经度` FROM `idmp_sample_vehicle`.`vehicle_110100_001`.`longitude`, `纬度` FROM `idmp_sample_vehicle`.`vehicle_110100_001`.`latitude`, `高程` FROM `idmp_sample_vehicle`.`vehicle_110100_001`.`elevation`, `速度` FROM `idmp_sample_vehicle`.`vehicle_110100_001`.`speed`, `方向` FROM `idmp_sample_vehicle`.`vehicle_110100_001`.`direction`, `报警标志` FROM `idmp_sample_vehicle`.`vehicle_110100_001`.`alarm`, `里程` FROM `idmp_sample_vehicle`.`vehicle_110100_001`.`mileage`) USING `vst_车辆_652220` (`_ignore_path`, `车辆资产模型`, `车辆ID`, `车牌号`, `车牌颜色`, `终端制造商`, `终端ID`, `path2`) TAGS (NULL, 'XX物流公司.华北分公司.北京车队', '110100_001', '京Z1NW34', 2, 'zd', '2551765954', '车辆场景.XX物流公司.华北分公司.北京车队')",
            "CREATE VTABLE `vt_京Z1NW84_916965` (`经度` FROM `idmp_sample_vehicle`.`vehicle_110100_002`.`longitude`, `纬度` FROM `idmp_sample_vehicle`.`vehicle_110100_002`.`latitude`, `高程` FROM `idmp_sample_vehicle`.`vehicle_110100_002`.`elevation`, `速度` FROM `idmp_sample_vehicle`.`vehicle_110100_002`.`speed`, `方向` FROM `idmp_sample_vehicle`.`vehicle_110100_002`.`direction`, `报警标志` FROM `idmp_sample_vehicle`.`vehicle_110100_002`.`alarm`, `里程` FROM `idmp_sample_vehicle`.`vehicle_110100_002`.`mileage`) USING `vst_车辆_652220` (`_ignore_path`, `车辆资产模型`, `车辆ID`, `车牌号`, `车牌颜色`, `终端制造商`, `终端ID`, `path2`) TAGS (NULL, 'XX物流公司.华北分公司.北京车队', '110100_002', '京Z1NW84', 2, 'zd', '1819625826', '车辆场景.XX物流公司.华北分公司.北京车队')",
            "CREATE VTABLE `vt_京Z2NW48_176514` (`经度` FROM `idmp_sample_vehicle`.`vehicle_110100_003`.`longitude`, `纬度` FROM `idmp_sample_vehicle`.`vehicle_110100_003`.`latitude`, `高程` FROM `idmp_sample_vehicle`.`vehicle_110100_003`.`elevation`, `速度` FROM `idmp_sample_vehicle`.`vehicle_110100_003`.`speed`, `方向` FROM `idmp_sample_vehicle`.`vehicle_110100_003`.`direction`, `报警标志` FROM `idmp_sample_vehicle`.`vehicle_110100_003`.`alarm`, `里程` FROM `idmp_sample_vehicle`.`vehicle_110100_003`.`mileage`) USING `vst_车辆_652220` (`_ignore_path`, `车辆资产模型`, `车辆ID`, `车牌号`, `车牌颜色`, `终端制造商`, `终端ID`, `path2`) TAGS (NULL, 'XX物流公司.华北分公司.北京车队', '110100_003', '京Z2NW48', 2, 'zd', '5206002832', '车辆场景.XX物流公司.华北分公司.北京车队')",
            "CREATE VTABLE `vt_京Z7A0Q7_520761` (`经度` FROM `idmp_sample_vehicle`.`vehicle_110100_004`.`longitude`, `纬度` FROM `idmp_sample_vehicle`.`vehicle_110100_004`.`latitude`, `高程` FROM `idmp_sample_vehicle`.`vehicle_110100_004`.`elevation`, `速度` FROM `idmp_sample_vehicle`.`vehicle_110100_004`.`speed`, `方向` FROM `idmp_sample_vehicle`.`vehicle_110100_004`.`direction`, `报警标志` FROM `idmp_sample_vehicle`.`vehicle_110100_004`.`alarm`, `里程` FROM `idmp_sample_vehicle`.`vehicle_110100_004`.`mileage`) USING `vst_车辆_652220` (`_ignore_path`, `车辆资产模型`, `车辆ID`, `车牌号`, `车牌颜色`, `终端制造商`, `终端ID`, `path2`) TAGS (NULL, 'XX物流公司.华北分公司.北京车队', '110100_004', '京Z7A0Q7', 2, 'zd', '1663944041', '车辆场景.XX物流公司.华北分公司.北京车队')",
            "CREATE VTABLE `vt_京Z7A2Q5_157395` (`经度` FROM `idmp_sample_vehicle`.`vehicle_110100_005`.`longitude`, `纬度` FROM `idmp_sample_vehicle`.`vehicle_110100_005`.`latitude`, `高程` FROM `idmp_sample_vehicle`.`vehicle_110100_005`.`elevation`, `速度` FROM `idmp_sample_vehicle`.`vehicle_110100_005`.`speed`, `方向` FROM `idmp_sample_vehicle`.`vehicle_110100_005`.`direction`, `报警标志` FROM `idmp_sample_vehicle`.`vehicle_110100_005`.`alarm`, `里程` FROM `idmp_sample_vehicle`.`vehicle_110100_005`.`mileage`) USING `vst_车辆_652220` (`_ignore_path`, `车辆资产模型`, `车辆ID`, `车牌号`, `车牌颜色`, `终端制造商`, `终端ID`, `path2`) TAGS (NULL, 'XX物流公司.华北分公司.北京车队', '110100_005', '京Z7A2Q5', 2, 'zd', '7942624528', '车辆场景.XX物流公司.华北分公司.北京车队')",
            "CREATE VTABLE `vt_京ZB86G7_956382` (`经度` FROM `idmp_sample_vehicle`.`vehicle_110100_006`.`longitude`, `纬度` FROM `idmp_sample_vehicle`.`vehicle_110100_006`.`latitude`, `高程` FROM `idmp_sample_vehicle`.`vehicle_110100_006`.`elevation`, `速度` FROM `idmp_sample_vehicle`.`vehicle_110100_006`.`speed`, `方向` FROM `idmp_sample_vehicle`.`vehicle_110100_006`.`direction`, `报警标志` FROM `idmp_sample_vehicle`.`vehicle_110100_006`.`alarm`, `里程` FROM `idmp_sample_vehicle`.`vehicle_110100_006`.`mileage`) USING `vst_车辆_652220` (`_ignore_path`, `车辆资产模型`, `车辆ID`, `车牌号`, `车牌颜色`, `终端制造商`, `终端ID`, `path2`) TAGS (NULL, 'XX物流公司.华北分公司.北京车队', '110100_006', '京ZB86G7', 2, 'zd', '1960758157', '车辆场景.XX物流公司.华北分公司.北京车队')",
            "CREATE VTABLE `vt_京ZCR392_837580` (`经度` FROM `idmp_sample_vehicle`.`vehicle_110100_007`.`longitude`, `纬度` FROM `idmp_sample_vehicle`.`vehicle_110100_007`.`latitude`, `高程` FROM `idmp_sample_vehicle`.`vehicle_110100_007`.`elevation`, `速度` FROM `idmp_sample_vehicle`.`vehicle_110100_007`.`speed`, `方向` FROM `idmp_sample_vehicle`.`vehicle_110100_007`.`direction`, `报警标志` FROM `idmp_sample_vehicle`.`vehicle_110100_007`.`alarm`, `里程` FROM `idmp_sample_vehicle`.`vehicle_110100_007`.`mileage`) USING `vst_车辆_652220` (`_ignore_path`, `车辆资产模型`, `车辆ID`, `车牌号`, `车牌颜色`, `终端制造商`, `终端ID`, `path2`) TAGS (NULL, 'XX物流公司.华北分公司.北京车队', '110100_007', '京ZCR392', 2, 'zd', '6560472044', '车辆场景.XX物流公司.华北分公司.北京车队')",
            "CREATE VTABLE `vt_京ZD43R1_860146` (`经度` FROM `idmp_sample_vehicle`.`vehicle_110100_008`.`longitude`, `纬度` FROM `idmp_sample_vehicle`.`vehicle_110100_008`.`latitude`, `高程` FROM `idmp_sample_vehicle`.`vehicle_110100_008`.`elevation`, `速度` FROM `idmp_sample_vehicle`.`vehicle_110100_008`.`speed`, `方向` FROM `idmp_sample_vehicle`.`vehicle_110100_008`.`direction`, `报警标志` FROM `idmp_sample_vehicle`.`vehicle_110100_008`.`alarm`, `里程` FROM `idmp_sample_vehicle`.`vehicle_110100_008`.`mileage`) USING `vst_车辆_652220` (`_ignore_path`, `车辆资产模型`, `车辆ID`, `车牌号`, `车牌颜色`, `终端制造商`, `终端ID`, `path2`) TAGS (NULL, 'XX物流公司.华北分公司.北京车队', '110100_008', '京ZD43R1', 2, 'zd', '3491377379', '车辆场景.XX物流公司.华北分公司.北京车队')",
            "CREATE VTABLE `vt_京ZD62R2_866800` (`经度` FROM `idmp_sample_vehicle`.`vehicle_110100_009`.`longitude`, `纬度` FROM `idmp_sample_vehicle`.`vehicle_110100_009`.`latitude`, `高程` FROM `idmp_sample_vehicle`.`vehicle_110100_009`.`elevation`, `速度` FROM `idmp_sample_vehicle`.`vehicle_110100_009`.`speed`, `方向` FROM `idmp_sample_vehicle`.`vehicle_110100_009`.`direction`, `报警标志` FROM `idmp_sample_vehicle`.`vehicle_110100_009`.`alarm`, `里程` FROM `idmp_sample_vehicle`.`vehicle_110100_009`.`mileage`) USING `vst_车辆_652220` (`_ignore_path`, `车辆资产模型`, `车辆ID`, `车牌号`, `车牌颜色`, `终端制造商`, `终端ID`, `path2`) TAGS (NULL, 'XX物流公司.华北分公司.北京车队', '110100_009', '京ZD62R2', 2, 'zd', '8265223624', '车辆场景.XX物流公司.华北分公司.北京车队')",
            "CREATE VTABLE `vt_京ZD66G4_940130` (`经度` FROM `idmp_sample_vehicle`.`vehicle_110100_010`.`longitude`, `纬度` FROM `idmp_sample_vehicle`.`vehicle_110100_010`.`latitude`, `高程` FROM `idmp_sample_vehicle`.`vehicle_110100_010`.`elevation`, `速度` FROM `idmp_sample_vehicle`.`vehicle_110100_010`.`speed`, `方向` FROM `idmp_sample_vehicle`.`vehicle_110100_010`.`direction`, `报警标志` FROM `idmp_sample_vehicle`.`vehicle_110100_010`.`alarm`, `里程` FROM `idmp_sample_vehicle`.`vehicle_110100_010`.`mileage`) USING `vst_车辆_652220` (`_ignore_path`, `车辆资产模型`, `车辆ID`, `车牌号`, `车牌颜色`, `终端制造商`, `终端ID`, `path2`) TAGS (NULL, 'XX物流公司.华北分公司.北京车队', '110100_010', '京ZD66G4', 2, 'zd', '3689589229', '车辆场景.XX物流公司.华北分公司.北京车队')",
        ]

        tdSql.executes(sqls)
        tdLog.info(f"create {len(sqls) - 2} vtable successfully.")
        

    # 
    # 2. create streams
    #
    def createStreams(self):

        sqls = [
            "create stream if not exists `idmp`.`ana_stream4`      event_window( start with `速度` > 100 end with `速度` <= 100 ) true_for(5m) from `idmp`.`vt_京Z7A0Q7_520761`                                  notify('ws://idmp:6042/eventReceive') on(window_open|window_close) into `idmp`.`result_stream4`      as select _twstart+0s as output_timestamp, count(*) as cnt, avg(`速度`) as `平均速度`  from %%trows",
            "create stream if not exists `idmp`.`ana_stream4_sub1` event_window( start with `速度` > 100 end with `速度` <= 100 ) true_for(5m) from `idmp`.`vt_京Z7A0Q7_520761` stream_options(DELETE_RECALC)    notify('ws://idmp:6042/eventReceive') on(window_open|window_close) into `idmp`.`result_stream4_sub1` as select _twstart+0s as output_timestamp, count(*) as cnt, avg(`速度`) as `平均速度`  from %%trows",
        ]

        tdSql.executes(sqls)
        tdLog.info(f"create {len(sqls)} streams successfully.")

    # 
    # 3. wait stream ready
    #
    def checkStreamStatus(self):
        print("wait stream ready ...")
        tdStream.checkStreamStatus()
        tdLog.info(f"check stream status successfully.")

    # 
    # 4. write trigger data
    #
    def writeTriggerData(self):
        # stream4
        self.trigger_stream4()



    # 
    # 5. verify results
    #
    def verifyResults(self):
        self.verify_stream4()


    # ---------------------   stream trigger    ----------------------

    #
    #  stream4 trigger 
    #
    def trigger_stream4(self):
        ts    = self.start
        table = f"{self.db}.`vehicle_110100_004`"
        cols  = "ts,speed"
        step  = self.step

        # win1 0~5
        vals  = "120"
        count = 5
        ts    = tdSql.insertFixedVal(table, ts, step, count, cols, vals)
        vals  = "60"
        count = 1
        ts    = tdSql.insertFixedVal(table, ts, step, count, cols, vals)


        # win2 6~11
        vals  = "130"
        count = 5
        ts    = tdSql.insertFixedVal(table, ts, step, count, cols, vals)
        vals  = "65"
        count = 1
        ts    = tdSql.insertFixedVal(table, ts, step, count, cols, vals)


        # 20
        ts    = self.start + 20 * step
        vals  = "140"
        count = 10
        ts    = tdSql.insertFixedVal(table, ts, step, count, cols, vals)        
        vals  = "70"
        count = 1
        ts    = tdSql.insertFixedVal(table, ts, step, count, cols, vals)


<<<<<<< HEAD
        # delete 1~4
=======
        # delete 0~3
>>>>>>> 74d65e09
        tdSql.deleteRows(table, f"ts >= {self.start } and ts <= {self.start + 3 * step}") 
        
        # delete 20 ~ 23
        tdSql.deleteRows(table, f"ts >= {self.start + 20 * step } and ts <= {self.start + 23 * step}") 


    #
    # ---------------------   verify    ----------------------
    #

    #
    # verify stream4
    #
    def verify_stream4(self, tables=None):
        # check
        result_sql = f"select * from {self.vdb}.`result_stream4` "
        tdSql.checkResultsByFunc (
            sql = result_sql, 
            func = lambda: tdSql.getRows() == 3
            # row1
            and tdSql.compareData(0, 0, self.start) # ts
            and tdSql.compareData(0, 1, 6)          # cnt
            # row2
            and tdSql.compareData(1, 0, self.start + 6 * self.step) # ts
            and tdSql.compareData(1, 1, 6)          # cnt
            # row3
            and tdSql.compareData(2, 0, self.start + 20 * self.step) # ts
            and tdSql.compareData(2, 1, 11)          # cnt
        )

        # sub
        self.verify_stream4_sub1()

        tdLog.info(f"verify stream4 ................................. successfully.")

    def verify_stream4_sub1(self, tables=None):
        # check
        result_sql = f"select * from {self.vdb}.`result_stream4_sub1` "
        tdSql.checkResultsByFunc (
            sql = result_sql, 
            func = lambda: tdSql.getRows() == 2
            # row2
            and tdSql.compareData(1, 0, self.start + 6 * self.step) # ts
            and tdSql.compareData(1, 1, 6)                          # cnt
            # row3
            and tdSql.compareData(1, 0, self.start + 24 * self.step) # ts
            and tdSql.compareData(1, 1, 11 - 4)                      # cnt
        )

        tdLog.info(f"verify stream4 sub1 ............................. successfully.")
<|MERGE_RESOLUTION|>--- conflicted
+++ resolved
@@ -180,11 +180,7 @@
         ts    = tdSql.insertFixedVal(table, ts, step, count, cols, vals)
 
 
-<<<<<<< HEAD
-        # delete 1~4
-=======
         # delete 0~3
->>>>>>> 74d65e09
         tdSql.deleteRows(table, f"ts >= {self.start } and ts <= {self.start + 3 * step}") 
         
         # delete 20 ~ 23
