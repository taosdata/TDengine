import time
import math
import random
from new_test_framework.utils import tdLog, tdSql, tdStream, etool
from datetime import datetime
from datetime import date


class Test_IDMP_Vehicle:

    def setup_class(cls):
        tdLog.debug(f"start to execute {__file__}")

    def test_stream_usecase_em(self):
        """Nevados

        Refer: https://taosdata.feishu.cn/wiki/Zkb2wNkHDihARVkGHYEcbNhmnxb

        Catalog:
            - Streams:UseCases

        Since: v3.3.7.0

        Labels: common,ci

        Jira: https://jira.taosdata.com:18080/browse/TD-36781

        History:
            - 2025-7-18 Alex Duan Created

        """

        #
        #  main test
        #

        # env
        tdStream.createSnode()

        # prepare data
        self.prepare()

        # create vtables
        self.createVtables()

        # create streams
        self.createStreams()

        # check stream status
        self.checkStreamStatus()

        # insert trigger data
        self.writeTriggerData()

        # verify results
        self.verifyResults()

        # write trigger data again
        self.writeTriggerDataAgain()

        # verify results
        self.verifyResultsAgain()


        '''
        # restart dnode
        self.restartDnode()

        # write trigger data after restart
        self.writeTriggerAfterRestart()

        # verify results after restart
        self.verifyResultsAfterRestart()
        '''


    #
    # ---------------------   main flow frame    ----------------------
    #

    # 
    # prepare data
    #
    def prepare(self):
        # name
        self.db    = "idmp_sample_vehicle"
        self.vdb   = "idmp"
        self.stb   = "vehicles"
        self.step  = 1 * 60 * 1000 # 1 minute
        self.start = 1752900000000
        self.start_current = 10
        self.start_voltage = 260        


        # import data
        etool.taosdump(f"-i cases/13-StreamProcessing/20-UseCase/vehicle_data/")

        tdLog.info(f"import data to db={self.db}. successfully.")


    # 
    # 1. create vtables
    #
    def createVtables(self):
        sqls = [
            f"create database {self.vdb};",
            f"use {self.vdb};",
            "CREATE STABLE `vst_车辆_652220` (`ts` TIMESTAMP ENCODE 'delta-i' COMPRESS 'lz4' LEVEL 'medium', `经度` FLOAT ENCODE 'delta-d' COMPRESS 'lz4' LEVEL 'medium', `纬度` FLOAT ENCODE 'delta-d' COMPRESS 'lz4' LEVEL 'medium', `高程` SMALLINT ENCODE 'simple8b' COMPRESS 'zlib' LEVEL 'medium', `速度` SMALLINT ENCODE 'simple8b' COMPRESS 'zlib' LEVEL 'medium', `方向` SMALLINT ENCODE 'simple8b' COMPRESS 'zlib' LEVEL 'medium', `报警标志` INT ENCODE 'simple8b' COMPRESS 'lz4' LEVEL 'medium', `里程` INT ENCODE 'simple8b' COMPRESS 'lz4' LEVEL 'medium') TAGS (`_ignore_path` VARCHAR(20), `车辆资产模型` VARCHAR(128), `车辆ID` VARCHAR(32), `车牌号` VARCHAR(17), `车牌颜色` TINYINT, `终端制造商` VARCHAR(11), `终端ID` VARCHAR(15), `path2` VARCHAR(512)) SMA(`ts`,`经度`) VIRTUAL 1",
            "CREATE VTABLE `vt_1` (`经度` FROM `idmp_sample_vehicle`.`vehicle_110100_001`.`longitude`, `纬度` FROM `idmp_sample_vehicle`.`vehicle_110100_001`.`latitude`, `高程` FROM `idmp_sample_vehicle`.`vehicle_110100_001`.`elevation`, `速度` FROM `idmp_sample_vehicle`.`vehicle_110100_001`.`speed`, `方向` FROM `idmp_sample_vehicle`.`vehicle_110100_001`.`direction`, `报警标志` FROM `idmp_sample_vehicle`.`vehicle_110100_001`.`alarm`, `里程` FROM `idmp_sample_vehicle`.`vehicle_110100_001`.`mileage`) USING `vst_车辆_652220` (`_ignore_path`, `车辆资产模型`, `车辆ID`, `车牌号`, `车牌颜色`, `终端制造商`, `终端ID`, `path2`) TAGS (NULL, 'XX物流公司.华北分公司.北京车队', '110100_001', '京Z1NW34', 2, 'zd', '2551765954', '车辆场景.XX物流公司.华北分公司.北京车队')",
            "CREATE VTABLE `vt_2` (`经度` FROM `idmp_sample_vehicle`.`vehicle_110100_002`.`longitude`, `纬度` FROM `idmp_sample_vehicle`.`vehicle_110100_002`.`latitude`, `高程` FROM `idmp_sample_vehicle`.`vehicle_110100_002`.`elevation`, `速度` FROM `idmp_sample_vehicle`.`vehicle_110100_002`.`speed`, `方向` FROM `idmp_sample_vehicle`.`vehicle_110100_002`.`direction`, `报警标志` FROM `idmp_sample_vehicle`.`vehicle_110100_002`.`alarm`, `里程` FROM `idmp_sample_vehicle`.`vehicle_110100_002`.`mileage`) USING `vst_车辆_652220` (`_ignore_path`, `车辆资产模型`, `车辆ID`, `车牌号`, `车牌颜色`, `终端制造商`, `终端ID`, `path2`) TAGS (NULL, 'XX物流公司.华北分公司.北京车队', '110100_002', '京Z1NW84', 2, 'zd', '1819625826', '车辆场景.XX物流公司.华北分公司.北京车队')",
            "CREATE VTABLE `vt_3` (`经度` FROM `idmp_sample_vehicle`.`vehicle_110100_003`.`longitude`, `纬度` FROM `idmp_sample_vehicle`.`vehicle_110100_003`.`latitude`, `高程` FROM `idmp_sample_vehicle`.`vehicle_110100_003`.`elevation`, `速度` FROM `idmp_sample_vehicle`.`vehicle_110100_003`.`speed`, `方向` FROM `idmp_sample_vehicle`.`vehicle_110100_003`.`direction`, `报警标志` FROM `idmp_sample_vehicle`.`vehicle_110100_003`.`alarm`, `里程` FROM `idmp_sample_vehicle`.`vehicle_110100_003`.`mileage`) USING `vst_车辆_652220` (`_ignore_path`, `车辆资产模型`, `车辆ID`, `车牌号`, `车牌颜色`, `终端制造商`, `终端ID`, `path2`) TAGS (NULL, 'XX物流公司.华北分公司.北京车队', '110100_003', '京Z2NW48', 2, 'zd', '5206002832', '车辆场景.XX物流公司.华北分公司.北京车队')",
            "CREATE VTABLE `vt_4` (`经度` FROM `idmp_sample_vehicle`.`vehicle_110100_004`.`longitude`, `纬度` FROM `idmp_sample_vehicle`.`vehicle_110100_004`.`latitude`, `高程` FROM `idmp_sample_vehicle`.`vehicle_110100_004`.`elevation`, `速度` FROM `idmp_sample_vehicle`.`vehicle_110100_004`.`speed`, `方向` FROM `idmp_sample_vehicle`.`vehicle_110100_004`.`direction`, `报警标志` FROM `idmp_sample_vehicle`.`vehicle_110100_004`.`alarm`, `里程` FROM `idmp_sample_vehicle`.`vehicle_110100_004`.`mileage`) USING `vst_车辆_652220` (`_ignore_path`, `车辆资产模型`, `车辆ID`, `车牌号`, `车牌颜色`, `终端制造商`, `终端ID`, `path2`) TAGS (NULL, 'XX物流公司.华北分公司.北京车队', '110100_004', '京Z7A0Q7', 2, 'zd', '1663944041', '车辆场景.XX物流公司.华北分公司.北京车队')",
            "CREATE VTABLE `vt_5` (`经度` FROM `idmp_sample_vehicle`.`vehicle_110100_005`.`longitude`, `纬度` FROM `idmp_sample_vehicle`.`vehicle_110100_005`.`latitude`, `高程` FROM `idmp_sample_vehicle`.`vehicle_110100_005`.`elevation`, `速度` FROM `idmp_sample_vehicle`.`vehicle_110100_005`.`speed`, `方向` FROM `idmp_sample_vehicle`.`vehicle_110100_005`.`direction`, `报警标志` FROM `idmp_sample_vehicle`.`vehicle_110100_005`.`alarm`, `里程` FROM `idmp_sample_vehicle`.`vehicle_110100_005`.`mileage`) USING `vst_车辆_652220` (`_ignore_path`, `车辆资产模型`, `车辆ID`, `车牌号`, `车牌颜色`, `终端制造商`, `终端ID`, `path2`) TAGS (NULL, 'XX物流公司.华北分公司.北京车队', '110100_005', '京Z7A2Q5', 2, 'zd', '7942624528', '车辆场景.XX物流公司.华北分公司.北京车队')",
            "CREATE VTABLE `vt_6` (`经度` FROM `idmp_sample_vehicle`.`vehicle_110100_006`.`longitude`, `纬度` FROM `idmp_sample_vehicle`.`vehicle_110100_006`.`latitude`, `高程` FROM `idmp_sample_vehicle`.`vehicle_110100_006`.`elevation`, `速度` FROM `idmp_sample_vehicle`.`vehicle_110100_006`.`speed`, `方向` FROM `idmp_sample_vehicle`.`vehicle_110100_006`.`direction`, `报警标志` FROM `idmp_sample_vehicle`.`vehicle_110100_006`.`alarm`, `里程` FROM `idmp_sample_vehicle`.`vehicle_110100_006`.`mileage`) USING `vst_车辆_652220` (`_ignore_path`, `车辆资产模型`, `车辆ID`, `车牌号`, `车牌颜色`, `终端制造商`, `终端ID`, `path2`) TAGS (NULL, 'XX物流公司.华北分公司.北京车队', '110100_006', '京ZB86G7', 2, 'zd', '1960758157', '车辆场景.XX物流公司.华北分公司.北京车队')",
            "CREATE VTABLE `vt_7` (`经度` FROM `idmp_sample_vehicle`.`vehicle_110100_007`.`longitude`, `纬度` FROM `idmp_sample_vehicle`.`vehicle_110100_007`.`latitude`, `高程` FROM `idmp_sample_vehicle`.`vehicle_110100_007`.`elevation`, `速度` FROM `idmp_sample_vehicle`.`vehicle_110100_007`.`speed`, `方向` FROM `idmp_sample_vehicle`.`vehicle_110100_007`.`direction`, `报警标志` FROM `idmp_sample_vehicle`.`vehicle_110100_007`.`alarm`, `里程` FROM `idmp_sample_vehicle`.`vehicle_110100_007`.`mileage`) USING `vst_车辆_652220` (`_ignore_path`, `车辆资产模型`, `车辆ID`, `车牌号`, `车牌颜色`, `终端制造商`, `终端ID`, `path2`) TAGS (NULL, 'XX物流公司.华北分公司.北京车队', '110100_007', '京ZCR392', 2, 'zd', '6560472044', '车辆场景.XX物流公司.华北分公司.北京车队')",
            "CREATE VTABLE `vt_8` (`经度` FROM `idmp_sample_vehicle`.`vehicle_110100_008`.`longitude`, `纬度` FROM `idmp_sample_vehicle`.`vehicle_110100_008`.`latitude`, `高程` FROM `idmp_sample_vehicle`.`vehicle_110100_008`.`elevation`, `速度` FROM `idmp_sample_vehicle`.`vehicle_110100_008`.`speed`, `方向` FROM `idmp_sample_vehicle`.`vehicle_110100_008`.`direction`, `报警标志` FROM `idmp_sample_vehicle`.`vehicle_110100_008`.`alarm`, `里程` FROM `idmp_sample_vehicle`.`vehicle_110100_008`.`mileage`) USING `vst_车辆_652220` (`_ignore_path`, `车辆资产模型`, `车辆ID`, `车牌号`, `车牌颜色`, `终端制造商`, `终端ID`, `path2`) TAGS (NULL, 'XX物流公司.华北分公司.北京车队', '110100_008', '京ZD43R1', 2, 'zd', '3491377379', '车辆场景.XX物流公司.华北分公司.北京车队')",
            "CREATE VTABLE `vt_9` (`经度` FROM `idmp_sample_vehicle`.`vehicle_110100_009`.`longitude`, `纬度` FROM `idmp_sample_vehicle`.`vehicle_110100_009`.`latitude`, `高程` FROM `idmp_sample_vehicle`.`vehicle_110100_009`.`elevation`, `速度` FROM `idmp_sample_vehicle`.`vehicle_110100_009`.`speed`, `方向` FROM `idmp_sample_vehicle`.`vehicle_110100_009`.`direction`, `报警标志` FROM `idmp_sample_vehicle`.`vehicle_110100_009`.`alarm`, `里程` FROM `idmp_sample_vehicle`.`vehicle_110100_009`.`mileage`) USING `vst_车辆_652220` (`_ignore_path`, `车辆资产模型`, `车辆ID`, `车牌号`, `车牌颜色`, `终端制造商`, `终端ID`, `path2`) TAGS (NULL, 'XX物流公司.华北分公司.北京车队', '110100_009', '京ZD62R2', 2, 'zd', '8265223624', '车辆场景.XX物流公司.华北分公司.北京车队')",
            "CREATE VTABLE `vt_501` (`经度` FROM `idmp_sample_vehicle`.`vehicle_150100_001`.`longitude`, `纬度` FROM `idmp_sample_vehicle`.`vehicle_150100_001`.`latitude`, `高程` FROM `idmp_sample_vehicle`.`vehicle_150100_001`.`elevation`, `速度` FROM `idmp_sample_vehicle`.`vehicle_150100_001`.`speed`, `方向` FROM `idmp_sample_vehicle`.`vehicle_150100_001`.`direction`, `报警标志` FROM `idmp_sample_vehicle`.`vehicle_150100_001`.`alarm`, `里程` FROM `idmp_sample_vehicle`.`vehicle_150100_001`.`mileage`) USING `vst_车辆_652220` (`_ignore_path`, `车辆资产模型`, `车辆ID`, `车牌号`, `车牌颜色`, `终端制造商`, `终端ID`, `path2`) TAGS (NULL, 'XX物流公司.华北分公司.呼和浩特车队', '110100_011', '蒙Z0C3N7', 2, 'zd', '3689589230', '车辆场景.XX物流公司.华北分公司.呼和浩特车队')",
        ]

        tdSql.executes(sqls)
        tdLog.info(f"create {len(sqls) - 2} vtable successfully.")
        

    # 
    # 2. create streams
    #
    def createStreams(self):

        sqls = [
            # stream_stb1
            "create stream if not exists `idmp`.`veh_stream_stb1`       interval(5m) sliding(5m) from `idmp`.`vst_车辆_652220` partition by `车辆资产模型`,`车辆ID`  stream_options(IGNORE_NODATA_TRIGGER)                    notify('ws://idmp:6042/eventReceive') on(window_open|window_close) into `idmp`.`result_stream_stb1`      as select _twstart+0s as output_timestamp, count(*) as cnt, avg(`速度`) as `平均速度`, sum(`里程`) as `里程和` from %%trows",
            "create stream if not exists `idmp`.`veh_stream_stb1_sub1`  interval(5m) sliding(5m) from `idmp`.`vst_车辆_652220` partition by `车辆资产模型`,`车辆ID`  stream_options(IGNORE_NODATA_TRIGGER|FILL_HISTORY_FIRST) notify('ws://idmp:6042/eventReceive') on(window_open|window_close) into `idmp`.`result_stream_stb1_sub1` as select _twstart+0s as output_timestamp, count(*) as cnt, avg(`速度`) as `平均速度`, sum(`里程`) as `里程和` from %%trows",

            # stream1
            "create stream if not exists `idmp`.`veh_stream1`      event_window( start with `速度` > 100 end with `速度` <= 100 ) true_for(5m) from `idmp`.`vt_1` stream_options(ignore_disorder)       notify('ws://idmp:6042/eventReceive') on(window_open|window_close) into `idmp`.`result_stream1`      as select _twstart+0s as output_timestamp, count(*) as cnt, avg(`速度`) as `平均速度`  from idmp.`vt_1` where ts >= _twstart and ts <_twend",
            "create stream if not exists `idmp`.`veh_stream1_sub1` event_window( start with `速度` > 100 end with `速度` <= 100 ) true_for(5m) from `idmp`.`vt_1` stream_options(delete_recalc)         notify('ws://idmp:6042/eventReceive') on(window_open|window_close) into `idmp`.`result_stream1_sub1` as select _twstart+0s as output_timestamp, count(*) as cnt, avg(`速度`) as `平均速度`  from idmp.`vt_1` where ts >= _twstart and ts <_twend",
            # stream2
            "create stream if not exists `idmp`.`veh_stream2`      event_window( start with `速度` > 100 end with `速度` <= 100 ) true_for(5m) from `idmp`.`vt_2` stream_options(ignore_disorder)       notify('ws://idmp:6042/eventReceive') on(window_open|window_close) into `idmp`.`result_stream2`      as select _twstart+0s as output_timestamp, count(*) as cnt, avg(`速度`) as `平均速度`  from %%trows",
            "create stream if not exists `idmp`.`veh_stream2_sub1` event_window( start with `速度` > 100 end with `速度` <= 100 ) true_for(5m) from `idmp`.`vt_2`                                       notify('ws://idmp:6042/eventReceive') on(window_open|window_close) into `idmp`.`result_stream2_sub1` as select _twstart+0s as output_timestamp, count(*) as cnt, avg(`速度`) as `平均速度`  from %%trows",
            # stream3
            "create stream if not exists `idmp`.`veh_stream3`      event_window( start with `速度` > 100 end with `速度` <= 100 ) true_for(5m) from `idmp`.`vt_3` stream_options(ignore_disorder)       notify('ws://idmp:6042/eventReceive') on(window_open|window_close) into `idmp`.`result_stream3`      as select _twstart+0s as output_timestamp, count(*) as cnt, avg(`速度`) as `平均速度`  from %%trows",
            "create stream if not exists `idmp`.`veh_stream3_sub1` event_window( start with `速度` > 100 end with `速度` <= 100 ) true_for(5m) from `idmp`.`vt_3`                                       notify('ws://idmp:6042/eventReceive') on(window_open|window_close) into `idmp`.`result_stream3_sub1` as select _twstart+0s as output_timestamp, count(*) as cnt, avg(`速度`) as `平均速度`  from %%trows",
            # stream4
            "create stream if not exists `idmp`.`veh_stream4`      event_window( start with `速度` > 100 end with `速度` <= 100 ) true_for(5m) from `idmp`.`vt_4`                                       notify('ws://idmp:6042/eventReceive') on(window_open|window_close) into `idmp`.`result_stream4`      as select _twstart+0s as output_timestamp, count(*) as cnt, avg(`速度`) as `平均速度`  from %%trows",
            "create stream if not exists `idmp`.`veh_stream4_sub1` event_window( start with `速度` > 100 end with `速度` <= 100 ) true_for(5m) from `idmp`.`vt_4` stream_options(DELETE_RECALC)         notify('ws://idmp:6042/eventReceive') on(window_open|window_close) into `idmp`.`result_stream4_sub1` as select _twstart+0s as output_timestamp, count(*) as cnt, avg(`速度`) as `平均速度`  from %%trows",
            # stream5
            "create stream if not exists `idmp`.`veh_stream5`      interval(5m) sliding(5m) from `idmp`.`vt_5`                                       notify('ws://idmp:6042/eventReceive') on(window_open|window_close) into `idmp`.`result_stream5`      as select _twstart+0s as output_timestamp, count(*) as cnt, avg(`速度`) as `平均速度`  from %%trows",
            "create stream if not exists `idmp`.`veh_stream5_sub1` interval(5m) sliding(5m) from `idmp`.`vt_5` stream_options(IGNORE_NODATA_TRIGGER) notify('ws://idmp:6042/eventReceive') on(window_open|window_close) into `idmp`.`result_stream5_sub1` as select _twstart+0s as output_timestamp, count(*) as cnt, avg(`速度`) as `平均速度`  from %%trows",
            # stream6
            "create stream if not exists `idmp`.`veh_stream6`      interval(10m) sliding(5m) from `idmp`.`vt_6`                                       notify('ws://idmp:6042/eventReceive') on(window_open|window_close) into `idmp`.`result_stream6`      as select _twstart+0s as output_timestamp, count(*) as cnt, avg(`速度`) as `平均速度`  from %%trows",
            "create stream if not exists `idmp`.`veh_stream6_sub1` interval(10m) sliding(5m) from `idmp`.`vt_6` stream_options(IGNORE_NODATA_TRIGGER) notify('ws://idmp:6042/eventReceive') on(window_open|window_close) into `idmp`.`result_stream6_sub1` as select _twstart+0s as output_timestamp, count(*) as cnt, avg(`速度`) as `平均速度`  from %%trows",
            # stream7
            "create stream if not exists `idmp`.`veh_stream7`      interval(5m) sliding(10m) from `idmp`.`vt_7`                                       notify('ws://idmp:6042/eventReceive') on(window_open|window_close) into `idmp`.`result_stream7`      as select _twstart+0s as output_timestamp, count(*) as cnt, avg(`速度`) as `平均速度`  from %%trows",
            "create stream if not exists `idmp`.`veh_stream7_sub1` interval(5m) sliding(10m) from `idmp`.`vt_7` stream_options(IGNORE_NODATA_TRIGGER) notify('ws://idmp:6042/eventReceive') on(window_open|window_close) into `idmp`.`result_stream7_sub1` as select _twstart+0s as output_timestamp, count(*) as cnt, avg(`速度`) as `平均速度`  from %%trows",
            # stream8 watermark
<<<<<<< HEAD
            "create stream if not exists `idmp`.`veh_stream8`      interval(10m) sliding(10m) from `idmp`.`vt_8`  stream_options(WATERMARK(1m)|IGNORE_DISORDER) notify('ws://idmp:6042/eventReceive') on(window_open|window_close) into `idmp`.`result_stream8`      as select _twstart+0s as output_timestamp, count(*) as cnt, avg(`速度`) as `平均速度`,sum(`里程`) as `里程和` from %%trows",
            "create stream if not exists `idmp`.`veh_stream8_sub1` interval(10m) sliding(10m) from `idmp`.`vt_8`  stream_options(WATERMARK(1m))                 notify('ws://idmp:6042/eventReceive') on(window_open|window_close) into `idmp`.`result_stream8_sub1` as select _twstart+0s as output_timestamp, count(*) as cnt, avg(`速度`) as `平均速度`,sum(`里程`) as `里程和` from %%trows",
=======
            "create stream if not exists `idmp`.`veh_stream8`      interval(5m) sliding(5m) from `idmp`.`vt_8`  stream_options(WATERMARK(10m))        notify('ws://idmp:6042/eventReceive') on(window_open|window_close) into `idmp`.`result_stream8`      as select _twstart+0s as output_timestamp, count(*) as cnt, avg(`速度`) as `平均速度`  from %%trows",
>>>>>>> 02b77b9d
        ]

        tdSql.executes(sqls)
        tdLog.info(f"create {len(sqls)} streams successfully.")

    # 
    # 3. wait stream ready
    #
    def checkStreamStatus(self):
        print("wait stream ready ...")
        tdStream.checkStreamStatus()
        tdLog.info(f"check stream status successfully.")

    # 
    # 4. write trigger data
    #
    def writeTriggerData(self):
        # stream_stb1
        self.trigger_stream_stb1()
        # stream1
        self.trigger_stream1()
        # stream2
        self.trigger_stream2()
        # stream3
        self.trigger_stream3()  
        # stream4
        self.trigger_stream4()
        # stream5
        self.trigger_stream5()
        # stream6
        self.trigger_stream6()
        # stream7
        self.trigger_stream7()
        # stream8
        self.trigger_stream8()

    # 
    # 5. verify results
    #
    def verifyResults(self):
        self.verify_stream_stb1()
        self.verify_stream1()
        self.verify_stream2()
        self.verify_stream3()
        self.verify_stream3_sub1()

        self.verify_stream4()
        self.verify_stream5()
        self.verify_stream6()
        self.verify_stream7()
        #self.verify_stream8()


    # 
    # 6. write trigger data again
    #
    def writeTriggerDataAgain(self):
        # stream3
        self.trigger_stream3_again()


    # 
    # 7. verify results again
    #
    def verifyResultsAgain(self):
        pass
        # stream3
        self.verify_stream3_again()
        self.verify_stream3_sub1_again()

    #
    # 8. restart dnode
    #
    def restartDnode(self):
        # restart
        tdLog.info("restart dnode ...")
        sc.dnodeRestartAll()

        # wait stream ready
        tdLog.info("wait stream ready after dnode restart ...")
        self.checkStreamStatus()

        tdLog.info("dnode restarted successfully.")


    #
    # 9. write trigger after restart
    #
    def writeTriggerAfterRestart(self):
        pass


    #
    # 10. verify results after restart
    #
    def verifyResultsAfterRestart(self):
        pass       


    def printSql(self, label, sql):
        print(label + sql)
        rows = tdSql.getResult(sql)
        i = 0
        for row in rows:
            print(f"i={i} {row}")
            i += 1


    # ---------------------   stream trigger    ----------------------

    #
    #  stream_stb1 trigger
    #
    def trigger_stream_stb1(self):
        table = f"{self.db}.`vehicle_150100_001`"
        cols  = "ts,speed,mileage"

        # data1
        ts    = self.start
        vals  = "150,300"
        count = 11
        ts    = tdSql.insertFixedVal(table, ts, self.step, count, cols, vals)


    #
    #  stream1 trigger 
    #
    def trigger_stream1(self):
        ts    = self.start
        table = f"{self.db}.`vehicle_110100_001`"
        cols  = "ts,speed"

        # win1 1~5
        vals  = "120"
        count = 5
        ts    = tdSql.insertFixedVal(table, ts, self.step, count, cols, vals)

        # null 
        count = 2
        vals  = "null"
        ts    = tdSql.insertFixedVal(table, ts, self.step, count, cols, vals)

        # end
        vals  = "60"
        count = 1
        ts    = tdSql.insertFixedVal(table, ts, self.step, count, cols, vals)


        # win3 50 ~ 51 end-windows
        ts += 50 * self.step
        vals  = "10"
        count = 2
        ts    = tdSql.insertFixedVal(table, ts, self.step, count, cols, vals)

<<<<<<< HEAD
=======
        sql = f"select {cols} from {table}"
        self.printSql("first:", sql)

>>>>>>> 02b77b9d
        # delete win1 2 rows
        tdSql.deleteRows(table, f"ts >= {self.start + 1 * self.step} and ts <= {self.start + 2 * self.step}")

        # disorder
        ts    = self.start + (5 + 2 + 1) * self.step
        vals  = "130"
        count = 3
        ts    = tdSql.insertFixedVal(table, ts, self.step, count, cols, vals)
        # null 
        count = 10
        vals  = "null"
        ts    = tdSql.insertFixedVal(table, ts, self.step, count, cols, vals)

        # null changed 65
        ts    = self.start + (5 + 2 + 1 + 3) * self.step
        count = 1
        vals  = "65"
        ts    = tdSql.insertFixedVal(table, ts, self.step, count, cols, vals)        
        # null changed 140
        count = 5
        vals  = "140"
        ts    = tdSql.insertFixedVal(table, ts, self.step, count, cols, vals)

        # 130 change to null
        ts    = self.start
        vals  = "null"
        count = 1
        ts    = tdSql.insertFixedVal(table, ts, self.step, count, cols, vals)

        # trigger disorder event
        ts   += 50 * self.step
        vals  = "9"
        count = 1
        ts    = tdSql.insertFixedVal(table, ts, self.step, count, cols, vals)

        self.printSql("second: ", sql)


    #
    #  stream2 trigger 
    #
    def trigger_stream2(self):
        ts    = self.start
        table = f"{self.db}.`vehicle_110100_002`"
        cols  = "ts,speed"

        # win1 1~5
        vals  = "120"
        count = 5
        ts    = tdSql.insertFixedVal(table, ts, self.step, count, cols, vals)
        vals  = "60"
        count = 1
        ts    = tdSql.insertFixedVal(table, ts, self.step, count, cols, vals)


        # win2 10~5
        ts += 10 * self.step
        vals  = "130"
        count = 5
        ts    = tdSql.insertFixedVal(table, ts, self.step, count, cols, vals)


        # win3 50 ~ 51 end-windows
        ts += 50 * self.step
        vals  = "65"
        count = 2
        ts    = tdSql.insertFixedVal(table, ts, self.step, count, cols, vals)


        # delete win1 3 rows
        tdSql.deleteRows(table, f"ts >= {self.start } and ts <= {self.start + 2 * self.step}") 

    #
    #  stream3 trigger 
    #
    def trigger_stream3(self):
        table = f"{self.db}.`vehicle_110100_003`"
        cols  = "ts,speed"

        # write order data

        # win1 order 1 ~   no -> no
        ts    = self.start
        vals  = "120"
        count = 3
        ts    = tdSql.insertFixedVal(table, ts, self.step, count, cols, vals)
        ts   += 1 * self.step
        vals  = "60"
        count = 1
        ts    = tdSql.insertFixedVal(table, ts, self.step, count, cols, vals)


        # win2 order 10 ~   no -> trigger 
        ts = self.start + 10 * self.step
        ts   += 1 * self.step
        vals  = "130"
        count = 4
        ts    = tdSql.insertFixedVal(table, ts, self.step, count, cols, vals)
        vals  = "65"
        count = 1
        ts    = tdSql.insertFixedVal(table, ts, self.step, count, cols, vals)

        # win3 order 20 ~  trigger -> no
        ts = self.start + 20 * self.step
        vals  = "140"
        count = 6
        ts    = tdSql.insertFixedVal(table, ts, self.step, count, cols, vals)
        vals  = "70"
        count = 1
        ts    = tdSql.insertFixedVal(table, ts, self.step, count, cols, vals)

        # win4 order 30 ~  trigger -> trigger
        ts = self.start + 30 * self.step
        vals  = "150"
        count = 8
        ts    = tdSql.insertFixedVal(table, ts, self.step, count, cols, vals)
        vals  = "75"
        count = 1
        ts    = tdSql.insertFixedVal(table, ts, self.step, count, cols, vals)


    #
    #  stream3 trigger 
    #
    def trigger_stream3_again(self):

        table = f"{self.db}.`vehicle_110100_003`"
        cols  = "ts,speed"

        # write update data

        # win1
        ts    = self.start + 3 * self.step
        vals  = "121"
        count = 1
        ts    = tdSql.insertFixedVal(table, ts, self.step, count, cols, vals)

        # win2
        ts    = self.start + 10 * self.step
        vals  = "131"
        count = 1
        ts    = tdSql.insertFixedVal(table, ts, self.step, count, cols, vals)

        # win3
        ts    = self.start + 20 * self.step
        vals  = "71"
        count = 2
        ts    = tdSql.insertFixedVal(table, ts, self.step, count, cols, vals)

        # win4
        ts    = self.start + 30 * self.step
        vals  = "76"
        count = 3
        ts    = tdSql.insertFixedVal(table, ts, self.step, count, cols, vals)


    #
    #  stream4 trigger 
    #
    def trigger_stream4(self):
        ts    = self.start
        table = f"{self.db}.`vehicle_110100_004`"
        cols  = "ts,speed"

        # win1 1~6
        vals  = "120"
        count = 5
        ts    = tdSql.insertFixedVal(table, ts, self.step, count, cols, vals)
        vals  = "60"
        count = 1
        ts    = tdSql.insertFixedVal(table, ts, self.step, count, cols, vals)


        # win2 7~13
        vals  = "130"
        count = 5
        ts    = tdSql.insertFixedVal(table, ts, self.step, count, cols, vals)
        vals  = "65"
        count = 1
        ts    = tdSql.insertFixedVal(table, ts, self.step, count, cols, vals)


        # 20
        ts    = self.start + 20 * self.step
        vals  = "140"
        count = 10
        ts    = tdSql.insertFixedVal(table, ts, self.step, count, cols, vals)        
        vals  = "70"
        count = 1
        ts    = tdSql.insertFixedVal(table, ts, self.step, count, cols, vals)


        # delete 1~3
        tdSql.deleteRows(table, f"ts >= {self.start } and ts <= {self.start + 3 * self.step}") 
        
        # delete 20 ~ 23
        tdSql.deleteRows(table, f"ts >= {self.start + 20 * self.step } and ts <= {self.start + 23 * self.step}") 


    #
    #  stream4 trigger again
    #
    def trigger_stream4_again(self):
        pass


    #
    #  stream5 trigger 
    #
    def trigger_stream5(self):
        table = f"{self.db}.`vehicle_110100_005`"
        cols  = "ts,speed"

        # order write

        # data1
        ts    = self.start
        vals  = "120"
        count = 5
        ts    = tdSql.insertFixedVal(table, ts, self.step, count, cols, vals)

        # blank 20

        # data2
        ts   += 20 * self.step
        vals  = "130"
        count = 5
        ts    = tdSql.insertFixedVal(table, ts, self.step, count, cols, vals)

        # close prev windows
        endTs = self.start + 60 * self.step
        vals  = "10"
        count = 1
        endTs = tdSql.insertFixedVal(table, endTs, self.step, count, cols, vals)

        # disorder

        # continue write disorder
        ts   += 10 * self.step
        vals  = "140"
        count = 5
        ts    = tdSql.insertFixedVal(table, ts, self.step, count, cols, vals)

        # blank 20

        # data2
        ts   += 20 * self.step
        vals  = "150"
        count = 5
        ts    = tdSql.insertFixedVal(table, ts, self.step, count, cols, vals)      


    #
    #  stream6 trigger 
    #
    def trigger_stream6(self):
        table = f"{self.db}.`vehicle_110100_006`"
        cols  = "ts,speed"

        # order write

        # data1
        ts    = self.start
        vals  = "100"
        count = 10
        ts    = tdSql.insertFixedVal(table, ts, self.step, count, cols, vals)

        # blank 20

        # data2
        ts   += 20 * self.step
        vals  = "110"
        count = 10
        ts    = tdSql.insertFixedVal(table, ts, self.step, count, cols, vals)

        # close prev windows
        endTs = self.start + 100 * self.step
        vals  = "10"
        count = 1
        endTs = tdSql.insertFixedVal(table, endTs, self.step, count, cols, vals)        

        # data2
        vals  = "120"
        count = 10
        ts    = tdSql.insertFixedVal(table, ts, self.step, count, cols, vals)

        endTs = self.start + 100 * self.step
        vals  = "11"
        count = 1
        endTs = tdSql.insertFixedVal(table, endTs, self.step, count, cols, vals)        


    #
    #  again stream6 trigger
    #
    def trigger_stream6_again(self):
        pass

    #
    #  stream7 trigger
    #
    def trigger_stream7(self):
        table = f"{self.db}.`vehicle_110100_007`"
        cols  = "ts,speed"

        # order write

        # data1
        ts    = self.start
        vals  = "100"
        count = 10
        ts    = tdSql.insertFixedVal(table, ts, self.step, count, cols, vals)

        # blank 20

        # data2
        ts   += 20 * self.step
        vals  = "110"
        count = 10
        ts    = tdSql.insertFixedVal(table, ts, self.step, count, cols, vals)

        # close prev windows
        endTs = self.start + 100 * self.step
        vals  = "10"
        count = 1
        endTs = tdSql.insertFixedVal(table, endTs, self.step, count, cols, vals)        

        # data2
        vals  = "120"
        count = 10
        ts    = tdSql.insertFixedVal(table, ts, self.step, count, cols, vals)

        endTs = self.start + 100 * self.step
        vals  = "11"
        count = 1
        endTs = tdSql.insertFixedVal(table, endTs, self.step, count, cols, vals)        
        

    #
    #  stream8 trigger
    #
    def trigger_stream8(self):
        
        table = f"{self.db}.`vehicle_110100_008`"
        cols  = "ts,speed,mileage"

        # init
        ts    = self.start
        vals  = "120,100"

        # win1 1
        count = 1
        ts    = tdSql.insertFixedVal(table, ts, self.step, count, cols, vals)
        # blank delay 2 skip
        ts_blank = ts
        ts += 2 * self.step
        # go to win1 end
        ts += 6 * self.step
        # win1 10
        count = 1
        ts    = tdSql.insertFixedVal(table, ts, self.step, count, cols, vals)

        # win2 one not trigger win1 close
        vals  = "150,200"
        count = 1
        ts    = tdSql.insertFixedVal(table, ts, self.step, count, cols, vals)

        # win1 2~3 disorder
        count = 2
        vals  = "120,100"
        ts_blank = tdSql.insertFixedVal(table, ts_blank, self.step, count, cols, vals)

        # expect win1 not close
        sql = "select * from idmp.result_stream8" # expect table not exist
        tdSql.waitError(sql)

        # win2 two trigger win1 close
        vals  = "150,200"
        count = 1
        ts    = tdSql.insertFixedVal(table, ts, self.step, count, cols, vals)

        # win1 4~5 disorder
        count = 2
        vals  = "120,100"
        ts_blank = tdSql.insertFixedVal(table, ts_blank, self.step, count, cols, vals)

        # win2 three
        vals  = "150,200"
        count = 1
        ts    = tdSql.insertFixedVal(table, ts, self.step, count, cols, vals)

    #
    # ---------------------   verify    ----------------------
    #

    #
    # verify stream_stb1
    #
    def verify_stream_stb1(self):
        # check data
        result_sql = f"select * from {self.vdb}.`result_stream_stb1` where `车辆ID`= '110100_011'"
        tdSql.checkResultsByFunc (
            sql = result_sql, 
            func = lambda: tdSql.getRows() == 2
            # row1
            and tdSql.compareData(0, 0, self.start) # ts
            and tdSql.compareData(0, 1, 5)          # cnt
            and tdSql.compareData(0, 2, 150)        # avg(speed)
            and tdSql.compareData(0, 3, 1500)       # sum
            # row2
            and tdSql.compareData(1, 0, self.start + 5 * self.step) # ts
            and tdSql.compareData(1, 1, 5)          # cnt
            and tdSql.compareData(1, 2, 150)        # avg(speed)
            and tdSql.compareData(1, 3, 1500)       # sum
        )

        tdLog.info(f"verify stream_stb1 ............................. successfully.")


    #
    # verify stream1
    #
    def verify_stream1(self):
        # check
        result_sql = f"select * from {self.vdb}.`result_stream1` "
        tdSql.checkResultsByFunc (
            sql = result_sql, 
            func = lambda: tdSql.getRows() == 1
            and tdSql.compareData(0, 0, self.start) # ts
            and tdSql.compareData(0, 1, 5)          # cnt
            and tdSql.compareData(0, 2, 120)        # avg(speed)
        )

        # sub
        self.verify_stream1_sub1()
        tdLog.info("verify stream1 .................................. successfully.")

    # stream1 sub1
    def verify_stream1_sub1(self):
        # check
        result_sql = f"select * from {self.vdb}.`result_stream1_sub1` "
        tdSql.checkResultsByFunc (
            sql = result_sql, 
            func = lambda: tdSql.checkRows(1, show=True)
            and tdSql.compareData(0, 0, self.start + (5 + 2 + 1 + 3 + 1) * self.step) # ts
            and tdSql.compareData(0, 1, 9)          # cnt
            and tdSql.compareData(0, 2, 140)        # avg(speed)
        )

        tdLog.info("verify stream1 sub1 ............................. successfully.")


    #
    # verify stream2
    #
    def verify_stream2(self):
        # check
        result_sql = f"select * from {self.vdb}.`result_stream2` "
        tdSql.checkResultsByFunc (
            sql = result_sql, 
            func = lambda: tdSql.getRows() == 2
            and tdSql.compareData(0, 0, self.start) # ts
            and tdSql.compareData(0, 1, 6)          # cnt
        )

        # sub
        self.verify_stream2_sub1()

        tdLog.info("verify stream2 .................................. successfully.")


    # verify stream2 sub1
    def verify_stream2_sub1(self):
        # check
        result_sql = f"select * from {self.vdb}.`result_stream2_sub1` "
        tdSql.checkResultsByFunc (
            sql = result_sql, 
            func = lambda: tdSql.checkRows(2, show=True)
            and tdSql.compareData(0, 0, self.start) # ts
            and tdSql.compareData(0, 1, 6)                     # cnt
        )        
        tdLog.info("verify stream2 sub1 ............................. successfully.")


    #
    # verify stream3
    #
    def verify_stream3(self):
        # check
        result_sql = f"select * from {self.vdb}.`result_stream3` "
        tdSql.checkResultsByFunc (
            sql = result_sql, 
            func = lambda: tdSql.getRows() == 2
            # row1
            and tdSql.compareData(0, 0, self.start + 20 * self.step) # ts
            and tdSql.compareData(0, 1, 6 + 1)          # cnt
            # row2
            and tdSql.compareData(1, 0, self.start + 30 * self.step) # ts
            and tdSql.compareData(1, 1, 8 + 1)          # cnt
        )

        tdLog.info("verify stream3 .................................. successfully.")
        
    def verify_stream3_sub1(self, tables=None):
        # check
        result_sql = f"select * from {self.vdb}.`result_stream3_sub1` "
        # same with stream3
        tdSql.checkResultsByFunc (
            sql = result_sql, 
            func = lambda: tdSql.getRows() == 2
            # row1
            and tdSql.compareData(0, 0, self.start + 20 * self.step) # ts
            and tdSql.compareData(0, 1, 6 + 1)          # cnt
            # row2
            and tdSql.compareData(1, 0, self.start + 30 * self.step) # ts
            and tdSql.compareData(1, 1, 8 + 1)          # cnt
        )

        tdLog.info(f"verify stream3 sub1 ............................. successfully.")


    #
    # verify stream3 again
    #
    def verify_stream3_again(self):
        # check
        self.verify_stream3()
        tdLog.info("verify stream3 again ............................ successfully.")


    def verify_stream3_sub1_again(self, tables=None):
        # check
        result_sql = f"select * from {self.vdb}.`result_stream3_sub1` "
        tdSql.checkResultsByFunc (
            sql = result_sql, 
            func = lambda: tdSql.getRows() == 4
            #
            # old reserved
            #
            # row2
            and tdSql.compareData(1, 0, self.start + 20 * self.step) # ts
            and tdSql.compareData(1, 1, 6 + 1)                       # cnt
            # row3
            and tdSql.compareData(2, 0, self.start + 30 * self.step) # ts
            and tdSql.compareData(2, 1, 8 + 1)                       # cnt

            #
            # new generate append
            #

            # row1
            and tdSql.compareData(0, 0, 1752900600000) # ts
            and tdSql.compareData(0, 1, 5 + 1)         # cnt
            # row4
            and tdSql.compareData(3, 0, 1752901980000) # ts
            and tdSql.compareData(3, 1, 5 + 1)         # cnt
        )

        tdLog.info(f"verify stream3 sub1 again ...................... successfully.")


    #
    # verify stream4
    #
    def verify_stream4(self, tables=None):
        # check
        result_sql = f"select * from {self.vdb}.`result_stream4` "
        tdSql.checkResultsByFunc (
            sql = result_sql, 
            func = lambda: tdSql.getRows() == 3
            # row1
            and tdSql.compareData(0, 0, self.start) # ts
            and tdSql.compareData(0, 1, 6)          # cnt
            # row2
            and tdSql.compareData(1, 0, self.start + 6 * self.step) # ts
            and tdSql.compareData(1, 1, 6)          # cnt
            # row3
            and tdSql.compareData(2, 0, self.start + 20 * self.step) # ts
            and tdSql.compareData(2, 1, 11)          # cnt
        )

        # sub
        self.verify_stream4_sub1()

        tdLog.info(f"verify stream4 ................................. successfully.")

    def verify_stream4_sub1(self, tables=None):
        # check
        result_sql = f"select * from {self.vdb}.`result_stream4_sub1` "
        tdSql.checkResultsByFunc (
            sql = result_sql, 
            func = lambda: tdSql.getRows() == 2
            # row1
            and tdSql.compareData(0, 0, self.start + 6 * self.step) # ts
            and tdSql.compareData(0, 1, 6)                          # cnt
            # row2
            and tdSql.compareData(1, 0, self.start + 24 * self.step) # ts
            and tdSql.compareData(1, 1, 11 - 4)                      # cnt
        )

        tdLog.info(f"verify stream4 sub1 ............................. successfully.")



    def getSlidingWindow(self, start, step, cnt):
        wins = []
        x = int(start/step)
        i = 0

        while len(wins) < cnt:
            win = (x + i) * self.step
            if win >= start:
                wins.append(win)
            # move next    
            i += 1        

        return wins


    #
    # verify stream4 again
    #
    def verify_stream4_again(self):
        tdLog.info("verify stream4 again ............................ successfully.")

    
    #
    # verify stream5
    #

    def verify_stream5(self):
        # check data
        result_sql = f"select * from {self.vdb}.`result_stream5` "
        tdSql.checkResultsByFunc (
            sql = result_sql, 
            func = lambda: tdSql.getRows() == 13
            # row1
            and tdSql.compareData(0, 0, self.start) # ts
            and tdSql.compareData(0, 1, 5)          # cnt
            and tdSql.compareData(0, 2, 120)          # avg
            # row6
            and tdSql.compareData(5, 0, 1752901500000) # ts
            and tdSql.compareData(5, 1, 5)             # cnt
            and tdSql.compareData(5, 2, 130)           # avg
            # row9
            and tdSql.compareData(8, 0, 1752902400000) # ts
            and tdSql.compareData(8, 1, 5)             # cnt
            and tdSql.compareData(8, 2, 140)           # avg
        )

        # ts diff is 30000
        tdSql.checkResultsByFunc (
            sql = f"select * from (select diff(_c0) as dif from {self.vdb}.`result_stream5`) where dif = 300000", 
            func = lambda: tdSql.getRows() == 12
        )
        # cnt is zero
        tdSql.checkResultsByFunc (
            sql = f"select * from {self.vdb}.`result_stream5` where cnt = 0", 
            func = lambda: tdSql.getRows() == 13 - 4
        )

        # sub1
        tdSql.checkResultsBySql (
            sql     = f"select * from {self.vdb}.`result_stream5_sub1` ",
            exp_sql = f"select * from {self.vdb}.`result_stream5`      where cnt > 0",
        )
        
        tdLog.info(f"verify stream5 ................................. successfully.")

    #
    # verify stream6
    #

    def verify_stream6(self):
        # check data
        sql = f"select * from {self.vdb}.`result_stream6_sub1` "
        data = [
            [1752899700000,   5,100],
            [1752900000000,  10,100],
            [1752900300000,   5,100],
            [1752901500000,   5,110],
            [1752901800000,  10,110],
            [1752902100000,  10,115],
            [1752902400000,  10,120],
            [1752902700000,   5,120],
        ]

        # mem
        tdSql.checkDataMem(sql, data)

        # not no data
        tdSql.checkResultsBySql (
            sql     = sql,
            exp_sql = f"select * from {self.vdb}.`result_stream6` where cnt > 0"
        )

        tdLog.info(f"verify stream6 ................................. successfully.")

    def verify_stream6_again(self):
        tdLog.info(f"verify stream6 ................................. successfully.")
        

    #
    # verify stream7
    #
    def verify_stream7(self):
        # check data
        sql = f"select * from {self.vdb}.`result_stream7_sub1` "
        data = [
            [1752900000000,   5,100],
            [1752901800000,   5,110],
            [1752902400000,   5,120]
        ]

        # mem
        tdSql.checkDataMem(sql, data)

        # not no data
        tdSql.checkResultsBySql (
            sql     = sql,
            exp_sql = f"select * from {self.vdb}.`result_stream7` where cnt > 0"
        )        
        tdLog.info(f"verify stream7 ................................. successfully.")


    #
    # verify stream8
    #
    def verify_stream8(self):
<<<<<<< HEAD
        # check data
        result_sql = f"select * from {self.vdb}.`result_stream8` "
        tdSql.checkResultsByFunc (
            sql = result_sql, 
            func = lambda: tdSql.checkRows(1)
            # row1
            and tdSql.compareData(0, 0, self.start) # ts
            and tdSql.compareData(0, 1, 2)          # cnt
            and tdSql.compareData(0, 2, 120)        # avg
            and tdSql.compareData(0, 3, 200)        # sum
        )

        # sub1
        # ***** bug11 *****
        #self.verify_stream8_sub1()

        tdLog.info(f"verify stream8 ................................. successfully.")

    # verify stream8_sub1
    def verify_stream8_sub1(self):
        # check data
        result_sql = f"select * from {self.vdb}.`result_stream8_sub1` "
        tdSql.checkResultsByFunc (
            sql = result_sql, 
            func = lambda: tdSql.checkRows(1)
            # row1
            and tdSql.compareData(0, 0, self.start) # ts
            and tdSql.compareData(0, 1, 6)          # cnt
            and tdSql.compareData(0, 2, 120)        # avg
            and tdSql.compareData(0, 3, 600)        # sum
        )

        tdLog.info(f"verify stream8 sub1 ............................ successfully.")
=======
        tdLog.info(f"verify stream8 ................................. successfully.")
>>>>>>> 02b77b9d
<|MERGE_RESOLUTION|>--- conflicted
+++ resolved
@@ -154,12 +154,8 @@
             "create stream if not exists `idmp`.`veh_stream7`      interval(5m) sliding(10m) from `idmp`.`vt_7`                                       notify('ws://idmp:6042/eventReceive') on(window_open|window_close) into `idmp`.`result_stream7`      as select _twstart+0s as output_timestamp, count(*) as cnt, avg(`速度`) as `平均速度`  from %%trows",
             "create stream if not exists `idmp`.`veh_stream7_sub1` interval(5m) sliding(10m) from `idmp`.`vt_7` stream_options(IGNORE_NODATA_TRIGGER) notify('ws://idmp:6042/eventReceive') on(window_open|window_close) into `idmp`.`result_stream7_sub1` as select _twstart+0s as output_timestamp, count(*) as cnt, avg(`速度`) as `平均速度`  from %%trows",
             # stream8 watermark
-<<<<<<< HEAD
             "create stream if not exists `idmp`.`veh_stream8`      interval(10m) sliding(10m) from `idmp`.`vt_8`  stream_options(WATERMARK(1m)|IGNORE_DISORDER) notify('ws://idmp:6042/eventReceive') on(window_open|window_close) into `idmp`.`result_stream8`      as select _twstart+0s as output_timestamp, count(*) as cnt, avg(`速度`) as `平均速度`,sum(`里程`) as `里程和` from %%trows",
             "create stream if not exists `idmp`.`veh_stream8_sub1` interval(10m) sliding(10m) from `idmp`.`vt_8`  stream_options(WATERMARK(1m))                 notify('ws://idmp:6042/eventReceive') on(window_open|window_close) into `idmp`.`result_stream8_sub1` as select _twstart+0s as output_timestamp, count(*) as cnt, avg(`速度`) as `平均速度`,sum(`里程`) as `里程和` from %%trows",
-=======
-            "create stream if not exists `idmp`.`veh_stream8`      interval(5m) sliding(5m) from `idmp`.`vt_8`  stream_options(WATERMARK(10m))        notify('ws://idmp:6042/eventReceive') on(window_open|window_close) into `idmp`.`result_stream8`      as select _twstart+0s as output_timestamp, count(*) as cnt, avg(`速度`) as `平均速度`  from %%trows",
->>>>>>> 02b77b9d
         ]
 
         tdSql.executes(sqls)
@@ -314,12 +310,6 @@
         count = 2
         ts    = tdSql.insertFixedVal(table, ts, self.step, count, cols, vals)
 
-<<<<<<< HEAD
-=======
-        sql = f"select {cols} from {table}"
-        self.printSql("first:", sql)
-
->>>>>>> 02b77b9d
         # delete win1 2 rows
         tdSql.deleteRows(table, f"ts >= {self.start + 1 * self.step} and ts <= {self.start + 2 * self.step}")
 
@@ -1049,7 +1039,6 @@
     # verify stream8
     #
     def verify_stream8(self):
-<<<<<<< HEAD
         # check data
         result_sql = f"select * from {self.vdb}.`result_stream8` "
         tdSql.checkResultsByFunc (
@@ -1065,7 +1054,6 @@
         # sub1
         # ***** bug11 *****
         #self.verify_stream8_sub1()
-
         tdLog.info(f"verify stream8 ................................. successfully.")
 
     # verify stream8_sub1
@@ -1082,7 +1070,4 @@
             and tdSql.compareData(0, 3, 600)        # sum
         )
 
-        tdLog.info(f"verify stream8 sub1 ............................ successfully.")
-=======
-        tdLog.info(f"verify stream8 ................................. successfully.")
->>>>>>> 02b77b9d
+        tdLog.info(f"verify stream8 sub1 ............................ successfully.")