from new_test_framework.utils import tdLog, tdSql, sc, clusterComCheck


class TestDistinct:

    def setup_class(cls):
        tdLog.debug(f"start to execute {__file__}")

    def test_distinct(self):
        """Distinct

        1. -

        Catalog:
            - Query:SelectList

        Since: v3.0.0.0

        Labels: common,ci

        Jira: None

        History:
            - 2025-5-7 Simon Guan Migrated from tsim/parser/distinct.sim

        """

        dbPrefix = "sav_db"
        tbPrefix = "sav_tb"
        stbPrefix = "sav_stb"
        tbNum = 20
        rowNum = 10
        totalNum = tbNum * rowNum
        ts0 = 1537146000000
        delta = 600000
        tdLog.info(f"========== alter.sim")
        i = 0
        db = dbPrefix
        stb = stbPrefix

        tdSql.execute(f"drop database if exists {db}")
<<<<<<< HEAD
        tdSql.execute(f"create database {db} keep 36500")
=======
        tdSql.execute(f"create database {db} keep 36500d ")
>>>>>>> d735c7dc
        tdSql.execute(f"use {db}")
        tdLog.info(f"====== create tables")
        tdSql.execute(f"create table {stb} (ts timestamp, c1 int) tags(t1 int, t2 int)")

        i = 0
        ts = ts0
        while i < tbNum:
            tb = tbPrefix + str(i)
            tdSql.execute(f"create table {tb} using {stb} tags( {i} , 0 )")
            i = i + 1
            tdSql.execute(f"insert into {tb} values('2015-08-18 00:00:00', 1);")
            tdSql.execute(f"insert into {tb} values('2015-08-18 00:06:00', 2);")
            tdSql.execute(f"insert into {tb} values('2015-08-18 00:12:00', 3);")
            tdSql.execute(f"insert into {tb} values('2015-08-18 00:18:00', 4);")
            tdSql.execute(f"insert into {tb} values('2015-08-18 00:24:00', 5);")
            tdSql.execute(f"insert into {tb} values('2015-08-18 00:30:00', 6);")
        i = 0
        tb = tbPrefix + str(i)

        tdLog.info(f"====== table created")

        #### select distinct tag
        tdSql.query(f"select distinct t1 from {stb}")
        tdSql.checkRows(tbNum)

        #### select distinct tag
        tdSql.query(f"select distinct t2 from {stb}")
        tdSql.checkRows(1)
        # return -1

        #### select multi normal column
        tdSql.query(f"select distinct ts, c1  from {stb}")
        tdSql.checkRows(6)

        #### select multi column
        tdSql.query(f"select distinct ts from {stb}")
        tdSql.checkRows(6)

        ### select multi normal column
        ### select distinct multi column on sub table

        tdSql.query(f"select distinct ts, c1 from {tb}")
        tdSql.checkRows(6)

        ### select distinct
        tdSql.execute(f"drop database {db}")
        tdSql.query(f"select * from information_schema.ins_databases")
        tdSql.checkRows(2)<|MERGE_RESOLUTION|>--- conflicted
+++ resolved
@@ -39,11 +39,7 @@
         stb = stbPrefix
 
         tdSql.execute(f"drop database if exists {db}")
-<<<<<<< HEAD
-        tdSql.execute(f"create database {db} keep 36500")
-=======
         tdSql.execute(f"create database {db} keep 36500d ")
->>>>>>> d735c7dc
         tdSql.execute(f"use {db}")
         tdLog.info(f"====== create tables")
         tdSql.execute(f"create table {stb} (ts timestamp, c1 int) tags(t1 int, t2 int)")
