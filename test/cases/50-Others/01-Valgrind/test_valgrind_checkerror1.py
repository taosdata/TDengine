--- conflicted
+++ resolved
@@ -97,11 +97,8 @@
         tdSql.checkRows(3)
 
         tdSql.query(f"show variables;")
-<<<<<<< HEAD
         tdSql.checkAssert(tdSql.getRows() > 0)
-=======
-        tdSql.checkRows(93)
->>>>>>> 009c0282
+
 
         tdSql.query(f"show dnode 1 variables;")
         tdSql.checkAssert(tdSql.getRows() > 0)
