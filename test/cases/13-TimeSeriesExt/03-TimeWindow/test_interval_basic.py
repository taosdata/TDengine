import time
import socket
import os
import threading
import math

from new_test_framework.utils import tdLog, tdSql, tdStream, sc, clusterComCheck
from new_test_framework.utils.common import tdCom


class TestInterval:

    def setup_class(cls):
        tdLog.debug(f"start to execute {__file__}")
    #
    # ------------------- 1 ----------------
    #
    def do_interval(self):
        self.QueryInterval()
        tdStream.dropAllStreamsAndDbs()
        self.QueryIntervalOffset()
        tdStream.dropAllStreamsAndDbs()
        self.QueryEmptyTsRange()
        tdStream.dropAllStreamsAndDbs()
        self.ParserSliding()
        tdStream.dropAllStreamsAndDbs()
        self.ParserFunction()
        tdStream.dropAllStreamsAndDbs()
        self.ComputeInterval()
        tdStream.dropAllStreamsAndDbs()
        self.ComputeInterval1()
        tdStream.dropAllStreamsAndDbs()
<<<<<<< HEAD
        self.WithoutAggInterval()
        tdStream.dropAllStreamsAndDbs()
=======
        
        print("do sim interval ....................... [passed]")
>>>>>>> 9a4151f1

    def QueryInterval(self):
        dbPrefix = "m_in_db"
        tbPrefix = "m_in_tb"
        mtPrefix = "m_in_mt"
        tbNum = 10
        rowNum = 20
        totalNum = 200

        tdLog.info(f"=============== step1")
        i = 0
        db = dbPrefix + str(i)
        mt = mtPrefix + str(i)

        tdSql.execute(f"create database {db}")
        tdSql.execute(f"use {db}")
        tdSql.execute(f"create table {mt} (ts timestamp, tbcol int) TAGS(tgcol int)")

        tdLog.info(f"====== start create child tables and insert data")
        i = 0
        while i < tbNum:
            tb = tbPrefix + str(i)
            tdSql.execute(f"create table {tb} using {mt} tags( {i} )")

            x = 0
            while x < rowNum:
                cc = x * 60000
                ms = 1601481600000 + cc
                tdSql.execute(f"insert into {tb} values ({ms} , {x} )")
                x = x + 1
            i = i + 1

        tdLog.info(f"=============== step2")
        i = 1
        tb = tbPrefix + str(i)

        tdSql.query(
            f"select count(tbcol), sum(tbcol), max(tbcol), min(tbcol), count(tbcol) from {tb} interval(1m)"
        )
        tdLog.info(
            f"===> select count(tbcol), sum(tbcol), max(tbcol), min(tbcol), count(tbcol) from {tb} interval(1m)"
        )
        tdSql.checkRows(rowNum)
        tdSql.checkData(0, 0, 1)
        tdSql.checkData(0, 4, 1)

        tdLog.info(f"=============== step3")

        tdLog.info(f"=============== step4")
        # $cc = 40 * 60000
        # $ms = 1601481600000 + $cc

        # $cc = 1 * 60000
        # $ms2 = 1601481600000 - $cc

        tdSql.query(
            f"select _wstart, _wend, _wduration, _qstart, _qend, count(tbcol) from {tb}  interval(1m)"
        )
        tdLog.info(
            f"===> select _wstart, _wend, _wduration, _qstart, _qend, count(tbcol) from {tb}  interval(1m)"
        )
        tdLog.info(f"===> {tdSql.getRows()}) {tdSql.getData(0,1)} {tdSql.getData(0,5)}")
        tdSql.checkRows(rowNum)
        tdSql.checkData(0, 5, 1)
        tdSql.checkData(0, 2, 60000)

        tdLog.info(f"================ step10")
        tdLog.info(f"-------- create database and table")
        tdSql.execute(f"create database if not exists test")
        tdSql.execute(f"use test")
        tdSql.execute(f"create stable st (ts timestamp, c2 int) tags(tg int)")
        tdLog.info(f"-------- insert 300 rows data")
        i = 0
        while i < 300:
            t = 1577807983000
            cc = i * 1000
            t = t + cc
            tdSql.query(f"select {i} % 3")
            if tdSql.getData(0, 0) == 0:
                i = i + 1
                continue
            tdSql.query(f"select {i} % 4")
            if tdSql.getData(0, 0) == 0:
                i = i + 1
                continue

            tdSql.execute(f"insert into t1 using st tags(1) values ( {t} , {i} )")
            i = i + 1

        ms1 = 1577808120000
        ms2 = 1577808000000
        tdSql.query(
            f"select * from (select _wstart, last(ts) as ts, avg(c2) as av from t1 where ts <= {ms1} and ts >= {ms2} interval(10s) sliding(1s) fill(NULL)) order by ts asc"
        )
        tdLog.info(f"----> select asc rows: {tdSql.getRows()})")
        asc_rows = tdSql.getRows()
        tdSql.query(
            f"select * from (select _wstart, last(ts) as ts, avg(c2) as av from t1 where ts <= {ms1} and ts >= {ms2} interval(10s) sliding(1s) fill(NULL)) order by ts desc"
        )
        tdLog.info(f"----> select desc rows: {tdSql.getRows()})")
        desc_rows = tdSql.getRows()

        # tdSql.checkAssert(desc_rows, asc_rows)

        tdLog.info(f"================= step11")

        tdSql.execute(f"create database if not exists test0828")
        tdSql.execute(f"use test0828")
        tdSql.execute(f"create stable st (ts timestamp, c2 int) tags(tg int)")
        tdSql.execute(f"insert into ct1 using st tags(1) values('2021-08-01', 0)")
        tdSql.execute(f"insert into ct2 using st tags(2) values('2022-08-01', 1)")
        tdSql.query(
            f"select _wstart, _wend, count(*) from st where ts>='2021-01-01' and ts < '2023-08-28' interval(1n) fill(value, 0) order by _wstart desc"
        )
        tdLog.info(f"{tdSql.getRows()})")
        tdSql.checkRows(32)

        tdSql.execute(f"drop database test0828")
        tdLog.info(f"=============== clear")

    def QueryIntervalOffset(self):
        tdLog.info(f"=============== create database")
        tdSql.execute(f"create database d0 duration 120")
        tdSql.execute(f"use d0")

        tdLog.info(f"=============== create super table and child table")
        tdSql.execute(f"create table stb (ts timestamp, tbcol int) tags (t1 int)")
        tdSql.query(f"show stables")
        tdSql.checkRows(1)

        tdSql.execute(f"create table ct1 using stb tags ( 1 )")
        tdSql.execute(f"create table ct2 using stb tags ( 2 )")
        tdSql.execute(f"create table ct3 using stb tags ( 3 )")
        tdSql.execute(f"create table ct4 using stb tags ( 4 )")
        tdSql.query(f"show tables")
        tdLog.info(
            f"{tdSql.getRows()}) {tdSql.getData(0,0)} {tdSql.getData(1,0)} {tdSql.getData(2,0)}"
        )
        tdSql.checkRows(4)

        tdLog.info(f"=============== insert data into child table ct1 (s)")
        tdSql.execute(f"insert into ct1 values ( '2022-01-01 01:01:01.000', 1 )")
        tdSql.execute(f"insert into ct1 values ( '2022-01-01 01:01:06.000', 2 )")
        tdSql.execute(f"insert into ct1 values ( '2022-01-01 01:01:10.000', 3 )")
        tdSql.execute(f"insert into ct1 values ( '2022-01-01 01:01:16.000', 4 )")
        tdSql.execute(f"insert into ct1 values ( '2022-01-01 01:01:20.000', 5 )")
        tdSql.execute(f"insert into ct1 values ( '2022-01-01 01:01:26.000', 6 )")
        tdSql.execute(f"insert into ct1 values ( '2022-01-01 01:01:30.000', 7 )")
        tdSql.execute(f"insert into ct1 values ( '2022-01-01 01:01:36.000', 8 )")

        tdLog.info(f"=============== insert data into child table ct2 (d)")
        tdSql.execute(f"insert into ct2 values ( '2022-01-01 01:00:01.000', 1 )")
        tdSql.execute(f"insert into ct2 values ( '2022-01-01 10:00:01.000', 2 )")
        tdSql.execute(f"insert into ct2 values ( '2022-01-01 20:00:01.000', 3 )")
        tdSql.execute(f"insert into ct2 values ( '2022-01-02 10:00:01.000', 4 )")
        tdSql.execute(f"insert into ct2 values ( '2022-01-02 20:00:01.000', 5 )")
        tdSql.execute(f"insert into ct2 values ( '2022-01-03 10:00:01.000', 6 )")
        tdSql.execute(f"insert into ct2 values ( '2022-01-03 20:00:01.000', 7 )")

        tdLog.info(f"=============== insert data into child table ct3 (n)")
        tdSql.execute(f"insert into ct3 values ( '2021-12-21 01:01:01.000', NULL )")
        tdSql.execute(f"insert into ct3 values ( '2021-12-31 01:01:01.000', 1 )")
        tdSql.execute(f"insert into ct3 values ( '2022-01-01 01:01:06.000', 2 )")
        tdSql.execute(f"insert into ct3 values ( '2022-01-07 01:01:10.000', 3 )")
        tdSql.execute(f"insert into ct3 values ( '2022-01-31 01:01:16.000', 4 )")
        tdSql.execute(f"insert into ct3 values ( '2022-02-01 01:01:20.000', 5 )")
        tdSql.execute(f"insert into ct3 values ( '2022-02-28 01:01:26.000', 6 )")
        tdSql.execute(f"insert into ct3 values ( '2022-03-01 01:01:30.000', 7 )")
        tdSql.execute(f"insert into ct3 values ( '2022-03-08 01:01:36.000', 8 )")

        tdLog.info(f"=============== insert data into child table ct4 (y)")
        tdSql.execute(f"insert into ct4 values ( '2020-10-21 01:01:01.000', 1 )")
        tdSql.execute(f"insert into ct4 values ( '2020-12-31 01:01:01.000', 2 )")
        tdSql.execute(f"insert into ct4 values ( '2021-01-01 01:01:06.000', 3 )")
        tdSql.execute(f"insert into ct4 values ( '2021-05-07 01:01:10.000', 4 )")
        tdSql.execute(f"insert into ct4 values ( '2021-09-30 01:01:16.000', 5 )")
        tdSql.execute(f"insert into ct4 values ( '2022-02-01 01:01:20.000', 6 )")
        tdSql.execute(f"insert into ct4 values ( '2022-10-28 01:01:26.000', 7 )")
        tdSql.execute(f"insert into ct4 values ( '2022-12-01 01:01:30.000', 8 )")
        tdSql.execute(f"insert into ct4 values ( '2022-12-31 01:01:36.000', 9 )")

        self.query()

        # =================================================
        tdLog.info(f"=============== stop and restart taosd")
        sc.dnodeStop(1)
        sc.dnodeStart(1)
        clusterComCheck.checkDnodes(1)

        self.query()

    def query(self):
        tdLog.info(f"================ start query ======================")
        tdSql.query(
            f"select _wstart, _wend, _wduration, _qstart, _qend, count(*) from ct1 interval(10s, 2s)"
        )
        tdLog.info(
            f"===> select _wstart, _wend, _wduration, _qstart, _qend, count(*) from ct1 interval(10s, 2s)"
        )
        tdLog.info(f"===> rows: {tdSql.getRows()})")

        tdSql.checkRows(5)
        tdSql.checkData(0, 0, "2022-01-01 01:00:52.000")
        tdSql.checkData(0, 2, 10000)
        tdSql.checkData(4, 5, 1)

        tdSql.query(
            f"select _wstart, _wend, _wduration, _qstart, _qend,  count(*) from ct1 interval(10s, 2s) sliding(10s)"
        )
        tdLog.info(
            f"===> select _wstart, _wend, _wduration, _qstart, _qend,  count(*) from ct1 interval(10s, 2s) sliding(10s)"
        )
        tdLog.info(f"===> rows: {tdSql.getRows()})")

        tdSql.checkRows(5)
        tdSql.checkData(0, 0, "2022-01-01 01:00:52.000")
        tdSql.checkData(0, 2, 10000)
        tdSql.checkData(4, 5, 1)

        tdSql.query(
            f"select count(tbcol), sum(tbcol), max(tbcol), min(tbcol), count(*) from ct1 interval(10s, 2s) sliding(5s)"
        )

        tdSql.checkRows(9)
        tdSql.checkData(0, 0, 1)
        tdSql.checkData(7, 0, 2)
        tdSql.checkData(8, 0, 1)

        tdSql.query(
            f"select count(tbcol), sum(tbcol), max(tbcol), min(tbcol), count(*) from ct2 interval(1d, 2h)"
        )
        tdLog.info(
            f"===> select count(tbcol), sum(tbcol), max(tbcol), min(tbcol), count(*) from ct2 interval(1d, 2h)"
        )
        tdLog.info(f"===> rows: {tdSql.getRows()})")
        tdSql.checkRows(4)
        tdSql.checkData(0, 0, 1)
        tdSql.checkData(1, 0, 2)

        tdSql.query(
            f"select count(tbcol), sum(tbcol), max(tbcol), min(tbcol), count(*) from ct2 interval(1d, 2h) sliding(12h)"
        )
        tdLog.info(
            f"===> select count(tbcol), sum(tbcol), max(tbcol), min(tbcol), count(*) from ct2 interval(1d, 2h) sliding(12h)"
        )
        tdSql.checkRows(8)
        tdSql.checkData(0, 0, 1)
        tdSql.checkData(1, 0, 2)
        tdSql.checkData(7, 0, 1)

        tdSql.query(
            f"select _wstart, count(tbcol), _wduration, _wstart, count(*) from ct3 interval(1n, 1w)"
        )

        tdLog.info(f"===> rows: {tdSql.getRows()})")
        tdSql.checkRows(4)
        tdSql.checkData(0, 0, "2021-12-08 00:00:00.000")
        tdSql.checkData(3, 1, 1)
        tdSql.checkData(3, 4, tdSql.getData(3, 1))
        tdSql.checkData(0, 2, 2678400000)

        tdSql.query(
            f"select  _wstart, count(tbcol), _wduration, _wstart, count(*) from ct3 interval(1n, 1w) sliding(2w)"
        )
        tdSql.query(
            f"select _wstart, count(tbcol), _wduration, _wstart, count(*)  from ct3 interval(1n, 1w) sliding(4w)"
        )
        tdSql.error(
            f"select _wstart, count(tbcol), _wduration, _wstart, count(*)  from ct3 interval(1n, 1w) sliding(5w)"
        )

        tdSql.query(
            f"select _wstart, count(tbcol), _wduration, _wstart, count(*) from ct4 interval(1y, 6n)"
        )
        tdLog.info(f"===> rows: {tdSql.getRows()})")

        tdSql.checkRows(3)
        tdSql.checkData(0, 1, 4)
        tdSql.checkData(0, 4, 4)

        tdSql.error(
            f"select count(tbcol), sum(tbcol), max(tbcol), min(tbcol), count(*) from ct4 interval(1y, 6n) sliding(6n)"
        )
        tdSql.error(
            f"select _wstart, count(tbcol), _wduration, _wstart, count(*) from ct4 interval(1y, 6n) sliding(12n)"
        )

        tdSql.error("select count(*) from ct4 interval(1n, 10d) order by ts desc")
        tdSql.query("select count(*) from ct4 interval(2n, 5d)")
        tdSql.error("select count(*) from ct4 interval(2n) order by ts desc")
        tdSql.query("select count(*) from ct4 interval(1y, 1n)")
        tdSql.query("select count(*) from ct4 interval(1y, 2n)")
        tdSql.query(
            "select count(*) from ct4 where ts > '2019-05-14 00:00:00' interval(1y, 5d)"
        )

    def QueryEmptyTsRange(self):
        tdSql.execute(f"drop database if exists db1;")
        tdSql.execute(f"create database if not exists db1;")
        tdSql.execute(f"use db1;")
        tdSql.execute(
            f"create stable sta (ts timestamp, f1 double, f2 binary(200)) tags(t1 int);"
        )
        tdSql.execute(f"create table tba1 using sta tags(1);")
        tdSql.execute(f"insert into tba1 values ('2022-04-26 15:15:01', 1.0, \"a\");")
        tdSql.execute(f"insert into tba1 values ('2022-04-26 15:15:02', 2.0, \"b\");")
        tdSql.execute(f"insert into tba1 values ('2022-04-26 15:15:04', 4.0, \"b\");")
        tdSql.execute(f"insert into tba1 values ('2022-04-26 15:15:05', 5.0, \"b\");")
        tdSql.query(
            f"select last_row(*) from sta where ts >= 1678901803783 and ts <= 1678901803783 and  _c0 <= 1678901803782 interval(10d,8d) fill(linear) order by _wstart desc;"
        )
        tdSql.checkRows(0)

    def ParserSliding(self):
        dbPrefix = "sliding_db"
        tbPrefix = "sliding_tb"
        mtPrefix = "sliding_mt"
        tbNum = 8
        rowNum = 1000
        totalNum = tbNum * rowNum

        tdLog.info(f"=============== sliding.sim")
        i = 0
        db = dbPrefix + str(i)
        mt = mtPrefix + str(i)

        tstart = 946656000000

        i = 0
        db = dbPrefix + str(i)
        mt = mtPrefix + str(i)

        tdSql.execute(f"create database if not exists {db}  keep 36500")
        tdSql.execute(f"use {db}")
        tdSql.execute(
            f"create table {mt} (ts timestamp, c1 int, c2 float, c3 bigint, c4 smallint, c5 tinyint, c6 double, c7 bool, c8 binary(10), c9 nchar(9)) TAGS(t1 int, t2 binary(12))"
        )

        i = 0
        while i < tbNum:
            tb = tbPrefix + str(i)
            tg2 = "'abc'"
            tdSql.execute(f"create table {tb} using {mt} tags( {i} , {tg2} )")

            x = 0
            while x < rowNum:
                ms = str(x) + "m"
                c = x % 100
                binary = "'binary" + str(c) + "'"
                nchar = "'nchar" + str(c) + "'"

                next = tstart + 30
                f = x + 1
                c1 = f % 100

                binary1 = "'binary" + str(c1) + "'"
                nchar1 = "'nchar" + str(c1) + "'"

                tdSql.execute(
                    f"insert into {tb} values ({tstart} , {c} , {c} , {c} , {c} , {c} , {c} , {c} , {binary} , {nchar} ) ({next} , {c1} , {c1} , {c1} , {c1} , {c1} , {c1} , {c1} , {binary1} , {nchar1} )"
                )
                tstart = tstart + 60
                x = x + 2

            i = i + 1
            tstart = 946656000000

        i1 = 1
        i2 = 0

        db = dbPrefix + str(i)
        mt = mtPrefix + str(i)

        dbPrefix = "sliding_db"
        tbPrefix = "sliding_tb"
        mtPrefix = "sliding_mt"

        tb1 = tbPrefix + str(i1)
        tb2 = tbPrefix + str(i2)

        tdLog.info(f"===============================interval_sliding query")
        tdSql.query(
            f"select _wstart, count(*) from sliding_tb0 interval(3s) sliding(3s);"
        )
        tdSql.checkRows(10)
        tdSql.checkData(0, 0, "2000-01-01 00:00:00")
        tdSql.checkData(0, 1, 100)
        tdSql.checkData(1, 0, "2000-01-01 00:00:03")
        tdSql.checkData(1, 1, 100)

        tdSql.query(
            f"select _wstart, stddev(c1) from sliding_tb0 interval(10a) sliding(10a);"
        )
        tdSql.checkRows(1000)
        tdSql.checkData(0, 0, "2000-01-01 00:00:00")
        tdSql.checkData(0, 1, 0.000000000)
        tdSql.checkData(9, 0, "2000-01-01 00:00:00.270")
        tdSql.checkData(9, 1, 0.000000000)

        tdSql.query(
            f"select _wstart, stddev(c1),count(c2),first(c3),last(c4) from sliding_tb0 interval(10a) sliding(10a) order by _wstart desc;"
        )
        tdSql.checkRows(1000)
        tdSql.checkData(0, 0, "2000-01-01 00:00:29.970")
        tdSql.checkData(0, 1, 0.000000000)
        tdSql.checkData(0, 2, 1)
        tdSql.checkData(0, 3, 99)
        tdSql.checkData(0, 4, 99)
        tdSql.checkData(9, 0, "2000-01-01 00:00:29.700")
        tdSql.checkData(9, 1, 0.000000000)
        tdSql.checkData(9, 2, 1)
        tdSql.checkData(9, 3, 90)
        tdSql.checkData(9, 4, 90)

        tdSql.query(
            f"select _wstart, count(c2),last(c4) from sliding_tb0 interval(3s) sliding(1s) order by _wstart asc;"
        )
        tdSql.checkRows(32)
        tdSql.checkData(0, 0, "1999-12-31 23:59:58")
        tdSql.checkData(0, 1, 34)
        tdSql.checkData(0, 2, 33)

        tdSql.query(
            f"select _wstart, count(c2),stddev(c3),first(c4),last(c4) from sliding_tb0 where ts>'2000-01-01 0:0:0' and ts<'2000-1-1 0:0:4' interval(3s) sliding(3s) order by _wstart asc;"
        )
        tdSql.checkRows(2)
        tdSql.checkData(0, 4, 99)
        tdSql.checkData(0, 1, 99)
        tdSql.checkData(0, 2, 28.577380332)

        # interval offset + limit
        tdSql.query(
            f"select _wstart, count(c2), first(c3),stddev(c4) from sliding_tb0 interval(10a) sliding(10a) order by _wstart desc limit 10 offset 90;"
        )
        tdSql.checkRows(10)
        tdSql.checkData(0, 0, "2000-01-01 00:00:27.270")
        tdSql.checkData(0, 1, 1)
        tdSql.checkData(0, 2, 9)
        tdSql.checkData(0, 3, 0.000000000)
        tdSql.checkData(9, 0, "2000-01-01 00:00:27")
        tdSql.checkData(9, 1, 1)
        tdSql.checkData(9, 2, 0)
        tdSql.checkData(9, 3, 0.000000000)

        # interval offset test
        tdSql.query(
            f"select _wstart, count(c2),last(c4),stddev(c3) from sliding_tb0 interval(3s) sliding(3s) order by _wstart asc limit 100 offset 1;"
        )
        tdSql.checkRows(9)
        tdSql.checkData(0, 0, "2000-01-01 00:00:03")
        tdSql.checkData(0, 1, 100)
        tdSql.checkData(0, 2, 99)
        tdSql.checkData(8, 0, "2000-01-01 00:00:27")
        tdSql.checkData(8, 1, 100)

        tdSql.query(
            f"select _wstart, count(c2),last(c4),stddev(c3) from sliding_tb0 where ts>'2000-1-1 0:0:0' and ts<'2000-1-1 0:0:4' interval(3s) sliding(3s) order by _wstart asc limit 100 offset 0;"
        )
        tdSql.checkRows(2)
        tdSql.checkData(0, 0, "2000-01-01 00:00:00")
        tdSql.checkData(0, 1, 99)
        tdSql.checkData(0, 2, 99)
        tdSql.checkData(0, 3, 28.577380332)
        tdSql.checkData(1, 0, "2000-01-01 00:00:03")
        tdSql.checkData(1, 1, 34)
        tdSql.checkData(1, 2, 33)
        tdSql.checkData(1, 3, 9.810708435)

        tdSql.query(
            f"select _wstart, count(c2),last(c4),stddev(c3) from sliding_tb0 interval(3s) sliding(2s) order by _wstart asc limit 100 offset 1;"
        )
        tdSql.checkRows(15)
        tdSql.checkData(0, 0, "2000-01-01 00:00:00")
        tdSql.checkData(0, 1, 100)
        tdSql.checkData(0, 2, 99)
        tdSql.checkData(0, 3, 28.866070048)
        tdSql.checkData(9, 0, "2000-01-01 00:00:18")
        tdSql.checkData(9, 1, 100)
        tdSql.checkData(9, 2, 99)

        tdSql.query(
            f"select count(c2),last(c4),stddev(c3) from sliding_tb0 interval(3s) sliding(2s) order by _wstart asc limit 100 offset 5;"
        )
        tdSql.checkRows(11)

        tdSql.query(
            f"select count(c2),last(c4),stddev(c3) from sliding_tb0 interval(3s) sliding(2s) order by _wstart asc limit 100 offset 6;"
        )
        tdSql.checkRows(10)

        tdSql.query(
            f"select count(c2),last(c4),stddev(c3) from sliding_tb0 interval(3s) sliding(2s) order by _wstart asc limit 100 offset 7;"
        )
        tdSql.checkRows(9)

        tdSql.query(
            f"select count(c2),last(c4),stddev(c3) from sliding_tb0 interval(3s) sliding(2s) order by _wstart asc limit 100 offset 8;"
        )
        tdSql.checkRows(8)

        tdSql.query(
            f"select count(c2),last(c4),stddev(c3) from sliding_tb0 interval(3s) sliding(2s) order by _wstart asc limit 100 offset 9;"
        )
        tdSql.checkRows(7)

        tdSql.query(
            f"select count(c2),last(c4),stddev(c3) from sliding_tb0 interval(3s) sliding(2s) order by _wstart asc limit 100 offset 10;"
        )
        tdSql.checkRows(6)

        tdSql.query(
            f"select count(c2),last(c4),stddev(c3) from sliding_tb0 interval(3s) sliding(2s) order by _wstart asc limit 100 offset 11;"
        )
        tdSql.checkRows(5)

        tdSql.query(
            f"select count(c2),last(c4),stddev(c3) from sliding_tb0 interval(3s) sliding(2s) order by _wstart asc limit 100 offset 12;"
        )
        tdSql.checkRows(4)

        tdSql.query(
            f"select count(c2),last(c4),stddev(c3) from sliding_tb0 interval(3s) sliding(2s) order by _wstart asc limit 100 offset 13;"
        )
        tdSql.checkRows(3)

        tdSql.query(
            f"select count(c2),last(c4),stddev(c3) from sliding_tb0 interval(3s) sliding(2s) order by _wstart asc limit 100 offset 14;"
        )
        tdSql.checkRows(2)

        tdSql.query(
            f"select count(c2),last(c4),stddev(c3) from sliding_tb0 interval(3s) sliding(2s) order by _wstart asc limit 100 offset 15;"
        )
        tdSql.checkRows(1)

        tdSql.query(
            f"select count(c2),last(c4),stddev(c3) from sliding_tb0 interval(3s) sliding(2s) order by _wstart asc limit 100 offset 16;"
        )
        tdSql.checkRows(0)

        tdSql.query(
            f"select _wstart, count(c2),last(c4),stddev(c3),spread(c3) from sliding_tb0 where c2 = 0 interval(3s) order by _wstart desc;"
        )
        tdSql.checkRows(10)

        # 00-01-01 00:00:27.000 |                     1 |        0 |               0.000000000 |               0.000000000 |
        tdSql.checkData(0, 0, "2000-01-01 00:00:27")
        tdSql.checkData(0, 1, 1)
        tdSql.checkData(0, 2, 0)
        tdSql.checkData(0, 3, 0.000000000)

        tdSql.query(
            f"select count(c2),last(c4),stddev(c3),spread(c3) from sliding_tb0 where c2 = 0 interval(3s) sliding(2s) order by _wstart desc limit 1 offset 14;"
        )
        tdSql.checkRows(1)

        tdSql.query(
            f"select count(c2),last(c4),stddev(c3),spread(c3) from sliding_tb0 where c2 = 0 interval(3s) sliding(2s) order by _wstart desc limit 1 offset 15;"
        )
        tdSql.checkRows(0)

        tdSql.query(
            f"select _wstart, count(c2), first(c3),stddev(c4) from sliding_tb0 interval(10a) order by _wstart desc limit 10 offset 2;"
        )
        tdSql.checkData(0, 0, "2000-01-01 00:00:29.910")

        tdSql.query(
            f"select _wstart, count(*),stddev(c1),count(c1),first(c2),last(c3) from sliding_tb0 where ts>'2000-1-1 00:00:00' and ts<'2000-1-1 00:00:01.002' and c2 >= 0 interval(30s) sliding(10s) order by _wstart asc limit 1000;"
        )
        tdSql.checkRows(3)
        tdSql.checkData(0, 0, "1999-12-31 23:59:40")
        tdSql.checkData(0, 2, 9.521904571)
        tdSql.checkData(0, 5, 33)
        tdSql.checkData(1, 0, "1999-12-31 23:59:50")
        tdSql.checkData(1, 2, 9.521904571)
        tdSql.checkData(1, 5, 33)
        tdSql.checkData(2, 5, 33)

        tdSql.query(
            f"select _wstart, count(*),stddev(c1),count(c1),first(c2),last(c3) from sliding_tb0 where ts>'2000-1-1 00:00:00' and ts<'2000-1-1 00:00:01.002' and c2 >= 0 interval(30s) sliding(10s) order by _wstart desc limit 1000;"
        )
        tdSql.checkRows(3)
        tdSql.checkData(0, 0, "2000-01-01 00:00:00")
        tdSql.checkData(0, 1, 33)
        tdSql.checkData(0, 2, 9.521904571)
        tdSql.checkData(0, 3, 33)
        tdSql.checkData(1, 0, "1999-12-31 23:59:50")
        tdSql.checkData(1, 1, 33)
        tdSql.checkData(1, 2, 9.521904571)
        tdSql.checkData(2, 0, "1999-12-31 23:59:40")
        tdSql.checkData(2, 1, 33)
        tdSql.checkData(2, 2, 9.521904571)

        tdLog.info(f"====================>check boundary check crash at client side")
        tdSql.query(f"select count(*) from sliding_mt0 where ts>now and ts < now-1h;")

        tdSql.query(f"select sum(c1) from sliding_tb0 interval(1a) sliding(1a);")

        tdLog.info(f"========================query on super table")

        tdLog.info(f"========================error case")
        tdSql.error(f"select sum(c1) from sliding_tb0 interval(10a) sliding(12a);")
        tdSql.error(f"select sum(c1) from sliding_tb0 sliding(1n) interval(1y);")
        tdSql.error(f"select sum(c1) from sliding_tb0 interval(-1y)  sliding(1n);")
        tdSql.error(f"select sum(c1) from sliding_tb0 interval(1y)  sliding(-1n);")
        tdSql.error(f"select sum(c1) from sliding_tb0 interval(0)  sliding(0);")
        tdSql.error(f"select sum(c1) from sliding_tb0 interval(0m)  sliding(0m);")
        tdSql.error(f"select sum(c1) from sliding_tb0 interval(m)  sliding(m);")
        tdSql.error(f"select sum(c1) from sliding_tb0 sliding(4m);")
        tdSql.error(f"select count(*) from sliding_tb0 interval(1s) sliding(10s);")
        tdSql.error(f"select count(*) from sliding_tb0 interval(10s) sliding(10a);")

    def ParserFunction(self):
        dbPrefix = "m_func_db"
        tbPrefix = "m_func_tb"
        mtPrefix = "m_func_mt"

        tbNum = 10
        rowNum = 5
        totalNum = tbNum * rowNum
        ts0 = 1537146000000
        delta = 600000
        tdLog.info(f"========== alter.sim")
        i = 0
        db = dbPrefix + str(i)
        mt = mtPrefix + str(i)

        tdSql.execute(f"drop database if exists {db}")
        tdSql.execute(f"create database {db} keep 36500")
        tdSql.execute(f"use {db}")

        tdLog.info(f"=====================================> td-4481")
        # tdSql.execute(f"create database {db}")

        tdLog.info(
            f"=====================================> test case for twa in single block"
        )

        tdSql.execute(f"create table t1 (ts timestamp, k float);")
        tdSql.execute(f"insert into t1 values('2015-08-18 00:00:00', 2.064);")
        tdSql.execute(f"insert into t1 values('2015-08-18 00:06:00', 2.116);")
        tdSql.execute(f"insert into t1 values('2015-08-18 00:12:00', 2.028);")
        tdSql.execute(f"insert into t1 values('2015-08-18 00:18:00', 2.126);")
        tdSql.execute(f"insert into t1 values('2015-08-18 00:24:00', 2.041);")
        tdSql.execute(f"insert into t1 values('2015-08-18 00:30:00', 2.051);")

        tdSql.query(
            f"select twa(k),avg(k),count(1) from t1 where ts>='2015-8-18 00:00:00' and ts<='2015-8-18 00:05:00'"
        )
        tdSql.checkRows(1)
        tdSql.checkData(0, 0, 2.063999891)
        tdSql.checkData(0, 1, 2.063999891)
        tdSql.checkData(0, 2, 1)

        tdSql.query(
            f"select twa(k),avg(k),count(1) from t1 where ts>='2015-8-18 00:00:00' and ts<='2015-8-18 00:07:00'"
        )
        tdSql.checkRows(1)
        tdSql.checkData(0, 0, 2.089999914)
        tdSql.checkData(0, 1, 2.089999914)
        tdSql.checkData(0, 2, 2)

        tdSql.query(
            f"select _wstart, twa(k),avg(k),count(1) from t1 where ts>='2015-8-18 00:00:00' and ts<='2015-8-18 00:07:00' interval(1m)"
        )
        tdSql.checkRows(2)
        tdSql.checkData(0, 0, "2015-08-18 00:00:00")
        tdSql.checkData(0, 1, 2.068333156)
        tdSql.checkData(0, 2, 2.063999891)
        tdSql.checkData(0, 3, 1)
        tdSql.checkData(1, 0, "2015-08-18 00:06:00")
        tdSql.checkData(1, 1, 2.115999937)
        tdSql.checkData(1, 2, 2.115999937)
        tdSql.checkData(1, 3, 1)

        tdSql.query(
            f"select _wstart, twa(k),avg(k),count(1) from t1 where ts>='2015-8-18 00:00:00' and ts<='2015-8-18 00:07:00' interval(1m)"
        )
        tdSql.checkRows(2)
        tdSql.checkData(1, 0, "2015-08-18 00:06:00")
        tdSql.checkData(1, 1, 2.115999937)
        tdSql.checkData(1, 2, 2.115999937)
        tdSql.checkData(1, 3, 1)
        tdSql.checkData(0, 1, 2.068333156)

        tdSql.query(
            f"select _wstart, twa(k),avg(k),count(1) from t1 where ts>='2015-8-18 00:00:00' and ts<='2015-8-18 00:27:00' interval(10m)"
        )
        tdSql.checkRows(3)
        tdSql.checkData(0, 1, 2.088666666)
        tdSql.checkData(0, 2, 2.089999914)
        tdSql.checkData(0, 3, 2)
        tdSql.checkData(1, 1, 2.077099980)
        tdSql.checkData(1, 2, 2.077000022)
        tdSql.checkData(1, 3, 2)
        tdSql.checkData(2, 1, 2.069333235)
        tdSql.checkData(2, 2, 2.040999889)
        tdSql.checkData(2, 3, 1)

        tdSql.query(
            f"select _wstart, twa(k),avg(k),count(1) from t1 where ts>='2015-8-18 00:00:00' and ts<='2015-8-18 00:27:00' interval(10m)"
        )
        tdSql.checkRows(3)
        tdSql.checkData(2, 1, 2.069333235)
        tdSql.checkData(1, 1, 2.077099980)
        tdSql.checkData(0, 1, 2.088666666)

        tdSql.query(
            f"select twa(k),avg(k),count(1) from t1 where ts>='2015-8-18 00:00:00' and ts<='2015-8-18 00:30:00'"
        )
        tdSql.checkData(0, 0, 2.073699975)
        tdSql.checkData(0, 1, 2.070999980)
        tdSql.checkData(0, 2, 6)

        tdSql.query(
            f"select twa(k),avg(k),count(1) from t1 where ts>='2015-8-18 00:00:00' and ts<='2015-8-18 00:30:00'"
        )
        tdSql.checkRows(1)
        tdSql.checkData(0, 0, 2.073699975)
        tdSql.checkData(0, 1, 2.070999980)
        tdSql.checkData(0, 2, 6)

        tdSql.query(
            f"select twa(k) from t1 where ts>'2015-8-18 00:00:00' and ts<'2015-8-18 00:00:1'"
        )
        tdSql.checkRows(0)

        tdSql.query(
            f"select twa(k),avg(k),count(1) from t1 where ts>='2015-8-18 00:00:00' and ts<='2015-8-18 00:30:00' interval(10m)"
        )
        tdSql.query(
            f"select twa(k),avg(k),count(1) from t1 where ts>='2015-8-18 00:00:00' and ts<='2015-8-18 00:30:00' interval(10m)"
        )

        # todo add test case while column filter exists for twa query

        # sql select count(*),TWA(k) from tm0 where ts>='1970-1-1 13:43:00' and ts<='1970-1-1 13:44:10' interval(9s)

        tdSql.execute(f"create table tm0 (ts timestamp, k float);")
        tdSql.execute(f"insert into tm0 values(100000000, 5);")
        tdSql.execute(f"insert into tm0 values(100003000, -9);")
        tdSql.query(f"select twa(k) from tm0 where ts<now")
        tdSql.checkRows(1)
        tdSql.checkData(0, 0, -2.000000000)

        tdSql.execute(f"create table tm1 (ts timestamp,  k int);")
        tdSql.execute(f"insert into tm1 values('2020-10-30 18:11:56.680', -1000);")
        tdSql.execute(f"insert into tm1 values('2020-11-19 18:11:45.773', NULL);")
        tdSql.execute(f"insert into tm1 values('2020-12-09 18:11:17.098', NULL);")
        tdSql.execute(f"insert into tm1 values('2020-12-20 18:11:49.412', 1);")
        tdSql.execute(f"insert into tm1 values('2020-12-23 18:11:50.412', 2);")
        tdSql.execute(f"insert into tm1 values('2020-12-28 18:11:52.412', 3);")

        tdLog.info(f"=====================> td-2610")
        tdSql.query(
            f"select twa(k)from tm1 where ts>='2020-11-19 18:11:45.773' and ts<='2020-12-9 18:11:17.098'"
        )
        tdSql.checkRows(1)
        tdSql.checkData(0, 0, None)

        tdLog.info(f"=====================> td-2609")
        tdSql.query(
            f"select apercentile(k, 50) from tm1 where ts>='2020-10-30 18:11:56.680' and ts<='2020-12-09 18:11:17.098'"
        )
        tdSql.checkRows(1)
        tdSql.checkData(0, 0, -1000.000000000)

        sc.dnodeStop(1)
        sc.dnodeStart(1)
        clusterComCheck.checkDnodes(1)

        tdLog.info(f"================== server restart completed")
        tdSql.connect("root")

        tdSql.execute(f"use m_func_db0")

        tdLog.info(f"=====================> td-2583")
        tdSql.query(
            f"select min(k) from tm1 where ts>='2020-11-19 18:11:45.773' and ts<='2020-12-20 18:11:49.412'"
        )
        tdSql.checkRows(1)
        tdSql.checkData(0, 0, 1)

        tdLog.info(f"=====================> td-2601")
        tdSql.query(
            f"select count(*) from tm1 where ts<='2020-6-1 00:00:00' and ts>='2020-1-1 00:00:00' interval(1n) fill(NULL)"
        )
        tdSql.checkRows(0)

        tdLog.info(f"=====================> td-2615")
        tdSql.query(f"select last(ts) from tm1 interval(17a) limit 776 offset 3")
        tdSql.checkRows(3)

        tdSql.query(f"select last(ts) from tm1 interval(17a) limit 1000 offset 4")
        tdSql.checkRows(2)

        tdSql.query(
            f"select last(ts) from tm1 interval(17a) order by ts desc limit 1000 offset 0"
        )
        tdSql.checkRows(6)

        tdLog.info(f"=============================> TD-6086")
        tdSql.execute(
            f"create stable td6086st(ts timestamp, d double) tags(t nchar(50));"
        )
        tdSql.execute(f'create table td6086ct1 using td6086st tags("ct1");')
        tdSql.execute(f'create table td6086ct2 using td6086st tags("ct2");')

        tdSql.query(
            f"SELECT LAST(d),t FROM td6086st WHERE tbname in ('td6086ct1', 'td6086ct2') and ts>=\"2019-07-30 00:00:00\" and ts<=\"2021-08-31 00:00:00\" partition BY tbname interval(1800s) fill(prev);"
        )

        tdLog.info(f"==================> td-2624")
        tdSql.execute(f"create table tm2(ts timestamp, k int, b binary(12));")
        tdSql.execute(
            f"insert into tm2 values('2011-01-02 18:42:45.326',      -1,'abc');"
        )
        tdSql.execute(
            f"insert into tm2 values('2020-07-30 17:44:06.283',       0, null);"
        )
        tdSql.execute(
            f"insert into tm2 values('2020-07-30 17:44:19.578', 9999999, null);"
        )
        tdSql.execute(
            f"insert into tm2 values('2020-07-30 17:46:06.417',    NULL, null);"
        )
        tdSql.execute(
            f"insert into tm2 values('2020-11-09 18:42:25.538',       0, null);"
        )
        tdSql.execute(
            f"insert into tm2 values('2020-12-29 17:43:11.641',       0, null);"
        )
        tdSql.execute(
            f"insert into tm2 values('2020-12-29 18:43:17.129',       0, null);"
        )
        tdSql.execute(
            f"insert into tm2 values('2020-12-29 18:46:19.109',    NULL, null);"
        )
        tdSql.execute(
            f"insert into tm2 values('2021-01-03 18:40:40.065',       0, null);"
        )

        tdSql.query(
            f"select _wstart, twa(k),first(ts) from tm2 where k <50 interval(17s);"
        )
        tdSql.checkRows(6)
        tdSql.checkData(0, 0, "2011-01-02 18:42:42")
        tdSql.checkData(0, 2, "2011-01-02 18:42:45.326")
        tdSql.checkData(1, 0, "2020-07-30 17:43:59")
        tdSql.checkData(2, 1, 0.000000000)

        tdSql.query(f"select twa(k),first(ts) from tm2 where k <50 interval(17s);")
        tdSql.checkRows(6)

        tdSql.query(
            f"select _wstart, twa(k),first(ts),count(k),first(k) from tm2 interval(17s) limit 20 offset 0;"
        )
        tdSql.checkRows(9)
        tdSql.checkData(0, 0, "2011-01-02 18:42:42")
        tdSql.checkData(1, 0, "2020-07-30 17:43:59")

        tdLog.info(f"=================>td-2610")
        tdSql.query(f"select stddev(k) from tm2 where ts='2020-12-29 18:46:19.109'")
        tdSql.checkRows(1)

        tdSql.query(f"select twa(k) from tm2 where ts='2020-12-29 18:46:19.109'")
        tdSql.checkRows(1)
        tdSql.checkData(0, 0, None)

        tdLog.info(f"========================> TD-1787")
        tdSql.execute(f"create table cars(ts timestamp, c int) tags(id int);")
        tdSql.execute(f"create table car1 using cars tags(1);")
        tdSql.execute(f"create table car2 using cars tags(2);")
        tdSql.execute(
            f"insert into car1 (ts, c) values (now,1) car2(ts, c) values(now, 2);"
        )
        tdSql.execute(f"drop table cars;")
        tdSql.execute(f"create table cars(ts timestamp, c int) tags(id int);")
        tdSql.execute(f"create table car1 using cars tags(1);")
        tdSql.execute(f"create table car2 using cars tags(2);")
        tdSql.execute(
            f"insert into car1 (ts, c) values (now,1) car2(ts, c) values(now, 2);"
        )

        tdLog.info(f"========================> TD-2700")
        tdSql.execute(f"create table tx(ts timestamp, k int);")
        tdSql.execute(f"insert into tx values(1500000001000, 0);")
        tdSql.query(f"select sum(k) from tx interval(1d) sliding(1h);")
        tdSql.checkRows(24)

        tdLog.info(f"========================> TD-3948")
        tdSql.execute(f"drop table if exists meters")
        tdSql.execute(
            f"create stable meters (ts timestamp, current float, voltage int, phase float) tags (location binary(64), groupId int);"
        )
        tdSql.error(
            f'insert into td3948Err1(phase) using meters tags ("Beijng.Chaoyang", 2) (ts, current) values (now, 10.2);'
        )
        tdSql.error(
            f'insert into td3948Err2(phase, voltage) using meters tags ("Beijng.Chaoyang", 2) (ts, current) values (now, 10.2);'
        )
        tdSql.error(
            f'insert into td3948Err3(phase, current) using meters tags ("Beijng.Chaoyang", 2) (ts, current) values (now, 10.2);'
        )
        tdSql.execute(
            f'insert into td3948 using meters tags ("Beijng.Chaoyang", 2) (ts, current) values (now, 10.2);'
        )
        tdSql.query(f"select count(ts) from td3948;")
        tdSql.checkRows(1)

        tdLog.info(f"========================> TD-2740")
        tdSql.execute(f"drop table if exists m1;")
        tdSql.execute(f"create table m1(ts timestamp, k int) tags(a int);")
        tdSql.execute(f"create table tm10 using m1 tags(0);")
        tdSql.execute(f"create table tm11 using m1 tags(1);")
        tdSql.execute(f"create table tm12 using m1 tags(2);")
        tdSql.execute(f"create table tm13 using m1 tags(3);")
        tdSql.execute(f"insert into tm10 values('2020-1-1 1:1:1', 0);")
        tdSql.execute(f"insert into tm11 values('2020-1-5 1:1:1', 0);")
        tdSql.execute(f"insert into tm12 values('2020-1-7 1:1:1', 0);")
        tdSql.execute(f"insert into tm13 values('2020-1-1 1:1:1', 0);")
        tdSql.query(
            f"select count(*) from m1 where ts='2020-1-1 1:1:1' partition by tbname interval(1h)"
        )
        tdSql.checkRows(2)

        tdSql.execute(f"drop table m1;")
        tdSql.execute(f"drop table if exists tm1;")
        tdSql.execute(f"drop table if exists tm2;")
        tdSql.execute(
            f"create table m1(ts timestamp, k double, b double, c int, d smallint, e int unsigned) tags(a int);"
        )
        tdSql.execute(f"create table tm1 using m1 tags(1);")
        tdSql.execute(f"create table tm2 using m1 tags(2);")
        tdSql.execute(
            f"insert into tm1 values('2021-01-27 22:22:39.294', 1, 10, NULL, 110, 123) ('2021-01-27 22:22:40.294', 2, 20, NULL, 120, 124) ('2021-01-27 22:22:41.294', 3, 30, NULL, 130, 125)('2021-01-27 22:22:43.294', 4, 40, NULL, 140, 126)('2021-01-27 22:22:44.294', 5, 50, NULL, 150, 127);"
        )
        tdSql.execute(
            f"insert into tm2 values('2021-01-27 22:22:40.688', 5, 101, NULL, 210, 321) ('2021-01-27 22:22:41.688', 5, 102, NULL, 220, 322) ('2021-01-27 22:22:42.688', 5, 103, NULL, 230, 323)('2021-01-27 22:22:43.688', 5, 104, NULL, 240, 324)('2021-01-27 22:22:44.688', 5, 105, NULL, 250, 325)('2021-01-27 22:22:45.688', 5, 106, NULL, 260, 326);"
        )

        tdSql.query(f"select stddev(k) from m1")
        tdSql.checkRows(1)
        tdSql.checkData(0, 0, 1.378704626)

        tdSql.query(f"select stddev(c) from m1")
        tdSql.checkRows(1)

        tdSql.query(f"select stddev(k), stddev(c) from m1")
        tdSql.checkRows(1)
        tdSql.checkData(0, 0, 1.378704626)
        tdSql.checkData(0, 1, None)

        tdSql.query(f"select stddev(b),stddev(b),stddev(k) from m1;")
        tdSql.checkRows(1)
        tdSql.checkData(0, 0, 37.840465463)
        tdSql.checkData(0, 1, 37.840465463)
        tdSql.checkData(0, 2, 1.378704626)

        tdSql.query(f"select stddev(k), stddev(b), a from m1 group by a order by a")
        tdSql.checkRows(2)
        tdSql.checkData(0, 0, 1.414213562)
        tdSql.checkData(0, 1, 14.142135624)
        tdSql.checkData(0, 2, 1)
        tdSql.checkData(1, 0, 0.000000000)
        tdSql.checkData(1, 1, 1.707825128)
        tdSql.checkData(1, 2, 2)

        tdSql.query(f"select stddev(k), stddev(b), a from m1 where a= 1 group by a")
        tdSql.checkRows(1)
        tdSql.checkData(0, 0, 1.414213562)
        tdSql.checkData(0, 1, 14.142135624)
        tdSql.checkData(0, 2, 1)

        tdSql.query(
            f"select stddev(k), stddev(b), tbname from m1 group by tbname order by tbname"
        )
        tdSql.checkRows(2)
        tdSql.checkData(0, 0, 1.414213562)
        tdSql.checkData(0, 1, 14.142135624)
        tdSql.checkData(0, 2, "tm1")
        tdSql.checkData(1, 0, 0.000000000)
        tdSql.checkData(1, 1, 1.707825128)
        tdSql.checkData(1, 2, "tm2")

        tdSql.query(f"select stddev(k), stddev(b) from m1 group by tbname,a")
        tdSql.checkRows(2)

        tdSql.query(
            f"select stddev(k), stddev(b), stddev(c),tbname, a from m1  group by tbname,a order by a asc"
        )
        tdSql.checkRows(2)
        tdSql.checkData(0, 0, 1.414213562)
        tdSql.checkData(0, 1, 14.142135624)
        tdSql.checkData(0, 2, None)
        tdSql.checkData(0, 3, "tm1")
        tdSql.checkData(0, 4, 1)
        tdSql.checkData(1, 0, 0.000000000)
        tdSql.checkData(1, 1, 1.707825128)
        tdSql.checkData(1, 2, None)
        tdSql.checkData(1, 3, "tm2")
        tdSql.checkData(1, 4, 2)

        tdSql.query(
            f"select _wstart, stddev(k), stddev(b), stddev(c), tbname,a  from m1 partition by tbname, a interval(10s) order by tbname"
        )
        tdSql.checkRows(3)
        tdSql.checkData(0, 1, 0.000000000)
        tdSql.checkData(0, 2, 0.000000000)
        tdSql.checkData(0, 3, None)
        tdSql.checkData(0, 4, "tm1")
        tdSql.checkData(0, 5, 1)
        tdSql.checkData(1, 1, 1.118033989)
        tdSql.checkData(1, 2, 11.180339887)
        tdSql.checkData(1, 3, None)
        tdSql.checkData(1, 4, "tm1")
        tdSql.checkData(2, 2, 1.707825128)
        tdSql.checkData(2, 3, None)
        tdSql.checkData(2, 4, "tm2")
        tdSql.checkData(2, 5, 2)

        tdSql.query(
            f"select _wstart, count(*), first(b), stddev(b), stddev(c), a from m1  partition by a interval(10s) order by a"
        )
        tdSql.checkRows(3)
        tdSql.checkData(0, 0, "2021-01-27 22:22:30")
        tdSql.checkData(0, 1, 1)
        tdSql.checkData(0, 2, 10.000000000)
        tdSql.checkData(0, 3, 0.000000000)
        tdSql.checkData(0, 4, None)
        tdSql.checkData(0, 5, 1)
        tdSql.checkData(1, 2, 20.000000000)
        tdSql.checkData(1, 3, 11.180339887)
        tdSql.checkData(1, 4, None)
        tdSql.checkData(2, 3, 1.707825128)

        tdSql.query(
            f"select _wstart, count(*), first(b), stddev(b), stddev(c), tbname, a from m1 partition by tbname, a interval(10s) order by tbname"
        )
        tdSql.checkRows(3)
        tdSql.checkData(2, 3, 1.707825128)
        tdSql.checkData(2, 5, "tm2")

        tdSql.query(
            f"select _wstart, count(*), stddev(b), stddev(b)+20, stddev(c), tbname, a from m1 partition by tbname, a interval(10s) order by tbname"
        )
        tdSql.checkRows(3)
        tdSql.checkData(0, 2, 0.000000000)
        tdSql.checkData(0, 3, 20.000000000)
        tdSql.checkData(1, 3, 31.180339887)
        tdSql.checkData(1, 4, None)

        tdSql.query(
            f"select _wstart, count(*), first(b), stddev(b)+first(b), stddev(c), tbname, a from m1 partition by tbname, a interval(10s) order by tbname"
        )
        tdSql.checkRows(3)
        tdSql.checkData(0, 2, 10.000000000)
        tdSql.checkData(0, 3, 10.000000000)
        tdSql.checkData(1, 2, 20.000000000)
        tdSql.checkData(1, 3, 31.180339887)
        tdSql.checkData(2, 2, 101.000000000)
        tdSql.checkData(2, 3, 102.707825128)

        tdSql.query(f"select stddev(e), stddev(k) from m1 where a=1")
        tdSql.checkRows(1)
        tdSql.checkData(0, 0, 1.414213562)
        tdSql.checkData(0, 1, 1.414213562)

        tdSql.execute(
            f"create stable st1 (ts timestamp, f1 int, f2 int) tags (id int);"
        )
        tdSql.execute(f"create table tb1 using st1 tags(1);")
        tdSql.execute(f"insert into tb1 values ('2021-07-02 00:00:00', 1, 1);")

        tdSql.query(f"select stddev(f1) from st1 group by f1;")
        tdSql.checkRows(1)
        tdSql.checkData(0, 0, 0.000000000)

        tdSql.query(f"select count(tbname) from st1")
        tdSql.checkRows(1)
        tdSql.checkData(0, 0, 1)

        tdSql.query(f"select count(id) from st1")
        tdSql.checkRows(1)
        tdSql.checkData(0, 0, 1)

        tdLog.info(f"====================> TODO stddev + normal column filter")

        tdLog.info(f"====================> irate")
        tdSql.query(f"select irate(f1) from st1;")
        tdSql.query(f"select irate(f1) from  st1 group by tbname;")

        tdSql.query(f"select irate(k) from t1")
        tdSql.checkRows(1)
        tdSql.checkData(0, 0, 0.000027778)

        tdSql.query(f"select irate(k) from t1 where ts>='2015-8-18 00:30:00.000'")
        tdSql.checkRows(1)
        tdSql.checkData(0, 0, 0.000000000)

        tdSql.query(
            f"select irate(k) from t1 where ts>='2015-8-18 00:06:00.000' and ts<='2015-8-18 00:12:00.000';"
        )
        tdSql.checkRows(1)
        tdSql.checkData(0, 0, 0.005633334)

        tdSql.query(f"select _wstart, irate(k) from t1 interval(10a)")
        tdSql.checkRows(6)
        tdSql.checkData(0, 1, 0.000000000)
        tdSql.checkData(1, 1, 0.000000000)
        tdSql.checkData(5, 1, 0.000000000)

        tdSql.query(f"select _wstart, count(*), irate(k) from t1 interval(10m)")
        tdSql.checkRows(4)
        tdSql.checkData(0, 0, "2015-08-18 00:00:00")
        tdSql.checkData(0, 1, 2)
        tdSql.checkData(0, 2, 0.000144445)
        tdSql.checkData(1, 0, "2015-08-18 00:10:00")
        tdSql.checkData(1, 1, 2)
        tdSql.checkData(1, 2, 0.000272222)
        tdSql.checkData(2, 0, "2015-08-18 00:20:00")
        tdSql.checkData(2, 1, 1)
        tdSql.checkData(2, 2, 0.000000000)
        tdSql.checkData(3, 0, "2015-08-18 00:30:00")
        tdSql.checkData(3, 1, 1)
        tdSql.checkData(3, 2, 0.000000000)

        tdSql.query(
            f"select _wstart, count(*),irate(k) from t1 interval(10m) order by _wstart desc"
        )
        tdSql.checkRows(4)
        tdSql.checkData(3, 0, "2015-08-18 00:00:00")
        tdSql.checkData(3, 1, 2)
        tdSql.checkData(3, 2, 0.000144445)

        tdLog.info(f"===========================> derivative")
        tdSql.execute(f"drop table t1")
        tdSql.execute(f"drop table tx;")
        tdSql.execute(f"drop table if exists m1;")
        tdSql.execute(f"drop table if exists tm0;")
        tdSql.execute(f"drop table if exists tm1;")

        tdSql.execute(f"create table tm0(ts timestamp, k double)")
        tdSql.execute(
            f"insert into tm0 values('2015-08-18T00:00:00Z', 2.064) ('2015-08-18T00:06:00Z', 2.116) ('2015-08-18T00:12:00Z', 2.028)"
        )
        tdSql.execute(
            f"insert into tm0 values('2015-08-18T00:18:00Z', 2.126) ('2015-08-18T00:24:00Z', 2.041) ('2015-08-18T00:30:00Z', 2.051)"
        )

        tdSql.error(f"select derivative(ts) from tm0;")
        tdSql.error(f"select derivative(k) from tm0;")
        tdSql.error(f"select derivative(k, 0, 0) from tm0;")
        tdSql.error(f"select derivative(k, 1, 911) from tm0;")
        tdSql.error(f"select derivative(kx, 1s, 1) from tm0;")
        tdSql.error(f"select derivative(k, -20s, 1) from tm0;")
        tdSql.query(f"select derivative(k, 20a, 0) from tm0;")
        tdSql.query(f"select derivative(k, 200a, 0) from tm0;")
        tdSql.query(f"select derivative(k, 999a, 0) from tm0;")
        tdSql.error(f"select derivative(k, 20s, -12) from tm0;")

        tdSql.query(f"select ts, derivative(k, 1s, 0) from tm0")
        tdSql.checkRows(5)
        tdSql.checkData(0, 0, "2015-08-18 08:06:00")
        tdSql.checkData(0, 1, 0.000144444)
        tdSql.checkData(1, 0, "2015-08-18 08:12:00")
        tdSql.checkData(1, 1, -0.000244444)
        tdSql.checkData(2, 0, "2015-08-18 08:18:00")
        tdSql.checkData(2, 1, 0.000272222)
        tdSql.checkData(3, 0, "2015-08-18 08:24:00")
        tdSql.checkData(3, 1, -0.000236111)

        tdSql.query(f"select ts ,derivative(k, 6m, 0) from tm0;")
        tdSql.checkRows(5)
        tdSql.checkData(0, 0, "2015-08-18 08:06:00")
        tdSql.checkData(0, 1, 0.052000000)
        tdSql.checkData(1, 0, "2015-08-18 08:12:00")
        tdSql.checkData(1, 1, -0.088000000)
        tdSql.checkData(2, 0, "2015-08-18 08:18:00")
        tdSql.checkData(2, 1, 0.098000000)
        tdSql.checkData(3, 0, "2015-08-18 08:24:00")
        tdSql.checkData(3, 1, -0.085000000)

        tdSql.query(f"select ts, derivative(k, 12m, 0) from tm0;")
        tdSql.checkRows(5)
        tdSql.checkData(0, 0, "2015-08-18 08:06:00")
        tdSql.checkData(0, 1, 0.104000000)

        tdSql.query(f"select derivative(k, 6m, 1) from tm0;")
        tdSql.checkRows(3)

        tdSql.error(f"select derivative(k, 6m, 1) from tm0 interval(1s);")
        tdSql.error(f"select derivative(k, 6m, 1) from tm0 session(ts, 1s);")
        tdSql.error(f"select derivative(k, 6m, 1) from tm0 group by k;")

        tdSql.execute(f"drop table if exists tm0")
        tdSql.execute(f"drop table if exists m1")

        tdSql.execute(f"create table m1 (ts timestamp, k double ) tags(a int);")
        tdSql.execute(f"create table if not exists t0 using m1 tags(1);")
        tdSql.execute(f"create table if not exists t1 using m1 tags(2);")

        tdSql.execute(f"insert into t0 values('2020-1-1 1:1:1', 1);")
        tdSql.execute(f"insert into t0 values('2020-1-1 1:1:3', 3);")
        tdSql.execute(f"insert into t0 values('2020-1-1 1:2:4', 4);")
        tdSql.execute(f"insert into t0 values('2020-1-1 1:2:5', 5);")
        tdSql.execute(f"insert into t0 values('2020-1-1 1:2:6', 6);")
        tdSql.execute(f"insert into t0 values('2020-1-1 1:3:7', 7);")
        tdSql.execute(f"insert into t0 values('2020-1-1 1:3:8', 8);")
        tdSql.execute(f"insert into t0 values('2020-1-1 1:3:9', 9);")
        tdSql.execute(f"insert into t0 values('2020-1-1 1:4:10', 10);")

        tdSql.execute(f"insert into t1 values('2020-1-1 1:1:2', 2);")
        tdLog.info(f"===========================>td-4739")
        tdSql.query(
            f"select diff(val) from (select ts, derivative(k, 1s, 0) val from t1);"
        )
        tdSql.checkRows(0)

        tdSql.execute(f"insert into t1 values('2020-1-1 1:1:4', 20);")
        tdSql.execute(f"insert into t1 values('2020-1-1 1:1:6', 200);")
        tdSql.execute(f"insert into t1 values('2020-1-1 1:1:8', 2000);")
        tdSql.execute(f"insert into t1 values('2020-1-1 1:1:10', 20000);")

        tdSql.query(f"select derivative(k, 1s, 0) from m1;")
        tdSql.error(f"select derivative(k, 1s, 0) from m1 group by a;")
        tdSql.error(f"select derivative(f1, 1s, 0) from (select k from t1);")

        tdSql.query(f"select ts, derivative(k, 1s, 0) from m1")
        tdSql.checkRows(13)

        tdLog.info(f"=========================>TD-5190")
        tdSql.query(
            f"select _wstart, stddev(f1) from st1 where ts>'2021-07-01 1:1:1' and ts<'2021-07-30 00:00:00' interval(1d) fill(NULL);"
        )
        tdSql.checkRows(29)
        tdSql.checkData(0, 0, "2021-07-01 00:00:00")
        tdSql.checkData(0, 1, None)

        tdSql.query(
            f"select derivative(test_column_alias_name, 1s, 0) from (select _wstart, avg(k) test_column_alias_name from t1 interval(1s));"
        )

        tdSql.execute(
            f"create table smeters (ts timestamp, current float, voltage int) tags (t1 int);"
        )
        tdSql.execute(f"create table smeter1 using smeters tags (1);")
        tdSql.execute(f"insert into smeter1 values ('2021-08-08 10:10:10', 10, 2);")
        tdSql.execute(f"insert into smeter1 values ('2021-08-08 10:10:12', 10, 2);")
        tdSql.execute(f"insert into smeter1 values ('2021-08-08 10:10:14', 20, 1);")

        tdSql.query(
            f"select _wstart, stddev(voltage) from smeters where ts>='2021-08-08 10:10:10.000' and ts < '2021-08-08 10:10:20.000'  and current=10 interval(1000a);"
        )
        tdSql.checkRows(2)
        tdSql.checkData(0, 0, "2021-08-08 10:10:10")
        tdSql.checkData(0, 1, 0.000000000)
        tdSql.checkData(1, 0, "2021-08-08 10:10:12")
        tdSql.checkData(1, 1, 0.000000000)

        tdSql.query(
            f"select stddev(voltage) from smeters where ts>='2021-08-08 10:10:10.000' and ts < '2021-08-08 10:10:20.000'  and current=10;"
        )
        tdSql.checkRows(1)
        tdSql.checkData(0, 0, 0.000000000)

        tdSql.execute(
            f"create table ft1(ts timestamp, a int, b int , c int, d double);"
        )

        tdSql.execute(f"insert into ft1 values(1648791213000,1,2,3,1.0);")
        tdSql.error(f"select sum(_wduration), a from ft1 state_window(a);")

        tdSql.error(f"select count(_wduration), a from ft1 state_window(a);")

        tdSql.error(f"select max(_wduration), a from ft1 state_window(a);")

        tdSql.error(f"select sum(1 + _wduration), a from ft1 state_window(a);")

        tdSql.error(f"select sum(cast(_wstart as bigint)), a from ft1 state_window(a);")

        tdSql.error(f"select sum(cast(_wend as bigint)), a from ft1 state_window(a);")

        tdSql.error(
            f"create stream streams1 trigger at_once  into streamt as select  _wstart, sum(_wduration) from ft1 interval(10s);"
        )

        tdSql.error(
            f"create stream streams1 trigger at_once  into streamt as select  _wstart, sum(cast(_wend as bigint)) from ft1 interval(10s);"
        )

        tdSql.execute(f"create database test  vgroups 1;")
        tdSql.execute(f"use test;")
        tdSql.execute(f"create table t1(ts timestamp, a int, b int , c int, d double);")
        tdSql.execute(f"insert into t1 values(1648791213000,1,1,3,1.0);")
        tdSql.execute(f"insert into t1 values(1648791223000,1,2,NULL,NULL);")

        tdSql.query(
            f'select apercentile(c, 50), apercentile(d, 50, "t-digest")  from t1;'
        )
        tdSql.checkData(0, 0, 3.000000000)
        tdSql.checkData(0, 1, 1.000000000)

        tdSql.query(
            f'select apercentile(c, 50) a, apercentile(d, 50, "t-digest")  from t1 partition by b session(ts, 5s) order by a desc;'
        )
        tdSql.checkData(0, 0, 3.000000000)
        tdSql.checkData(0, 1, 1.000000000)
        tdSql.checkData(1, 0, None)
        tdSql.checkData(1, 1, None)

        tdSql.query(
            f'select apercentile(c, 50) a, apercentile(d, 50, "t-digest")  from t1 state_window(b) order by a desc;'
        )
        tdSql.checkData(0, 0, 3.000000000)
        tdSql.checkData(0, 1, 1.000000000)
        tdSql.checkData(1, 0, None)
        tdSql.checkData(1, 1, None)

    def ComputeInterval(self):
        dbPrefix = "m_in_db"
        tbPrefix = "m_in_tb"
        mtPrefix = "m_in_mt"
        tbNum = 10
        rowNum = 20
        totalNum = 200

        tdLog.info(f"=============== step1")
        i = 0
        db = dbPrefix + str(i)
        mt = mtPrefix + str(i)

        tdSql.prepare(db, drop=True)
        tdSql.execute(f"use {db}")
        tdSql.execute(f"create table {mt} (ts timestamp, tbcol int) TAGS(tgcol int)")

        i = 0
        while i < tbNum:
            tb = tbPrefix + str(i)
            tdSql.execute(f"create table {tb} using {mt} tags( {i} )")

            x = 0
            while x < rowNum:
                cc = x * 60000
                ms = 1601481600000 + cc

                tdSql.execute(f"insert into {tb} values ({ms} , {x} )")
                x = x + 1

            i = i + 1

        tdLog.info(f"=============== step2")
        i = 1
        tb = tbPrefix + str(i)

        tdSql.query(
            f"select count(tbcol), avg(tbcol), max(tbcol), min(tbcol), count(tbcol) from {tb} interval(1m)"
        )
        tdLog.info(f"===> {tdSql.getRows()}")
        # tdSql.checkRowsGreaterEqualThan(rowNum)
        tdSql.checkData(0, 0, 1)
        tdSql.checkData(0, 4, 1)

        tdLog.info(f"=============== step3")
        cc = 4 * 60000
        ms = 1601481600000 + cc
        tdSql.query(
            f"select count(tbcol), avg(tbcol), max(tbcol), min(tbcol), count(tbcol) from {tb}  where ts <= {ms} interval(1m)"
        )
        tdLog.info(f"===> {tdSql.getRows()}")
        # tdSql.checkRowsLessEqualThan(10)
        # tdSql.checkRowsGreaterEqualThan(3)
        tdSql.checkData(0, 0, 1)
        tdSql.checkData(0, 4, 1)

        tdLog.info(f"=============== step4")
        cc = 40 * 60000
        ms = 1601481600000 + cc

        cc = 1 * 60000
        ms2 = 1601481600000 - cc

        tdSql.query(
            f"select count(tbcol), avg(tbcol), max(tbcol), min(tbcol), count(tbcol) from {tb}  where ts <= {ms} and ts > {ms2} interval(1m)"
        )
        tdLog.info(f"===> {tdSql.getRows()}")
        # tdSql.checkRowsLessEqualThan(22)
        # tdSql.checkRowsGreaterEqualThan(18)
        tdSql.checkData(0, 0, 1)
        tdSql.checkData(0, 4, 1)

        tdLog.info(f"=============== step5")
        cc = 40 * 60000
        ms = 1601481600000 + cc

        cc = 1 * 60000
        ms2 = 1601481600000 - cc

        tdSql.query(
            f"select count(tbcol), avg(tbcol), max(tbcol), min(tbcol), count(tbcol) from {tb}  where ts <= {ms} and ts > {ms2} interval(1m) fill(value,0,0,0,0,0)"
        )
        tdLog.info(f"===> {tdSql.getRows()}")
        # tdSql.checkRowsLessEqualThan(50)
        # tdSql.checkRowsGreaterEqualThan(30)
        tdSql.checkData(2, 0, 1)
        tdSql.checkData(2, 4, 1)

        tdLog.info(f"=============== step6")
        tdSql.query(
            f"select count(tbcol), avg(tbcol), max(tbcol), min(tbcol), count(tbcol) from {mt} interval(1m)"
        )
        tdLog.info(f"===> {tdSql.getRows()}")
        tdSql.checkAssert(tdSql.getRows() >= 18)
        tdSql.checkAssert(tdSql.getRows() <= 22)
        tdSql.checkAssert(tdSql.getData(1, 0) >= 5)
        tdSql.checkAssert(tdSql.getData(1, 0) <= 15)

        tdLog.info(f"=============== step7")
        cc = 4 * 60000
        ms = 1601481600000 + cc
        tdSql.query(
            f"select count(tbcol), avg(tbcol), max(tbcol), min(tbcol), count(tbcol) from {mt}  where ts <= {ms} interval(1m)"
        )
        tdLog.info(f"===> {tdSql.getRows()}")
        tdSql.checkAssert(tdSql.getRows() >= 3)
        tdSql.checkAssert(tdSql.getRows() <= 7)
        tdSql.checkAssert(tdSql.getData(1, 0) >= 5)
        tdSql.checkAssert(tdSql.getData(1, 0) <= 15)

        tdLog.info(f"=============== step8")
        cc = 40 * 60000
        ms1 = 1601481600000 + cc

        cc = 1 * 60000
        ms2 = 1601481600000 - cc

        tdSql.query(
            f"select count(tbcol), avg(tbcol), max(tbcol), min(tbcol), count(tbcol) from {mt}  where ts <= {ms1} and ts > {ms2} interval(1m)"
        )
        tdLog.info(f"===> {tdSql.getRows()}")
        tdSql.checkAssert(tdSql.getRows() >= 18)
        tdSql.checkAssert(tdSql.getRows() <= 22)
        tdSql.checkAssert(tdSql.getData(1, 0) >= 5)
        tdSql.checkAssert(tdSql.getData(1, 0) <= 15)

        tdLog.info(f"=============== step9")
        cc = 40 * 60000
        ms1 = 1601481600000 + cc

        cc = 1 * 60000
        ms2 = 1601481600000 - cc

        tdSql.query(
            f"select count(tbcol), avg(tbcol), max(tbcol), min(tbcol), count(tbcol) from {mt}  where ts <= {ms1} and ts > {ms2} interval(1m) fill(value, 0,0,0,0,0)"
        )
        tdSql.checkAssert(tdSql.getRows() <= 50)
        tdSql.checkAssert(tdSql.getRows() >= 30)
        tdSql.checkAssert(tdSql.getData(1, 0) <= 15)
        tdSql.checkAssert(tdSql.getData(1, 0) >= 5)

        tdLog.info(f"=============== clear")
        tdSql.execute(f"drop database {db}")
        tdSql.query(f"select * from information_schema.ins_databases")
        tdSql.checkRows(2)

    def ComputeInterval1(self):
        tdSql.execute(
            f"CREATE DATABASE `alphacloud_alphaess` BUFFER 512 CACHESIZE 1024 CACHEMODEL 'both' COMP 2 DURATION 10d WAL_FSYNC_PERIOD 3000 MAXROWS 4096 MINROWS 100 KEEP 365000d;"
        )

        tdSql.execute(f"use alphacloud_alphaess;")

        tdSql.execute(
            f"create stable st(ts TIMESTAMP ENCODE 'delta-i' COMPRESS 'lz4' LEVEL 'medium', `uk` VARCHAR(64) ENCODE 'disabled' COMPRESS 'lz4' LEVEL 'medium' PRIMARY KEY ) tags(ta int,tb int,tc int);"
        )

        tdSql.execute(f"create table t1 using st tags(1,1,1);")

        tdSql.execute(
            f'insert into t1 values ("1970-01-29 05:04:53.000"," 22::     ");'
        )

        tdSql.query(f"select _wstart, count(*) from st  interval(1y);")

        tdSql.checkRows(1)
        tdSql.checkData(0, 1, 1)

<<<<<<< HEAD
    def WithoutAggInterval(self):
        dbPrefix = "m_in_db"
        tbPrefix = "m_in_tb"
        mtPrefix = "m_in_mt"
        tbNum = 10
        rowNum = 20

        tdLog.info(f"=============== step1")
        i = 0
        db = dbPrefix + str(i)
        mt = mtPrefix + str(i)

        tdSql.prepare(db, drop=True)
        tdSql.execute(f"use {db}")
        tdSql.execute(f"create table {mt} (ts timestamp, tbcol int) TAGS(tgcol int)")

        for i in range(tbNum):
            tb = tbPrefix + str(i)
            tdSql.execute(f"create table {tb} using {mt} tags( {i} )")
            for x in range(rowNum):
                cc = x * 60000
                ms = 1601481600000 + cc
                tdSql.execute(f"insert into {tb} values ({ms} , {x} )")

        tdLog.info(f"=============== step2")
        i = 1
        tb = tbPrefix + str(i)

        sql = "select _wstart, 1, count(tbcol) from m_in_tb1 interval(1m)"
        tdSql.query(sql)
        tdSql.checkRows(20)
        
        sql = "select _wstart, 1 from m_in_tb1 interval(1m)"
        tdSql.query(sql)
        tdSql.checkRows(20)
        
        sql = "select _wstart, 1, count(tbcol) from m_in_tb1 interval(5m)"
        tdSql.query(sql)
        tdSql.checkRows(4)
        
        sql = "select _wstart, 1 from m_in_tb1 interval(5m)"
        tdSql.query(sql)
        tdSql.checkRows(4)
        
        sql = "select _wstart, 1, tgcol, count(tbcol) from m_in_tb1 interval(5m)"
        tdSql.query(sql)
        tdSql.checkRows(4)
        
        sql = "select _wstart, 1, tgcol from m_in_tb1 interval(5m)"
        tdSql.query(sql)
        tdSql.checkRows(4)
        
        sql = "select 1, tgcol from m_in_tb1 interval(5m)"
        tdSql.query(sql)
        tdSql.checkRows(4)
        
        sql = "select 1 from m_in_tb1 interval(5m)"
        tdSql.query(sql)
        tdSql.checkRows(4)
        tdSql.checkData(0, 0, 1)
        tdSql.checkData(1, 0, 1)
        
        sql = "select _wstart, 1, tgcol, count(tbcol) from m_in_mt0 partition by tbname interval(5m)"
        tdSql.query(sql)
        tdSql.checkRows(40)

        sql = "select _wstart, 1, tgcol from m_in_mt0 partition by tbname interval(5m)"
        tdSql.query(sql)
        tdSql.checkRows(40)
        
        sql = "select _wstart, 1, tgcol, count(tbcol) from m_in_mt0 partition by tbname interval(5m)"
        tdSql.query(sql)
        tdSql.checkRows(40)
        
        sql = "select _wstart, _wend, tbname, 1, tgcol, count(tbcol) from m_in_mt0 partition by tbname interval(5m)"
        tdSql.query(sql)
        tdSql.checkRows(40)
        
        sql = "select _wstart, tbcol, tbname, 1, tgcol, count(tbcol) from m_in_mt0 partition by tbname interval(5m)"
        tdSql.error(sql)

        sql = "select _wstart, ts, tbname, 1, tgcol, count(tbcol) from m_in_mt0 partition by tbname interval(5m)"
        tdSql.error(sql)
        
        sql = "select _wstart, 1 from (select _wstart, _wend, tbname, 1, tgcol, count(tbcol) from m_in_mt0 partition by tbname interval(5m)) interval(10m)"
        tdSql.query(sql)
        tdSql.checkRows(2)
        
        sql = "select 1 from (select _wstart, _wend, tbname, 1, tgcol, count(tbcol) from m_in_mt0 partition by tbname interval(5m)) interval(10m)"
        tdSql.query(sql)
        tdSql.checkRows(2)
        
=======
    #
    # ------------------- 2 ----------------
    # 
    def create_database(self,tsql, dbName,dropFlag=1,vgroups=2,replica=1, duration:str='1d', precision: str='ms'):
        if dropFlag == 1:
            tsql.execute("drop database if exists %s"%(dbName), 1)

        tsql.execute("create database if not exists %s vgroups %d replica %d duration %s precision '%s'"%(dbName, vgroups, replica, duration, precision), 1)
        tdLog.debug("complete to create database %s"%(dbName))
        return

    def create_stable(self,tsql, paraDict):
        colString = tdCom.gen_column_type_str(colname_prefix=paraDict["colPrefix"], column_elm_list=paraDict["colSchema"])
        tagString = tdCom.gen_tag_type_str(tagname_prefix=paraDict["tagPrefix"], tag_elm_list=paraDict["tagSchema"])
        sqlString = f"create table if not exists %s.%s (%s) tags (%s)"%(paraDict["dbName"], paraDict["stbName"], colString, tagString)
        tdLog.debug("%s"%(sqlString))
        tsql.execute(sqlString, 1)
        return

    def create_ctable(self,tsql=None, dbName='dbx',stbName='stb',ctbPrefix='ctb',ctbNum=1,ctbStartIdx=0):
        for i in range(ctbNum):
            sqlString = "create table %s.%s%d using %s.%s tags(%d, 'tb%d', 'tb%d', %d, %d, %d)" % \
                    (dbName,ctbPrefix,i+ctbStartIdx,dbName,stbName,(i+ctbStartIdx) % 5,i+ctbStartIdx,i+ctbStartIdx,i+ctbStartIdx,i+ctbStartIdx,i+ctbStartIdx)
            tsql.execute(sqlString, 1)

        tdLog.debug("complete to create %d child tables by %s.%s" %(ctbNum, dbName, stbName))
        return

    def insert_data(self,tsql,dbName,ctbPrefix,ctbNum,rowsPerTbl,batchNum,startTs,tsStep):
        tdLog.debug("start to insert data ............")
        tsql.execute("use %s" %dbName, 1)
        pre_insert = "insert into "
        sql = pre_insert

        for i in range(ctbNum):
            rowsBatched = 0
            sql += " %s%d values "%(ctbPrefix,i)
            for j in range(rowsPerTbl):
                if (i < ctbNum/2):
                    sql += "(%d, %d, %d, %d,%d,%d,%d,true,'binary%d', 'nchar%d') "%(startTs + j*tsStep, j%10, j%10, j%10, j%10, j%10, j%10, j%10, j%10)
                else:
                    sql += "(%d, %d, NULL, %d,NULL,%d,%d,true,'binary%d', 'nchar%d') "%(startTs + j*tsStep, j%10, j%10, j%10, j%10, j%10, j%10)
                rowsBatched += 1
                if ((rowsBatched == batchNum) or (j == rowsPerTbl - 1)):
                    tsql.execute(sql, 1)
                    rowsBatched = 0
                    if j < rowsPerTbl - 1:
                        sql = "insert into %s%d values " %(ctbPrefix,i)
                    else:
                        sql = "insert into "
        if sql != pre_insert:
            tsql.execute(sql, 1)
        tdLog.debug("insert data ............ [OK]")
        return

    def prepare_db_for_interval_unit_test(self, dbname: str, precision: str = 'ms', startTs = 1537146000000):
        self.create_database(tdSql, dbname, precision=precision)
        paraDict = {'dbName':     dbname,
                    'dropFlag':   1,
                    'vgroups':    2,
                    'stbName':    'meters',
                    'colPrefix':  'c',
                    'tagPrefix':  't',
                    'colSchema':   [{'type': 'INT', 'count':1},
                                    {'type': 'BIGINT', 'count':1},
                                    {'type': 'FLOAT', 'count':1},
                                    {'type': 'DOUBLE', 'count':1},
                                    {'type': 'smallint', 'count':1},
                                    {'type': 'tinyint', 'count':1},
                                    {'type': 'bool', 'count':1},
                                    {'type': 'binary', 'len':10, 'count':1},
                                    {'type': 'nchar', 'len':10, 'count':1} ],
                    'tagSchema':   [{'type': 'INT', 'count':1},
                                    {'type': 'nchar', 'len':20, 'count':1},
                                    {'type': 'binary', 'len':20, 'count':1},
                                    {'type': 'BIGINT', 'count':1},
                                    {'type': 'smallint', 'count':1},
                                    {'type': 'DOUBLE', 'count':1}],
                    'ctbPrefix':  't',
                    'ctbStartIdx': 0,
                    'ctbNum':     100,
                    'rowsPerTbl': 1000,
                    'batchNum':   3000,
                    'startTs':    startTs,
                    'tsStep':     100}

        self.create_stable(tdSql, paraDict)

        self.create_ctable(tsql=tdSql, dbName=paraDict["dbName"], \
                stbName=paraDict["stbName"],ctbPrefix=paraDict["ctbPrefix"],\
                ctbNum=paraDict["ctbNum"],ctbStartIdx=paraDict["ctbStartIdx"])
        self.insert_data(tsql=tdSql, dbName=paraDict["dbName"],\
                ctbPrefix=paraDict["ctbPrefix"],ctbNum=paraDict["ctbNum"],\
                rowsPerTbl=paraDict["rowsPerTbl"],batchNum=paraDict["batchNum"],\
                startTs=paraDict["startTs"],tsStep=paraDict["tsStep"])

    def prepare_for_interval_unit_test(self):
        self.prepare_db_for_interval_unit_test('msdb', 'ms', startTs=1600000000000)
        self.prepare_db_for_interval_unit_test('usdb', 'us', startTs=1600000000000000)
        self.prepare_db_for_interval_unit_test('nsdb', 'ns', startTs=1600000000000000000)

    def check_explain_res_has_row(self, plan_str_expect: str, rows):
        plan_found = False
        for row in rows:
            if str(row).find(plan_str_expect) >= 0:
                tdLog.debug("plan: [%s] found in: [%s]" % (plan_str_expect, str(row)))
                plan_found = True
                break
        if not plan_found:
            tdLog.exit("plan: %s not found in res: [%s]" % (plan_str_expect, str(rows)))

    def explain_and_assert_res(self, sql, expect):
        tdSql.query(sql)
        res = tdSql.queryResult
        self.check_explain_res_has_row(expect, res)

    def check_interval_normal_cases(self):
        tdSql.execute('use msdb')
        sql_template = 'explain verbose true select count(*), min(c1) from meters interval(%s) sliding(%s)'

        fail_durations = ["'1 s'", "'11ns'", "'11ms'", "'11+2s'",
        "' 112s '", '"100s "', "' 112 s '", "'112a20s'", "'s'",
        '"1 s"', '"1"', '"100"', '"1y"', '1y', '"1s""', "'12s'12s'", "'12s\""]

        for dura in fail_durations:
            tdSql.error(sql_template % (dura, dura))

        msdb_success_durations = ['1s', '"1s"', '"1000000a"', "'100d'",
                             "'10m'", '"10h"', '1000']

        for dura in msdb_success_durations:
            tdSql.query(sql_template % (dura, dura), queryTimes=1)
            unit = ''
            if dura.isdigit():
                unit = 'a'
            self.check_explain_res_has_row('interval=' + dura.lstrip('\'"').rstrip('\'"') + unit, tdSql.queryResult)
            self.check_explain_res_has_row('sliding=' + dura.lstrip('\'"').rstrip('\'"') + unit, tdSql.queryResult)

        usdb_success_durations = ['"1s"', "'10s'", '"10d"', '"1000000u"', '1000000']
        for dura in usdb_success_durations:
            tdSql.execute("use usdb")
            tdSql.query(sql_template % (dura, dura), queryTimes=1)
            unit = ''
            if dura.isdigit():
                unit = 'u'
            self.check_explain_res_has_row('interval=' + dura.lstrip('\'"').rstrip('\'"') + unit, tdSql.queryResult)
            self.check_explain_res_has_row('sliding=' + dura.lstrip('\'"').rstrip('\'"') + unit, tdSql.queryResult)

        nsdb_success_durations = ['"1s"', "'10s'", '"10d"', '"1000000u"', '"1000000000b"', '1000000000']
        for dura in usdb_success_durations:
            tdSql.execute("use nsdb")
            tdSql.query(sql_template % (dura, dura), queryTimes=1)
            unit = ''
            if dura.isdigit():
                unit = 'b'
            self.check_explain_res_has_row('interval=' + dura.lstrip('\'"').rstrip('\'"') + unit, tdSql.queryResult)
            self.check_explain_res_has_row('sliding=' + dura.lstrip('\'"').rstrip('\'"') + unit, tdSql.queryResult)

    def check_interval_unit_feature(self):
        self.prepare_for_interval_unit_test()
        self.check_interval_normal_cases()

    def do_interval_unit(self):        
        self.check_interval_unit_feature()
        print("do interval unit ...................... [passed]")

    #
    # ------------------- 3 ----------------
    #
    def prepareTestEnv(self):
        tdLog.printNoPrefix("======== prepare test env include database, stable, ctables, and insert data: ")
        paraDict = {'dbName':     'test',
                    'dropFlag':   1,
                    'vgroups':    2,
                    'stbName':    'meters',
                    'colPrefix':  'c',
                    'tagPrefix':  't',
                    'colSchema':   [{'type': 'INT', 'count':1},{'type': 'BIGINT', 'count':1},{'type': 'FLOAT', 'count':1},{'type': 'DOUBLE', 'count':1},{'type': 'smallint', 'count':1},{'type': 'tinyint', 'count':1},{'type': 'bool', 'count':1},{'type': 'binary', 'len':10, 'count':1},{'type': 'nchar', 'len':10, 'count':1}],
                    'tagSchema':   [{'type': 'INT', 'count':1},{'type': 'nchar', 'len':20, 'count':1},{'type': 'binary', 'len':20, 'count':1},{'type': 'BIGINT', 'count':1},{'type': 'smallint', 'count':1},{'type': 'DOUBLE', 'count':1}],
                    'ctbPrefix':  't',
                    'ctbStartIdx': 0,
                    'ctbNum':     100,
                    'rowsPerTbl': 10000,
                    'batchNum':   3000,
                    'startTs':    1537146000000,
                    'tsStep':     600000}

        paraDict['vgroups'] = self.vgroups
        paraDict['ctbNum'] = self.ctbNum
        paraDict['rowsPerTbl'] = self.rowsPerTbl

        tdLog.info("create database")
        self.create_database(tsql=tdSql, dbName=paraDict["dbName"], dropFlag=paraDict["dropFlag"], vgroups=paraDict["vgroups"], replica=1, duration=self.duration)

        tdLog.info("create stb")
        self.create_stable(tsql=tdSql, paraDict=paraDict)

        tdLog.info("create child tables")
        self.create_ctable(tsql=tdSql, dbName=paraDict["dbName"], \
                stbName=paraDict["stbName"],ctbPrefix=paraDict["ctbPrefix"],\
                ctbNum=paraDict["ctbNum"],ctbStartIdx=paraDict["ctbStartIdx"])
        self.insert_data(tsql=tdSql, dbName=paraDict["dbName"],\
                ctbPrefix=paraDict["ctbPrefix"],ctbNum=paraDict["ctbNum"],\
                rowsPerTbl=paraDict["rowsPerTbl"],batchNum=paraDict["batchNum"],\
                startTs=paraDict["startTs"],tsStep=paraDict["tsStep"])
        return

    def check_first_rows(self, all_rows, limited_rows, offset: int = 0):
        for i in range(0, len(limited_rows) - 1):
            if limited_rows[i] != all_rows[i + offset]:
                tdLog.info("row: %d, row in all:    %s" % (i+offset+1, str(all_rows[i+offset])))
                tdLog.info("row: %d, row in limted: %s" % (i+1, str(limited_rows[i])))
                tdLog.exit("row data check failed")
        tdLog.info("all rows are the same as query without limit..")

    def query_and_check_with_slimit(self, sql: str, max_limit: int, step: int, offset: int = 0):
        self.query_and_check_with_limit(sql, max_limit, step, offset, ' slimit ')

    def query_and_check_with_limit(self, sql: str, max_limit: int, step: int, offset: int = 0, limit_str: str = ' limit '):
        for limit in range(0, max_limit, step):
            limited_sql = sql + limit_str + str(offset) + "," + str(limit)
            tdLog.info("query with sql: %s "  % (sql) + limit_str + " %d,%d" % (offset, limit))
            all_rows = tdSql.getResult(sql)
            limited_rows = tdSql.getResult(limited_sql)
            tdLog.info("all rows: %d, limited rows: %d" % (len(all_rows), len(limited_rows)))
            if limit_str == ' limit ':
                if limit + offset <= len(all_rows) and len(limited_rows) != limit:
                    tdLog.exit("limited sql has less rows than limit value which is not right, \
                            limit: %d, limited_rows: %d, all_rows: %d, offset: %d" % (limit, len(limited_rows), len(all_rows), offset))
                elif limit + offset > len(all_rows) and offset < len(all_rows) and offset + len(limited_rows) != len(all_rows):
                    tdLog.exit("limited sql has less rows than all_rows which is not right, \
                            limit: %d, limited_rows: %d, all_rows: %d, offset: %d" % (limit, len(limited_rows), len(all_rows), offset))
                elif offset >= len(all_rows) and len(limited_rows) != 0:
                    tdLog.exit("limited rows should be zero, \
                            limit: %d, limited_rows: %d, all_rows: %d, offset: %d" % (limit, len(limited_rows), len(all_rows), offset))

            self.check_first_rows(all_rows, limited_rows, offset)

    def check_interval_limit_offset(self):
        for offset in range(0, 1000, 500):
            self.check_interval_fill_limit(offset)
            self.check_interval_order_by_limit(offset)
            self.check_interval_partition_by_slimit(offset)

    def check_interval_fill_limit(self, offset: int = 0):
        sqls = [
                "select _wstart as a, _wend as b, count(*), sum(c1), avg(c2), first(ts) from meters \
                        where ts >= '2018-09-17 09:00:00.000' and ts <= '2018-09-17 09:30:00.000' interval(1s) fill(linear)",
                "select _wstart as a, _wend as b, count(*), sum(c1), avg(c2), first(ts) from meters \
                        where ts >= '2018-09-17 09:00:00.000' and ts <= '2018-09-17 09:30:00.000' interval(1m) fill(linear)",
                "select _wstart as a, _wend as b, count(*), sum(c1), avg(c2), first(ts) from meters \
                        where ts >= '2018-09-17 09:00:00.000' and ts <= '2018-09-17 09:30:00.000' interval(1h) fill(linear)",
                "select _wstart as a, _wend as b, count(*), sum(c1), avg(c2), first(ts) from meters \
                        where ts >= '2018-09-17 09:00:00.000' and ts <= '2018-09-17 09:30:00.000' interval(1d) fill(linear)"
                ]
        for sql in sqls:
            self.query_and_check_with_limit(sql, 5000, 1000, offset)

    def check_interval_order_by_limit(self, offset: int = 0):
        sqls = [
                "select _wstart as a, _wend as b, count(*), sum(c1), avg(c2), first(ts) from meters \
                        where ts >= '2018-09-17 09:00:00.000' and ts <= '2018-10-17 09:30:00.000' interval(1m) order by b",
                "select _wstart as a, _wend as b, count(*), sum(c1), avg(c2), first(ts) from meters \
                        where ts >= '2018-09-17 09:00:00.000' and ts <= '2018-10-17 09:30:00.000' interval(1m) order by a desc",
                "select _wstart as a, _wend as b, count(*), sum(c1), avg(c2), last(ts) from meters \
                        where ts >= '2018-09-17 09:00:00.000' and ts <= '2018-10-17 09:30:00.000' interval(1m) order by a desc",
                "select _wstart as a, _wend as b, count(*), sum(c1), avg(c2), first(ts) from meters \
                        where ts >= '2018-09-17 09:00:00.000' and ts <= '2018-10-17 09:30:00.000' interval(1m) order by count(*), sum(c1), a",
                "select _wstart as a, _wend as b, count(*), sum(c1), avg(c2), first(ts) from meters \
                        where ts >= '2018-09-17 09:00:00.000' and ts <= '2018-10-17 09:30:00.000' interval(1m) order by a, count(*), sum(c1)",
                "select _wstart as a, _wend as b, count(*), sum(c1), avg(c2), first(ts) from meters \
                        where ts >= '2018-09-17 09:00:00.000' and ts <= '2018-10-17 09:30:00.000' interval(1m) fill(linear) order by b",
                "select _wstart as a, _wend as b, count(*), sum(c1), avg(c2), first(ts) from meters \
                        where ts >= '2018-09-17 09:00:00.000' and ts <= '2018-10-17 09:30:00.000' interval(1m) fill(linear) order by a desc",
                "select _wstart as a, _wend as b, count(*), sum(c1), last(c2), first(ts) from meters \
                        where ts >= '2018-09-17 09:00:00.000' and ts <= '2018-10-17 09:30:00.000' interval(1m) fill(linear) order by a desc",
                "select _wstart as a, _wend as b, count(*), sum(c1), avg(c2), first(ts) from meters \
                        where ts >= '2018-09-17 09:00:00.000' and ts <= '2018-10-17 09:30:00.000' interval(1m) fill(linear) order by count(*), sum(c1), a",
                "select _wstart as a, _wend as b, count(*), sum(c1), avg(c2), first(ts) from meters \
                        where ts >= '2018-09-17 09:00:00.000' and ts <= '2018-10-17 09:30:00.000' interval(1m) fill(linear) order by a, count(*), sum(c1)",
                ]
        for sql in sqls:
            self.query_and_check_with_limit(sql, 6000, 2000, offset)

    def check_interval_partition_by_slimit(self, offset: int = 0):
        sqls = [
                "select _wstart as a, _wend as b, count(*), sum(c1), last(c2), first(ts) from meters "
                "where ts >= '2018-09-17 09:00:00.000' and ts <= '2018-10-17 09:30:00.000' partition by t1 interval(1m)",
                "select _wstart as a, _wend as b, count(*), sum(c1), last(c2), first(ts) from meters "
                "where ts >= '2018-09-17 09:00:00.000' and ts <= '2018-10-17 09:30:00.000' partition by t1 interval(1h)",
                "select _wstart as a, _wend as b, count(*), sum(c1), last(c2), first(ts) from meters "
                "where ts >= '2018-09-17 09:00:00.000' and ts <= '2018-10-17 09:30:00.000' partition by c3 interval(1m)",
                ]
        for sql in sqls:
            self.query_and_check_with_slimit(sql, 10, 2, offset)

    def check_group_by_operator(self):
        tdSql.query('select count(*), c1+1 from meters group by tbname, c1+1', 1)

    def do_interval_limit_opt_2(self):
        self.vgroups = 4
        self.ctbNum = 10
        self.rowsPerTbl = 10000
        self.duration = '1h'
        
        self.prepareTestEnv()
        self.check_group_by_operator()
        self.check_interval_limit_offset()

        print("do interval limit ..................... [passed]")

    #
    # ------------------- main ----------------
    #
    def test_interval_basic(self):
        """Interval: basic test

        1. Testing the use of interval, offset, and sliding
        2. Testing their use with GROUP BY, ORDER BY, and PARTITION BY
        3. Testing different fill methods, such as NULL, prev, next
        4. Testing mixed use with functions such as count, sum, max, min, count, stddev, last, spread
        5. Testing unit interval:
            - percision ms/us/ns
            - different interval/sliding/offset units: a/s/m/h/d/w/M/y
            - invalid unit handling
        6. Testing explain plan for interval/sliding/offset
        7. Testing limit/offset with interval queries

        Since: v3.0.0.0

        Labels: common,ci

        Jira: None

        History:
            - 2025-8-27 Simon Guan Migrated from tsim/query/interval.sim
            - 2025-8-27 Simon Guan Migrated from tsim/query/interval-offset.sim
            - 2025-8-27 Simon Guan Migrated from tsim/query/emptyTsRange.sim
            - 2025-8-27 Simon Guan Migrated from tsim/query/emptyTsRange_scl.sim
            - 2025-8-27 Simon Guan Migrated from tsim/parser/sliding.sim
            - 2025-8-27 Simon Guan Migrated from tsim/parser/function.sim
            - 2025-8-27 Simon Guan Migrated from tsim/compute/interval.sim
            - 2025-8-27 Simon Guan Migrated from tsim/compute/interval1.sim
            - 2025-12-12 Alex Duan Migrated from uncatalog/system-test/2-query/test_interval_unit.py
            - 2025-12-12 Alex Duan Migrated from uncatalog/system-test/2-query/test_interval_limit_opt_2.py

        """
        self.do_interval()
        self.do_interval_unit()
        self.do_interval_limit_opt_2()
>>>>>>> 9a4151f1
<|MERGE_RESOLUTION|>--- conflicted
+++ resolved
@@ -30,13 +30,9 @@
         tdStream.dropAllStreamsAndDbs()
         self.ComputeInterval1()
         tdStream.dropAllStreamsAndDbs()
-<<<<<<< HEAD
         self.WithoutAggInterval()
         tdStream.dropAllStreamsAndDbs()
-=======
-        
         print("do sim interval ....................... [passed]")
->>>>>>> 9a4151f1
 
     def QueryInterval(self):
         dbPrefix = "m_in_db"
@@ -1524,7 +1520,6 @@
         tdSql.checkRows(1)
         tdSql.checkData(0, 1, 1)
 
-<<<<<<< HEAD
     def WithoutAggInterval(self):
         dbPrefix = "m_in_db"
         tbPrefix = "m_in_tb"
@@ -1616,8 +1611,7 @@
         sql = "select 1 from (select _wstart, _wend, tbname, 1, tgcol, count(tbcol) from m_in_mt0 partition by tbname interval(5m)) interval(10m)"
         tdSql.query(sql)
         tdSql.checkRows(2)
-        
-=======
+
     #
     # ------------------- 2 ----------------
     # 
@@ -1967,5 +1961,4 @@
         """
         self.do_interval()
         self.do_interval_unit()
-        self.do_interval_limit_opt_2()
->>>>>>> 9a4151f1
+        self.do_interval_limit_opt_2()