import time
import math
import random
import os
from new_test_framework.utils import tdLog, tdSql, tdStream, etool, sc
from datetime import datetime
from datetime import date


class Test_IDMP_Vehicle:

    def setup_class(cls):
        tdLog.debug(f"start to execute {__file__}")

    def test_stream_usecase_em(self):
        """IDMP: vehicle scenario

        Refer: https://taosdata.feishu.cn/wiki/Zkb2wNkHDihARVkGHYEcbNhmnxb

        Catalog:
            - Streams:UseCases

        Since: v3.3.7.0

        Labels: common,ci

        Jira: https://jira.taosdata.com:18080/browse/TD-36781

        History:
            - 2025-7-18 Alex Duan Created

        """

        #
        #  main test
        #

        # env
        tdStream.createSnode()

        # prepare data
        self.prepare()

        # create vtables
        self.createVtables()

        # create streams
        self.createStreams()

        # check stream status
        self.checkStreamStatus()

        # insert trigger data
        self.writeTriggerData()

        # verify results
        self.verifyResults()

        # write trigger data again
        self.writeTriggerDataAgain()

        # verify results
        self.verifyResultsAgain()


        '''
        # restart dnode
        self.restartDnode()

        # write trigger data after restart
        self.writeTriggerAfterRestart()

        # verify results after restart
        self.verifyResultsAfterRestart()
        '''


    #
    # ---------------------   main flow frame    ----------------------
    #

    # 
    # prepare data
    #
    def prepare(self):
        # name
        self.db    = "idmp_sample_vehicle"
        self.vdb   = "idmp"
        self.stb   = "vehicles"
        self.step  = 1 * 60 * 1000 # 1 minute
        self.start = 1752900000000
        self.start_current = 10
        self.start_voltage = 260        


        # import data
<<<<<<< HEAD
        etool.taosdump(f"-i cases/41-StreamProcessing/20-UseCase/vehicle_data/")
=======
        etool.taosdump(f"-i {os.path.join(os.path.dirname(__file__), 'vehicle_data')}")
>>>>>>> 27477f21

        tdLog.info(f"import data to db={self.db}. successfully.")


    # 
    # 1. create vtables
    #
    def createVtables(self):
        sqls = [
            f"create database idmp;",
            f"use idmp;",
            "CREATE STABLE `vst_车辆_652220` (`ts` TIMESTAMP ENCODE 'delta-i' COMPRESS 'lz4' LEVEL 'medium', `经度` FLOAT ENCODE 'delta-d' COMPRESS 'lz4' LEVEL 'medium', `纬度` FLOAT ENCODE 'delta-d' COMPRESS 'lz4' LEVEL 'medium', `高程` SMALLINT ENCODE 'simple8b' COMPRESS 'zlib' LEVEL 'medium', `速度` SMALLINT ENCODE 'simple8b' COMPRESS 'zlib' LEVEL 'medium', `方向` SMALLINT ENCODE 'simple8b' COMPRESS 'zlib' LEVEL 'medium', `报警标志` INT ENCODE 'simple8b' COMPRESS 'lz4' LEVEL 'medium', `里程` INT ENCODE 'simple8b' COMPRESS 'lz4' LEVEL 'medium') TAGS (`_ignore_path` VARCHAR(20), `车辆资产模型` VARCHAR(128), `车辆ID` VARCHAR(32), `车牌号` VARCHAR(17), `车牌颜色` TINYINT, `终端制造商` VARCHAR(11), `终端ID` VARCHAR(15), `path2` VARCHAR(512)) SMA(`ts`,`经度`) VIRTUAL 1",
            "CREATE VTABLE `vt_1`   (`经度` FROM `idmp_sample_vehicle`.`vehicle_110100_001`.`longitude`, `纬度` FROM `idmp_sample_vehicle`.`vehicle_110100_001`.`latitude`, `高程` FROM `idmp_sample_vehicle`.`vehicle_110100_001`.`elevation`, `速度` FROM `idmp_sample_vehicle`.`vehicle_110100_001`.`speed`, `方向` FROM `idmp_sample_vehicle`.`vehicle_110100_001`.`direction`, `报警标志` FROM `idmp_sample_vehicle`.`vehicle_110100_001`.`alarm`, `里程` FROM `idmp_sample_vehicle`.`vehicle_110100_001`.`mileage`) USING `vst_车辆_652220` (`_ignore_path`, `车辆资产模型`, `车辆ID`, `车牌号`, `车牌颜色`, `终端制造商`, `终端ID`, `path2`) TAGS (NULL, 'XX物流公司.华北分公司.北京车队', '110100_001', '京Z1NW34', 2, 'zd', '2551765954', '车辆场景.XX物流公司.华北分公司.北京车队')",
            "CREATE VTABLE `vt_2`   (`经度` FROM `idmp_sample_vehicle`.`vehicle_110100_002`.`longitude`, `纬度` FROM `idmp_sample_vehicle`.`vehicle_110100_002`.`latitude`, `高程` FROM `idmp_sample_vehicle`.`vehicle_110100_002`.`elevation`, `速度` FROM `idmp_sample_vehicle`.`vehicle_110100_002`.`speed`, `方向` FROM `idmp_sample_vehicle`.`vehicle_110100_002`.`direction`, `报警标志` FROM `idmp_sample_vehicle`.`vehicle_110100_002`.`alarm`, `里程` FROM `idmp_sample_vehicle`.`vehicle_110100_002`.`mileage`) USING `vst_车辆_652220` (`_ignore_path`, `车辆资产模型`, `车辆ID`, `车牌号`, `车牌颜色`, `终端制造商`, `终端ID`, `path2`) TAGS (NULL, 'XX物流公司.华北分公司.北京车队', '110100_002', '京Z1NW84', 2, 'zd', '1819625826', '车辆场景.XX物流公司.华北分公司.北京车队')",
            "CREATE VTABLE `vt_3`   (`经度` FROM `idmp_sample_vehicle`.`vehicle_110100_003`.`longitude`, `纬度` FROM `idmp_sample_vehicle`.`vehicle_110100_003`.`latitude`, `高程` FROM `idmp_sample_vehicle`.`vehicle_110100_003`.`elevation`, `速度` FROM `idmp_sample_vehicle`.`vehicle_110100_003`.`speed`, `方向` FROM `idmp_sample_vehicle`.`vehicle_110100_003`.`direction`, `报警标志` FROM `idmp_sample_vehicle`.`vehicle_110100_003`.`alarm`, `里程` FROM `idmp_sample_vehicle`.`vehicle_110100_003`.`mileage`) USING `vst_车辆_652220` (`_ignore_path`, `车辆资产模型`, `车辆ID`, `车牌号`, `车牌颜色`, `终端制造商`, `终端ID`, `path2`) TAGS (NULL, 'XX物流公司.华北分公司.北京车队', '110100_003', '京Z2NW48', 2, 'zd', '5206002832', '车辆场景.XX物流公司.华北分公司.北京车队')",
            "CREATE VTABLE `vt_4`   (`经度` FROM `idmp_sample_vehicle`.`vehicle_110100_004`.`longitude`, `纬度` FROM `idmp_sample_vehicle`.`vehicle_110100_004`.`latitude`, `高程` FROM `idmp_sample_vehicle`.`vehicle_110100_004`.`elevation`, `速度` FROM `idmp_sample_vehicle`.`vehicle_110100_004`.`speed`, `方向` FROM `idmp_sample_vehicle`.`vehicle_110100_004`.`direction`, `报警标志` FROM `idmp_sample_vehicle`.`vehicle_110100_004`.`alarm`, `里程` FROM `idmp_sample_vehicle`.`vehicle_110100_004`.`mileage`) USING `vst_车辆_652220` (`_ignore_path`, `车辆资产模型`, `车辆ID`, `车牌号`, `车牌颜色`, `终端制造商`, `终端ID`, `path2`) TAGS (NULL, 'XX物流公司.华北分公司.北京车队', '110100_004', '京Z7A0Q7', 2, 'zd', '1663944041', '车辆场景.XX物流公司.华北分公司.北京车队')",
            "CREATE VTABLE `vt_5`   (`经度` FROM `idmp_sample_vehicle`.`vehicle_110100_005`.`longitude`, `纬度` FROM `idmp_sample_vehicle`.`vehicle_110100_005`.`latitude`, `高程` FROM `idmp_sample_vehicle`.`vehicle_110100_005`.`elevation`, `速度` FROM `idmp_sample_vehicle`.`vehicle_110100_005`.`speed`, `方向` FROM `idmp_sample_vehicle`.`vehicle_110100_005`.`direction`, `报警标志` FROM `idmp_sample_vehicle`.`vehicle_110100_005`.`alarm`, `里程` FROM `idmp_sample_vehicle`.`vehicle_110100_005`.`mileage`) USING `vst_车辆_652220` (`_ignore_path`, `车辆资产模型`, `车辆ID`, `车牌号`, `车牌颜色`, `终端制造商`, `终端ID`, `path2`) TAGS (NULL, 'XX物流公司.华北分公司.北京车队', '110100_005', '京Z7A2Q5', 2, 'zd', '7942624528', '车辆场景.XX物流公司.华北分公司.北京车队')",
            "CREATE VTABLE `vt_6`   (`经度` FROM `idmp_sample_vehicle`.`vehicle_110100_006`.`longitude`, `纬度` FROM `idmp_sample_vehicle`.`vehicle_110100_006`.`latitude`, `高程` FROM `idmp_sample_vehicle`.`vehicle_110100_006`.`elevation`, `速度` FROM `idmp_sample_vehicle`.`vehicle_110100_006`.`speed`, `方向` FROM `idmp_sample_vehicle`.`vehicle_110100_006`.`direction`, `报警标志` FROM `idmp_sample_vehicle`.`vehicle_110100_006`.`alarm`, `里程` FROM `idmp_sample_vehicle`.`vehicle_110100_006`.`mileage`) USING `vst_车辆_652220` (`_ignore_path`, `车辆资产模型`, `车辆ID`, `车牌号`, `车牌颜色`, `终端制造商`, `终端ID`, `path2`) TAGS (NULL, 'XX物流公司.华北分公司.北京车队', '110100_006', '京ZB86G7', 2, 'zd', '1960758157', '车辆场景.XX物流公司.华北分公司.北京车队')",
            "CREATE VTABLE `vt_7`   (`经度` FROM `idmp_sample_vehicle`.`vehicle_110100_007`.`longitude`, `纬度` FROM `idmp_sample_vehicle`.`vehicle_110100_007`.`latitude`, `高程` FROM `idmp_sample_vehicle`.`vehicle_110100_007`.`elevation`, `速度` FROM `idmp_sample_vehicle`.`vehicle_110100_007`.`speed`, `方向` FROM `idmp_sample_vehicle`.`vehicle_110100_007`.`direction`, `报警标志` FROM `idmp_sample_vehicle`.`vehicle_110100_007`.`alarm`, `里程` FROM `idmp_sample_vehicle`.`vehicle_110100_007`.`mileage`) USING `vst_车辆_652220` (`_ignore_path`, `车辆资产模型`, `车辆ID`, `车牌号`, `车牌颜色`, `终端制造商`, `终端ID`, `path2`) TAGS (NULL, 'XX物流公司.华北分公司.北京车队', '110100_007', '京ZCR392', 2, 'zd', '6560472044', '车辆场景.XX物流公司.华北分公司.北京车队')",
            "CREATE VTABLE `vt_8`   (`经度` FROM `idmp_sample_vehicle`.`vehicle_110100_008`.`longitude`, `纬度` FROM `idmp_sample_vehicle`.`vehicle_110100_008`.`latitude`, `高程` FROM `idmp_sample_vehicle`.`vehicle_110100_008`.`elevation`, `速度` FROM `idmp_sample_vehicle`.`vehicle_110100_008`.`speed`, `方向` FROM `idmp_sample_vehicle`.`vehicle_110100_008`.`direction`, `报警标志` FROM `idmp_sample_vehicle`.`vehicle_110100_008`.`alarm`, `里程` FROM `idmp_sample_vehicle`.`vehicle_110100_008`.`mileage`) USING `vst_车辆_652220` (`_ignore_path`, `车辆资产模型`, `车辆ID`, `车牌号`, `车牌颜色`, `终端制造商`, `终端ID`, `path2`) TAGS (NULL, 'XX物流公司.华北分公司.北京车队', '110100_008', '京ZD43R1', 2, 'zd', '3491377379', '车辆场景.XX物流公司.华北分公司.北京车队')",
            "CREATE VTABLE `vt_9`   (`经度` FROM `idmp_sample_vehicle`.`vehicle_110100_009`.`longitude`, `纬度` FROM `idmp_sample_vehicle`.`vehicle_110100_009`.`latitude`, `高程` FROM `idmp_sample_vehicle`.`vehicle_110100_009`.`elevation`, `速度` FROM `idmp_sample_vehicle`.`vehicle_110100_009`.`speed`, `方向` FROM `idmp_sample_vehicle`.`vehicle_110100_009`.`direction`, `报警标志` FROM `idmp_sample_vehicle`.`vehicle_110100_009`.`alarm`, `里程` FROM `idmp_sample_vehicle`.`vehicle_110100_009`.`mileage`) USING `vst_车辆_652220` (`_ignore_path`, `车辆资产模型`, `车辆ID`, `车牌号`, `车牌颜色`, `终端制造商`, `终端ID`, `path2`) TAGS (NULL, 'XX物流公司.华北分公司.北京车队', '110100_009', '京ZD62R2', 2, 'zd', '8265223624', '车辆场景.XX物流公司.华北分公司.北京车队')",
            "CREATE VTABLE `vt_10`  (`经度` FROM `idmp_sample_vehicle`.`vehicle_110100_010`.`longitude`, `纬度` FROM `idmp_sample_vehicle`.`vehicle_110100_010`.`latitude`, `高程` FROM `idmp_sample_vehicle`.`vehicle_110100_010`.`elevation`, `速度` FROM `idmp_sample_vehicle`.`vehicle_110100_010`.`speed`, `方向` FROM `idmp_sample_vehicle`.`vehicle_110100_010`.`direction`, `报警标志` FROM `idmp_sample_vehicle`.`vehicle_110100_010`.`alarm`, `里程` FROM `idmp_sample_vehicle`.`vehicle_110100_010`.`mileage`) USING `vst_车辆_652220` (`_ignore_path`, `车辆资产模型`, `车辆ID`, `车牌号`, `车牌颜色`, `终端制造商`, `终端ID`, `path2`) TAGS (NULL, 'XX物流公司.华北分公司.北京车队', '110100_010', '京ZD6010', 2, 'zd', '8265200010', '车辆场景.XX物流公司.华北分公司.北京车队')",
            "CREATE VTABLE `vt_11`  (`经度` FROM `idmp_sample_vehicle`.`vehicle_120100_001`.`longitude`, `纬度` FROM `idmp_sample_vehicle`.`vehicle_120100_001`.`latitude`, `高程` FROM `idmp_sample_vehicle`.`vehicle_120100_001`.`elevation`, `速度` FROM `idmp_sample_vehicle`.`vehicle_120100_001`.`speed`, `方向` FROM `idmp_sample_vehicle`.`vehicle_120100_001`.`direction`, `报警标志` FROM `idmp_sample_vehicle`.`vehicle_120100_001`.`alarm`, `里程` FROM `idmp_sample_vehicle`.`vehicle_120100_001`.`mileage`) USING `vst_车辆_652220` (`_ignore_path`, `车辆资产模型`, `车辆ID`, `车牌号`, `车牌颜色`, `终端制造商`, `终端ID`, `path2`) TAGS (NULL, 'XX物流公司.华北分公司.北京车队', '120100_001', '京ZD0011', 2, 'zd', '8265200011', '车辆场景.XX物流公司.华北分公司.北京车队')",
            "CREATE VTABLE `vt_12`  (`经度` FROM `idmp_sample_vehicle`.`vehicle_120100_002`.`longitude`, `纬度` FROM `idmp_sample_vehicle`.`vehicle_120100_002`.`latitude`, `高程` FROM `idmp_sample_vehicle`.`vehicle_120100_002`.`elevation`, `速度` FROM `idmp_sample_vehicle`.`vehicle_120100_002`.`speed`, `方向` FROM `idmp_sample_vehicle`.`vehicle_120100_002`.`direction`, `报警标志` FROM `idmp_sample_vehicle`.`vehicle_120100_002`.`alarm`, `里程` FROM `idmp_sample_vehicle`.`vehicle_120100_002`.`mileage`) USING `vst_车辆_652220` (`_ignore_path`, `车辆资产模型`, `车辆ID`, `车牌号`, `车牌颜色`, `终端制造商`, `终端ID`, `path2`) TAGS (NULL, 'XX物流公司.华北分公司.北京车队', '120100_002', '京ZD0012', 2, 'zd', '8265200012', '车辆场景.XX物流公司.华北分公司.北京车队')",
            "CREATE VTABLE `vt_13`  (`经度` FROM `idmp_sample_vehicle`.`vehicle_120100_003`.`longitude`, `纬度` FROM `idmp_sample_vehicle`.`vehicle_120100_003`.`latitude`, `高程` FROM `idmp_sample_vehicle`.`vehicle_120100_003`.`elevation`, `速度` FROM `idmp_sample_vehicle`.`vehicle_120100_003`.`speed`, `方向` FROM `idmp_sample_vehicle`.`vehicle_120100_003`.`direction`, `报警标志` FROM `idmp_sample_vehicle`.`vehicle_120100_003`.`alarm`, `里程` FROM `idmp_sample_vehicle`.`vehicle_120100_003`.`mileage`) USING `vst_车辆_652220` (`_ignore_path`, `车辆资产模型`, `车辆ID`, `车牌号`, `车牌颜色`, `终端制造商`, `终端ID`, `path2`) TAGS (NULL, 'XX物流公司.华北分公司.北京车队', '120100_003', '京ZD0013', 2, 'zd', '8265200013', '车辆场景.XX物流公司.华北分公司.北京车队')",
            "CREATE VTABLE `vt_501` (`经度` FROM `idmp_sample_vehicle`.`vehicle_150100_001`.`longitude`, `纬度` FROM `idmp_sample_vehicle`.`vehicle_150100_001`.`latitude`, `高程` FROM `idmp_sample_vehicle`.`vehicle_150100_001`.`elevation`, `速度` FROM `idmp_sample_vehicle`.`vehicle_150100_001`.`speed`, `方向` FROM `idmp_sample_vehicle`.`vehicle_150100_001`.`direction`, `报警标志` FROM `idmp_sample_vehicle`.`vehicle_150100_001`.`alarm`, `里程` FROM `idmp_sample_vehicle`.`vehicle_150100_001`.`mileage`) USING `vst_车辆_652220` (`_ignore_path`, `车辆资产模型`, `车辆ID`, `车牌号`, `车牌颜色`, `终端制造商`, `终端ID`, `path2`) TAGS (NULL, 'XX物流公司.华北分公司.呼和浩特车队', '110100_011', '蒙Z0C3N7', 2, 'zd', '3689589230', '车辆场景.XX物流公司.华北分公司.呼和浩特车队')",
        ]

        tdSql.executes(sqls)
        tdLog.info(f"create {len(sqls) - 2} vtable successfully.")
        

    # 
    # 2. create streams
    #
    def createStreams(self):

        sqls = [
            # stream_stb1
            "create stream if not exists `idmp`.`veh_stream_stb1`       interval(5m) sliding(5m) from `idmp`.`vst_车辆_652220` partition by `车辆资产模型`,`车辆ID`  stream_options(IGNORE_NODATA_TRIGGER)                    notify('ws://idmp:6042/eventReceive') on(window_open|window_close) into `idmp`.`result_stream_stb1`      as select _twstart+0s as ts, count(*) as cnt, avg(`速度`) as `平均速度`, sum(`里程`) as `里程和` from %%trows",
            "create stream if not exists `idmp`.`veh_stream_stb1_sub1`  interval(5m) sliding(5m) from `idmp`.`vst_车辆_652220` partition by `车辆资产模型`,`车辆ID`  stream_options(IGNORE_NODATA_TRIGGER|FILL_HISTORY_FIRST) notify('ws://idmp:6042/eventReceive') on(window_open|window_close) into `idmp`.`result_stream_stb1_sub1` as select _twstart+0s as ts, count(*) as cnt, avg(`速度`) as `平均速度`, sum(`里程`) as `里程和` from %%trows",

            # stream1
            "create stream if not exists `idmp`.`veh_stream1`      event_window( start with `速度` > 100 end with `速度` <= 100 ) true_for(5m) from `idmp`.`vt_1` stream_options(ignore_disorder)       notify('ws://idmp:6042/eventReceive') on(window_open|window_close) into `idmp`.`result_stream1`      as select _twstart+0s as ts, count(*) as cnt, avg(`速度`) as `平均速度`  from idmp.`vt_1` where ts >= _twstart and ts <_twend",
            "create stream if not exists `idmp`.`veh_stream1_sub1` event_window( start with `速度` > 100 end with `速度` <= 100 ) true_for(5m) from `idmp`.`vt_1` stream_options(delete_recalc)         notify('ws://idmp:6042/eventReceive') on(window_open|window_close) into `idmp`.`result_stream1_sub1` as select _twstart+0s as ts, count(*) as cnt, avg(`速度`) as `平均速度`  from idmp.`vt_1` where ts >= _twstart and ts <_twend",
            # stream2
            "create stream if not exists `idmp`.`veh_stream2`      event_window( start with `速度` > 100 end with `速度` <= 100 ) true_for(5m) from `idmp`.`vt_2` stream_options(ignore_disorder)       notify('ws://idmp:6042/eventReceive') on(window_open|window_close) into `idmp`.`result_stream2`      as select _twstart+0s as ts, count(*) as cnt, avg(`速度`) as `平均速度`  from %%trows",
            "create stream if not exists `idmp`.`veh_stream2_sub1` event_window( start with `速度` > 100 end with `速度` <= 100 ) true_for(5m) from `idmp`.`vt_2`                                       notify('ws://idmp:6042/eventReceive') on(window_open|window_close) into `idmp`.`result_stream2_sub1` as select _twstart+0s as ts, count(*) as cnt, avg(`速度`) as `平均速度`  from %%trows",
            # stream3
            "create stream if not exists `idmp`.`veh_stream3`      event_window( start with `速度` > 100 end with `速度` <= 100 ) true_for(5m) from `idmp`.`vt_3` stream_options(ignore_disorder)       notify('ws://idmp:6042/eventReceive') on(window_open|window_close) into `idmp`.`result_stream3`      as select _twstart+0s as ts, count(*) as cnt, avg(`速度`) as `平均速度`  from %%trows",
            "create stream if not exists `idmp`.`veh_stream3_sub1` event_window( start with `速度` > 100 end with `速度` <= 100 ) true_for(5m) from `idmp`.`vt_3`                                       notify('ws://idmp:6042/eventReceive') on(window_open|window_close) into `idmp`.`result_stream3_sub1` as select _twstart+0s as ts, count(*) as cnt, avg(`速度`) as `平均速度`  from %%trows",
            # stream4
            "create stream if not exists `idmp`.`veh_stream4`      event_window( start with `速度` > 100 end with `速度` <= 100 ) true_for(5m) from `idmp`.`vt_4`                                       notify('ws://idmp:6042/eventReceive') on(window_open|window_close) into `idmp`.`result_stream4`      as select _twstart+0s as ts, count(*) as cnt, avg(`速度`) as `平均速度`  from %%trows",
            "create stream if not exists `idmp`.`veh_stream4_sub1` event_window( start with `速度` > 100 end with `速度` <= 100 ) true_for(5m) from `idmp`.`vt_4` stream_options(DELETE_RECALC)         notify('ws://idmp:6042/eventReceive') on(window_open|window_close) into `idmp`.`result_stream4_sub1` as select _twstart+0s as ts, count(*) as cnt, avg(`速度`) as `平均速度`  from %%trows",
            # stream5
            "create stream if not exists `idmp`.`veh_stream5`      interval(5m) sliding(5m) from `idmp`.`vt_5`                                       notify('ws://idmp:6042/eventReceive') on(window_open|window_close) into `idmp`.`result_stream5`      as select _twstart+0s as ts, count(*) as cnt, avg(`速度`) as `平均速度`  from %%trows",
            "create stream if not exists `idmp`.`veh_stream5_sub1` interval(5m) sliding(5m) from `idmp`.`vt_5` stream_options(IGNORE_NODATA_TRIGGER) notify('ws://idmp:6042/eventReceive') on(window_open|window_close) into `idmp`.`result_stream5_sub1` as select _twstart+0s as ts, count(*) as cnt, avg(`速度`) as `平均速度`  from %%trows",
            # stream6
            "create stream if not exists `idmp`.`veh_stream6`      interval(10m) sliding(5m) from `idmp`.`vt_6`                                       notify('ws://idmp:6042/eventReceive') on(window_open|window_close) into `idmp`.`result_stream6`      as select _twstart+0s as ts, count(*) as cnt, avg(`速度`) as `平均速度`  from %%trows",
            "create stream if not exists `idmp`.`veh_stream6_sub1` interval(10m) sliding(5m) from `idmp`.`vt_6` stream_options(IGNORE_NODATA_TRIGGER) notify('ws://idmp:6042/eventReceive') on(window_open|window_close) into `idmp`.`result_stream6_sub1` as select _twstart+0s as ts, count(*) as cnt, avg(`速度`) as `平均速度`  from %%trows",
            # stream7
            "create stream if not exists `idmp`.`veh_stream7`      interval(5m) sliding(10m) from `idmp`.`vt_7`                                       notify('ws://idmp:6042/eventReceive') on(window_open|window_close) into `idmp`.`result_stream7`      as select _twstart+0s as ts, count(*) as cnt, avg(`速度`) as `平均速度`  from %%trows",
            "create stream if not exists `idmp`.`veh_stream7_sub1` interval(5m) sliding(10m) from `idmp`.`vt_7` stream_options(IGNORE_NODATA_TRIGGER) notify('ws://idmp:6042/eventReceive') on(window_open|window_close) into `idmp`.`result_stream7_sub1` as select _twstart+0s as ts, count(*) as cnt, avg(`速度`) as `平均速度`  from %%trows",
            # stream8 watermark 1m
            "create stream if not exists `idmp`.`veh_stream8`      interval(10m) sliding(10m) from `idmp`.`vt_8`  stream_options(WATERMARK(1m)|IGNORE_DISORDER) notify('ws://idmp:6042/eventReceive') on(window_open|window_close) into `idmp`.`result_stream8`      as select _twstart+0s as ts, count(*) as cnt, avg(`速度`) as `平均速度`,sum(`里程`) as `里程和` from %%trows",
            "create stream if not exists `idmp`.`veh_stream8_sub1` interval(10m) sliding(10m) from `idmp`.`vt_8`  stream_options(WATERMARK(1m))                 notify('ws://idmp:6042/eventReceive') on(window_open|window_close) into `idmp`.`result_stream8_sub1` as select _twstart+0s as ts, count(*) as cnt, avg(`速度`) as `平均速度`,sum(`里程`) as `里程和` from %%trows",
            # stream9 watermark 5m
            "create stream if not exists `idmp`.`veh_stream9`      interval(10m) sliding(10m) from `idmp`.`vt_9`  stream_options(WATERMARK(5m)|IGNORE_DISORDER) notify('ws://idmp:6042/eventReceive') on(window_open|window_close) into `idmp`.`result_stream9`      as select _twstart+0s as ts, count(*) as cnt, avg(`速度`) as `平均速度`,sum(`里程`) as `里程和` from %%trows",
            "create stream if not exists `idmp`.`veh_stream9_sub1` interval(10m) sliding(10m) from `idmp`.`vt_9`  stream_options(WATERMARK(5m))                 notify('ws://idmp:6042/eventReceive') on(window_open|window_close) into `idmp`.`result_stream9_sub1` as select _twstart+0s as ts, count(*) as cnt, avg(`速度`) as `平均速度`,sum(`里程`) as `里程和` from %%trows",
            # stream10 expired_time 1h
            "create stream if not exists `idmp`.`veh_stream10`      interval(10m) sliding(10m) from `idmp`.`vt_10`  stream_options(EXPIRED_TIME(1h)|IGNORE_DISORDER) notify('ws://idmp:6042/eventReceive') on(window_open|window_close) into `idmp`.`result_stream10`      as select _twstart+0s as ts, count(*) as cnt, avg(`速度`) as `平均速度`,sum(`里程`) as `里程和` from %%trows",
            "create stream if not exists `idmp`.`veh_stream10_sub1` interval(10m) sliding(10m) from `idmp`.`vt_10`  stream_options(EXPIRED_TIME(1h))                 notify('ws://idmp:6042/eventReceive') on(window_open|window_close) into `idmp`.`result_stream10_sub1` as select _twstart+0s as ts, count(*) as cnt, avg(`速度`) as `平均速度`,sum(`里程`) as `里程和` from %%trows",
        ]

        tdSql.executes(sqls)
        tdLog.info(f"create {len(sqls)} streams successfully.")

    # 
    # 3. wait stream ready
    #
    def checkStreamStatus(self):
        print("wait stream ready ...")
        tdStream.checkStreamStatus()
        tdLog.info(f"check stream status successfully.")

    # 
    # 4. write trigger data
    #
    def writeTriggerData(self):
        print("write data ...")
        # stream_stb1
        self.trigger_stream_stb1()
        # stream1
        self.trigger_stream1()
        # stream2
        self.trigger_stream2()
        # stream3
        self.trigger_stream3()  
        # stream4
        self.trigger_stream4()
        # stream5
        self.trigger_stream5()
        # stream6
        self.trigger_stream6()
        # stream7
        self.trigger_stream7()
        # stream8
        self.trigger_stream8()
        # stream9
        self.trigger_stream9()
        # stream10
        self.trigger_stream10()

    # 
    # 5. verify results
    #
    def verifyResults(self):
        
        print("wait 10s ...")
        time.sleep(10)
        print("verify results ...")
        
        self.verify_stream_stb1()
        self.verify_stream1()
        self.verify_stream2()
        self.verify_stream3()
        self.verify_stream3_sub1()

        self.verify_stream4()
        self.verify_stream5()
        self.verify_stream6()
        self.verify_stream7()
        #self.verify_stream8()
        #self.verify_stream9()
        self.verify_stream10()


    # 
    # 6. write trigger data again
    #
    def writeTriggerDataAgain(self):
        # stream3
        self.trigger_stream3_again()


    # 
    # 7. verify results again
    #
    def verifyResultsAgain(self):
        pass
        # stream3
        self.verify_stream3_again()
        self.verify_stream3_sub1_again()

    #
    # 8. restart dnode
    #
    def restartDnode(self):
        # restart
        tdLog.info("restart dnode ...")
        sc.dnodeRestartAll()

        # wait stream ready
        tdLog.info("wait stream ready after dnode restart ...")
        self.checkStreamStatus()

        tdLog.info("dnode restarted successfully.")


    #
    # 9. write trigger after restart
    #
    def writeTriggerAfterRestart(self):
        pass


    #
    # 10. verify results after restart
    #
    def verifyResultsAfterRestart(self):
        pass       


    def printSql(self, label, sql):
        print(label + sql)
        rows = tdSql.getResult(sql)
        i = 0
        for row in rows:
            print(f"i={i} {row}")
            i += 1


    # ---------------------   stream trigger    ----------------------

    #
    #  stream_stb1 trigger
    #
    def trigger_stream_stb1(self):
        table = f"{self.db}.`vehicle_150100_001`"
        cols  = "ts,speed,mileage"

        # data1
        ts    = self.start
        vals  = "150,300"
        count = 11
        ts    = tdSql.insertFixedVal(table, ts, self.step, count, cols, vals)


    #
    #  stream1 trigger 
    #
    def trigger_stream1(self):
        ts    = self.start
        table = f"{self.db}.`vehicle_110100_001`"
        cols  = "ts,speed"

        # win1 1~5
        vals  = "120"
        count = 5
        ts    = tdSql.insertFixedVal(table, ts, self.step, count, cols, vals)

        # null 
        count = 2
        vals  = "null"
        ts    = tdSql.insertFixedVal(table, ts, self.step, count, cols, vals)

        # end
        vals  = "60"
        count = 1
        ts    = tdSql.insertFixedVal(table, ts, self.step, count, cols, vals)


        # win3 50 ~ 51 end-windows
        ts += 50 * self.step
        vals  = "10"
        count = 2
        ts    = tdSql.insertFixedVal(table, ts, self.step, count, cols, vals)

        # delete win1 2 rows
        tdSql.deleteRows(table, f"ts >= {self.start + 1 * self.step} and ts <= {self.start + 2 * self.step}")

        # disorder
        ts    = self.start + (5 + 2 + 1) * self.step
        vals  = "130"
        count = 3
        ts    = tdSql.insertFixedVal(table, ts, self.step, count, cols, vals)
        # null 
        count = 10
        vals  = "null"
        ts    = tdSql.insertFixedVal(table, ts, self.step, count, cols, vals)

        # null changed 65
        ts    = self.start + (5 + 2 + 1 + 3) * self.step
        count = 1
        vals  = "65"
        ts    = tdSql.insertFixedVal(table, ts, self.step, count, cols, vals)        
        # null changed 140
        count = 5
        vals  = "140"
        ts    = tdSql.insertFixedVal(table, ts, self.step, count, cols, vals)

        # 130 change to null
        ts    = self.start
        vals  = "null"
        count = 1
        ts    = tdSql.insertFixedVal(table, ts, self.step, count, cols, vals)

        # trigger disorder event
        ts   += 50 * self.step
        vals  = "9"
        count = 1
        ts    = tdSql.insertFixedVal(table, ts, self.step, count, cols, vals)


    #
    #  stream2 trigger 
    #
    def trigger_stream2(self):
        ts    = self.start
        table = f"{self.db}.`vehicle_110100_002`"
        cols  = "ts,speed"

        # win1 1~5
        vals  = "120"
        count = 5
        ts    = tdSql.insertFixedVal(table, ts, self.step, count, cols, vals)
        vals  = "60"
        count = 1
        ts    = tdSql.insertFixedVal(table, ts, self.step, count, cols, vals)


        # win2 10~5
        ts += 10 * self.step
        vals  = "130"
        count = 5
        ts    = tdSql.insertFixedVal(table, ts, self.step, count, cols, vals)


        # win3 50 ~ 51 end-windows
        ts += 50 * self.step
        vals  = "65"
        count = 2
        ts    = tdSql.insertFixedVal(table, ts, self.step, count, cols, vals)


        # delete win1 3 rows
        tdSql.deleteRows(table, f"ts >= {self.start } and ts <= {self.start + 2 * self.step}") 

    #
    #  stream3 trigger 
    #
    def trigger_stream3(self):
        table = f"{self.db}.`vehicle_110100_003`"
        cols  = "ts,speed"

        # write order data

        # win1 order 1 ~   no -> no
        ts    = self.start
        vals  = "120"
        count = 3
        ts    = tdSql.insertFixedVal(table, ts, self.step, count, cols, vals)
        ts   += 1 * self.step
        vals  = "60"
        count = 1
        ts    = tdSql.insertFixedVal(table, ts, self.step, count, cols, vals)


        # win2 order 10 ~   no -> trigger 
        ts = self.start + 10 * self.step
        ts   += 1 * self.step
        vals  = "130"
        count = 4
        ts    = tdSql.insertFixedVal(table, ts, self.step, count, cols, vals)
        vals  = "65"
        count = 1
        ts    = tdSql.insertFixedVal(table, ts, self.step, count, cols, vals)

        # win3 order 20 ~  trigger -> no
        ts = self.start + 20 * self.step
        vals  = "140"
        count = 6
        ts    = tdSql.insertFixedVal(table, ts, self.step, count, cols, vals)
        vals  = "70"
        count = 1
        ts    = tdSql.insertFixedVal(table, ts, self.step, count, cols, vals)

        # win4 order 30 ~  trigger -> trigger
        ts = self.start + 30 * self.step
        vals  = "150"
        count = 8
        ts    = tdSql.insertFixedVal(table, ts, self.step, count, cols, vals)
        vals  = "75"
        count = 1
        ts    = tdSql.insertFixedVal(table, ts, self.step, count, cols, vals)


    #
    #  stream3 trigger 
    #
    def trigger_stream3_again(self):

        table = f"{self.db}.`vehicle_110100_003`"
        cols  = "ts,speed"

        # write update data

        # win1
        ts    = self.start + 3 * self.step
        vals  = "121"
        count = 1
        ts    = tdSql.insertFixedVal(table, ts, self.step, count, cols, vals)

        # win2
        ts    = self.start + 10 * self.step
        vals  = "131"
        count = 1
        ts    = tdSql.insertFixedVal(table, ts, self.step, count, cols, vals)

        # win3
        ts    = self.start + 20 * self.step
        vals  = "71"
        count = 2
        ts    = tdSql.insertFixedVal(table, ts, self.step, count, cols, vals)

        # win4
        ts    = self.start + 30 * self.step
        vals  = "76"
        count = 3
        ts    = tdSql.insertFixedVal(table, ts, self.step, count, cols, vals)


    #
    #  stream4 trigger 
    #
    def trigger_stream4(self):
        ts    = self.start
        table = f"{self.db}.`vehicle_110100_004`"
        cols  = "ts,speed"

        # win1 1~6
        vals  = "120"
        count = 5
        ts    = tdSql.insertFixedVal(table, ts, self.step, count, cols, vals)
        vals  = "60"
        count = 1
        ts    = tdSql.insertFixedVal(table, ts, self.step, count, cols, vals)


        # win2 7~13
        vals  = "130"
        count = 5
        ts    = tdSql.insertFixedVal(table, ts, self.step, count, cols, vals)
        vals  = "65"
        count = 1
        ts    = tdSql.insertFixedVal(table, ts, self.step, count, cols, vals)


        # 20
        ts    = self.start + 20 * self.step
        vals  = "140"
        count = 10
        ts    = tdSql.insertFixedVal(table, ts, self.step, count, cols, vals)        
        vals  = "70"
        count = 1
        ts    = tdSql.insertFixedVal(table, ts, self.step, count, cols, vals)


        # delete 1~3
        tdSql.deleteRows(table, f"ts >= {self.start } and ts <= {self.start + 3 * self.step}") 
        
        # delete 20 ~ 23
        tdSql.deleteRows(table, f"ts >= {self.start + 20 * self.step } and ts <= {self.start + 23 * self.step}") 


    #
    #  stream4 trigger again
    #
    def trigger_stream4_again(self):
        pass


    #
    #  stream5 trigger 
    #
    def trigger_stream5(self):
        table = f"{self.db}.`vehicle_110100_005`"
        cols  = "ts,speed"

        # order write

        # data1
        ts    = self.start
        vals  = "120"
        count = 5
        ts    = tdSql.insertFixedVal(table, ts, self.step, count, cols, vals)

        # blank 20

        # data2
        ts   += 20 * self.step
        vals  = "130"
        count = 5
        ts    = tdSql.insertFixedVal(table, ts, self.step, count, cols, vals)

        # close prev windows
        endTs = self.start + 60 * self.step
        vals  = "10"
        count = 1
        endTs = tdSql.insertFixedVal(table, endTs, self.step, count, cols, vals)

        # disorder

        # continue write disorder
        ts   += 10 * self.step
        vals  = "140"
        count = 5
        ts    = tdSql.insertFixedVal(table, ts, self.step, count, cols, vals)

        # blank 20

        # data2
        ts   += 20 * self.step
        vals  = "150"
        count = 5
        ts    = tdSql.insertFixedVal(table, ts, self.step, count, cols, vals)      


    #
    #  stream6 trigger 
    #
    def trigger_stream6(self):
        table = f"{self.db}.`vehicle_110100_006`"
        cols  = "ts,speed"

        # order write

        # data1
        ts    = self.start
        vals  = "100"
        count = 10
        ts    = tdSql.insertFixedVal(table, ts, self.step, count, cols, vals)

        # blank 20
        ts   += 20 * self.step

        # data2
        vals  = "110"
        count = 10
        ts    = tdSql.insertFixedVal(table, ts, self.step, count, cols, vals)

        # close prev windows
        endTs = self.start + 100 * self.step
        vals  = "10"
        count = 1
        endTs = tdSql.insertFixedVal(table, endTs, self.step, count, cols, vals)        

        # data2
        vals  = "120"
        count = 10
        ts    = tdSql.insertFixedVal(table, ts, self.step, count, cols, vals)

        endTs = self.start + 100 * self.step
        vals  = "11"
        count = 1
        endTs = tdSql.insertFixedVal(table, endTs, self.step, count, cols, vals)        


    #
    #  again stream6 trigger
    #
    def trigger_stream6_again(self):
        pass

    #
    #  stream7 trigger
    #
    def trigger_stream7(self):
        table = f"{self.db}.`vehicle_110100_007`"
        cols  = "ts,speed"

        # order write

        # data1
        ts    = self.start
        vals  = "100"
        count = 10
        ts    = tdSql.insertFixedVal(table, ts, self.step, count, cols, vals)

        # blank 20

        # data2
        ts   += 20 * self.step
        vals  = "110"
        count = 10
        ts    = tdSql.insertFixedVal(table, ts, self.step, count, cols, vals)

        # close prev windows
        endTs = self.start + 100 * self.step
        vals  = "10"
        count = 1
        endTs = tdSql.insertFixedVal(table, endTs, self.step, count, cols, vals)        

        # data2
        vals  = "120"
        count = 10
        ts    = tdSql.insertFixedVal(table, ts, self.step, count, cols, vals)

        endTs = self.start + 100 * self.step
        vals  = "11"
        count = 1
        endTs = tdSql.insertFixedVal(table, endTs, self.step, count, cols, vals)        
        

    #
    #  stream8 trigger
    #
    def trigger_stream8(self):
        
        table = f"{self.db}.`vehicle_110100_008`"
        cols  = "ts,speed,mileage"

        # init
        ts    = self.start
        vals  = "120,100"

        # win1 1
        count = 1
        ts    = tdSql.insertFixedVal(table, ts, self.step, count, cols, vals)
        # blank delay 2 skip
        ts_blank = ts
        ts += 2 * self.step
        # go to win1 end
        ts += 6 * self.step
        # win1 10
        count = 1
        ts    = tdSql.insertFixedVal(table, ts, self.step, count, cols, vals)

        # win2 one not trigger win1 close
        vals  = "150,200"
        count = 1
        ts    = tdSql.insertFixedVal(table, ts, self.step, count, cols, vals)

        # win1 2~3 disorder
        count = 2
        vals  = "120,100"
        ts_blank = tdSql.insertFixedVal(table, ts_blank, self.step, count, cols, vals)

        # expect win1 not close
        sql = "select * from idmp.result_stream8" # expect table not exist
        tdSql.waitError(sql)

        # win2 two trigger win1 close
        vals  = "150,200"
        count = 1
        ts    = tdSql.insertFixedVal(table, ts, self.step, count, cols, vals)

        # win1 4~5 disorder
        count = 2
        vals  = "120,100"
        ts_blank = tdSql.insertFixedVal(table, ts_blank, self.step, count, cols, vals)

        # win2 three
        vals  = "150,200"
        count = 1
        ts    = tdSql.insertFixedVal(table, ts, self.step, count, cols, vals)

    #
    #  stream9 trigger
    #
    def trigger_stream9(self):
        
        table = f"{self.db}.`vehicle_110100_009`"
        cols  = "ts,speed,mileage"

        # init
        ts    = self.start
        vals  = "120,100"

        # win1 1
        count = 1
        ts    = tdSql.insertFixedVal(table, ts, self.step, count, cols, vals)
        # blank delay 2 skip
        ts_blank = ts
        ts += 2 * self.step
        # go to win1 end
        ts += 6 * self.step
        # win1 10
        count = 1
        ts    = tdSql.insertFixedVal(table, ts, self.step, count, cols, vals)

        # win1 2~3 disorder
        count = 8
        vals  = "120,100"
        ts_blank = tdSql.insertFixedVal(table, ts_blank, self.step, count, cols, vals)

        # expect win1 not close
        sql = "select * from idmp.result_stream9" # expect table not exist
        tdSql.waitError(sql)

        # win2 two trigger win1 close
        vals  = "150,200"
        count = 6
        ts    = tdSql.insertFixedVal(table, ts, self.step, count, cols, vals)



    #
    #  stream10 trigger
    #
    def trigger_stream10(self):
        
        table = f"{self.db}.`vehicle_110100_010`"
        cols  = "ts,speed,mileage"

        # init
        vals1 = "120,100"
        vals2 = "150,200"
        hour  = 1 * 60 * self.step

        # win1 dirorder write 10
        ts = self.start
        count = 10
        tdSql.insertFixedVal(table, ts, self.step * -1, count, cols, vals1)

        # move 10 step
        ts += 10 * self.step
        hour_ts = ts + hour

        # win4 write end line 
        count = 1
        tdSql.insertFixedVal(table, hour_ts, self.step, count, cols, vals2)

        # win2 disorder write expired 10
        count = 10
        tdSql.insertFixedVal(table, ts - self.step, self.step * -1, count, cols, vals1)

        # win3 write no expired 10
        count = 10
        ts = tdSql.insertFixedVal(table, ts, self.step, count, cols, vals1)

    #
    # ---------------------   verify    ----------------------
    #

    #
    # verify stream_stb1
    #
    def verify_stream_stb1(self):
        # check data
        result_sql = f"select * from idmp.`result_stream_stb1` where `车辆ID`= '110100_011'"
        tdSql.checkResultsByFunc (
            sql = result_sql, 
            func = lambda: tdSql.getRows() == 2
            # row1
            and tdSql.compareData(0, 0, self.start) # ts
            and tdSql.compareData(0, 1, 5)          # cnt
            and tdSql.compareData(0, 2, 150)        # avg(speed)
            and tdSql.compareData(0, 3, 1500)       # sum
            # row2
            and tdSql.compareData(1, 0, self.start + 5 * self.step) # ts
            and tdSql.compareData(1, 1, 5)          # cnt
            and tdSql.compareData(1, 2, 150)        # avg(speed)
            and tdSql.compareData(1, 3, 1500)       # sum
        )

        tdLog.info(f"verify stream_stb1 ............................. successfully.")


    #
    # verify stream1
    #
    def verify_stream1(self):
        # check
        result_sql = f"select * from idmp.`result_stream1` "
        tdSql.checkResultsByFunc (
            sql = result_sql, 
            func = lambda: tdSql.getRows() == 1
            and tdSql.compareData(0, 0, self.start) # ts
            and tdSql.compareData(0, 1, 5)          # cnt
            and tdSql.compareData(0, 2, 120)        # avg(speed)
        )

        # sub
        self.verify_stream1_sub1()
        tdLog.info("verify stream1 .................................. successfully.")

    # stream1 sub1
    def verify_stream1_sub1(self):
        # check
        result_sql = f"select * from idmp.`result_stream1_sub1` "
        tdSql.checkResultsByFunc (
            sql = result_sql, 
            func = lambda: tdSql.checkRows(1, show=True)
            and tdSql.compareData(0, 0, self.start + (5 + 2 + 1 + 3 + 1) * self.step) # ts
            and tdSql.compareData(0, 1, 9)          # cnt
            and tdSql.compareData(0, 2, 140)        # avg(speed)
        )

        tdLog.info("verify stream1 sub1 ............................. successfully.")


    #
    # verify stream2
    #
    def verify_stream2(self):
        # check
        result_sql = f"select * from idmp.`result_stream2` "
        tdSql.checkResultsByFunc (
            sql = result_sql, 
            func = lambda: tdSql.getRows() == 2
            and tdSql.compareData(0, 0, self.start) # ts
            and tdSql.compareData(0, 1, 6)          # cnt
        )

        # sub
        self.verify_stream2_sub1()

        tdLog.info("verify stream2 .................................. successfully.")


    # verify stream2 sub1
    def verify_stream2_sub1(self):
        # check
        result_sql = f"select * from idmp.`result_stream2_sub1` "
        tdSql.checkResultsByFunc (
            sql = result_sql, 
            func = lambda: tdSql.checkRows(2, show=True)
            and tdSql.compareData(0, 0, self.start) # ts
            and tdSql.compareData(0, 1, 6)                     # cnt
        )        
        tdLog.info("verify stream2 sub1 ............................. successfully.")


    #
    # verify stream3
    #
    def verify_stream3(self):
        # check
        result_sql = f"select * from idmp.`result_stream3` "
        tdSql.checkResultsByFunc (
            sql = result_sql, 
            func = lambda: tdSql.getRows() == 2
            # row1
            and tdSql.compareData(0, 0, self.start + 20 * self.step) # ts
            and tdSql.compareData(0, 1, 6 + 1)          # cnt
            # row2
            and tdSql.compareData(1, 0, self.start + 30 * self.step) # ts
            and tdSql.compareData(1, 1, 8 + 1)          # cnt
        )

        tdLog.info("verify stream3 .................................. successfully.")
        
    def verify_stream3_sub1(self, tables=None):
        # check
        result_sql = f"select * from idmp.`result_stream3_sub1` "
        # same with stream3
        tdSql.checkResultsByFunc (
            sql = result_sql, 
            func = lambda: tdSql.getRows() == 2
            # row1
            and tdSql.compareData(0, 0, self.start + 20 * self.step) # ts
            and tdSql.compareData(0, 1, 6 + 1)          # cnt
            # row2
            and tdSql.compareData(1, 0, self.start + 30 * self.step) # ts
            and tdSql.compareData(1, 1, 8 + 1)          # cnt
        )

        tdLog.info(f"verify stream3 sub1 ............................. successfully.")


    #
    # verify stream3 again
    #
    def verify_stream3_again(self):
        # check
        self.verify_stream3()
        tdLog.info("verify stream3 again ............................ successfully.")


    def verify_stream3_sub1_again(self, tables=None):
        # check
        result_sql = f"select * from idmp.`result_stream3_sub1` "
        tdSql.checkResultsByFunc (
            sql = result_sql, 
            func = lambda: tdSql.getRows() == 4
            #
            # old reserved
            #
            # row2
            and tdSql.compareData(1, 0, self.start + 20 * self.step) # ts
            and tdSql.compareData(1, 1, 6 + 1)                       # cnt
            # row3
            and tdSql.compareData(2, 0, self.start + 30 * self.step) # ts
            and tdSql.compareData(2, 1, 8 + 1)                       # cnt

            #
            # new generate append
            #

            # row1
            and tdSql.compareData(0, 0, 1752900600000) # ts
            and tdSql.compareData(0, 1, 5 + 1)         # cnt
            # row4
            and tdSql.compareData(3, 0, 1752901980000) # ts
            and tdSql.compareData(3, 1, 5 + 1)         # cnt
        )

        tdLog.info(f"verify stream3 sub1 again ...................... successfully.")


    #
    # verify stream4
    #
    def verify_stream4(self, tables=None):
        # check
        result_sql = f"select * from idmp.`result_stream4` "
        tdSql.checkResultsByFunc (
            sql = result_sql, 
            func = lambda: tdSql.getRows() == 3
            # row1
            and tdSql.compareData(0, 0, self.start) # ts
            and tdSql.compareData(0, 1, 6)          # cnt
            # row2
            and tdSql.compareData(1, 0, self.start + 6 * self.step) # ts
            and tdSql.compareData(1, 1, 6)          # cnt
            # row3
            and tdSql.compareData(2, 0, self.start + 20 * self.step) # ts
            and tdSql.compareData(2, 1, 11)          # cnt
        )

        # sub
        self.verify_stream4_sub1()

        tdLog.info(f"verify stream4 ................................. successfully.")

    def verify_stream4_sub1(self, tables=None):
        # check
        result_sql = f"select * from idmp.`result_stream4_sub1` "
        tdSql.checkResultsByFunc (
            sql = result_sql, 
            func = lambda: tdSql.getRows() == 2
            # row1
            and tdSql.compareData(0, 0, self.start + 6 * self.step) # ts
            and tdSql.compareData(0, 1, 6)                          # cnt
            # row2
            and tdSql.compareData(1, 0, self.start + 24 * self.step) # ts
            and tdSql.compareData(1, 1, 11 - 4)                      # cnt
        )

        tdLog.info(f"verify stream4 sub1 ............................. successfully.")



    def getSlidingWindow(self, start, step, cnt):
        wins = []
        x = int(start/step)
        i = 0

        while len(wins) < cnt:
            win = (x + i) * self.step
            if win >= start:
                wins.append(win)
            # move next    
            i += 1        

        return wins


    #
    # verify stream4 again
    #
    def verify_stream4_again(self):
        tdLog.info("verify stream4 again ............................ successfully.")

    
    #
    # verify stream5
    #

    def verify_stream5(self):
        # check data
        result_sql = f"select * from idmp.`result_stream5` "
        tdSql.checkResultsByFunc (
            sql = result_sql, 
            func = lambda: tdSql.getRows() == 13
            # row1
            and tdSql.compareData(0, 0, self.start) # ts
            and tdSql.compareData(0, 1, 5)          # cnt
            and tdSql.compareData(0, 2, 120)          # avg
            # row6
            and tdSql.compareData(5, 0, 1752901500000) # ts
            and tdSql.compareData(5, 1, 5)             # cnt
            and tdSql.compareData(5, 2, 130)           # avg
            # row9
            and tdSql.compareData(8, 0, 1752902400000) # ts
            and tdSql.compareData(8, 1, 5)             # cnt
            and tdSql.compareData(8, 2, 140)           # avg
        )

        # ts diff is 30000
        tdSql.checkResultsByFunc (
            sql = f"select * from (select diff(_c0) as dif from idmp.`result_stream5`) where dif = 300000", 
            func = lambda: tdSql.getRows() == 12
        )
        # cnt is zero
        tdSql.checkResultsByFunc (
            sql = f"select * from idmp.`result_stream5` where cnt = 0", 
            func = lambda: tdSql.getRows() == 13 - 4
        )

        # sub1
        tdSql.checkResultsBySql (
            sql     = f"select * from idmp.`result_stream5_sub1` ",
            exp_sql = f"select * from idmp.`result_stream5`      where cnt > 0",
        )
        
        tdLog.info(f"verify stream5 ................................. successfully.")

    #
    # verify stream6
    #

    def verify_stream6(self):
        # check data
        sql = "select * from idmp.`result_stream6_sub1` "
        data = [
            [1752899700000,   5,100],
            [1752900000000,  10,100],
            [1752900300000,   5,100],
            [1752901500000,   5,110],
            [1752901800000,  10,110],
            [1752902100000,  10,115],
            [1752902400000,  10,120],
            [1752902700000,   5,120],
        ]

        # mem
        tdSql.checkDataMem(sql, data)

        # not no data
        tdSql.checkResultsBySql (
            sql     = sql,
            exp_sql = "select * from idmp.`result_stream6` where cnt > 0"
        )

        tdLog.info("verify stream6 ................................. successfully.")

    def verify_stream6_again(self):
        tdLog.info("verify stream6 ................................. successfully.")
        

    #
    # verify stream7
    #
    def verify_stream7(self):
        # check data
        sql = f"select * from idmp.`result_stream7_sub1` "
        data = [
            [1752900000000,   5,100],
            [1752901800000,   5,110],
            [1752902400000,   5,120]
        ]

        # mem
        tdSql.checkDataMem(sql, data)

        # not no data
        tdSql.checkResultsBySql (
            sql     = sql,
            exp_sql = f"select * from idmp.`result_stream7` where cnt > 0"
        )        
        tdLog.info(f"verify stream7 ................................. successfully.")


    #
    # verify stream8
    #
    def verify_stream8(self):
        # check data
        result_sql = f"select * from idmp.`result_stream8` "
        tdSql.checkResultsByFunc (
            sql = result_sql, 
            func = lambda: tdSql.checkRows(1)
            # row1
            and tdSql.compareData(0, 0, self.start) # ts
            and tdSql.compareData(0, 1, 2)          # cnt
            and tdSql.compareData(0, 2, 120)        # avg
            and tdSql.compareData(0, 3, 200)        # sum
        )

        # sub1
        # ***** bug11 *****
        #self.verify_stream8_sub1()
        tdLog.info(f"verify stream8 ................................. successfully.")

    # verify stream8_sub1
    def verify_stream8_sub1(self):
        # check data
        result_sql = f"select * from idmp.`result_stream8_sub1` "
        tdSql.checkResultsByFunc (
            sql = result_sql, 
            func = lambda: tdSql.checkRows(1)
            # row1
            and tdSql.compareData(0, 0, self.start) # ts
            and tdSql.compareData(0, 1, 6)          # cnt
            and tdSql.compareData(0, 2, 120)        # avg
            and tdSql.compareData(0, 3, 600)        # sum
        )

        tdLog.info(f"verify stream8 sub1 ............................ successfully.")


    #
    # verify stream9
    #
    def verify_stream9(self):
        # ***** bug12 *****
        return 

        # check data
        result_sql = f"select * from idmp.`result_stream9` "
        tdSql.checkResultsByFunc (
            sql = result_sql, 
            func = lambda: tdSql.checkRows(1)
            # row1
            and tdSql.compareData(0, 0, self.start) # ts
            and tdSql.compareData(0, 1, 7)          # cnt
            and tdSql.compareData(0, 2, 120)        # avg
            and tdSql.compareData(0, 3, 700)        # sum
        )

        tdLog.info(f"verify stream9 ................................. successfully.")

    # verify stream9_sub1
    def verify_stream9_sub1(self):
        # check data
        result_sql = f"select * from idmp.`result_stream9_sub1` "
        tdSql.checkResultsByFunc (
            sql = result_sql, 
            func = lambda: tdSql.checkRows(1)
            # row1
            and tdSql.compareData(0, 0, self.start) # ts
            and tdSql.compareData(0, 1, 6)          # cnt
            and tdSql.compareData(0, 2, 120)        # avg
            and tdSql.compareData(0, 3, 600)        # sum
        )

        tdLog.info(f"verify stream9 sub1 ............................ successfully.")


    #
    # verify stream10
    #
    def verify_stream10(self):
        # ***** bug13 *****
        return 

        # check data
        result_sql = f"select * from idmp.`result_stream10` "
        tdSql.checkResultsByFunc (
            sql = result_sql, 
            func = lambda: tdSql.checkRows(7)
            # row1
            and tdSql.compareData(0, 0, self.start) # ts
            and tdSql.compareData(0, 1, 1)          # cnt
            and tdSql.compareData(0, 2, 120)        # avg
            and tdSql.compareData(0, 3, 100)        # sum
            # row2
            and tdSql.compareData(1, 1, 0)
            and tdSql.compareData(1, 0, self.start + 1 * self.step)
            and tdSql.compareData(2, 0, self.start + 2 * self.step)
            and tdSql.compareData(3, 0, self.start + 3 * self.step)
            and tdSql.compareData(4, 0, self.start + 4 * self.step)
            and tdSql.compareData(5, 0, self.start + 5 * self.step)
            and tdSql.compareData(6, 0, self.start + 6 * self.step)
        )

        # sub
        self.verify_stream10_sub1()

        tdLog.info(f"verify stream10 ................................ successfully.")


    # verify stream10_sub1
    def verify_stream10_sub1(self):
        # check data
        result_sql = f"select * from idmp.`result_stream10_sub1` "
        tdSql.checkResultsByFunc (
            sql = result_sql, 
            func = lambda: tdSql.checkRows(8)
            # row1
            and tdSql.compareData(0, 0, self.start - 1 * self.step) # ts
            and tdSql.compareData(0, 1, 9)          # cnt
            and tdSql.compareData(0, 2, 120)        # avg
            and tdSql.compareData(0, 3, 900)        # sum
            # row2 
            and tdSql.compareData(1, 0, self.start) # ts
            and tdSql.compareData(1, 1, 1)          # cnt
            # row3
            and tdSql.compareData(2, 0, self.start + 1 * self.step) # ts
            # ***** bug13 *****
            #and tdSql.compareData(2, 1, 0)          # cnt
            # row4
            and tdSql.compareData(3, 0, self.start + 2 * self.step) # ts
            and tdSql.compareData(3, 1, 10)         # cnt
            # row5 ~ 8
            and tdSql.compareData(4, 0, self.start + 3 * self.step)
            and tdSql.compareData(5, 0, self.start + 4 * self.step)
            and tdSql.compareData(6, 0, self.start + 5 * self.step)
            and tdSql.compareData(7, 0, self.start + 6 * self.step)
        )

        tdLog.info(f"verify stream10 sub1 ........................... successfully.")<|MERGE_RESOLUTION|>--- conflicted
+++ resolved
@@ -94,12 +94,7 @@
 
 
         # import data
-<<<<<<< HEAD
-        etool.taosdump(f"-i cases/41-StreamProcessing/20-UseCase/vehicle_data/")
-=======
         etool.taosdump(f"-i {os.path.join(os.path.dirname(__file__), 'vehicle_data')}")
->>>>>>> 27477f21
-
         tdLog.info(f"import data to db={self.db}. successfully.")
 
 
