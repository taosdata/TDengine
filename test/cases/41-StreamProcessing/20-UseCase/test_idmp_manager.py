import time
import math
import random
from new_test_framework.utils import tdLog, tdSql, tdStream, etool, sc, eutil, eos
from datetime import datetime
from datetime import date


class Test_IDMP_Meters:
    #
    #  taos.cfg config 
    #
    updatecfgDict = {
        "numOfMnodeStreamMgmtThreads"  : "4",
        "numOfStreamMgmtThreads"       : "5",
        "numOfVnodeStreamReaderThreads": "6",
        "numOfStreamTriggerThreads"    : "7",
        "numOfStreamRunnerThreads"     : "8"
    }

    def setup_class(cls):
        tdLog.debug(f"start to execute {__file__}")

    def test_stream_usecase_em(self):
        """IDMP: database manager scenario

        1. The stream running on databbase add/alter/delete
        2. The stream running on drop/alter trigger table
        3. The stream running on drop/alter output table
        4. The stream running on instability event (dnode restart or network interruption)
        5. The stream running on backup/restore data env
        6. The stream running on compact operator
        7. The stream running on splite/migrate vgroups
        8. Show/start/stop/drop stream
        9. Show/drop snodes
        10. Stream options: FILL_HISTORY_FIRST|FILL_HISTORY
        11. Embed stream, create stream on the table that created by other stream

        Refer: https://taosdata.feishu.cn/wiki/Zkb2wNkHDihARVkGHYEcbNhmnxb

        Catalog:
            - Streams:UseCases

        Since: v3.3.7.0

        Labels: common,ci

        JIRA: none

        History:
            - 2025-9-1 Alex Duan Created
        """

        #
        #  main test
        #

        # env
        tdStream.createSnode()

        # prepare data
        self.prepare()

        # fill history
        self.fillHistory()

        # create vtables
        self.createVtables()

        # create streams
        self.createStreams()

        # check stream status
        self.checkStreamStatus()

        # insert trigger data
        self.writeTriggerData()

        # check errors
        self.checkErrors()

        # execute operation
        self.executeOperation()

        # verify results
        self.verifyResults()

        # check again
        self.checkStreamStatus()

        # write trigger data again
        self.writeTriggerDataAgain()

        # verify results
        self.verifyResultsAgain()

    #
    # ---------------------   main flow frame    ----------------------
    #

    #
    # prepare data
    #
    def prepare(self):

        self.start2 = 1752574200000


        # create database and table
        sql = "create database test vgroups 2"
        tdSql.execute(sql)
        print(sql)

        sql = "create stable \
                    test.st(ts  timestamp, bc  bool , fc  float ,dc  double ,ti  tinyint, si  smallint, ic  int ,bi bigint,  uti  tinyint unsigned, usi  smallint unsigned, ui  int unsigned, ubi  bigint unsigned, bin  binary(32) ,nch nchar(32)  ,var  varbinary(32), geo geometry(128)) \
                       tags (gid int,  tbc bool , tfc float ,tdc double ,tti tinyint, tsi smallint, tic int ,tbi bigint, tuti tinyint unsigned, tusi smallint unsigned, tui int unsigned, tubi bigint unsigned, tbin binary(32) ,tnch nchar(32) ,tvar varbinary(32))"
        print(sql)
        tdSql.execute(sql)

        sqls = [
            "create table test.t1 using test.st(gid) tags(1)",
            # test.t2 create dynamic
            "create table test.t3 using test.st(gid) tags(3)",
            "create table test.t4 using test.st(gid) tags(3)",
        ]
        tdSql.executes(sqls)

        print("prepare data successfully.")

<<<<<<< HEAD

    # 
=======
    #
>>>>>>> fee0ab88
    #  fill history
    #
    def fillHistory(self):
        print("start fill history data ...")

    #
    #  create vtables
    #
    def createVtables(self):
        print("start create vtables ...")
        sqls = [
            "use test",
            "CREATE STABLE vst_1 (ts TIMESTAMP , `电流` FLOAT, `电压` INT, `功率` BIGINT , `相位` SMALLINT ) TAGS (`地址` VARCHAR(50), `单元` TINYINT, `楼层` TINYINT, `设备ID` VARCHAR(20)) SMA(ts,`电流`) VIRTUAL 1;",
            "CREATE VTABLE vt_1  (`电流` FROM test.t1.fc,  `电压` FROM test.t1.ic,  `功率` FROM test.t1.bi,  `相位` FROM test.t1.si)  USING vst_1 ( `地址`, `单元`, `楼层`, `设备ID`) TAGS ('北京.海淀.上地街道', 1, 1, '10001');",
            # CREATE VTABLE vt_2 by dynamic
            "CREATE VTABLE vt_3  (`电流` FROM test.t3.fc,  `电压` FROM test.t3.ic,  `功率` FROM test.t3.bi,  `相位` FROM test.t3.si)  USING vst_1 ( `地址`, `单元`, `楼层`, `设备ID`) TAGS ('北京.海淀.上地街道', 1, 3, '10003');",
        ]

        tdSql.executes(sqls)
        tdLog.info(f"create {len(sqls)} vtable successfully.")

    #
    #  create streams
    #
    def createStreams(self):
        print("start create streams ...")

        sqls = [
<<<<<<< HEAD
              "create database out",

              # stream1
              "CREATE STREAM test.stream1      INTERVAL(5s) SLIDING(5s) FROM test.st    PARTITION BY tbname STREAM_OPTIONS(IGNORE_NODATA_TRIGGER|DELETE_RECALC)  INTO test.result_stream1      AS SELECT _twstart AS ts, _twrownum as wrownum, sum(bi)    as sum_power FROM %%trows",
              "CREATE STREAM test.stream1_sub1 INTERVAL(5s) SLIDING(5s) FROM test.st    PARTITION BY gid    STREAM_OPTIONS(IGNORE_NODATA_TRIGGER|DELETE_RECALC)  INTO test.result_stream1_sub1 AS SELECT _twstart AS ts, _twrownum as wrownum, sum(bi)    as sum_power FROM %%trows",
              "CREATE STREAM test.stream1_sub2 INTERVAL(5s) SLIDING(5s) FROM test.vst_1 PARTITION BY tbname STREAM_OPTIONS(IGNORE_NODATA_TRIGGER)                INTO test.result_stream1_sub2 AS SELECT _twstart AS ts, _twrownum as wrownum, sum(`功率`) as `总功率`   FROM %%trows",
              "CREATE STREAM test.stream1_sub3 INTERVAL(5s) SLIDING(5s) FROM test.vt_1                      STREAM_OPTIONS(IGNORE_NODATA_TRIGGER)                INTO test.result_stream1_sub3 AS SELECT _twstart AS ts, _twrownum as wrownum, sum(`功率`) as `总功率`   FROM %%trows",
              "CREATE STREAM test.stream1_sub4 INTERVAL(5s) SLIDING(5s) FROM test.st PARTITION BY gid       STREAM_OPTIONS(IGNORE_NODATA_TRIGGER|DELETE_RECALC)  INTO test.result_stream1_sub4  AS SELECT _twstart AS ts, _twrownum as wrownum, sum(bi)   as sum_power FROM test.st where ts >= _twstart and ts < _twend partition by tbname",

              # stream3
              "CREATE STREAM test.stream3  INTERVAL(5s) SLIDING(5s) FROM test.t3  STREAM_OPTIONS(IGNORE_NODATA_TRIGGER|DELETE_RECALC)  INTO out.result_stream3  AS SELECT _twstart AS ts, _twrownum as wrownum, sum(bi)  as sum_power FROM %%trows",

              # stream4
              "CREATE TABLE test.o4 (ts TIMESTAMP , sum_cnt BIGINT, sum_power BIGINT)",
              "CREATE STREAM test.stream4      INTERVAL(5s)  SLIDING(5s)  FROM test.t4  INTO test.o4                  AS SELECT _twstart AS ts, _twrownum as sum_cnt,                          sum(bi)        as sum_power     FROM %%trows",
              "CREATE STREAM test.stream4_sub1 INTERVAL(10s) SLIDING(10s) FROM test.o4  INTO test.result_stream4_sub1 AS SELECT _twstart AS ts, _twrownum as cnt,     sum(sum_cnt) as cnt_all, sum(sum_power) as sum_power_all FROM %%trows"
=======
            "create database out",
            # stream1
            "CREATE STREAM test.stream1      INTERVAL(5s) SLIDING(5s) FROM test.st    PARTITION BY tbname STREAM_OPTIONS(IGNORE_NODATA_TRIGGER|DELETE_RECALC)  INTO test.result_stream1      AS SELECT _twstart AS ts, _twrownum as wrownum, sum(bi)    as sum_power FROM %%trows",
            "CREATE STREAM test.stream1_sub1 INTERVAL(5s) SLIDING(5s) FROM test.st    PARTITION BY gid    STREAM_OPTIONS(IGNORE_NODATA_TRIGGER|DELETE_RECALC)  INTO test.result_stream1_sub1 AS SELECT _twstart AS ts, _twrownum as wrownum, sum(bi)    as sum_power FROM %%trows",
            "CREATE STREAM test.stream1_sub2 INTERVAL(5s) SLIDING(5s) FROM test.vst_1 PARTITION BY tbname STREAM_OPTIONS(IGNORE_NODATA_TRIGGER)                INTO test.result_stream1_sub2 AS SELECT _twstart AS ts, _twrownum as wrownum, sum(`功率`) as `总功率`   FROM %%trows",
            "CREATE STREAM test.stream1_sub3 INTERVAL(5s) SLIDING(5s) FROM test.vt_1                      STREAM_OPTIONS(IGNORE_NODATA_TRIGGER)                INTO test.result_stream1_sub3 AS SELECT _twstart AS ts, _twrownum as wrownum, sum(`功率`) as `总功率`   FROM %%trows",
            # stream3
            "CREATE STREAM test.stream3  INTERVAL(5s) SLIDING(5s) FROM test.t3  STREAM_OPTIONS(IGNORE_NODATA_TRIGGER|DELETE_RECALC)  INTO out.result_stream3       AS SELECT _twstart AS ts, _twrownum as wrownum, sum(bi)  as sum_power FROM %%trows",
>>>>>>> fee0ab88
        ]

        tdSql.executes(sqls)
        print(f"create {len(sqls)} streams successfully.")

    #
    #  check errors
    #
    def checkErrors(self):
        # check error operator
        sqls = [
            # operator
            # DB error: Rename column only available for normal table [0x80002649]
            "alter table test.st rename column ic renameic;",
            # DB error: Col/Tag referenced by stream [0x80002691]
            "alter table test.t1 set tag gid=10;",
            # DB error: Virtual table stream exists, use FORCE when ensure no impact [0x8000700F]
            "split vgroup 2",
            "split vgroup 4",
            # DB error: stream Out table cols count mismatch [0x80004110]
            "CREATE STREAM test.err_stream1 INTERVAL(5s) SLIDING(5s) FROM test.t3 INTO test.result_stream1 AS SELECT _twstart AS ts, _twrownum as wrownum, sum(bi), sum(ic) as sum_power FROM %%trows",
            # %%trows can not be used with WHERE clause.
            "CREATE STREAM test.err_stream2 INTERVAL(5s) SLIDING(5s) FROM test.st PARTITION BY gid INTO test.result_stream1_sub5  AS SELECT _twstart AS ts, _twrownum as wrownum, sum(bi)   as sum_power FROM %%trows where ts >= _twstart and ts < _twend partition by tbname",
            # DB error: only tag and tbname can be used in partition [0x8000410E]
            "CREATE STREAM test.err_stream3 INTERVAL(5s) SLIDING(5s) FROM test.st PARTITION BY ic  INTO test.result_stream1_sub5  AS SELECT _twstart AS ts, _twrownum as wrownum, sum(bi)   as sum_power FROM %%trows",
            # DB error: Snode still in use with streams [0x80007007]
            "drop snode on dnode 1;",
            # DB error: Only one snode can be created in each dnode [0x800003A4]
            "create snode on dnode 1;",
        ]

        tdSql.errors(sqls)
        print(f"check {len(sqls)} errors sql successfully.")

    #
    # 3. wait stream ready
    #
    def checkStreamStatus(self):
        print("wait stream ready ...")
        tdStream.checkStreamStatus()
        # verify config
        self.verify_config()
        tdLog.info(f"check stream status successfully.")

    #
    # 4. write trigger data
    #
    def writeTriggerData(self):
        print("writeTriggerData ...")
        self.trigger_stream1()
        self.trigger_stream2()
        self.trigger_stream3()
        self.trigger_stream4()

    #
    # 5. verify results
    #
    def verifyResults(self):
        print("wait 10s ...")
        time.sleep(10)
        print("verifyResults ...")
        self.verify_stream1()
        self.verify_stream3()
        self.verify_stream4()

    #
<<<<<<< HEAD
    # execute operation
    #
    def executeOperation(self):
        print("execute Operation ...")
        self.execManager()

    #
=======
>>>>>>> fee0ab88
    # 6. write trigger data again
    #
    def writeTriggerDataAgain(self):
        print("writeTriggerDataAgain ...")
        self.trigger_stream1_again()
        self.trigger_stream2_again()
        self.trigger_stream3_again()
        self.trigger_stream4_again()

    #
    # 7. verify results again
    #
    def verifyResultsAgain(self):
        # wait for stream processing
        time.sleep(3)
        print("verifyResultsAgain ...")
        # ***** bug1 *****
        # self.verify_stream1_again()
        self.verify_stream3_again()
<<<<<<< HEAD
        self.verify_stream4_again()
    
=======
>>>>>>> fee0ab88

    #
    # 8. restart dnode
    #
    def restartDnode(self):
        # restart
        tdLog.info("restart dnode ...")
        sc.dnodeRestartAll()

        # wait stream ready
        tdLog.info("wait stream ready after dnode restart ...")
        self.checkStreamStatus()

        tdLog.info("dnode restarted successfully.")

    #
    # 9. write trigger after restart
    #
    def writeTriggerAfterRestart(self):
        pass

    #
    # 10. verify results after restart
    #
    def verifyResultsAfterRestart(self):
        pass

    def checkTaosdLog(self, key):
        cnt = eutil.findTaosdLog(key)
        if cnt <= 0:
            tdLog.exit(f"check taosd log failed, key={key} not found.")
        else:
            print(f"check taosd log success, key:{key} found cnt:{cnt}.")

    #
    # ---------------------   find other   ----------------------
    #

    def exec(self, sql):
        print(sql)
        tdSql.execute(sql)

<<<<<<< HEAD

    def execManager(self):
        # snodes

        
        # sqls
        sqls = [
            "show test.streams",
            "show snodes"
        ]
        for sql in sqls:
            self.exec(sql)  


=======
>>>>>>> fee0ab88
    def getSlidingWindow(self, start, step, cnt):
        wins = []
        x = int(start / step)
        i = 0

        while len(wins) < cnt:
            win = (x + i) * step
            if win >= start:
                wins.append(win)
            # move next
            i += 1

        return wins

    def alter_table(self):
        # alter
        self.exec("alter table st add column newc1 int;")
        self.exec("alter table st add column newc2 binary(12);")
        self.exec("alter table st drop column newc1 ;")
        self.exec("alter table st modify column newc2 binary(24);")
        self.exec("alter table test.t3 set tag tic=100;")

    #
    # verify config 
    # 
    def verify_config(self):
        # thread count
        items = {
           "mnode-stream-mg": 4,
           "dnode-stream-mg": 5,
           # ***** bug4 *****
           #"vnode-st-reader": 6,
           "snode-stream-tr": 7,
           "snode-stream-ru": 8
        }
        for key in items:
            expect = items[key]
            actual = eutil.findTaosdThread(key)
            if actual < expect:
                tdLog.exit(f"verify taos.cfg failed, thread:{key} expect: {expect} > actual: {actual}.")
            else:
                print(f"verify taos.cfg thread:{key} expect: {expect} <= actual: {actual}.")

        print("verify taos.cfg config ......................... successfully.")


    #
    # ---------------------  trigger    ----------------------
    #

    #
    #  trigger stream1
    #
    def trigger_stream1(self):
        ts = self.start2
        table = "test.t1"
        step = 1000  # 1s
        cols = "ts,fc,ic,bi,si,bin"

        # insert
        count = 6
        vals = "10,10,10,10,'abcde'"
        ts = tdSql.insertFixedVal(table, ts, step, count, cols, vals)

    #
    #  trigger stream1 again
    #
    def trigger_stream1_again(self):
        # drop
        sql = "drop vtable test.vt_1"
        self.exec(sql)

    #
    #  trigger stream2
    #
    def trigger_stream2(self):
        ts = self.start2
        table = "test.t2"
        step = 1000  # 1s
        cols = "ts,fc,ic,bi,si,bin"

        # create table
        sql = f"create table {table} using test.st(gid) tags(1)"
        tdSql.execute(sql)

        # create vtable
        sql = "CREATE VTABLE vt_2  (`电流` FROM test.t2.fc,  `电压` FROM test.t2.ic,  `功率` FROM test.t2.bi,  `相位` FROM test.t2.si)  USING vst_1 ( `地址`, `单元`, `楼层`, `设备ID`) TAGS ('北京.海淀.上地街道', 1, 2, '10002')"
        tdSql.execute(sql)

        # insert
        count = 6
        vals = "20,20,20,20,'abcde'"
        ts = tdSql.insertFixedVal(table, ts, step, count, cols, vals)

    #
    #  trigger stream2 again
    #
    def trigger_stream2_again(self):
        # delete table
        self.exec("drop table test.t2")

    #
    #  trigger stream3
    #
    def trigger_stream3(self):
        ts = self.start2
        table = "test.t3"
        step = 1000  # 1s
        cols = "ts,fc,ic,bi,si,bin"

        # insert
        count = 6
        vals = "5,5,5,5,'abcde'"
        ts = tdSql.insertFixedVal(table, ts, step, count, cols, vals)
        self.alter_table()

    #
    #  trigger stream3 again
    #
    def trigger_stream3_again(self):
        # drop
        self.exec("drop table out.result_stream3")

        ts = self.start2
        table = "test.t3"
        step = 1000  # 1s
        cols = "ts,fc,ic,bi,si,bin"

        # blank 10
        ts += 10 * step

        # insert
        count = 6
        vals = "10,10,10,10,'abcde'"
        ts = tdSql.insertFixedVal(table, ts, step, count, cols, vals)

    #
    #  trigger stream4
    #
    def trigger_stream4(self):
        ts    = self.start2
        table = "test.t4"
        step  =  1000 # 1s
        cols  = "ts,fc,ic,bi,si,bin"

        # insert
        count    = 21
        vals     = "5,5,5,5,'abcde'"
        self.ts4 = tdSql.insertFixedVal(table, ts, step, count, cols, vals)

    #
    #  trigger stream4 again
    #
    def trigger_stream4_again(self):
        ts    = self.ts4
        table = "test.t4"
        step  =  1000 # 1s
        cols  = "ts,fc,ic,bi,si,bin"

        # insert
        count = 20
        vals  = "5,5,5,10,'aaaaa'"
        ts    = tdSql.insertFixedVal(table, ts, step, count, cols, vals)           

    #
    # ---------------------  verify     ----------------------
    #

    #
    #  verify stream1
    #
    def verify_stream1(self):
        # check
        result_sql = "select * from test.result_stream1 where tag_tbname in('t1','t2') order by tag_tbname"
        tdSql.checkResultsByFunc(sql=result_sql, func=lambda: tdSql.getRows() == 2)

        # check data
        data = [
            # ts           cnt  power
            [1752574200000, 5, 50, "t1"],
            [1752574200000, 5, 100, "t2"],
        ]
        tdSql.checkDataMem(result_sql, data)
        print("verify stream1 ................................. successfully.")

        # sub
        self.verify_stream1_sub1()
        self.verify_stream1_sub2()

    def verify_stream1_sub1(self):
        # check
        result_sql = f"select * from test.result_stream1_sub1 where gid=1 "
        tdSql.checkResultsByFunc(sql=result_sql, func=lambda: tdSql.getRows() == 1)

        # check data
        data = [
            # ts           cnt  power  gid
            [1752574200000, 10, 150, 1]
        ]
        tdSql.checkDataMem(result_sql, data)
        print("verify stream1 sub1 ............................ successfully.")

    def verify_stream1_sub2(self):
        # check
        result_sql = f"select * from test.result_stream1_sub2 order by tag_tbname"
        tdSql.checkResultsByFunc(sql=result_sql, func=lambda: tdSql.getRows() == 3)

        # check data
        data = [
            # ts           cnt  power tbname
            [1752574200000, 5, 50, "vt_1"],
            [1752574200000, 5, 100, "vt_2"],
            [1752574200000, 5, 25, "vt_3"],
        ]
        tdSql.checkDataMem(result_sql, data)
        print("verify stream1 sub2 ............................ successfully.")

    #
    #  verify stream1 again
    #
    def verify_stream1_again(self):
        # check
        result_sql = f"select * from test.result_stream1 order by tag_tbname"
        tdSql.checkResultsByFunc(sql=result_sql, func=lambda: tdSql.getRows() == 1)

        # check data
        data = [
            # ts           cnt  power
            [1752574200000, 5, 50, "t1"]
        ]
        tdSql.checkDataMem(result_sql, data)
        print("verify stream1 again ........................... successfully.")

        # sub
        self.verify_stream1_sub1_again()
        self.verify_stream1_sub3_again()

    def verify_stream1_sub1_again(self):
        # check
        result_sql = f"select * from test.result_stream1_sub1 "
        tdSql.checkResultsByFunc(sql=result_sql, func=lambda: tdSql.getRows() == 1)

        # check data
        data = [
            # ts           cnt  power  gid
            [1752574200000, 5, 50, 1]
        ]
        tdSql.checkDataMem(result_sql, data)
        print("verify stream1 sub1 again ...................... successfully.")

    def verify_stream1_sub3_again(self):
        # check
        result_sql = f"select * from out.result_stream1_sub3 "
        tdSql.checkResultsByFunc(sql=result_sql, func=lambda: tdSql.getRows() == 1)

        # check data
        data = [
            # ts           cnt  power  gid
            [1752574200000, 5, 50, 1]
        ]
        tdSql.checkDataMem(result_sql, data)
        print("verify stream1 sub3 again ...................... successfully.")

    #
    #  verify stream3
    #
    def verify_stream3(self):
        # check
        result_sql = f"select * from out.result_stream3"
        tdSql.checkResultsByFunc(sql=result_sql, func=lambda: tdSql.getRows() == 1)

        # check data
        data = [
            # ts           cnt  power
            [1752574200000, 5, 25]
        ]
        tdSql.checkDataMem(result_sql, data)
        print("verify stream3 ................................. successfully.")

    #
    #  verify stream3 again
    #
    def verify_stream3_again(self):
        # check
        result_sql = f"select * from out.result_stream3"
<<<<<<< HEAD
        tdSql.checkResultsByFunc (
            sql  = result_sql, 
            func = lambda: tdSql.getRows() >= 2
        )
        print("verify stream3 again ........................... successfully.")
=======
        tdSql.checkResultsByFunc(sql=result_sql, func=lambda: tdSql.getRows() == 2)
>>>>>>> fee0ab88


    #
    #  verify stream4
    #
    def verify_stream4(self):
        # o4
        data = [
            # ts           cnt  power
<<<<<<< HEAD
            [1752574200000, 5,   25],
            [1752574205000, 5,   25],
            [1752574210000, 5,   25],
            [1752574215000, 5,   25]
        ]
        result_sql = f"select * from test.o4"
        tdSql.checkResultsByFunc (
            sql  = result_sql, 
            func = lambda: tdSql.getRows() == len(data)
        )
        tdSql.checkDataMem(result_sql, data)


        # result_stream4_sub1
        data = [
            # ts           cnt sum_cnt sum_power
            [1752574200000, 2,  10,  50]
=======
            [1752574205000, 1, 5],
            [1752574210000, 5, 50],
>>>>>>> fee0ab88
        ]
        result_sql = f"select * from test.result_stream4_sub1"
        tdSql.checkResultsByFunc (
            sql  = result_sql, 
            func = lambda: tdSql.getRows() == len(data)
        )
        tdSql.checkDataMem(result_sql, data)

    #
    #  verify stream4 again
    #
    def verify_stream4_again(self):
        # o4
        data = [
            # ts           cnt  power
            [1752574200000, 5,   25],
            [1752574205000, 5,   25],
            [1752574210000, 5,   25],
            [1752574215000, 5,   25],
            [1752574220000, 5,   25],
            [1752574225000, 5,   25],
            [1752574230000, 5,   25],
            [1752574235000, 5,   25]
        ]
        result_sql = f"select * from test.o4"
        tdSql.checkResultsByFunc (
            sql  = result_sql, 
            func = lambda: tdSql.getRows() == len(data)
        )
        tdSql.checkDataMem(result_sql, data)


        # result_stream4_sub1
        data = [
            # ts           cnt sum_cnt sum_power
            [1752574200000, 2,  10,  50],
            [1752574210000, 2,  10,  50],
            [1752574220000, 2,  10,  50]
        ]
        result_sql = f"select * from test.result_stream4_sub1"
        tdSql.checkResultsByFunc (
            sql  = result_sql, 
            func = lambda: tdSql.getRows() == len(data)
        )
        tdSql.checkDataMem(result_sql, data)

        print("verify stream4 again ........................... successfully.")<|MERGE_RESOLUTION|>--- conflicted
+++ resolved
@@ -127,12 +127,7 @@
 
         print("prepare data successfully.")
 
-<<<<<<< HEAD
-
-    # 
-=======
-    #
->>>>>>> fee0ab88
+    #
     #  fill history
     #
     def fillHistory(self):
@@ -161,7 +156,6 @@
         print("start create streams ...")
 
         sqls = [
-<<<<<<< HEAD
               "create database out",
 
               # stream1
@@ -178,16 +172,6 @@
               "CREATE TABLE test.o4 (ts TIMESTAMP , sum_cnt BIGINT, sum_power BIGINT)",
               "CREATE STREAM test.stream4      INTERVAL(5s)  SLIDING(5s)  FROM test.t4  INTO test.o4                  AS SELECT _twstart AS ts, _twrownum as sum_cnt,                          sum(bi)        as sum_power     FROM %%trows",
               "CREATE STREAM test.stream4_sub1 INTERVAL(10s) SLIDING(10s) FROM test.o4  INTO test.result_stream4_sub1 AS SELECT _twstart AS ts, _twrownum as cnt,     sum(sum_cnt) as cnt_all, sum(sum_power) as sum_power_all FROM %%trows"
-=======
-            "create database out",
-            # stream1
-            "CREATE STREAM test.stream1      INTERVAL(5s) SLIDING(5s) FROM test.st    PARTITION BY tbname STREAM_OPTIONS(IGNORE_NODATA_TRIGGER|DELETE_RECALC)  INTO test.result_stream1      AS SELECT _twstart AS ts, _twrownum as wrownum, sum(bi)    as sum_power FROM %%trows",
-            "CREATE STREAM test.stream1_sub1 INTERVAL(5s) SLIDING(5s) FROM test.st    PARTITION BY gid    STREAM_OPTIONS(IGNORE_NODATA_TRIGGER|DELETE_RECALC)  INTO test.result_stream1_sub1 AS SELECT _twstart AS ts, _twrownum as wrownum, sum(bi)    as sum_power FROM %%trows",
-            "CREATE STREAM test.stream1_sub2 INTERVAL(5s) SLIDING(5s) FROM test.vst_1 PARTITION BY tbname STREAM_OPTIONS(IGNORE_NODATA_TRIGGER)                INTO test.result_stream1_sub2 AS SELECT _twstart AS ts, _twrownum as wrownum, sum(`功率`) as `总功率`   FROM %%trows",
-            "CREATE STREAM test.stream1_sub3 INTERVAL(5s) SLIDING(5s) FROM test.vt_1                      STREAM_OPTIONS(IGNORE_NODATA_TRIGGER)                INTO test.result_stream1_sub3 AS SELECT _twstart AS ts, _twrownum as wrownum, sum(`功率`) as `总功率`   FROM %%trows",
-            # stream3
-            "CREATE STREAM test.stream3  INTERVAL(5s) SLIDING(5s) FROM test.t3  STREAM_OPTIONS(IGNORE_NODATA_TRIGGER|DELETE_RECALC)  INTO out.result_stream3       AS SELECT _twstart AS ts, _twrownum as wrownum, sum(bi)  as sum_power FROM %%trows",
->>>>>>> fee0ab88
         ]
 
         tdSql.executes(sqls)
@@ -254,7 +238,6 @@
         self.verify_stream4()
 
     #
-<<<<<<< HEAD
     # execute operation
     #
     def executeOperation(self):
@@ -262,8 +245,6 @@
         self.execManager()
 
     #
-=======
->>>>>>> fee0ab88
     # 6. write trigger data again
     #
     def writeTriggerDataAgain(self):
@@ -283,11 +264,7 @@
         # ***** bug1 *****
         # self.verify_stream1_again()
         self.verify_stream3_again()
-<<<<<<< HEAD
         self.verify_stream4_again()
-    
-=======
->>>>>>> fee0ab88
 
     #
     # 8. restart dnode
@@ -330,7 +307,6 @@
         print(sql)
         tdSql.execute(sql)
 
-<<<<<<< HEAD
 
     def execManager(self):
         # snodes
@@ -345,8 +321,6 @@
             self.exec(sql)  
 
 
-=======
->>>>>>> fee0ab88
     def getSlidingWindow(self, start, step, cnt):
         wins = []
         x = int(start / step)
@@ -632,15 +606,11 @@
     def verify_stream3_again(self):
         # check
         result_sql = f"select * from out.result_stream3"
-<<<<<<< HEAD
         tdSql.checkResultsByFunc (
             sql  = result_sql, 
             func = lambda: tdSql.getRows() >= 2
         )
         print("verify stream3 again ........................... successfully.")
-=======
-        tdSql.checkResultsByFunc(sql=result_sql, func=lambda: tdSql.getRows() == 2)
->>>>>>> fee0ab88
 
 
     #
@@ -650,7 +620,6 @@
         # o4
         data = [
             # ts           cnt  power
-<<<<<<< HEAD
             [1752574200000, 5,   25],
             [1752574205000, 5,   25],
             [1752574210000, 5,   25],
@@ -663,15 +632,10 @@
         )
         tdSql.checkDataMem(result_sql, data)
 
-
         # result_stream4_sub1
         data = [
             # ts           cnt sum_cnt sum_power
             [1752574200000, 2,  10,  50]
-=======
-            [1752574205000, 1, 5],
-            [1752574210000, 5, 50],
->>>>>>> fee0ab88
         ]
         result_sql = f"select * from test.result_stream4_sub1"
         tdSql.checkResultsByFunc (
