--- conflicted
+++ resolved
@@ -115,14 +115,9 @@
         )
 
         # import data
-<<<<<<< HEAD
-        etool.taosdump(f"-i cases/41-StreamProcessing/20-UseCase/meters_data/data/")
-
-=======
         etool.taosdump(
             f"-i {os.path.join(os.path.dirname(__file__), 'meters_data', 'data')}"
         )
->>>>>>> e61fc3c3
         tdLog.info(f"import data to db={self.db} successfully.")
 
     #
