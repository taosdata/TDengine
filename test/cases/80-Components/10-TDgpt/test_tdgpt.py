--- conflicted
+++ resolved
@@ -60,11 +60,7 @@
 
         tdSql.query("show anodes full")
 
-<<<<<<< HEAD
         # there are 17 analysis models for forecasting or anomaly-detection.
-=======
-        # there are 17 analysis model for forecasting or anomaly-detection.
->>>>>>> 68f67353
         tdSql.checkRows(17)
 
         tdSql.execute("create database d0 vgroups 1")
@@ -271,11 +267,7 @@
         """
 
         tdSql.execute("create database if not exists d1 vgroups 3")
-<<<<<<< HEAD
-        tdSql.execute("use d1") 
-=======
         tdSql.execute("use d1")
->>>>>>> 68f67353
         tdSql.execute("create stable st_corr(ts timestamp, a int, b float, c double, d varchar(10), e tinyint, f int unsigned, g bool) tags(t1 int)")
         tdSql.execute("create table t_corr_1 using st_corr tags(1)")
         tdSql.execute("create table t_corr_2 using st_corr tags(2)")
