--- conflicted
+++ resolved
@@ -76,7 +76,6 @@
         tdSql.checkRows(1)
         tdSql.checkData(0, 0, "meters")
 
-<<<<<<< HEAD
         tdSql.execute('alter local \'showFullCreateTableColumn\' \'1\'')
 
         tdSql.query(f"show create table db.meters")
@@ -97,8 +96,6 @@
         tdSql.query(f"show create table db.normalTbl")
         tdSql.checkRows(1)
         tdSql.checkData(0, 1, "CREATE TABLE `normaltbl` (`ts` TIMESTAMP, `zone` VARCHAR(8))")
-        tdSql.execute(f"drop database db")
-=======
         tdSql.execute(f"drop database db")
 
     def test_empty_nchar_tag(self):
@@ -134,5 +131,4 @@
         tdSql.query(f"show create table ctb1")
         tdSql.checkRows(1)
         tdSql.checkData(0, 0, "ctb1")
-        tdSql.checkData(0, 1, 'CREATE TABLE `ctb1` USING `stb` (`t1`, `gid`) TAGS ("测试", 1)')
->>>>>>> e40db185
+        tdSql.checkData(0, 1, 'CREATE TABLE `ctb1` USING `stb` (`t1`, `gid`) TAGS ("测试", 1)')