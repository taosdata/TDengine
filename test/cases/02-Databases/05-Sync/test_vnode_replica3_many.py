import time
import threading
from new_test_framework.utils import tdLog, tdSql, sc, clusterComCheck, clusterComCheck


class TestVnodeReplica3Many:

    def setup_class(cls):
        tdLog.debug(f"start to execute {__file__}")

    def test_vnode_replica3_many(self):
        """vnode replica3 many

        1. -

        Catalog:
            - DataBase:Sync

        Since: v3.0.0.0

        Labels: common,ci

        Jira: None

        History:
            - 2025-5-5 Simon Guan Migrated from tsim/vnode/replica3_many.sim

        """

        tdLog.info(f"========== step0")
        clusterComCheck.checkDnodes(4)

        tdLog.info(f"========= step1")
        tdSql.execute(f"create database db1 replica 3 vgroups 1")
        tdSql.execute(f"create database db2 replica 3 vgroups 1")
        tdSql.execute(f"create database db3 replica 3 vgroups 1")
        tdSql.execute(f"create database db4 replica 3 vgroups 1")

        tdLog.info(f"=============== step12 wait vgroup2")
        clusterComCheck.checkDbReady("db1")

        tdLog.info(f"=============== step13 wait vgroup3")
        clusterComCheck.checkDbReady("db2")

        tdLog.info(f"=============== step14 wait vgroup4")

        clusterComCheck.checkDbReady("db3")

        tdLog.info(f"=============== step15 wait vgroup5")
        clusterComCheck.checkDbReady("db4")

        tdLog.info(f"=============== step16: create table")
        tdSql.execute(f"create table db1.tb1 (ts timestamp, i int)")
        tdSql.execute(f"create table db2.tb2 (ts timestamp, i int)")
        tdSql.execute(f"create table db3.tb3 (ts timestamp, i int)")
        tdSql.execute(f"create table db4.tb4 (ts timestamp, i int)")
        tdSql.execute(f"insert into db1.tb1 values(now, 1)")
        tdSql.execute(f"insert into db2.tb2 values(now, 1)")
        tdSql.execute(f"insert into db3.tb3 values(now, 1)")
        tdSql.execute(f"insert into db4.tb4 values(now, 1)")

        tdSql.query(f"select count(*) from db1.tb1")
        lastRows1 = tdSql.getRows()
        tdSql.query(f"select count(*) from db2.tb2")
        lastRows2 = tdSql.getRows()
        tdSql.query(f"select count(*) from db3.tb3")
        lastRows3 = tdSql.getRows()
        tdSql.query(f"select count(*) from db4.tb4")
        lastRows4 = tdSql.getRows()

        tdLog.info(f"======== step2")
        self.running = True
        self.threadId = threading.Thread(target=self.threadLoop)
        self.threadId.start()
        time.sleep(2)

        for i in range(2):
            i = i + 1
            sc.dnodeStop(2)
            time.sleep(3)
            clusterComCheck.checkDnodes(3)
            clusterComCheck.checkDbReady("db1")
            clusterComCheck.checkDbReady("db2")
            clusterComCheck.checkDbReady("db3")
            clusterComCheck.checkDbReady("db4")
            tdSql.query(f"select count(*) from db1.tb1")
            tdLog.info(f"rows:{tdSql.getData(0, 0)}")
            tdSql.checkAssert(tdSql.getData(0, 0) >= lastRows1)
            lastRows1 = tdSql.getData(0, 0)

            sc.dnodeStart(2)
            time.sleep(3)
            clusterComCheck.checkDnodes(4)
            clusterComCheck.checkDbReady("db1")
            clusterComCheck.checkDbReady("db2")
            clusterComCheck.checkDbReady("db3")
            clusterComCheck.checkDbReady("db4")
            tdSql.query(f"select count(*) from db1.tb1")
            tdLog.info(f"rows:{tdSql.getData(0, 0)}")
            tdSql.checkAssert(tdSql.getData(0, 0) >= lastRows1)
            lastRows1 = tdSql.getData(0, 0)

            sc.dnodeStop(3)
            time.sleep(3)
            clusterComCheck.checkDnodes(3)
            clusterComCheck.checkDbReady("db1")
            clusterComCheck.checkDbReady("db2")
            clusterComCheck.checkDbReady("db3")
            clusterComCheck.checkDbReady("db4")
            tdSql.query(f"select count(*) from db1.tb1")
            tdLog.info(f"rows:{tdSql.getData(0, 0)}")
            tdSql.checkAssert(tdSql.getData(0, 0) >= lastRows1)
            lastRows1 = tdSql.getData(0, 0)

            sc.dnodeStart(3)
            time.sleep(3)
            clusterComCheck.checkDnodes(4)
            clusterComCheck.checkDbReady("db1")
            clusterComCheck.checkDbReady("db2")
            clusterComCheck.checkDbReady("db3")
            clusterComCheck.checkDbReady("db4")
            tdSql.query(f"select count(*) from db1.tb1")
            tdLog.info(f"rows:{tdSql.getData(0, 0)}")
            tdSql.checkAssert(tdSql.getData(0, 0) >= lastRows1)
            lastRows1 = tdSql.getData(0, 0)

            sc.dnodeStop(2)
            time.sleep(3)
            clusterComCheck.checkDnodes(3)
            clusterComCheck.checkDbReady("db1")
            clusterComCheck.checkDbReady("db2")
            clusterComCheck.checkDbReady("db3")
            clusterComCheck.checkDbReady("db4")
            tdSql.query(f"select count(*) from db1.tb1")
            tdLog.info(f"rows:{tdSql.getData(0, 0)}")
            tdSql.checkAssert(tdSql.getData(0, 0) >= lastRows1)
            lastRows1 = tdSql.getData(0, 0)

            sc.dnodeStart(2)
            time.sleep(3)
            clusterComCheck.checkDnodes(4)
            clusterComCheck.checkDbReady("db1")
            clusterComCheck.checkDbReady("db2")
            clusterComCheck.checkDbReady("db3")
            clusterComCheck.checkDbReady("db4")

            tdSql.query(f"select count(*) from db1.tb1")
            tdSql.Assert(tdSql.getData(0, 0) >= lastRows1)
            lastRows1 = tdSql.getData(0, 0)

            tdSql.query(f"select count(*) from db2.tb2")
            tdSql.Assert(tdSql.getData(0, 0) >= lastRows2)
            lastRows2 = tdSql.getData(0, 0)

            tdSql.query(f"select count(*) from db3.tb3")
            tdSql.Assert(tdSql.getData(0, 0) >= lastRows3)
            lastRows3 = tdSql.getData(0, 0)

            tdSql.query(f"select count(*) from db4.tb4")
<<<<<<< HEAD
            tdSql.Assert(tdSql.getData(0, 0) >= lastRows4)
            lastRows4 = tdSql.getData(0, 0)
=======
            tdSql.checkAssert(tdSql.getData(0, 0) >= lastRows4)
            lastRows4 = tdSql.getData(0, 0)

        self.running = False
        self.threadId.join()

    def threadLoop(self):
        tdLog.info(f"thread is running ")
        x = 1
        while self.running:
            result = tdSql.is_err_sql(f"insert into db1.tb1 values(now, {x}) ")
            result = tdSql.is_err_sql(f"insert into db2.tb2 values(now, {x}) ")
            result = tdSql.is_err_sql(f"insert into db3.tb3 values(now, {x}) ")
            result = tdSql.is_err_sql(f"insert into db4.tb4 values(now, {x}) ")
            
            # tdLog.info(f"execute result:{result}, times:{x}")
            x = x + 1
            time.sleep(0.1)
        tdLog.info(f"thread is stopped ")
>>>>>>> b874cf66
<|MERGE_RESOLUTION|>--- conflicted
+++ resolved
@@ -157,11 +157,7 @@
             lastRows3 = tdSql.getData(0, 0)
 
             tdSql.query(f"select count(*) from db4.tb4")
-<<<<<<< HEAD
             tdSql.Assert(tdSql.getData(0, 0) >= lastRows4)
-            lastRows4 = tdSql.getData(0, 0)
-=======
-            tdSql.checkAssert(tdSql.getData(0, 0) >= lastRows4)
             lastRows4 = tdSql.getData(0, 0)
 
         self.running = False
@@ -179,5 +175,4 @@
             # tdLog.info(f"execute result:{result}, times:{x}")
             x = x + 1
             time.sleep(0.1)
-        tdLog.info(f"thread is stopped ")
->>>>>>> b874cf66
+        tdLog.info(f"thread is stopped ")