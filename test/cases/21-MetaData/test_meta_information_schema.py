--- conflicted
+++ resolved
@@ -164,11 +164,9 @@
         tdSql.checkRows(0)
 
         tdSql.query(f"select table_name from information_schema.ins_tables where db_name = 'information_schema' order by table_name")
-<<<<<<< HEAD
-        tdSql.checkRows(52)
-=======
-        tdSql.checkRows(50)
->>>>>>> 216c8d4a
+
+        tdSql.checkRows(53)
+
         tdSql.checkData(0, 0, "ins_anodes")
 
         tdSql.query(f"select table_name from information_schema.ins_tables where db_name = 'performance_schema' order by table_name")
@@ -758,11 +756,7 @@
         )
         tdSql.checkRows(3)
 
-<<<<<<< HEAD
-        tdSql.checkData(0, 1, 59)
-=======
-        tdSql.checkData(0, 1, 57)
->>>>>>> 216c8d4a
+        tdSql.checkData(0, 1, 60)
 
         tdSql.checkData(1, 1, 10)
 
@@ -777,11 +771,7 @@
 
         tdSql.checkData(1, 1, 5)
 
-<<<<<<< HEAD
-        tdSql.checkData(2, 1, 52)
-=======
-        tdSql.checkData(2, 1, 50)
->>>>>>> 216c8d4a
+        tdSql.checkData(2, 1, 53)
 
         tdSql.checkData(3, 1, 6)
 
@@ -800,11 +790,7 @@
 
         tdSql.checkData(4, 2, 3)
 
-<<<<<<< HEAD
-        tdSql.checkData(5, 2, 52)
-=======
-        tdSql.checkData(5, 2, 50)
->>>>>>> 216c8d4a
+        tdSql.checkData(5, 2, 53)
 
         tdSql.checkData(6, 2, 6)
 
