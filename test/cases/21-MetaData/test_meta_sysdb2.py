--- conflicted
+++ resolved
@@ -14,11 +14,7 @@
 
 from new_test_framework.utils import tdLog, tdSql
 
-<<<<<<< HEAD
-NUM_INFO_DB_TABLES = 47  # number of system tables in information_schema
-=======
 NUM_INFO_DB_TABLES = 48  # number of system tables in information_schema
->>>>>>> 643dfcb4
 NUM_PERF_DB_TABLES = 6  # number of system tables in performance_schema
 NUM_USER_DB_TABLES = 1  # number of user tables in test_meta_sysdb
 class TestMetaSysDb2:
