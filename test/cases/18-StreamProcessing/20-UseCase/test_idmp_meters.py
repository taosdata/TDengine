--- conflicted
+++ resolved
@@ -1310,22 +1310,11 @@
     def verify_stream5_sub5(self):
         # check
         result_sql = f"select ts,row,wend from tdasset.`result_stream5_sub5` "
-<<<<<<< HEAD
+
         tdSql.checkResultsByFunc (
             sql=result_sql, 
             func=lambda: tdSql.getRows() >= 2
         )
-=======
-        tdSql.checkResultsByFunc(sql=result_sql, func=lambda: tdSql.getRows() == 2)
-
-        # check data
-        data = [
-            # ts            row  wend
-            [1752563000000, 76, 1752566840000],
-            [1752574200000, 225, 1752581340000],
-        ]
-        tdSql.checkDataMemLoop(result_sql, data)
->>>>>>> 9a4151f1
 
         print("verify stream5 sub5 ............................ successfully.")
 
@@ -1558,7 +1547,6 @@
             [1752574320000, 2, 200, 400],
             [1752574560000, 2, 400, 800],
             [1752574680000, 2, 502, 1004],
-<<<<<<< HEAD
             [1752574800000, 2, 600, 1200]
         ]        
         tdSql.checkResultsByFunc(
@@ -1568,11 +1556,6 @@
         # check data
         tdSql.checkDataMemLoop(result_sql, data)
         '''
-=======
-            [1752574800000, 2, 600, 1200],
-        ]
-        tdSql.checkDataMemLoop(result_sql, data)
->>>>>>> 9a4151f1
 
         # del sub5        
         result_sql = f"select * from tdasset.`result_stream7_sub5` "
