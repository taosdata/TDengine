--- conflicted
+++ resolved
@@ -2777,17 +2777,10 @@
         )
         self.compareResults(res_result, exp_result, show=True)
 
-<<<<<<< HEAD
         filename, lineno = _fast_caller(1)
-        tdLog.info(f"{filename}({lineno})  check result failed")
+        tdLog.info(f"{filename}({{lineno}})  check result failed")
         filename, lineno = _fast_caller(2)
-        tdLog.exit(f"{filename}({lineno})  check result failed")
-=======
-        caller = inspect.getframeinfo(inspect.stack()[1][0])
-        tdLog.info(f"{caller.filename}({caller.lineno})  check result failed")
-        caller = inspect.getframeinfo(inspect.stack()[2][0])
-        tdLog.exit(f"{caller.filename}({caller.lineno})  check result failed")
->>>>>>> b9e11b47
+        tdLog.exit(f"{filename}({{lineno}})  check result failed")
 
     def checkResultsBySql(self, sql, exp_sql, delay=0.0, retry=300, show=False):
         # sleep
