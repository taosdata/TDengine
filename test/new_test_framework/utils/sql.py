--- conflicted
+++ resolved
@@ -1564,11 +1564,8 @@
 
         if input_sql == "":
             sql = self.sql
-<<<<<<< HEAD
-=======
         else:
             sql = input_sql
->>>>>>> a9635b91
 
         tdLog.info(f"==== {name}, rows:{rows}, cols:{cols}, sql:{sql}")
         for r in range(rows):
@@ -2379,22 +2376,14 @@
         """
         tdLog.info(f"set connection mode:{mode}")
 
-<<<<<<< HEAD
-    def checkResultsByFunc(self, sql, checkFunc, delay=0.0, retry=20, show=False):
-=======
     def checkResultsByFunc(self, sql, func, delay=0.0, retry=20, show=False):
->>>>>>> a9635b91
         if delay != 0:
             time.sleep(delay)
 
         for loop in range(retry):
             tdSql.query(sql)
 
-<<<<<<< HEAD
-            if checkFunc():
-=======
             if func():
->>>>>>> a9635b91
                 tdSql.printResult(f"check succeed in {loop} seconds")
                 return
 
