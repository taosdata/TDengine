--- conflicted
+++ resolved
@@ -648,12 +648,8 @@
         tdsql.query(f"select count(*) from {stb}")
         tdsql.checkData(0,0,tableNumbers*recordNumbers2)
 
-<<<<<<< HEAD
     def checkstatus(self,retry_times=30):
         tdsql=tdCom.newTdSql()
-=======
-    def checkstatus(self,tdsql,retry_times=30):
->>>>>>> 40e835c5
         dnodes_ready = False
         for i in range(retry_times):
             tdsql.query("show dnodes;")
@@ -708,10 +704,5 @@
             tdLog.exit(f"vnodes are not ready in {retry_times}s") 
         tdLog.info(f"vnodes are ready in {retry_times}s")
 
-<<<<<<< HEAD
-
-=======
->>>>>>> 40e835c5
-
 # Create instance for compatibility
 tdCb = CompatibilityBase() 