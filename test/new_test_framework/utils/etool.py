###################################################################
#           Copyright (c) 2023 by TAOS Technologies, Inc.
#                     All rights reserved.
#
#  This file is proprietary and confidential to TAOS Technologies.
#  No part of this file may be reproduced, stored, transmitted,
#  disclosed or used in any form or by any means other than as
#  expressly provided by the written permission from Jianhui Tao
#
###################################################################

# -*- coding: utf-8 -*-

#
# about system funciton extension
#

import sys
import os
import time
import datetime
from .epath import *
from .eos import *
from .log import *
from .sql import tdSql

TAOS = "taos"
TAOSDUMP = "taosdump"
TAOSBENCHMARK = "taosBenchmark"
TAOSADAPTER = "taosAdapter"

# taos
def taosFile():
    """Get the path to the `taos` binary file.

    Returns:
        str: The full path to the `taos` binary file, with `.exe` appended if on Windows.
    """

    bmFile = binFile(TAOS)
    if isWin():
        bmFile += ".exe"
    return bmFile

# taosdump
def taosDumpFile():
    """Get the path to the `taosdump` binary file.

    Returns:
        str: The full path to the `taosdump` binary file, with `.exe` appended if on Windows.
    """
    bmFile = binFile(TAOSDUMP)
    if isWin():
        bmFile += ".exe"
    return bmFile

# taosBenchmark
def benchMarkFile():
    """Get the path to the `taosBenchmark` binary file.
    
    Args:
        None

    Returns:
        str: The full path to the `taosBenchmark` binary file, with `.exe` appended if on Windows.
    """
    bmFile = binFile(TAOSBENCHMARK)
    if isWin():
        bmFile += ".exe"
    return bmFile

# taosAdapter
def taosAdapterFile():
    """Get the path to the `taosAdapter` binary file.
    
    Args:
        None

    Returns:
        str: The full path to the `taosAdapter` binary file, with `.exe` appended if on Windows.
    """
    bmFile = binFile(TAOSADAPTER)
    if isWin():
        bmFile += ".exe"
    return bmFile

# run taosBenchmark with command or json file mode
def benchMark(command = "", json = "") :
    """Run the `taosBenchmark` binary with a command or JSON file.

    Args:
        command (str, optional): The command to execute. Defaults to an empty string.
        json (str, optional): The path to a JSON file for execution. Defaults to an empty string.

    Raises:
        SystemExit: If the execution of the JSON file fails.
    """
    # get taosBenchmark path
    bmFile = benchMarkFile()

    # run
    if command != "":
        if "-a" in command or "--replica" in command:
            exe(bmFile + " " + command + " -y")
        else:
            exe(bmFile + " " + command + f" -y -a {tdSql.replica}")
    if json != "":
        cmd = f"{bmFile} -f {json}"
        print(cmd)
        status = exe(cmd)
        if status !=0:
            tdLog.exit(f"run failed {cmd} status={status}")


# get current directory file name
def curFile(fullPath, filename):
    """Get the full path to a file in the current directory.

    Args:
        fullPath (str): The full path to the current directory.
        filename (str): The name of the file.

    Returns:
        str: The full path to the file in the current directory.
    """
    return os.path.dirname(fullPath) + "/" + filename


# run build/bin file
def runBinFile(fname, command, show = True, checkRun = False, retFail = False ):
    """Run a binary file with the specified command.

    Args:
        fname (str): The name of the binary file.
        command (str): The command to execute.
        show (bool, optional): Whether to log the command. Defaults to True.

    Returns:
        list: The output of the command as a list of strings.
    """
<<<<<<< HEAD
    pathFile = binFile(fname)
    if isWin():
        pathFile += ".exe"

    cmd = f"{pathFile} {command}"
    if show:
        tdLog.info(cmd)
    return runRetList(cmd, show, checkRun, retFail)
=======
    bin_file = binFile(fname)
    if isWin():
        bin_file += ".exe"

    cmd = f"{bin_file} {command}"
    if show:
        tdLog.info(cmd)
    return runRetList(cmd, checkRun=checkRun, retFail=retFail)
>>>>>>> 0272343c

# exe build/bin file
def exeBinFile(fname, command, wait=True, show=True):
    """Execute a binary file with the specified command.

    This method uses `utils.army.frame.eos.exe` or `utils.army.frame.eos.exeNoWait` 
    to execute the binary file. The `exe` function waits for the command to finish, 
    while `exeNoWait` runs the command in the background and returns immediately.

    Args:
        fname (str): The name of the binary file.
        command (str): The command to execute.
        wait (bool, optional): Whether to wait for the command to finish. Defaults to True.
            - If True, uses `utils.army.frame.eos.exe`.
            - If False, uses `utils.army.frame.eos.exeNoWait`.
        show (bool, optional): Whether to log the command. Defaults to True.

    Returns:
        int: The exit status of the command execution. A return value of `0` indicates success, 
             while a non-zero value indicates failure.
             - If `wait` is False, the return value is the exit status of the `nohup` or `mintty` command.
    """
    bin_file = binFile(fname)
    if isWin():
        bin_file += ".exe"

    cmd = f"{bin_file} {command}"
    if wait:
        if show:
            tdLog.info("wait exe:" + cmd)
        return exe(f"{bin_file} {command}")
    else:
        if show:
            tdLog.info("no wait exe:" + cmd)
        return exeNoWait(cmd)

#
#  run bin file
#

# taos
def taos(command, show = True, checkRun = False):
    return runBinFile(TAOS, command, show, checkRun)

def taosdump(command, show = True, checkRun = True, retFail = True):
    return runBinFile(TAOSDUMP, command, show, checkRun, retFail)

def benchmark(command, show = True, checkRun = True, retFail = True):
    return runBinFile(TAOSBENCHMARK, command, show, checkRun, retFail)        <|MERGE_RESOLUTION|>--- conflicted
+++ resolved
@@ -138,16 +138,6 @@
     Returns:
         list: The output of the command as a list of strings.
     """
-<<<<<<< HEAD
-    pathFile = binFile(fname)
-    if isWin():
-        pathFile += ".exe"
-
-    cmd = f"{pathFile} {command}"
-    if show:
-        tdLog.info(cmd)
-    return runRetList(cmd, show, checkRun, retFail)
-=======
     bin_file = binFile(fname)
     if isWin():
         bin_file += ".exe"
@@ -155,8 +145,7 @@
     cmd = f"{bin_file} {command}"
     if show:
         tdLog.info(cmd)
-    return runRetList(cmd, checkRun=checkRun, retFail=retFail)
->>>>>>> 0272343c
+    return runRetList(cmd, checkRun=checkRun, retFail=retFail, show=show)
 
 # exe build/bin file
 def exeBinFile(fname, command, wait=True, show=True):
