###################################################################
#           Copyright (c) 2016 by TAOS Technologies, Inc.
#                     All rights reserved.
#
#  This file is proprietary and confidential to TAOS Technologies.
#  No part of this file may be reproduced, stored, transmitted,
#  disclosed or used in any form or by any means other than as
#  expressly provided by the written permission from Jianhui Tao
#
###################################################################

# -*- coding: utf-8 -*-

import re
from collections import defaultdict
import random
import string
import threading
import requests
import time
import taos

from .log import *
from .sql import *
from .server.dnodes import *
from .common import *
from datetime import datetime
from enum import Enum
from new_test_framework.utils import clusterComCheck


class StreamTableType(Enum):
    TYPE_SUP_TABLE = "SUP_TABLE"
    TYPE_SUB_TABLE = "SUB_TABLE"
    TYPE_NORMAL_TABLE = "NORMAL_TABLE"
    TYPE_VIRTUAL_TABLE = "VIRTUAL_TABLE"
    TYPE_SYSTEM_TABLE = "SYSTEM_TABLE"


class StreamResultCheckMode(Enum):
    CHHECK_DEFAULT = "CHECK_DEFAULT"
    CHECK_ARRAY_BY_SQL = "CHECK_ARRAY_BY_SQL"
    CHECK_ROW_BY_SQL = "CHECK_ROW_BY_SQL"
    CHECK_BY_FILE = "CHECK_BY_FILE"


class QuerySqlCase:
    def __init__(
        self,
        query_sql,
        expected_sql="",
        check_mode=StreamResultCheckMode.CHHECK_DEFAULT,
        generate_file=False,
        exp_sql_param_mapping={},
    ):
        self.query_sql = query_sql
        self.expected_sql = expected_sql
        self.check_mode = check_mode
        self.generate_file = generate_file
        self.exp_sql_param_mapping = exp_sql_param_mapping


class StreamTable:
    def __init__(self, db, tbName, type):
        self.tableType = type
        self.tbName = tbName
        self.db = db

        self.precision = "ms"
        self.start = "2025-01-01 00.00.00"
        self.interval = 30
        self.logOpen = False

        self.default_columns = (
            "cts timestamp,"
            "cint int,"
            "cuint int unsigned,"
            "cbigint bigint,"
            "cubigint bigint unsigned,"
            "cfloat float,"
            "cdouble double,"
            "cvarchar varchar(32),"
            "csmallint smallint,"
            "cusmallint smallint unsigned,"
            "ctinyint tinyint,"
            "cutinyint tinyint unsigned,"
            "cbool bool,"
            "cnchar nchar(32),"
            "cvarbinary varbinary(32),"
            "cdecimal8 decimal(8),"
            "cdecimal16 decimal(16),"
            "cgeometry geometry(32)"
        )
        self.default_tags = (
            "  tts timestamp"
            ", tint int"
            ", tuint int unsigned"
            ", tbigint bigint"
            ", tubigint bigint unsigned"
            ", tfloat float"
            ", tdouble double"
            ", tvarchar varchar(32)"
            ", tsmallint smallint"
            ", tusmallint smallint unsigned"
            ", ttinyint tinyint"
            ", tutinyint tinyint unsigned"
            ", tbool bool"
            ", tnchar nchar(16)"
            ", tvarbinary varbinary(32)"
            ", tgeometry geometry(32)"
        )
        self.columns = self.default_columns  # 当前使用的列定义（可被自定义覆盖）
        self.tags = self.default_tags

        self.custom_generators = {}  # name -> function(row, ts) -> str
        self.created = False

    def setInterval(self, interval):
        """
        设置时间间隔
        :param interval: int, 时间间隔，单位为秒
        """
        self.interval = interval

    def setPrecision(self, precision):
        """
        设置时间精度
        :param precision: str, 时间精度，支持 "ms", "us", "ns"
        """
        if precision not in ["ms", "us", "ns"]:
            raise ValueError(
                "Invalid precision. Supported values are 'ms', 'us', 'ns'."
            )
        self.precision = precision

    def setStart(self, start):
        """
        设置起始时间
        :param start: str, 起始时间，格式为 "YYYY-MM-DD HH.MM.SS"
        """
        try:
            datetime.strptime(start, "%Y-%m-%d %H.%M.%S")
            self.start = start
        except ValueError:
            raise ValueError("Invalid start time format. Use 'YYYY-MM-DD HH.MM.SS'.")

    def setLogOpen(self, logOpen):
        """
        设置日志开关
        :param logOpen: bool, 是否开启日志
        """
        self.logOpen = logOpen

    def createTable(self, subTableCount=200):
        if (
            self.tableType == StreamTableType.TYPE_SUP_TABLE
            or self.tableType == StreamTableType.TYPE_SUB_TABLE
        ):
            tdLog.info(f"create super table {self.db}.{self.tbName}")
            self.__createSupTable()
            self.__createSubTables(0, subTableCount)
        elif self.tableType == StreamTableType.TYPE_NORMAL_TABLE:
            tdLog.info(f"create normal table {self.db}.{self.tbName}")
            self.__createNormalTable()
        self.created = True

    def appendSubTables(self, startTbIndex, endTbIndex):
        """
        向超级表中追加子表
        :param startTbIndex: int, 起始子表索引
        :param endTbIndex: int, 结束子表索引
        """
        if (
            self.tableType == StreamTableType.TYPE_SUP_TABLE
            or self.tableType == StreamTableType.TYPE_SUB_TABLE
        ):
            tdLog.info(
                f"create sub tables to sub tables from {startTbIndex} to {endTbIndex}"
            )
            self.__createSubTables(startTbIndex, endTbIndex)

    def set_columns(self, column_def: str):
        """
        允许用户自定义列定义
        :param column_def: str，例如 "ts timestamp, val int"
        """
        self.columns = column_def

    def reset_columns(self):
        """重置为默认列定义"""
        self.columns = self.default_columns

    def append_subtable_data(self, tbName, start_row, end_row):
        """
        向指定子表追加数据
        :param tbName: str, 子表名称
        :param start_row: int, 起始行索引
        :param end_row: int, 结束行索引
        """
        if self.created != True:
            self.createTable()

        full_table_name = f"{self.db}.{tbName}"

        if (
            self.tableType == StreamTableType.TYPE_SUP_TABLE
            or self.tableType == StreamTableType.TYPE_SUB_TABLE
        ):
            self.__info(
                f"append data to sub table {full_table_name} from {start_row} to {end_row}"
            )
            self.__append_data(full_table_name, start_row, end_row)

    def append_data(self, start_row, end_row):
        """
        向表中追加数据
        :param start_row: int, 起始行索引
        :param end_row: int, 结束行索引
        """

        if self.created != True:
            self.createTable()

        full_table_name = f"{self.db}.{self.tbName}"

        if (
            self.tableType == StreamTableType.TYPE_SUP_TABLE
            or self.tableType == StreamTableType.TYPE_SUB_TABLE
        ):
            tbList = tdSql.query(
                f"select table_name from information_schema.ins_tables where stable_name='{self.tbName}'",
                row_tag=True,
            )
            for r in range(len(tbList)):
                tbName = tbList[r][0]
                fullName = f"{self.db}.{tbName}"
                self.__info(
                    f"append data to sub table {fullName} from {start_row} to {end_row}"
                )
                self.__append_data(fullName, start_row, end_row)
        elif self.tableType == StreamTableType.TYPE_NORMAL_TABLE:
            self.__append_data(full_table_name, start_row, end_row)

    def update_data(self, start_row, end_row):
        """
        更新表中的数据
        :param start_row: int, 起始行索引
        :param end_row: int, 结束行索引
        """
        full_table_name = f"{self.db}.{self.tbName}"

        if (
            self.tableType == StreamTableType.TYPE_SUP_TABLE
            or self.tableType == StreamTableType.TYPE_SUB_TABLE
        ):
            tbList = tdSql.query(
                f"select table_name from information_schema.ins_tables where stable_name='{self.tbName}'",
                row_tag=True,
            )
            for r in range(len(tbList)):
                tbName = tbList[r][0]
                fullName = f"{self.db}.{tbName}"
                self.__info(
                    f"update data in sub table {fullName} from {start_row} to {end_row}"
                )
                self.__append_data(fullName, start_row, end_row, offset=10000)
        elif self.tableType == StreamTableType.TYPE_NORMAL_TABLE:
            self.__append_data(full_table_name, start_row, end_row, offset=10000)

    def update_subtable_data(self, tbName, start_row, end_row):
        """
        更新指定子表中的数据
        :param tbName: str, 子表名称
        :param start_row: int, 起始行索引
        :param end_row: int, 结束行索引
        """
        full_table_name = f"{self.db}.{tbName}"

        if (
            self.tableType == StreamTableType.TYPE_SUP_TABLE
            or self.tableType == StreamTableType.TYPE_SUB_TABLE
        ):
            self.__info(
                f"update data in sub table {full_table_name} from {start_row} to {end_row}"
            )
            self.__append_data(full_table_name, start_row, end_row, offset=10000)

    def delete_data(self, start_row, end_row):
        """
        删除表中的数据
        :param start_row: int, 起始行索引
        :param end_row: int, 结束行索引
        """
        full_table_name = f"{self.db}.{self.tbName}"

        if (
            self.tableType == StreamTableType.TYPE_SUP_TABLE
            or self.tableType == StreamTableType.TYPE_SUB_TABLE
        ):
            tbList = tdSql.query(
                f"select table_name from information_schema.ins_tables where stable_name='{self.tbName}'",
                row_tag=True,
            )
            for r in range(len(tbList)):
                tbName = tbList[r][0]
                fullName = f"{self.db}.{tbName}"
                self.__info(
                    f"delete data in sub table {fullName} from {start_row} to {end_row}"
                )
                self.__delete_data(fullName, start_row, end_row)
        elif self.tableType == StreamTableType.TYPE_NORMAL_TABLE:
            self.__delete_data(full_table_name, start_row, end_row)

    def delete_subtable_data(self, tbName, start_row, end_row):
        """
        删除指定子表中的数据
        :param tbName: str, 子表名称
        :param start_row: int, 起始行索引
        :param end_row: int, 结束行索引
        """
        full_table_name = f"{self.db}.{tbName}"

        if (
            self.tableType == StreamTableType.TYPE_SUP_TABLE
            or self.tableType == StreamTableType.TYPE_SUB_TABLE
        ):
            tdLog.info(
                f"delete data in sub table {full_table_name} from {start_row} to {end_row}"
            )
            self.__delete_data(full_table_name, start_row, end_row)

    def register_column_generator(self, column_name: str, generator_func):
        """
        注册某个列名的自定义数据生成函数
        :param column_name: str, 列名
        :param generator_func: function(row_index: int, timestamp: int) -> str
        """
        self.custom_generators[column_name] = generator_func

    def __append_data(self, full_table_name, start_row, end_row, offset=0):
        # 时间精度
        prec = {
            "us": 1_000_000_000,
            "ns": 1_000_000,
        }.get(self.precision, 1_000)

        # 解析时间
        dt = datetime.strptime(self.start, "%Y-%m-%d %H.%M.%S")
        ts_start = int(dt.timestamp() * prec)
        ts_interval = (int)(self.interval * prec)

        # 解析列名和类型
        columns = self._parse_columns(self.columns)

        start = start_row
        while start < end_row:
            end = min(start + 100, end_row)
            value_list = []

            for row in range(start, end):
                values = []
                for col_name, col_type in columns:
                    values.append(
                        self._generate_value(
                            col_name,
                            col_type,
                            row + offset,
                            ts_start + row * ts_interval,
                        )
                    )
                value_list.append(f"({', '.join(values)})")

            sql = f"INSERT INTO {full_table_name} VALUES " + ", ".join(value_list)
            tdSql.execute(sql)
            start = end

        self.__info(
            f"Appended {end_row - start_row} rows to {full_table_name} from {start_row} to {end_row}"
        )

    def __delete_data(self, full_table_name, start_row, end_row):
        """删除指定范围内的数据"""
        # 时间精度
        prec = {
            "us": 1_000_000_000,
            "ns": 1_000_000,
        }.get(self.precision, 1_000)

        # 解析时间
        dt = datetime.strptime(self.start, "%Y-%m-%d %H.%M.%S")
        ts_start = int(dt.timestamp() * prec)
        ts_interval = self.interval * prec

        ts1 = ts_start + start_row * ts_interval
        ts2 = ts_start + end_row * ts_interval
        sql = f"DELETE FROM {full_table_name} WHERE cts >= {ts1} and cts < {ts2}"
        tdSql.execute(sql)

        self.__info(
            f"Deleted rows from {full_table_name} from {start_row} to {end_row}"
        )

    def _parse_columns(self, column_str):
        """将列字符串解析为 [(name, type), ...]"""
        parts = [p.strip() for p in column_str.strip().split(",")]
        columns = []
        for p in parts:
            match = re.match(r"(\w+)\s+([\w()]+(?:\s+unsigned)?)", p)
            if match:
                col_name, col_type = match.groups()
                columns.append((col_name, col_type.lower()))
        return columns

    def _generate_value(self, name, col_type, row, ts):
        if name in self.custom_generators:
            return self.custom_generators[name](row)
        """根据列类型自动生成测试值"""
        if "timestamp" in col_type:
            return str(ts)
        elif "int" in col_type:
            if "tinyint" in col_type:
                return str(row % 128)
            elif "smallint" in col_type:
                return str(row % 32000)
            elif "bigint" in col_type:
                return str(row)
            elif "unsigned" in col_type:
                return str(abs(row))
            else:
                return str(row % 100)
        elif "float" in col_type:
            return str(float(row))
        elif "double" in col_type:
            return str(float(row) * 1.1)
        elif "bool" in col_type:
            return "NULL" if row % 20 == 1 else str(row % 2)
        elif "varchar" in col_type or "nchar" in col_type:
            return f"'{name}_{row}'"
        elif "varbinary" in col_type:
            return f"'{name}_{row}'"
        elif "decimal" in col_type:
            return "'0'" if row % 3 == 1 else "'8'"
        elif "geometry" in col_type:
            return "'POINT(1.0 1.0)'" if row % 3 == 1 else "'POINT(2.0 2.0)'"
        else:
            return "'UNKNOWN'"

    def __createNormalTable(self):
        self.__info(f"create normal table")
        tdSql.execute(f"create table {self.db}.{self.tbName} ({self.columns})")

    def __createSubTables(self, startTbIndex, endTbIndex):
        dt = datetime.strptime(self.start, "%Y-%m-%d %H.%M.%S")
        if self.precision == "us":
            prec = 1000 * 1000 * 1000
        elif self.precision == "ns":
            prec = 1000 * 1000
        else:
            prec = 1000

        tsStart = int(dt.timestamp() * prec)
        tsNext = tsStart + 86400 * prec

        self.__info(f"create total {endTbIndex-startTbIndex} child tables")

        start = startTbIndex
        while start < endTbIndex:
            end = min(start + 100, endTbIndex)
            sql = "create table "
            for table in range(start, end):
                tts = tsStart if table % 3 == 1 else tsNext
                tint = table % 3 if table % 20 != 1 else "NULL"
                tuint = table % 4
                tbigint = table % 5
                tubigint = table % 6
                tfloat = table % 7
                tdouble = table % 8
                tvarchar = "SanFrancisco" if table % 3 == 1 else "LosAngeles"
                tsmallint = table % 9
                tusmallint = table % 10
                ttinyint = table % 11
                tutinyint = table % 12
                tbool = table % 2
                tnchar = tvarchar
                tvarbinary = tvarchar
                tgeometry = "POINT(1.0 1.0)" if table % 3 == 1 else "POINT(2.0 2.0)"
                sql += f"{self.db}.{self.tbName}_{table} using {self.db}.{self.tbName} tags({tts}, '{tint}', {tuint}, {tbigint}, {tubigint}, {tfloat}, {tdouble}, '{tvarchar}', {tsmallint}, {tusmallint}, {ttinyint}, {tutinyint}, {tbool}, '{tnchar}', '{tvarbinary}', '{tgeometry}') "
            tdSql.execute(sql)
            start = end

    def __createSupTable(self):
        self.__info(f"create super table")
        tdSql.execute(
            f"create stable {self.db}.{self.tbName} ({self.columns}) tags({self.tags})"
        )

    def __info(self, info, *args, **kwargs):
        if self.logOpen:
            tdLog.info(info, args, kwargs)


class StreamUtil:
    def __init__(self):
        self.vgroups = 1  # 默认分区组数

    def init_database(self, db):
        tdLog.info(f"create databases {db}")
        tdSql.prepare(dbname=db, vgroups=self.vgroups)
        clusterComCheck.checkDbReady(db)

    def clean(self):
        self.dropAllStreamsAndDbs()

    def createSnode(self, index=1):
        sql = f"create snode on dnode {index}"
        tdSql.execute(sql)

        tdSql.query("show snodes")
        tdSql.checkKeyExist(index)

    def dropSnode(self, index=1):
        sql = f"drop snode on dnode {index}"
        tdSql.query(sql)

    def checkStreamStatus(self, stream_name="", timeout=60):
        if stream_name == "":
            tdSql.query(f"select * from information_schema.ins_streams")
        else:
            tdSql.query(
                f"select * from information_schema.ins_streams where stream_name = '{stream_name}'"
            )
        streamNum = tdSql.getRows()
<<<<<<< HEAD
        for loop in range(timeout):
=======
        for loop in range(120):
>>>>>>> 1fa33e47
            if stream_name == "":
                tdSql.query(
                    f"select * from information_schema.ins_stream_tasks where type = 'Trigger' and status = 'Running'"
                )
            else:
                tdSql.query(
                    f"select * from information_schema.ins_stream_tasks where type = 'Trigger' and status = 'Running' and stream_name = '{stream_name}'"
                )
            time.sleep(1)
            if tdSql.getRows() == streamNum:
                return
        info = f"stream task status not ready in {loop} seconds"
        print(info)
        tdLog.exit(info)

    def dropAllStreamsAndDbs(self):
        streamNum = 0
        dbList = tdSql.query("show databases", row_tag=True)
        for r in range(len(dbList)):
            dbname = dbList[r][0]
            if dbname != "information_schema" and dbname != "performance_schema":
                streamList = tdSql.query(f"show {dbname}.streams", row_tag=True)
                for r in range(len(streamList)):
                    streamNum = streamNum + 1
                    streamName = streamList[r][0]
                    tdSql.execute(f"drop stream {dbname}.{streamList[r][0]}")
                tdLog.info(f"drop database {dbname}")
                tdSql.execute(f"drop database {dbname}")

        tdLog.info(f"drop {len(dbList)} databases, {streamNum} streams")

    def prepareChildTables(
        self,
        db="qdb",
        stb="meters",
        precision="ms",
        start="2025-01-01 00.00.00",
        interval=30,
        tbBatch=2,
        tbPerBatch=100,
        rowBatch=2,
        rowsPerBatch=500,
    ):
        tdLog.info(f"create super table")
        tdSql.execute(
            f"create stable {db}.{stb} ("
            "  cts timestamp"
            ", cint int"
            ", cuint int unsigned"
            ", cbigint bigint"
            ", cubigint bigint unsigned"
            ", cfloat float"
            ", cdouble double"
            ", cvarchar varchar(32)"
            ", csmallint smallint"
            ", cusmallint smallint unsigned"
            ", ctinyint tinyint"
            ", cutinyint tinyint unsigned"
            ", cbool bool"
            ", cnchar nchar(32)"
            ", cvarbinary varbinary(32)"
            ", cdecimal8 decimal(8)"
            ", cdecimal16 decimal(16)"
            ", cgeometry geometry(32)"
            ") tags("
            "  tts timestamp"
            ", tint int"
            ", tuint int unsigned"
            ", tbigint bigint"
            ", tubigint bigint unsigned"
            ", tfloat float"
            ", tdouble double"
            ", tvarchar varchar(32)"
            ", tsmallint smallint"
            ", tusmallint smallint unsigned"
            ", ttinyint tinyint"
            ", tutinyint tinyint unsigned"
            ", tbool bool"
            ", tnchar nchar(16)"
            ", tvarbinary varbinary(32)"
            ", tgeometry geometry(32)"
            ")"
        )

        dt = datetime.strptime(start, "%Y-%m-%d %H.%M.%S")
        if precision == "us":
            prec = 1000 * 1000 * 1000
        elif precision == "ns":
            prec = 1000 * 1000
        else:
            prec = 1000

        tsStart = int(dt.timestamp() * prec)
        tsNext = tsStart + 86400 * prec
        tsInterval = interval * prec

        totalTables = tbBatch * tbPerBatch
        tdLog.info(f"create total {totalTables} child tables")
        for batch in range(tbBatch):
            sql = "create table "
            for tb in range(tbPerBatch):
                table = batch * tbPerBatch + tb
                tts = tsStart if table % 3 == 1 else tsNext
                tint = table % 3 if table % 20 != 1 else "NULL"
                tuint = table % 4
                tbigint = table % 5
                tubigint = table % 6
                tfloat = table % 7
                tdouble = table % 8
                tvarchar = "SanFrancisco" if table % 3 == 1 else "LosAngeles"
                tsmallint = table % 9
                tusmallint = table % 10
                ttinyint = table % 11
                tutinyint = table % 12
                tbool = table % 2
                tnchar = tvarchar
                tvarbinary = tvarchar
                tgeometry = "POINT(1.0 1.0)" if table % 3 == 1 else "POINT(2.0 2.0)"
                sql += f"{db}.t{table} using {db}.{stb} tags({tts}, '{tint}', {tuint}, {tbigint}, {tubigint}, {tfloat}, {tdouble}, '{tvarchar}', {tsmallint}, {tusmallint}, {ttinyint}, {tutinyint}, {tbool}, '{tnchar}', '{tvarbinary}', '{tgeometry}') "
            tdSql.execute(sql)

        totalRows = rowsPerBatch * rowBatch
        tdLog.info(f"write total:{totalRows} rows, {rowsPerBatch} rows per table")
        for table in range(totalTables):
            for batch in range(rowBatch):
                sql = f"insert into {db}.t{table} values "
                for row in range(rowsPerBatch):
                    rows = batch * rowsPerBatch + row
                    ts = tsStart + rows * tsInterval
                    cint = rows
                    cuint = rows % 4
                    cbigint = rows % 5
                    cubigint = rows % 6
                    cfloat = rows % 7
                    cdouble = rows % 8
                    cvarchar = "SanFrancisco" if rows % 3 == 1 else "LosAngeles"
                    csmallint = 1 if rows % 4 == 1 else 2
                    cusmallint = rows % 10
                    ctinyint = rows % 11
                    cutinyint = rows % 12
                    cbool = rows % 2 if rows % 20 != 1 else "NULL"
                    cnchar = cvarchar
                    cvarbinary = cvarchar
                    cdecimal8 = "0" if rows % 3 == 1 else "8"
                    cdecimal16 = "4" if rows % 3 == 1 else "16"
                    cgeometry = "POINT(1.0 1.0)" if rows % 3 == 1 else "POINT(2.0 2.0)"
                    sql += f"({ts}, {cint}, {cuint}, {cbigint}, {cubigint}, {cfloat}, {cdouble}, '{cvarchar}', {csmallint}, {cusmallint}, {ctinyint}, {cutinyint}, {cbool}, '{cnchar}', '{cvarbinary}', '{cdecimal8}', '{cdecimal16}', '{cgeometry}') "
                tdSql.execute(sql)

    def prepareNormalTables(
        self,
        db="qdb",
        precision="ms",
        start="2025-01-01 00.00.00",
        interval=30,
        tables=10,
        rowBatch=2,
        rowsPerBatch=500,
    ):
        dt = datetime.strptime(start, "%Y-%m-%d %H.%M.%S")
        if precision == "us":
            prec = 1000 * 1000 * 1000
        elif precision == "ns":
            prec = 1000 * 1000
        else:
            prec = 1000

        tsStart = int(dt.timestamp() * prec)
        tsInterval = interval * prec

        tdLog.info(f"create total {tables} normal tables")
        for table in range(tables):
            tdSql.execute(
                f"create table {db}.n{table} ("
                "  cts timestamp"
                ", cint int"
                ", cuint int unsigned"
                ", cbigint bigint"
                ", cubigint bigint unsigned"
                ", cfloat float"
                ", cdouble double"
                ", cvarchar varchar(32)"
                ", csmallint smallint"
                ", cusmallint smallint unsigned"
                ", ctinyint tinyint"
                ", cutinyint tinyint unsigned"
                ", cbool bool"
                ", cnchar nchar(32)"
                ", cvarbinary varbinary(32)"
                ", cdecimal8 decimal(8)"
                ", cdecimal16 decimal(16)"
                ", cgeometry geometry(32)"
                ")"
            )

        totalRows = rowsPerBatch * rowBatch
        tdLog.info(f"write total:{totalRows} rows, {rowsPerBatch} rows per table")
        for table in range(tables):
            for batch in range(rowBatch):
                sql = f"insert into {db}.n{table} values "
                for row in range(rowsPerBatch):
                    rows = batch * rowsPerBatch + row
                    ts = tsStart + rows * tsInterval
                    cint = rows
                    cuint = rows % 4
                    cbigint = rows % 5
                    cubigint = rows % 6
                    cfloat = rows % 7
                    cdouble = rows % 8
                    cvarchar = "SanFrancisco" if rows % 3 == 1 else "LosAngeles"
                    csmallint = rows % 9
                    cusmallint = rows % 10
                    ctinyint = rows % 11
                    cutinyint = rows % 12
                    cbool = rows % 2
                    cnchar = cvarchar
                    cvarbinary = cvarchar
                    cdecimal8 = "0" if rows % 3 == 1 else "8"
                    cdecimal16 = "4" if rows % 3 == 1 else "16"
                    cgeometry = "POINT(1.0 1.0)" if rows % 3 == 1 else "POINT(2.0 2.0)"
                    sql += f"({ts}, {cint}, {cuint}, {cbigint}, {cubigint}, {cfloat}, {cdouble}, '{cvarchar}', {csmallint}, {cusmallint}, {ctinyint}, {cutinyint}, {cbool}, '{cnchar}', '{cvarbinary}', '{cdecimal8}', '{cdecimal16}', '{cgeometry}')"
                tdSql.execute(sql)

    def prepareVirtualTables(
        self,
        db="qdb",
        stb="vmeters",
        precision="ms",
        start="2025-01-01 00.00.00",
        tables=10,
    ):
        # each virtual table is sourced from 10 child-tables.
        tdSql.execute(f"use {db}")

        dt = datetime.strptime(start, "%Y-%m-%d %H.%M.%S")
        if precision == "us":
            prec = 1000 * 1000 * 1000
        elif precision == "ns":
            prec = 1000 * 1000
        else:
            prec = 1000

        tsStart = int(dt.timestamp() * prec)
        tsNext = tsStart + 86400 * prec

        tdLog.info(f"create virtual super table")
        tdSql.execute(
            f"create stable {db}.{stb} ("
            "  cts timestamp"
            ", cint int"
            ", cuint int unsigned"
            ", cbigint bigint"
            ", cubigint bigint unsigned"
            ", cfloat float"
            ", cdouble double"
            ", cvarchar varchar(32)"
            ", csmallint smallint"
            ", cusmallint smallint unsigned"
            ", ctinyint tinyint"
            ", cutinyint tinyint unsigned"
            ", cbool bool"
            ", cnchar nchar(32)"
            ", cvarbinary varbinary(32)"
            ", cgeometry geometry(32)"
            ") tags("
            "  tts timestamp"
            ", tint int"
            ", tuint int unsigned"
            ", tbigint bigint"
            ", tubigint bigint unsigned"
            ", tfloat float"
            ", tdouble double"
            ", tvarchar varchar(32)"
            ", tsmallint smallint"
            ", tusmallint smallint unsigned"
            ", ttinyint tinyint"
            ", tutinyint tinyint unsigned"
            ", tbool bool"
            ", tnchar nchar(16)"
            ", tvarbinary varbinary(32)"
            ", tgeometry geometry(32)"
            ") VIRTUAL 1"
        )

        tdLog.info(f"create total {tables} virtual tables")
        for table in range(tables):
            t0 = table * 10
            t1 = table * 10 + 1
            t2 = table * 10 + 2
            t3 = table * 10 + 3
            t4 = table * 10 + 4
            t5 = table * 10 + 5
            t6 = table * 10 + 6
            t7 = table * 10 + 7
            t8 = table * 10 + 8
            t9 = table * 10 + 9

            tts = tsStart if table % 3 == 1 else tsNext
            tint = table % 3
            tuint = table % 4
            tbigint = table % 5
            tubigint = table % 6
            tfloat = table % 7
            tdouble = table % 8
            tvarchar = "SanFrancisco" if table % 3 == 1 else "LosAngeles"
            tsmallint = table % 9
            tusmallint = table % 10
            ttinyint = table % 11
            tutinyint = table % 12
            tbool = table % 2
            tnchar = tvarchar
            tvarbinary = tvarchar
            tgeometry = "POINT(1.0 1.0)" if table % 3 == 1 else "POINT(2.0 2.0)"

            tdSql.execute(
                f"create vtable v{table}("
                f"  t{t0}.cint"
                f", t{t0}.cuint"
                f", t{t1}.cbigint"
                f", t{t1}.cubigint"
                f", t{t2}.cfloat"
                f", t{t2}.cdouble"
                f", t{t3}.cvarchar"
                f", t{t4}.csmallint"
                f", t{t4}.cusmallint"
                f", t{t5}.ctinyint"
                f", t{t5}.cutinyint"
                f", t{t7}.cbool"
                f", t{t8}.cnchar"
                f", t{t8}.cvarbinary"
                f", t{t9}.cgeometry"
                f") using {db}.{stb} tags("
                f"  {tts}"
                f", {tint}"
                f", {tuint}"
                f", {tbigint}"
                f", {tubigint}"
                f", {tfloat}"
                f", {tdouble}"
                f", '{tvarchar}'"
                f", {tsmallint}"
                f", {tusmallint}"
                f", {ttinyint}"
                f", {tutinyint}"
                f", {tbool}"
                f", '{tnchar}'"
                f", '{tvarbinary}'"
                f", '{tgeometry}') "
            )

    def prepareJsonTables(
        self,
        db="qdb",
        stb="jmeters",
        precision="ms",
        start="2025-01-01 00.00.00",
        interval=30,
        tbBatch=1,
        tbPerBatch=10,
        rowBatch=2,
        rowsPerBatch=500,
    ):
        tdLog.info(f"create super table")
        tdSql.execute(
            f"create stable {db}.{stb} ("
            "  cts timestamp"
            ", cint int composite key"
            ", cuint int unsigned"
            ", cbigint bigint"
            ", cubigint bigint unsigned"
            ", cfloat float"
            ", cdouble double"
            ", cvarchar varchar(32)"
            ", csmallint smallint"
            ", cusmallint smallint unsigned"
            ", ctinyint tinyint"
            ", cutinyint tinyint unsigned"
            ", cbool bool"
            ", cnchar nchar(32)"
            ", cvarbinary varbinary(32)"
            ", cdecimal8 decimal(8)"
            ", cdecimal16 decimal(16)"
            ", cgeometry geometry(32)"
            ") tags("
            "  tjson JSON"
            ")"
        )

        dt = datetime.strptime(start, "%Y-%m-%d %H.%M.%S")
        if precision == "us":
            prec = 1000 * 1000 * 1000
        elif precision == "ns":
            prec = 1000 * 1000
        else:
            prec = 1000

        tsStart = int(dt.timestamp() * prec)
        tsNext = tsStart + 86400 * prec
        tsInterval = interval * prec

        totalTables = tbBatch * tbPerBatch
        tdLog.info(f"create total {totalTables} child tables")
        str1 = '{\\"k1\\":\\"v1\\",\\"k2\\":\\"v1\\"}'
        str2 = '{\\"k1\\":\\"v2\\",\\"k2\\":\\"v2\\"}'
        for batch in range(tbBatch):
            sql = "create table "
            for tb in range(tbPerBatch):
                table = batch * tbPerBatch + tb
                tjson = str1 if table % 3 == 1 else str2
                sql += f'{db}.j{table} using {db}.{stb} tags("{tjson}")'
            tdSql.execute(sql)

        totalRows = rowsPerBatch * rowBatch
        tdLog.info(f"write total:{totalRows} rows, {rowsPerBatch} rows per table")
        for table in range(totalTables):
            for batch in range(rowBatch):
                sql = f"insert into {db}.j{table} values "
                for row in range(rowsPerBatch - 1):
                    rows = batch * rowsPerBatch + row
                    ts = (
                        tsStart + rows * tsInterval
                        if rows % 2 == 0
                        else tsStart + (rows - 1) * tsInterval
                    )
                    cint = rows
                    cuint = rows % 4
                    cbigint = rows % 5
                    cubigint = rows % 6
                    cfloat = rows % 7
                    cdouble = rows % 8
                    cvarchar = "SanFrancisco" if rows % 3 == 1 else "LosAngeles"
                    csmallint = rows % 9
                    cusmallint = rows % 10
                    ctinyint = rows % 11
                    cutinyint = rows % 12
                    cbool = rows % 2
                    cnchar = cvarchar
                    cvarbinary = cvarchar
                    cdecimal8 = "0" if rows % 3 == 1 else "8"
                    cdecimal16 = "4" if rows % 3 == 1 else "16"
                    cgeometry = "POINT(1.0 1.0)" if rows % 3 == 1 else "POINT(2.0 2.0)"
                    sql += f"({ts}, {cint}, {cuint}, {cbigint}, {cubigint}, {cfloat}, {cdouble}, '{cvarchar}', {csmallint}, {cusmallint}, {ctinyint}, {cutinyint}, {cbool}, '{cnchar}', '{cvarbinary}', '{cdecimal8}', '{cdecimal16}', '{cgeometry}') "
                tdSql.execute(sql)

                rows = rows + 1
                ts = tsStart + rows * tsInterval
                cint = rows
                sql = f"insert into {db}.j{table} (cts, cint) values ({ts}, {cint})"
                tdSql.execute(sql)

    def prepareViews(
        self,
        db="qdb",
        views=10,
    ):
        tdSql.execute(f"use {db}")

        tdLog.info(f"create total {views} views")
        for v in range(views):
            sql = f"create view view{v} as select cts, cint, cuint, cbigint, cubigint, cfloat, cdouble, cvarchar, csmallint, cusmallint, ctinyint, cutinyint, cbool, cnchar, cvarbinary, cgeometry from qdb.t{v}"
            tdSql.execute(sql)

    # for StreamCheckItem, see cases/13-StreamProcessing/31-OldTsimCases/test_oldcase_twa.py
    def checkAll(self, streams):
        for stream in streams:
            tdLog.info(f"stream:{stream.db} - create database, table, stream", color='blue')
            stream.create()

        tdLog.info(f"total:{len(streams)} cases is running", color='blue')
        tdStream.checkStreamStatus()

        for stream in streams:
            if stream.insert1 != None:
                tdLog.info(f"stream:{stream.db} - insert step 1", color='blue')
                tdSql.execute(f"use {stream.db}")
                stream.insert1()

        for stream in streams:
            if stream.check1 != None:
                tdLog.info(f"stream:{stream.db} - check step 1", color='blue')
                tdSql.execute(f"use {stream.db}")
                stream.check1()

        for stream in streams:
            if stream.insert2 != None:
                tdLog.info(f"stream:{stream.db} - insert step 2", color='blue')
                tdSql.execute(f"use {stream.db}")
                stream.insert2()

        for stream in streams:
            if stream.check2 != None:
                tdLog.info(f"stream:{stream.db} - check step 2", color='blue')
                tdSql.execute(f"use {stream.db}")
                stream.check2()

        for stream in streams:
            if stream.insert3 != None:
                tdLog.info(f"stream:{stream.db} - insert step 3", color='blue')
                tdSql.execute(f"use {stream.db}")
                stream.insert3()

        for stream in streams:
            if stream.check3 != None:
                tdLog.info(f"stream:{stream.db} - check step 3", color='blue')
                tdSql.execute(f"use {stream.db}")
                stream.check3()

        for stream in streams:
            if stream.insert4 != None:
                tdLog.info(f"stream:{stream.db} - insert step 4", color='blue')
                tdSql.execute(f"use {stream.db}")
                stream.insert4()

        for stream in streams:
            if stream.check4 != None:
                tdLog.info(f"stream:{stream.db} - check step 4", color='blue')
                tdSql.execute(f"use {stream.db}")
                stream.check4()

        for stream in streams:
            if stream.insert5 != None:
                tdLog.info(f"stream:{stream.db} - insert step 5", color='blue')
                tdSql.execute(f"use {stream.db}")
                stream.insert5()

        for stream in streams:
            if stream.check5 != None:
                tdLog.info(f"stream:{stream.db} - check step 5", color='blue')
                tdSql.execute(f"use {stream.db}")
                stream.check5()

        for stream in streams:
            if stream.insert6 != None:
                tdLog.info(f"stream:{stream.db} - insert step 6", color='blue')
                tdSql.execute(f"use {stream.db}")
                stream.insert6()

        for stream in streams:
            if stream.check6 != None:
                tdLog.info(f"stream:{stream.db} - check step 6", color='blue')
                tdSql.execute(f"use {stream.db}")
                stream.check6()

        for stream in streams:
            if stream.insert7 != None:
                tdLog.info(f"stream:{stream.db} - insert step 7", color='blue')
                tdSql.execute(f"use {stream.db}")
                stream.insert7()

        for stream in streams:
            if stream.check7 != None:
                tdLog.info(f"stream:{stream.db} - check step 7", color='blue')
                tdSql.execute(f"use {stream.db}")
                stream.check7()

        for stream in streams:
            if stream.insert8 != None:
                tdLog.info(f"stream:{stream.db} - insert step 8", color='blue')
                tdSql.execute(f"use {stream.db}")
                stream.insert8()

        for stream in streams:
            if stream.check8 != None:
                tdLog.info(f"stream:{stream.db} - check step 8", color='blue')
                tdSql.execute(f"use {stream.db}")
                stream.check8()

        for stream in streams:
            if stream.insert9 != None:
                tdLog.info(f"stream:{stream.db} - insert step 9", color='blue')
                tdSql.execute(f"use {stream.db}")
                stream.insert9()

        for stream in streams:
            if stream.check9 != None:
                tdLog.info(f"stream:{stream.db} - check step 9", color='blue')
                tdSql.execute(f"use {stream.db}")
                stream.check9()

        tdLog.info(f"total:{len(streams)} streams check successfully", color='yellow')


tdStream = StreamUtil()


class StreamItem:
    def __init__(
        self,
        id,
        stream,
        res_query="",
        exp_query="",
        exp_rows=[],
        check_func=None,
        check_func_recalc=None,
        check_mode=StreamResultCheckMode.CHHECK_DEFAULT,
        exp_query_param_mapping={},
        caseName="",
        result_idx="",
        calc_tbname="",
        out_tb_tags=(),
    ):
        self.id = id
        self.stream = stream
        self.res_query = res_query
        self.exp_query = exp_query
        self.exp_rows = exp_rows
        self.check_func = check_func
        self.check_func_recalc = check_func_recalc
        self.exp_query_param_mapping = exp_query_param_mapping
        self.check_mode = check_mode
        self.caseName = caseName
        self.result_idx = result_idx
        self.result_file = ""
        self.calc_tbname = calc_tbname
        self.generate_file = False
        self.out_tb_tags = out_tb_tags

    def createStream(self):
        tdLog.info(self.stream)
        tdSql.execute(self.stream)

    def checkResults(self):
        if self.check_func != None:
            tdLog.info(f"check stream:s{self.id} func")
            self.check_func()

        if self.exp_query != "":
            tdLog.info(f"check stream:s{self.id} query")
            if self.exp_rows == []:
                exp_result = tdSql.getResult(self.exp_query)
            else:
                exp_result = []
                tmp_result = tdSql.getResult(self.exp_query)
                for r in self.exp_rows:
                    exp_result.append(tmp_result[r])
            self.awaitRowStability(len(exp_result))
            tdSql.checkResultsByArray(self.res_query, exp_result, self.exp_query)

        tdLog.info(f"check stream:s{self.id} result successfully")

    def awaitRowStability(self, stable_rows, waitSeconds=60):
        """
        确保流处理结果的行数与预期的稳定行数一致
        :param stable_rows: int, 预期的稳定行数
        """
        tdLog.info(f"ensure stream:s{self.id} has {stable_rows} stable rows")

        for loop in range(waitSeconds):
            if False == tdSql.query(self.res_query, None, 1, None, False, False):
                tdLog.info(f"{self.res_query} has failed for {loop} times")
                time.sleep(1)
                continue

            actual_rows = tdSql.getRows()

            tdLog.info(
                f"Stream:s{self.id} got {actual_rows} rows, expected:{stable_rows}"
            )

            if stable_rows < 0 or (stable_rows > 0 and actual_rows == stable_rows):
                tdLog.info(f"Stream:s{self.id} has {actual_rows} stable rows")
                return
            time.sleep(1)

        tdLog.exit(
            f"Stream:s{self.id} did not stabilize to {stable_rows} rows in {waitSeconds} seconds"
        )

    def awaitStreamRunning(self, waitSeconds=60):
        tdLog.info(
            f"wait stream:s{self.id} status become running at most {waitSeconds} seconds"
        )

        sql = f"select status from information_schema.ins_streams where stream_name='s{self.id}';"
        for loop in range(waitSeconds):
            if False == tdSql.query(sql, None, 1, None, False, False):
                tdLog.info(f"{sql} has failed for {loop} times")
                time.sleep(1)
                continue

            actual_rows = tdSql.getRows()

            if actual_rows != 1:
                tdLog.info(f"Stream:s{self.id} status not got")
                time.sleep(1)
                continue

            stream_status = tdSql.getData(0, 0)
            if stream_status != "Running":
                tdLog.info(f"Stream:s{self.id} status {stream_status} got")
                time.sleep(1)
                continue
            else:
                tdLog.info(f"Stream:s{self.id} status {stream_status} got")
                return

        tdLog.exit(
            f"Stream:s{self.id} status not become Running in {waitSeconds} seconds"
        )

    def set_exp_query_param_mapping(self, mapping: dict):
        """
        设置参数名与列索引的映射，例如 {"_wstart": 0, "_wend": 1}
        """
        if not isinstance(mapping, dict):
            raise ValueError("参数映射必须是字典类型")
        self.exp_query_param_mapping = mapping
        self.check_mode = StreamResultCheckMode.CHECK_ROW_BY_SQL

    def checkResultsByRow(self):
        if self.check_mode != StreamResultCheckMode.CHECK_ROW_BY_SQL:
            return
        tdSql.query(self.res_query)

        rowNum = tdSql.getRows()
        colNum = tdSql.getCols()
        cols = [tdSql.getColData(i) for i in range(colNum)]

        for i in range(0, rowNum):
            params = {
                param_name: cols[col_index][i]
                for param_name, col_index in self.exp_query_param_mapping.items()
                if col_index < colNum
            }
            sql = self.exp_query.format(**params)
            tdLog.info(f"after fomat, sql: {sql}")

            tdSql.query(sql)
            for colIndex in range(0, colNum):
                print(
                    f"type(elm): {type(cols[colIndex][i])}, type(expect_elm): {type(tdSql.getData(0, colIndex))}"
                )
                tdSql.checkEqual(cols[colIndex][i], tdSql.getData(0, colIndex))

    def checkResultsByMode(self):
        if (
            self.check_mode == StreamResultCheckMode.CHHECK_DEFAULT
            or self.check_mode == StreamResultCheckMode.CHECK_ARRAY_BY_SQL
        ):
            tdLog.info(f"check stream:s{self.result_idx} results by array")
            self.checkResults()
        elif self.check_mode == StreamResultCheckMode.CHECK_ROW_BY_SQL:
            tdLog.info(f"check stream:s{self.result_idx} results by row")
            self.awaitResultHasRows()
            self.checkResultsByRow()
        elif self.check_mode == StreamResultCheckMode.CHECK_BY_FILE:
            tdLog.info(f"check stream:s{self.result_idx} results by file")
            self.checkResultWithResultFile()

    def awaitResultHasRows(self, waitSeconds=60):
        """
        确保流处理已有结果，不确认最终结果行数时使用
        """
        tdLog.info(f"await stream:s{self.id} stable rows stabilize")

        last_rows = 0
        rows = 0

        for loop in range(waitSeconds):
            if False == tdSql.query(self.res_query, None, 1, None, False, False):
                tdLog.info(f"{self.res_query} has failed for {loop} times")
                time.sleep(1)
                continue

            rows = tdSql.getRows()

            if rows > 0 and rows == last_rows:
                tdLog.info(f"Stream:s{self.id} has {rows} stable rows")
                return
            last_rows = rows
            time.sleep(2)

        tdLog.exit(
            f"Stream:s{self.id} did not stabilize rows in {waitSeconds} seconds, rows now: {rows}, last rows: {last_rows}"
        )

    def setResultFile(self, file):
        """
        设置结果文件路径
        """
        self.result_file = file

    def addQuerySqlCase(
        self,
        query_sql_case: QuerySqlCase,
    ):
        """
        添加查询SQL用例
        """
        self.check_mode = query_sql_case.check_mode

        if (
            query_sql_case.check_mode == StreamResultCheckMode.CHECK_ARRAY_BY_SQL
            or query_sql_case.check_mode == StreamResultCheckMode.CHECK_ROW_BY_SQL
            or query_sql_case.check_mode == StreamResultCheckMode.CHHECK_DEFAULT
        ):
            self.exp_query = query_sql_case.expected_sql
            if len(self.out_tb_tags) > 0:
                s = ", " + ", ".join(f"{item}" for item in self.out_tb_tags)
                self.exp_query = self.exp_query.replace("{outTbTags}", s)
            tdLog.info(f"set exp query format reslut: {self.exp_query}")
            self.exp_query = self.exp_query.format_map(
                SafeDict({"calcTbname": self.calc_tbname})
            )
        else:
            pass

        if query_sql_case.check_mode == StreamResultCheckMode.CHECK_ARRAY_BY_SQL:
            self.exp_query = self.exp_query.format_map(
                SafeDict({"calcTbname": self.calc_tbname})
            )
        elif query_sql_case.check_mode == StreamResultCheckMode.CHECK_ROW_BY_SQL:
            self.exp_query = self.exp_query.format_map(
                SafeDict({"calcTbname": self.calc_tbname})
            )
            self.set_exp_query_param_mapping(query_sql_case.exp_sql_param_mapping)
        elif query_sql_case.check_mode == StreamResultCheckMode.CHECK_BY_FILE:
            self.generate_file = query_sql_case.generate_file
        else:
            self.exp_query = self.exp_query.format_map(
                SafeDict({"calcTbname": self.calc_tbname})
            )

    def checkResultWithResultFile(self):
        tdLog.info(f"check result with sql: {self.res_query}")
        if self.generate_file:
            tdLog.info(
                f"generate query result file for stream:s{self.caseName} with index {self.result_idx}"
            )
            tdCom.generate_query_result_file(
                self.caseName, self.result_idx, self.res_query
            )
        else:
            tdCom.compare_query_with_result_file(
                self.result_idx,
                self.res_query,
                self.result_file,
                self.caseName,
            )
            tdLog.info("check result with result file succeed")


class StreamCheckItem:
    def __init__(self, db):
        self.db = db

    def create(self):
        return

    def insert1(self):
        return

    def check1(self):
        return

    def insert2(self):
        return

    def check2(self):
        return

    def insert3(self):
        return

    def check3(self):
        return

    def insert4(self):
        return

    def check4(self):
        return

    def insert5(self):
        return

    def check5(self):
        return

    def insert6(self):
        return

    def check6(self):
        return

    def insert7(self):
        return

    def check7(self):
        return

    def insert8(self):
        return

    def check8(self):
        return
    
    def insert9(self):
        return

    def check9(self):
        return


class SafeDict(dict):
    def __missing__(self, key):
        return "{" + key + "}"<|MERGE_RESOLUTION|>--- conflicted
+++ resolved
@@ -530,11 +530,7 @@
                 f"select * from information_schema.ins_streams where stream_name = '{stream_name}'"
             )
         streamNum = tdSql.getRows()
-<<<<<<< HEAD
-        for loop in range(timeout):
-=======
         for loop in range(120):
->>>>>>> 1fa33e47
             if stream_name == "":
                 tdSql.query(
                     f"select * from information_schema.ins_stream_tasks where type = 'Trigger' and status = 'Running'"
