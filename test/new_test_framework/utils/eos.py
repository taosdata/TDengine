--- conflicted
+++ resolved
@@ -66,10 +66,14 @@
         cmd = f"nohup {file} > /dev/null 2>&1 & "
     return exe(cmd)
 
-<<<<<<< HEAD
+def readFileContext(filename):
+    file = open(filename)
+    context = file.read()
+    file.close()
+    return context
+
 # run return output and error
-def run(command, show = True):
-    # out to file
+def run(command, timeout = 20, ret_code=False, show = True):
     id = time.time_ns() % 100000
     out = f"out_{id}.txt"
     err = f"err_{id}.txt"
@@ -80,40 +84,12 @@
     output = readFileContext(out)
     error  = readFileContext(err)
 
-=======
-def readFileContext(filename):
-    file = open(filename)
-    context = file.read()
-    file.close()
-    return context
-
-# run return output and error
-def run(command, timeout = 20, ret_code=False):
-    id = time.time_ns() % 100000
-    out = f"out_{id}.txt"
-    err = f"err_{id}.txt"
-    
-    code = exe(command + f" 1>{out} 2>{err}")
-
-    # read from file
-    output = readFileContext(out)
-    error  = readFileContext(err)
-
->>>>>>> 0272343c
     # del
     if os.path.exists(out):
         os.remove(out)
     if os.path.exists(err):
         os.remove(err)
 
-<<<<<<< HEAD
-    return output, error, code
-
-
-# return list after run
-def runRetList(command, show = True, checkRun = False, retFail = False):
-    output, error, code = run(command, show)
-=======
     if ret_code:
         return output, error, code
     else:
@@ -121,9 +97,8 @@
 
 
 # return list after run
-def runRetList(command, timeout=10, checkRun=False, retFail=False):
-    output, error, code = run(command, ret_code=True)
->>>>>>> 0272343c
+def runRetList(command, timeout=10, checkRun=False, retFail=False, show = True):
+    output, error, code = run(command, ret_code=True, show=show)
     if checkRun and code != 0:
         print(f"eos.runRetList checkRun return code failed. code={code} error={error}")
         assert code == 0
