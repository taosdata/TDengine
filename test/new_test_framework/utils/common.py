###################################################################
#           Copyright (c) 2016 by TAOS Technologies, Inc.
#                     All rights reserved.
#
#  This file is proprietary and confidential to TAOS Technologies.
#  No part of this file may be reproduced, stored, transmitted,
#  disclosed or used in any form or by any means other than as
#  expressly provided by the written permission from Jianhui Tao
#
###################################################################

# -*- coding: utf-8 -*-

import random
import string
import requests
import time
import socket
import json
import toml
import subprocess
import os
import platform
from .boundary import DataBoundary
import taos
from .log import *
from .sql import *
from .server.dnodes import *
from .common import *
from .constant import *
from .epath import *
from dataclasses import dataclass,field
from typing import List
from datetime import datetime, timedelta
import re

@dataclass
class DataSet:
    ts_data     : List[int]     = field(default_factory=list)
    int_data    : List[int]     = field(default_factory=list)
    bint_data   : List[int]     = field(default_factory=list)
    sint_data   : List[int]     = field(default_factory=list)
    tint_data   : List[int]     = field(default_factory=list)
    uint_data   : List[int]     = field(default_factory=list)
    ubint_data  : List[int]     = field(default_factory=list)
    usint_data  : List[int]     = field(default_factory=list)
    utint_data  : List[int]     = field(default_factory=list)
    float_data  : List[float]   = field(default_factory=list)
    double_data : List[float]   = field(default_factory=list)
    bool_data   : List[int]     = field(default_factory=list)
    vchar_data  : List[str]     = field(default_factory=list)
    nchar_data  : List[str]     = field(default_factory=list)

    def get_order_set(self,
        rows,
        int_step    :int    = 1,
        bint_step   :int    = 1,
        sint_step   :int    = 1,
        tint_step   :int    = 1,
        uint_step   :int    = 1,
        ubint_step  :int    = 1,
        usint_step  :int    = 1,
        utint_step  :int    = 1,
        float_step  :float  = 1,
        double_step :float  = 1,
        bool_start  :int    = 1,
        vchar_prefix:str    = "vachar_",
        vchar_step  :int    = 1,
        nchar_prefix:str    = "nchar_测试_",
        nchar_step  :int    = 1,
        ts_step     :int    = 1
    ):
        for i in range(rows):
            self.int_data.append( int(i * int_step % INT_MAX ))
            self.bint_data.append( int(i * bint_step % BIGINT_MAX ))
            self.sint_data.append( int(i * sint_step % SMALLINT_MAX ))
            self.tint_data.append( int(i * tint_step % TINYINT_MAX ))
            self.uint_data.append( int(i * uint_step % INT_UN_MAX ))
            self.ubint_data.append( int(i * ubint_step % BIGINT_UN_MAX ))
            self.usint_data.append( int(i * usint_step % SMALLINT_UN_MAX ))
            self.utint_data.append( int(i * utint_step % TINYINT_UN_MAX ))
            self.float_data.append( float(i * float_step % FLOAT_MAX ))
            self.double_data.append( float(i * double_step % DOUBLE_MAX ))
            self.bool_data.append( bool((i + bool_start) % 2 ))
            self.vchar_data.append( f"{vchar_prefix}{i * vchar_step}" )
            self.nchar_data.append( f"{nchar_prefix}{i * nchar_step}")
            self.ts_data.append( int(datetime.timestamp(datetime.now()) * 1000 - i * ts_step))

    def get_disorder_set(self, rows, **kwargs):
        for k, v in kwargs.items():
            int_low = v if k == "int_low" else INT_MIN
            int_up = v if k == "int_up" else INT_MAX
            bint_low = v if k == "bint_low" else BIGINT_MIN
            bint_up = v if k == "bint_up" else BIGINT_MAX
            sint_low = v if k == "sint_low" else SMALLINT_MIN
            sint_up = v if k == "sint_up" else SMALLINT_MAX
            tint_low = v if k == "tint_low" else TINYINT_MIN
            tint_up = v if k == "tint_up" else TINYINT_MAX
        pass


class TDCom:
    def __init__(self):
        self.sml_type = None
        self.env_setting = None
        self.smlChildTableName_value = None
        self.defaultJSONStrType_value = None
        self.smlTagNullName_value = None
        self.default_varchar_length = 6
        self.default_nchar_length = 6
        self.default_varchar_datatype = "letters"
        self.default_nchar_datatype = "letters"
        self.default_tagname_prefix = "t"
        self.default_colname_prefix = "c"
        self.default_stbname_prefix = "stb"
        self.default_ctbname_prefix = "ctb"
        self.default_tbname_prefix = "tb"
        self.default_tag_index_start_num = 1
        self.default_column_index_start_num = 1
        self.default_stbname_index_start_num = 1
        self.default_ctbname_index_start_num = 1
        self.default_tbname_index_start_num = 1
        self.default_tagts_name = "ts"
        self.default_colts_name = "ts"
        self.dbname = "test"
        self.stb_name = "stb"
        self.ctb_name = "ctb"
        self.tb_name = "tb"
        self.tbname = str()
        self.need_tagts = False
        self.tag_type_str = ""
        self.column_type_str = ""
        self.columns_str = None
        self.ts_value = None
        self.tag_value_list = list()
        self.column_value_list = list()
        self.full_type_list = ["tinyint", "smallint", "int", "bigint", "tinyint unsigned", "smallint unsigned", "int unsigned", "bigint unsigned", "float", "double", "binary", "nchar", "bool"]
        self.white_list = ["statsd", "node_exporter", "collectd", "icinga2", "tcollector", "information_schema", "performance_schema"]
        self.Boundary = DataBoundary()
        self.white_list = ["statsd", "node_exporter", "collectd", "icinga2", "tcollector", "information_schema", "performance_schema"]
        self.case_name = str()
        self.des_table_suffix = "_output"
        self.stream_suffix = "_stream"
        self.range_count = 5
        self.default_interval = 5
        self.stream_timeout = 12
        self.create_stream_sleep = 0.5
        self.record_history_ts = str()
        self.precision = "ms"
        self.date_time = self.genTs(precision=self.precision)[0]
        self.subtable = True
        self.partition_tbname_alias = "ptn_alias" if self.subtable else ""
        self.partition_col_alias = "pcol_alias" if self.subtable else ""
        self.partition_tag_alias = "ptag_alias" if self.subtable else ""
        self.partition_expression_alias = "pexp_alias" if self.subtable else ""
        self.des_table_suffix = "_output"
        self.stream_suffix = "_stream"
        self.subtable_prefix = "prefix_" if self.subtable else ""
        self.subtable_suffix = "_suffix" if self.subtable else ""
        self.downsampling_function_list = ["min(c1)", "max(c2)", "sum(c3)", "first(c4)", "last(c5)", "apercentile(c6, 50)", "avg(c7)", "count(c8)", "spread(c1)",
            "stddev(c2)", "hyperloglog(c11)", "timediff(1, 0, 1h)", "timezone()", "to_iso8601(1)", 'to_unixtimestamp("1970-01-01T08:00:00+08:00")', "min(t1)", "max(t2)", "sum(t3)",
            "first(t4)", "last(t5)", "apercentile(t6, 50)", "avg(t7)", "count(t8)", "spread(t1)", "stddev(t2)", "hyperloglog(t11)"]
        self.stb_output_select_str = ','.join(list(map(lambda x:f'`{x}`', self.downsampling_function_list)))
        self.tb_output_select_str = ','.join(list(map(lambda x:f'`{x}`', self.downsampling_function_list[0:15])))
        self.stb_source_select_str = ','.join(self.downsampling_function_list)
        self.tb_source_select_str = ','.join(self.downsampling_function_list[0:15])
        self.fill_function_list = ["min(c1)", "max(c2)", "sum(c3)", "apercentile(c6, 50)", "avg(c7)", "count(c8)", "spread(c1)",
            "stddev(c2)", "hyperloglog(c11)", "timediff(1, 0, 1h)", "timezone()", "to_iso8601(1)", 'to_unixtimestamp("1970-01-01T08:00:00+08:00")', "min(t1)", "max(t2)", "sum(t3)",
            "first(t4)", "last(t5)", "apercentile(t6, 50)", "avg(t7)", "count(t8)", "spread(t1)", "stddev(t2)", "hyperloglog(t11)"]
        self.fill_stb_output_select_str = ','.join(list(map(lambda x:f'`{x}`', self.fill_function_list)))
        self.fill_stb_source_select_str = ','.join(self.fill_function_list)
        self.fill_tb_output_select_str = ','.join(list(map(lambda x:f'`{x}`', self.fill_function_list[0:13])))
        self.fill_tb_source_select_str = ','.join(self.fill_function_list[0:13])
        self.ext_tb_source_select_str = ','.join(self.downsampling_function_list[0:13])
        self.stream_case_when_tbname = "tbname"

        self.update = True
        self.disorder = True
        if self.disorder:
            self.update = False
        self.partition_by_downsampling_function_list = ["min(c1)", "max(c2)", "sum(c3)", "first(c4)", "last(c5)", "count(c8)", "spread(c1)",
        "stddev(c2)", "hyperloglog(c11)", "min(t1)", "max(t2)", "sum(t3)", "first(t4)", "last(t5)", "count(t8)", "spread(t1)", "stddev(t2)"]

        self.stb_data_filter_sql = f'ts >= {self.date_time}+1s and c1 = 1 or c2 > 1 and c3 != 4 or c4 <= 3 and c9 <> 0 or c10 is not Null or c11 is Null or \
                c12 between "na" and "nchar4" and c11 not between "bi" and "binary" and c12 match "nchar[19]" and c12 nmatch "nchar[25]" or c13 = True or \
                c5 in (1, 2, 3) or c6 not in (6, 7) and c12 like "nch%" and c11 not like "bina_" and c6 < 10 or c12 is Null or c8 >= 4 and t1 = 1 or t2 > 1 \
                and t3 != 4 or c4 <= 3 and t9 <> 0 or t10 is not Null or t11 is Null or t12 between "na" and "nchar4" and t11 not between "bi" and "binary" \
                or t12 match "nchar[19]" or t12 nmatch "nchar[25]" or t13 = True or t5 in (1, 2, 3) or t6 not in (6, 7) and t12 like "nch%" \
                and t11 not like "bina_" and t6 <= 10 or t12 is Null or t8 >= 4'
        self.tb_data_filter_sql = self.stb_data_filter_sql.partition(" and t1")[0]

        self.filter_source_select_elm = "*"
        self.stb_filter_des_select_elm = "ts, c1, c2, c3, c4, c5, c6, c7, c8, c9, c10, c11, c12, c13, t1, t2, t3, t4, t5, t6, t7, t8, t9, t10, t11, t12, t13"
        self.partitial_stb_filter_des_select_elm = ",".join(self.stb_filter_des_select_elm.split(",")[:3])
        self.exchange_stb_filter_des_select_elm = ",".join([self.stb_filter_des_select_elm.split(",")[0], self.stb_filter_des_select_elm.split(",")[2], self.stb_filter_des_select_elm.split(",")[1]])
        self.partitial_ext_tb_source_select_str = ','.join(self.downsampling_function_list[0:2])
        self.tb_filter_des_select_elm = self.stb_filter_des_select_elm.partition(", t1")[0]
        self.tag_filter_des_select_elm = self.stb_filter_des_select_elm.partition("c13, ")[2]
        self.partition_by_stb_output_select_str = ','.join(list(map(lambda x:f'`{x}`', self.partition_by_downsampling_function_list)))
        self.partition_by_stb_source_select_str = ','.join(self.partition_by_downsampling_function_list)
        self.exchange_tag_filter_des_select_elm = ",".join([self.stb_filter_des_select_elm.partition("c13, ")[2].split(",")[0], self.stb_filter_des_select_elm.partition("c13, ")[2].split(",")[2], self.stb_filter_des_select_elm.partition("c13, ")[2].split(",")[1]])
        self.partitial_tag_filter_des_select_elm = ",".join(self.stb_filter_des_select_elm.partition("c13, ")[2].split(",")[:3])
        self.partitial_tag_stb_filter_des_select_elm = "ts, c1, c2, c3, c4, c5, c6, c7, c8, c9, c10, c11, c12, c13, t1, t3, t2, t4, t5, t6, t7, t8, t9, t10, t11, t12, t13"
        self.cast_tag_filter_des_select_elm = "t5,t11,t13"
        self.cast_tag_stb_filter_des_select_elm = "ts, t1, t2, t3, t4, cast(t1 as TINYINT UNSIGNED), t6, t7, t8, t9, t10, cast(t2 as varchar(256)), t12, cast(t3 as bool)"
        self.tag_count = len(self.tag_filter_des_select_elm.split(","))
        self.state_window_range = list()
        self.custom_col_val = 0
        self.part_val_list = [1, 2]
        self.taos_bin_path = "/usr/bin"
        self.taos_cfg_path = "/etc/taos"
        self.work_dir = os.path.join(os.path.dirname(os.path.dirname(os.path.dirname(os.path.dirname(os.path.abspath(__file__))))), "sim")
    # def init(self, conn, logSql):
    #     # tdSql.init(conn.cursor(), logSql)

    def init(self, taos_bin_path, taos_cfg_path, work_dir):
        self.taos_bin_path = taos_bin_path
        self.taos_cfg_path = taos_cfg_path
        self.work_dir = work_dir

    def preDefine(self):
        header = {'Authorization': 'Basic cm9vdDp0YW9zZGF0YQ=='}
        sql_url = "http://127.0.0.1:6041/rest/sql"
        sqlt_url = "http://127.0.0.1:6041/rest/sqlt"
        sqlutc_url = "http://127.0.0.1:6041/rest/sqlutc"
        influx_url = "http://127.0.0.1:6041/influxdb/v1/write"
        telnet_url = "http://127.0.0.1:6041/opentsdb/v1/put/telnet"
        return header, sql_url, sqlt_url, sqlutc_url, influx_url, telnet_url

    def genTcpParam(self):
        MaxBytes = 1024*1024
        host ='127.0.0.1'
        port = 6046
        return MaxBytes, host, port

    def tcpClient(self, input):
        MaxBytes = tdCom.genTcpParam()[0]
        host = tdCom.genTcpParam()[1]
        port = tdCom.genTcpParam()[2]
        sock = socket.socket(socket.AF_INET,socket.SOCK_STREAM)
        sock.connect((host, port))
        sock.send(input.encode())
        sock.close()

    def restApiPost(self, sql):
        requests.post(self.preDefine()[1], sql.encode("utf-8"), headers = self.preDefine()[0])

    def createDb(self, dbname="test", db_update_tag=0, api_type="taosc"):
        if api_type == "taosc":
            if db_update_tag == 0:
                tdSql.execute(f"drop database if exists {dbname}")
                tdSql.execute(f"create database if not exists {dbname} precision 'us'")
            else:
                tdSql.execute(f"drop database if exists {dbname}")
                tdSql.execute(f"create database if not exists {dbname} precision 'us' update 1")
        elif api_type == "restful":
            if db_update_tag == 0:
                self.restApiPost(f"drop database if exists {dbname}")
                self.restApiPost(f"create database if not exists {dbname} precision 'us'")
            else:
                self.restApiPost(f"drop database if exists {dbname}")
                self.restApiPost(f"create database if not exists {dbname} precision 'us' update 1")
        tdSql.execute(f'use {dbname}')

    def genUrl(self, url_type, dbname, precision):
        if url_type == "influxdb":
            if precision is None:
                url = self.preDefine()[4] + "?" + "db=" + dbname
            else:
                url = self.preDefine()[4] + "?" + "db=" + dbname + "&precision=" + precision
        elif url_type == "telnet":
            url = self.preDefine()[5] + "/" + dbname
        else:
            url = self.preDefine()[1]
        return url

    def schemalessApiPost(self, sql, url_type="influxdb", dbname="test", precision=None):
        if url_type == "influxdb":
            url = self.genUrl(url_type, dbname, precision)
        elif url_type == "telnet":
            url = self.genUrl(url_type, dbname, precision)
        res = requests.post(url, sql.encode("utf-8"), headers = self.preDefine()[0])
        return res

    def cleanTb(self, type="taosc", dbname="db"):
        '''
            type is taosc or restful
        '''
        query_sql = f"show {dbname}.stables"
        res_row_list = tdSql.query(query_sql, True)
        stb_list = map(lambda x: x[0], res_row_list)
        for stb in stb_list:
            if type == "taosc":
                tdSql.execute(f'drop table if exists {dbname}.`{stb}`')
                if not stb[0].isdigit():
                    tdSql.execute(f'drop table if exists {dbname}.{stb}')
            elif type == "restful":
                self.restApiPost(f"drop table if exists {dbname}.`{stb}`")
                if not stb[0].isdigit():
                    self.restApiPost(f"drop table if exists {dbname}.{stb}")

    def dateToTs(self, datetime_input):
        return int(time.mktime(time.strptime(datetime_input, "%Y-%m-%d %H:%M:%S.%f")))

    def genTs(self, precision="ms", ts="", protype="taosc", ns_tag=None):
        """
        protype = "taosc" or "restful"
        gen ts and datetime
        """
        if precision == "ns":
            if ts == "" or ts is None:
                ts = time.time_ns()
            else:
                ts = ts
            if ns_tag is None:
                dt = ts
            else:
                dt = datetime.fromtimestamp(ts // 1000000000)
                dt = dt.strftime('%Y-%m-%d %H:%M:%S') + '.' + str(int(ts % 1000000000)).zfill(9)
            if protype == "restful":
                dt = datetime.fromtimestamp(ts // 1000000000)
                dt = dt.strftime('%Y-%m-%d %H:%M:%S') + '.' + str(int(ts % 1000000000)).zfill(9)
        else:
            if ts == "" or ts is None:
                ts = time.time()
            else:
                ts = ts
            if precision == "ms" or precision is None:
                ts = int(round(ts * 1000))
                dt = datetime.fromtimestamp(ts // 1000)
                if protype == "taosc":
                    dt = dt.strftime('%Y-%m-%d %H:%M:%S') + '.' + str(int(ts % 1000)).zfill(3) + '000'
                elif protype == "restful":
                    dt = dt.strftime('%Y-%m-%d %H:%M:%S') + '.' + str(int(ts % 1000)).zfill(3)
                else:
                    pass
            elif precision == "us":
                ts = int(round(ts * 1000000))
                dt = datetime.fromtimestamp(ts // 1000000)
                dt = dt.strftime('%Y-%m-%d %H:%M:%S') + '.' + str(int(ts % 1000000)).zfill(6)
        return ts, dt

    def get_long_name(self, length=10, mode="letters"):
        """
        generate long name
        mode could be numbers/letters/letters_mixed/mixed
        """
        if mode == "numbers":
            population = string.digits
        elif mode == "letters":
            population = string.ascii_letters.lower()
        elif mode == "letters_mixed":
            population = string.ascii_letters.upper() + string.ascii_letters.lower()
        else:
            population = string.ascii_letters.lower() + string.digits
        return "".join(random.choices(population, k=length))

    def getLongName(self, len, mode = "mixed"):
        """
            generate long name
            mode could be numbers/letters/letters_mixed/mixed
        """
        if mode == "numbers":
            chars = ''.join(random.choice(string.digits) for i in range(len))
        elif mode == "letters":
            chars = ''.join(random.choice(string.ascii_letters.lower()) for i in range(len))
        elif mode == "letters_mixed":
            chars = ''.join(random.choice(string.ascii_letters.upper() + string.ascii_letters.lower()) for i in range(len))
        else:
            chars = ''.join(random.choice(string.ascii_letters.lower() + string.digits) for i in range(len))
        return chars

    def restartTaosd(self, index=1, db_name="db"):
        tdDnodes.stop(index)
        tdDnodes.startWithoutSleep(index)
        tdSql.execute(f"use {db_name}")

    def typeof(self, variate):
        v_type=None
        if type(variate) is int:
            v_type = "int"
        elif type(variate) is str:
            v_type = "str"
        elif type(variate) is float:
            v_type = "float"
        elif type(variate) is bool:
            v_type = "bool"
        elif type(variate) is list:
            v_type = "list"
        elif type(variate) is tuple:
            v_type = "tuple"
        elif type(variate) is dict:
            v_type = "dict"
        elif type(variate) is set:
            v_type = "set"
        return v_type

    def splitNumLetter(self, input_mix_str):
        nums, letters = "", ""
        for i in input_mix_str:
            if i.isdigit():
                nums += i
            elif i.isspace():
                pass
            else:
                letters += i
        return nums, letters

    def smlPass(self, func):
        smlChildTableName = "no"
        def wrapper(*args):
            # if tdSql.getVariable("smlChildTableName")[0].upper() == "ID":
            if smlChildTableName.upper() == "ID":
                return func(*args)
            else:
                pass
        return wrapper

    def close(self):
        self.cursor.close()

    ########################################################################################################################################
    # new common API
    ########################################################################################################################################
    def create_database(self,tsql, dbName='test',dropFlag=1,**kwargs):
        if dropFlag == 1:
            tsql.execute("drop database if exists %s"%(dbName))
        '''
        vgroups replica precision strict wal fsync comp cachelast single_stable buffer pagesize pages minrows maxrows duration keep retentions
        '''
        sqlString = f'create database if not exists {dbName} '

        dbParams = ""
        if len(kwargs) > 0:
            for param, value in kwargs.items():
                if param == "precision":
                    dbParams += f'{param} "{value}" '
                else:
                    dbParams += f'{param} {value} '
            sqlString += f'{dbParams}'

        tdLog.debug("create db sql: %s"%sqlString)
        tsql.execute(sqlString)
        tdLog.debug("complete to create database %s"%(dbName))
        return

    # def create_stable(self,tsql, dbName,stbName,column_elm_list=None, tag_elm_list=None):
    #     colSchema = ''
    #     for i in range(columnDict['int']):
    #         colSchema += ', c%d int'%i
    #     tagSchema = ''
    #     for i in range(tagDict['int']):
    #         if i > 0:
    #             tagSchema += ','
    #         tagSchema += 't%d int'%i

    #     tsql.execute("create table if not exists %s.%s (ts timestamp %s) tags(%s)"%(dbName, stbName, colSchema, tagSchema))
    #     tdLog.debug("complete to create %s.%s" %(dbName, stbName))
    #     return

    # def create_ctables(self,tsql, dbName,stbName,ctbNum,tagDict):
    #     tsql.execute("use %s" %dbName)
    #     tagsValues = ''
    #     for i in range(tagDict['int']):
    #         if i > 0:
    #             tagsValues += ','
    #         tagsValues += '%d'%i

    #     pre_create = "create table"
    #     sql = pre_create
    #     #tdLog.debug("doing create one  stable %s and %d  child table in %s  ..." %(stbname, count ,dbname))
    #     for i in range(ctbNum):
    #         sql += " %s_%d using %s tags(%s)"%(stbName,i,stbName,tagsValues)
    #         if (i > 0) and (i%100 == 0):
    #             tsql.execute(sql)
    #             sql = pre_create
    #     if sql != pre_create:
    #         tsql.execute(sql)

    #     tdLog.debug("complete to create %d child tables in %s.%s" %(ctbNum, dbName, stbName))
    #     return

    # def insert_data(self,tsql,dbName,stbName,ctbNum,rowsPerTbl,batchNum,startTs=0):
    #     tdLog.debug("start to insert data ............")
    #     tsql.execute("use %s" %dbName)
    #     pre_insert = "insert into "
    #     sql = pre_insert
    #     if startTs == 0:
    #         t = time.time()
    #         startTs = int(round(t * 1000))
    #     #tdLog.debug("doing insert data into stable:%s rows:%d ..."%(stbName, allRows))
    #     for i in range(ctbNum):
    #         sql += " %s_%d values "%(stbName,i)
    #         for j in range(rowsPerTbl):
    #             sql += "(%d, %d, %d)"%(startTs + j, j, j)
    #             if (j > 0) and ((j%batchNum == 0) or (j == rowsPerTbl - 1)):
    #                 tsql.execute(sql)
    #                 if j < rowsPerTbl - 1:
    #                     sql = "insert into %s_%d values " %(stbName,i)
    #                 else:
    #                     sql = "insert into "
    #     #end sql
    #     if sql != pre_insert:
    #         #print("insert sql:%s"%sql)
    #         tsql.execute(sql)
    #     tdLog.debug("insert data ............ [OK]")
    #     return

    def getBuildPath(self):
        selfPath = os.path.dirname(os.path.realpath(__file__))

        if "community"  in selfPath:
            projPath = selfPath[:selfPath.find("community")]
        elif "TDengine" in selfPath:
            projPath = selfPath[:selfPath.find("TDengine")]
        else:
            projPath = selfPath[:selfPath.find("test")]

        for root, dirs, files in os.walk(projPath):
            if ("taosd" in files or "taosd.exe" in files):
                rootRealPath = os.path.dirname(os.path.realpath(root))
                if ("packaging" not in rootRealPath):
                    buildPath = root[:len(root) - len("/build/bin")]
                    break
        # if platform.system().lower() == 'windows':
        #    win_sep = "\\"
        #    buildPath = buildPath.replace(win_sep,'/')

        return buildPath
    def getTaosdPath(self, dnodeID="dnode1"):
        return os.path.join(self.work_dir, dnodeID)

    def getClientCfgPath(self):
        return os.path.join(self.work_dir, "psim", "cfg")
        #buildPath = self.getBuildPath()

        #if (buildPath == ""):
        #    tdLog.exit("taosd not found!")
        #else:
        #    tdLog.info("taosd found in %s" % buildPath)
        #cfgPath = buildPath + "/../sim/psim/cfg"
        #tdLog.info("cfgPath: %s" % cfgPath)
        #return cfgPath

    def newcon(self,host='localhost',port=6030,user='root',password='taosdata', database=None):
        con=taos.connect(host=host, user=user, password=password, port=port, database=database)
        # print(con)
        return con

    def newcur(self,host='localhost',port=6030,user='root',password='taosdata',database=None):
        cfgPath = self.getClientCfgPath()
        con=taos.connect(host=host, user=user, password=password, config=cfgPath, port=port,database=database)
        cur=con.cursor()
        # print(cur)
        return cur

    def newTdSql(self, host='localhost',port=6030,user='root',password='taosdata', database = None):
        newTdSql = TDSql()
        cur = self.newcur(host=host,port=port,user=user,password=password, database=database)
        newTdSql.init(cur, False)
        return newTdSql
     
    def newcurWithTimezone(self,  timezone, host='localhost', port=6030,  user='root', password='taosdata'):
        cfgPath = self.getClientCfgPath()
        con=taos.connect(host=host, user=user, password=password, config=cfgPath, port=port, timezone=timezone)
        cur=con.cursor()
        # print(cur)
        return cur

    def newTdSqlWithTimezone(self, timezone, host='localhost',port=6030,user='root',password='taosdata'):
        newTdSql = TDSql()
        cur = self.newcurWithTimezone(host=host,port=port,user=user,password=password, timezone=timezone)
        newTdSql.init(cur, False)
        return newTdSql
    ################################################################################################################
    # port from the common.py of new test frame
    ################################################################################################################
    def gen_default_tag_str(self):
        default_tag_str = ""
        for tag_type in self.full_type_list:
            if tag_type.lower() not in ["varchar", "binary", "nchar"]:
                default_tag_str += f" {self.default_tagname_prefix}{self.default_tag_index_start_num} {tag_type},"
            else:
                if tag_type.lower() in ["varchar", "binary"]:
                    default_tag_str += f" {self.default_tagname_prefix}{self.default_tag_index_start_num} {tag_type}({self.default_varchar_length}),"
                else:
                    default_tag_str += f" {self.default_tagname_prefix}{self.default_tag_index_start_num} {tag_type}({self.default_nchar_length}),"
            self.default_tag_index_start_num += 1
        if self.need_tagts:
            default_tag_str = self.default_tagts_name + " timestamp," + default_tag_str
        return default_tag_str[:-1].lstrip()

    def gen_default_column_str(self):
        self.default_column_index_start_num = 1
        default_column_str = ""
        for col_type in self.full_type_list:
            if col_type.lower() not in ["varchar", "binary", "nchar"]:
                default_column_str += f" {self.default_colname_prefix}{self.default_column_index_start_num} {col_type},"
            else:
                if col_type.lower() in ["varchar", "binary"]:
                    default_column_str += f" {self.default_colname_prefix}{self.default_column_index_start_num} {col_type}({self.default_varchar_length}),"
                else:
                    default_column_str += f" {self.default_colname_prefix}{self.default_column_index_start_num} {col_type}({self.default_nchar_length}),"
            self.default_column_index_start_num += 1
        default_column_str = self.default_colts_name + " timestamp," + default_column_str
        return default_column_str[:-1].lstrip()

    def gen_tag_type_str(self, tagname_prefix, tag_elm_list):
        tag_index_start_num = 1
        tag_type_str = ""
        if tag_elm_list is None:
            tag_type_str = self.gen_default_tag_str()
        else:
            for tag_elm in tag_elm_list:
                if "count" in tag_elm:
                    total_count = int(tag_elm["count"])
                else:
                    total_count = 1
                if total_count > 0:
                    for _ in range(total_count):
                        tag_type_str += f'{tagname_prefix}{tag_index_start_num} {tag_elm["type"]}, '
                        if tag_elm["type"] in ["varchar", "binary", "nchar"]:
                            tag_type_str = tag_type_str.rstrip()[:-1] + f'({tag_elm["len"]}), '
                        tag_index_start_num += 1
                else:
                    continue
            tag_type_str = tag_type_str.rstrip()[:-1]

        return tag_type_str

    def gen_column_type_str(self, colname_prefix, column_elm_list):
        column_index_start_num = 1
        column_type_str = ""
        if column_elm_list is None:
            column_type_str = self.gen_default_column_str()
        else:
            for column_elm in column_elm_list:
                if "count" in column_elm:
                    total_count = int(column_elm["count"])
                else:
                    total_count = 1
                if total_count > 0:
                    for _ in range(total_count):
                        column_type_str += f'{colname_prefix}{column_index_start_num} {column_elm["type"]}, '
                        if column_elm["type"] in ["varchar", "binary", "nchar"]:
                            column_type_str = column_type_str.rstrip()[:-1] + f'({column_elm["len"]}), '
                        column_index_start_num += 1
                else:
                    continue
            column_type_str = self.default_colts_name + " timestamp, " + column_type_str.rstrip()[:-1]
        return column_type_str

    def gen_random_type_value(self, type_name, binary_length, binary_type, nchar_length, nchar_type):
        if type_name.lower() == "tinyint":
            return random.randint(self.Boundary.TINYINT_BOUNDARY[0], self.Boundary.TINYINT_BOUNDARY[1])
        elif type_name.lower() == "smallint":
            return random.randint(self.Boundary.SMALLINT_BOUNDARY[0], self.Boundary.SMALLINT_BOUNDARY[1])
        elif type_name.lower() == "int":
            return random.randint(self.Boundary.INT_BOUNDARY[0], self.Boundary.INT_BOUNDARY[1])
        elif type_name.lower() == "bigint":
            return random.randint(self.Boundary.BIGINT_BOUNDARY[0], self.Boundary.BIGINT_BOUNDARY[1])
        elif type_name.lower() == "tinyint unsigned":
            return random.randint(self.Boundary.UTINYINT_BOUNDARY[0], self.Boundary.UTINYINT_BOUNDARY[1])
        elif type_name.lower() == "smallint unsigned":
            return random.randint(self.Boundary.USMALLINT_BOUNDARY[0], self.Boundary.USMALLINT_BOUNDARY[1])
        elif type_name.lower() == "int unsigned":
            return random.randint(self.Boundary.UINT_BOUNDARY[0], self.Boundary.UINT_BOUNDARY[1])
        elif type_name.lower() == "bigint unsigned":
            return random.randint(self.Boundary.UBIGINT_BOUNDARY[0], self.Boundary.UBIGINT_BOUNDARY[1])
        elif type_name.lower() == "float":
            return random.uniform(self.Boundary.FLOAT_BOUNDARY[0], self.Boundary.FLOAT_BOUNDARY[1])
        elif type_name.lower() == "double":
            return random.uniform(self.Boundary.FLOAT_BOUNDARY[0], self.Boundary.FLOAT_BOUNDARY[1])
        elif type_name.lower() == "binary":
            return f'{self.get_long_name(binary_length, binary_type)}'
        elif type_name.lower() == "varchar":
            return self.get_long_name(binary_length, binary_type)
        elif type_name.lower() == "nchar":
            return self.get_long_name(nchar_length, nchar_type)
        elif type_name.lower() == "bool":
            return random.choice(self.Boundary.BOOL_BOUNDARY)
        elif type_name.lower() == "timestamp":
            return self.genTs()[0]
        else:
            pass

    def gen_tag_value_list(self, tag_elm_list):
        tag_value_list = list()
        if tag_elm_list is None:
            tag_value_list = list(map(lambda i: self.gen_random_type_value(i, self.default_varchar_length, self.default_varchar_datatype, self.default_nchar_length, self.default_nchar_datatype), self.full_type_list))
        else:
            for tag_elm in tag_elm_list:
                if "count" in tag_elm:
                    total_count = int(tag_elm["count"])
                else:
                    total_count = 1
                if total_count > 0:
                    for _ in range(total_count):
                        if tag_elm["type"] in ["varchar", "binary", "nchar"]:
                            tag_value_list.append(self.gen_random_type_value(tag_elm["type"], tag_elm["len"], self.default_varchar_datatype, tag_elm["len"], self.default_nchar_datatype))
                        else:
                            tag_value_list.append(self.gen_random_type_value(tag_elm["type"], "", "", "", ""))
                else:
                    continue
        return tag_value_list

    def gen_column_value_list(self, column_elm_list, ts_value=None):
        if ts_value is None:
            ts_value = self.genTs()[0]

        column_value_list = list()
        column_value_list.append(ts_value)
        if column_elm_list is None:
            column_value_list = list(map(lambda i: self.gen_random_type_value(i, self.default_varchar_length, self.default_varchar_datatype, self.default_nchar_length, self.default_nchar_datatype), self.full_type_list))
        else:
            for column_elm in column_elm_list:
                if "count" in column_elm:
                    total_count = int(column_elm["count"])
                else:
                    total_count = 1
                if total_count > 0:
                    for _ in range(total_count):
                        if column_elm["type"] in ["varchar", "binary", "nchar"]:
                            column_value_list.append(self.gen_random_type_value(column_elm["type"], column_elm["len"], self.default_varchar_datatype, column_elm["len"], self.default_nchar_datatype))
                        else:
                            column_value_list.append(self.gen_random_type_value(column_elm["type"], "", "", "", ""))
                else:
                    continue
        # column_value_list = [self.ts_value] + self.column_value_list
        return column_value_list

    def create_stable(self, tsql, dbname=None, stbname="stb", column_elm_list=None, tag_elm_list=None,
                     count=1, default_stbname_prefix="stb", **kwargs):
        colname_prefix = 'c'
        tagname_prefix = 't'
        stbname_index_start_num = 1
        stb_params = ""
        if len(kwargs) > 0:
            for param, value in kwargs.items():
                stb_params += f'{param} "{value}" '
        column_type_str = self.gen_column_type_str(colname_prefix, column_elm_list)
        tag_type_str = self.gen_tag_type_str(tagname_prefix, tag_elm_list)

        if int(count) <= 1:
            create_stable_sql = f'create table {dbname}.{stbname} ({column_type_str}) tags ({tag_type_str}) {stb_params};'
            tdLog.info("create stb sql: %s"%create_stable_sql)
            tsql.execute(create_stable_sql)
        else:
            for _ in range(count):
                create_stable_sql = f'create table {dbname}.{default_stbname_prefix}{stbname_index_start_num} ({column_type_str}) tags ({tag_type_str}) {stb_params};'
                stbname_index_start_num += 1
                tsql.execute(create_stable_sql)

    def create_ctable(self, tsql, dbname=None, stbname=None, tag_elm_list=None, count=1, default_ctbname_prefix="ctb", **kwargs):
        ctbname_index_start_num = 0
        ctb_params = ""
        if len(kwargs) > 0:
            for param, value in kwargs.items():
                ctb_params += f'{param} "{value}" '
        tag_value_list = self.gen_tag_value_list(tag_elm_list)
        tag_value_str = ""
        # tag_value_str = ", ".join(str(v) for v in self.tag_value_list)
        for tag_value in tag_value_list:
            if isinstance(tag_value, str):
                tag_value_str += f'"{tag_value}", '
            else:
                tag_value_str += f'{tag_value}, '
        tag_value_str = tag_value_str.rstrip()[:-1]

        if int(count) <= 1:
            create_ctable_sql = f'create table {dbname}.{default_ctbname_prefix}{ctbname_index_start_num}  using {dbname}.{stbname} tags ({tag_value_str}) {ctb_params};'
            tsql.execute(create_ctable_sql)
        else:
            for _ in range(count):
                create_ctable_sql = f'create table {dbname}.{default_ctbname_prefix}{ctbname_index_start_num} using {dbname}.{stbname} tags ({tag_value_str}) {ctb_params};'
                ctbname_index_start_num += 1
                tdLog.info("create ctb sql: %s"%create_ctable_sql)
                tsql.execute(create_ctable_sql)

    def create_table(self, tsql, dbname=None, tbname="ntb", column_elm_list=None, count=1, **kwargs):
        tbname_index_start_num = 1
        tbname_prefix="ntb"

        tb_params = ""
        if len(kwargs) > 0:
            for param, value in kwargs.items():
                tb_params += f'{param} "{value}" '
        column_type_str = self.gen_column_type_str(tbname_prefix, column_elm_list)

        if int(count) <= 1:
            create_table_sql = f'create table {dbname}.{tbname} ({column_type_str}) {tb_params};'
            tsql.execute(create_table_sql)
        else:
            for _ in range(count):
                create_table_sql = f'create table {dbname}.{tbname_prefix}{tbname_index_start_num} ({column_type_str}) {tb_params};'
                tbname_index_start_num += 1
                tsql.execute(create_table_sql)

    def insert_rows(self, tsql, dbname=None, tbname=None, column_ele_list=None, start_ts_value=None, count=1):
        if start_ts_value is None:
            start_ts_value = self.genTs()[0]

        column_value_list = self.gen_column_value_list(column_ele_list, start_ts_value)
        # column_value_str = ", ".join(str(v) for v in self.column_value_list)
        column_value_str = ""
        for column_value in column_value_list:
            if isinstance(column_value, str):
                column_value_str += f'"{column_value}", '
            else:
                column_value_str += f'{column_value}, '
        column_value_str = column_value_str.rstrip()[:-1]
        if int(count) <= 1:
            insert_sql = f'insert into {self.tb_name} values ({column_value_str});'
            tsql.execute(insert_sql)
        else:
            for num in range(count):
                column_value_list = self.gen_column_value_list(column_ele_list, f'{start_ts_value}+{num}s')
                # column_value_str = ", ".join(str(v) for v in column_value_list)
                column_value_str = ''
                idx = 0
                for column_value in column_value_list:
                    if isinstance(column_value, str) and idx != 0:
                        column_value_str += f'"{column_value}", '
                    else:
                        column_value_str += f'{column_value}, '
                        idx += 1
                column_value_str = column_value_str.rstrip()[:-1]
                insert_sql = f'insert into {dbname}.{tbname} values ({column_value_str});'
                tsql.execute(insert_sql)
    def getOneRow(self, location, containElm):
        res_list = list()
        if 0 <= location < tdSql.queryRows:
            for row in tdSql.queryResult:
                if row[location] == containElm:
                    res_list.append(row)
            return res_list
        else:
            tdLog.exit(f"getOneRow out of range: row_index={location} row_count={self.query_row}")

    def killProcessor(self, processorName):
        if (platform.system().lower() == 'windows'):
            os.system("TASKKILL /F /IM %s.exe"%processorName)
        else:
            os.system("unset LD_PRELOAD; pkill %s " % processorName)

    def kill_signal_process(self,  signal=15, processor_name: str = "taosd"):   
        if (platform.system().lower() == 'windows'):
            os.system(f"TASKKILL /F /IM {processor_name}.exe")
        else:
            command = f"unset LD_PRELOAD; sudo pkill -f -{signal} '{processor_name}'"
            tdLog.debug(f"command: {command}")
            os.system(command)


    def gen_tag_col_str(self, gen_type, data_type, count):
        """
        gen multi tags or cols by gen_type
        """
        return ','.join(map(lambda i: f'{gen_type}{i} {data_type}', range(count)))

    # old_stream
    def create_old_stream(self, stream_name, des_table, source_sql, trigger_mode=None, watermark=None, max_delay=None, ignore_expired=None, ignore_update=None, subtable_value=None, fill_value=None, fill_history_value=None, stb_field_name_value=None, tag_value=None, use_exist_stb=False, use_except=False):
        """create_stream

        Args:
            stream_name (str): stream_name
            des_table (str): target stable
            source_sql (str): stream sql
            trigger_mode (str, optional): at_once/window_close/max_delay. Defaults to None.
            watermark (str, optional): watermark time. Defaults to None.
            max_delay (str, optional): max_delay time. Defaults to None.
            ignore_expired (int, optional): ignore expired data. Defaults to None.
            ignore_update (int, optional): ignore update data. Defaults to None.
            subtable_value (str, optional): subtable. Defaults to None.
            fill_value (str, optional): fill. Defaults to None.
            fill_history_value (int, optional): 0/1. Defaults to None.
            stb_field_name_value (str, optional): existed stb. Defaults to None.
            tag_value (str, optional): custom tag. Defaults to None.
            use_exist_stb (bool, optional): use existed stb tag. Defaults to False.
            use_except (bool, optional): Exception tag. Defaults to False.

        Returns:
            str: stream
        """
        if subtable_value is None:
            subtable = ""
        else:
            subtable = f'subtable({subtable_value})'

        if fill_value is None:
            fill = ""
        else:
            fill = f'fill({fill_value})'

        if fill_history_value is None:
            fill_history = ""
        else:
            fill_history = f'fill_history {fill_history_value}'

        if use_exist_stb:
            if stb_field_name_value is None:
                stb_field_name = ""
            else:
                stb_field_name = f'({stb_field_name_value})'

            if tag_value is None:
                tags = ""
            else:
                tags = f'tags({tag_value})'
        else:
            stb_field_name = ""
            tags = ""


        if trigger_mode is None:
            stream_options = ""
            if watermark is not None:
                stream_options = f'watermark {watermark}'
            if ignore_expired:
                stream_options += f" ignore expired {ignore_expired}"
            else:
                stream_options += f" ignore expired 0"
            if ignore_update:
                stream_options += f" ignore update {ignore_update}"
            else:
                stream_options += f" ignore update 0"
            if not use_except:
                tdSql.execute(f'create stream if not exists {stream_name} trigger at_once {stream_options} {fill_history} into {des_table} {subtable} as {source_sql} {fill};',queryTimes=3)
                time.sleep(self.create_stream_sleep)
                return None
            else:
                return f'create stream if not exists {stream_name} {stream_options} {fill_history} into {des_table} {subtable} as {source_sql} {fill};'
        else:
            if watermark is None:
                if trigger_mode == "max_delay":
                    stream_options = f'trigger {trigger_mode} {max_delay}'
                else:
                    stream_options = f'trigger {trigger_mode}'
            else:
                if trigger_mode == "max_delay":
                    stream_options = f'trigger {trigger_mode} {max_delay} watermark {watermark}'
                else:
                    stream_options = f'trigger {trigger_mode} watermark {watermark}'
            if ignore_expired:
                stream_options += f" ignore expired {ignore_expired}"
            else:
                stream_options += f" ignore expired 0"

            if ignore_update:
                stream_options += f" ignore update {ignore_update}"
            else:
                stream_options += f" ignore update 0"
            if not use_except:
                tdSql.execute(f'create stream if not exists {stream_name} {stream_options} {fill_history} into {des_table}{stb_field_name} {tags} {subtable} as {source_sql} {fill};',queryTimes=3)
                time.sleep(self.create_stream_sleep)
                return None
            else:
                return f'create stream if not exists {stream_name} {stream_options} {fill_history} into {des_table}{stb_field_name} {tags} {subtable} as {source_sql} {fill};'

    def create_stream(self, stream_name, des_table=None, source_sql=None, trigger_table=None, trigger_type=None, 
                    from_table=None, partition_by=None, stream_options=None, notification_definition=None,
                    output_subtable=None, columns=None, tags=None, if_not_exists=True, 
                    db_name=None, use_except=False):
        """create_stream with new syntax

        Args:
            stream_name (str): stream_name
            des_table (str, optional): target table. Defaults to None.
            source_sql (str, optional): subquery. Defaults to None.
            trigger_table (str, optional): trigger table name. Defaults to None.
            trigger_type (str, optional): SESSION/STATE_WINDOW/INTERVAL/EVENT_WINDOW/COUNT_WINDOW/PERIOD. Defaults to None.
            from_table (str, optional): source table name. Defaults to None.
            partition_by (str, optional): partition columns. Defaults to None.
            stream_options (str, optional): stream options. Defaults to None.
            notification_definition (str, optional): notification settings. Defaults to None.
            output_subtable (str, optional): subtable expression. Defaults to None.
            columns (str, optional): column definitions. Defaults to None.
            tags (str, optional): tag definitions. Defaults to None.
            if_not_exists (bool, optional): if not exists flag. Defaults to True.
            db_name (str, optional): database name. Defaults to None.
            use_except (bool, optional): Exception tag. Defaults to False.

        Returns:
            str: stream SQL if use_except=True, None otherwise
        """
        
        # Build stream name with database prefix if provided
        full_stream_name = f"{db_name}.{stream_name}" if db_name else stream_name
        
        # Build IF NOT EXISTS clause
        if_not_exists_clause = "IF NOT EXISTS" if if_not_exists else ""
        
        # Build INTO clause
        into_clause = f"INTO {des_table}" if des_table else ""
        
        # Build OUTPUT_SUBTABLE clause
        output_subtable_clause = f"OUTPUT_SUBTABLE({output_subtable})" if output_subtable else ""
        
        # Build columns clause
        columns_clause = f"({columns})" if columns else ""
        
        # Build tags clause
        tags_clause = f"TAGS ({tags})" if tags else ""
        
        # Add trigger_table
        trigger_table = f" from {trigger_table} " if trigger_table else ""
            
            
        # Add trigger_type
        trigger_type = f" {trigger_type} " if trigger_type else ""
        
        # Build options section
        options_parts = []
        
        # Add FROM clause
        if from_table:
            options_parts.append(f"FROM {from_table}")
        
        # Add PARTITION BY clause
        if partition_by:
            options_parts.append(f"PARTITION BY {partition_by}")
        
        # Add STREAM_OPTIONS clause
        if stream_options:
            options_parts.append(f"STREAM_OPTIONS({stream_options})")
        
        # Add notification_definition
        if notification_definition:
            options_parts.append(notification_definition)
        
        options_clause = " ".join(options_parts) if options_parts else ""
        
        # Build AS subquery clause
        as_clause = f"AS {source_sql}" if source_sql else ""
        
        # Construct the complete CREATE STREAM SQL
        sql_parts = [
            "CREATE STREAM",
            if_not_exists_clause,
            full_stream_name,
            trigger_type,
            trigger_table,
            options_clause,
            into_clause,
            output_subtable_clause,
            columns_clause,
            tags_clause,
            as_clause
        ]
        
        # Filter out empty parts and join
        create_stream_sql = " ".join(filter(None, sql_parts)) + ";"
        
        if use_except:
            print(f"create stream sql: {create_stream_sql}")
            return create_stream_sql
        else:           
            print(f"create stream sql: {create_stream_sql}")
            tdSql.execute(create_stream_sql, queryTimes=3)
            time.sleep(self.create_stream_sleep)
            return None
        
        
    def pause_stream(self, stream_name, if_exist=True, if_not_exist=False):
        """pause_stream

        Args:
            stream_name (str): stream_name
            if_exist (bool, optional): Defaults to True.
            if_not_exist (bool, optional): Defaults to False.
        """
        if_exist_value = "if exists" if if_exist else ""
        if_not_exist_value = "if not exists" if if_not_exist else ""
        tdSql.execute(f'pause stream {if_exist_value} {if_not_exist_value} {stream_name}')

    def resume_stream(self, stream_name, if_exist=True, if_not_exist=False, ignore_untreated=False):
        """resume_stream

        Args:
            stream_name (str): stream_name
            if_exist (bool, optional): Defaults to True.
            if_not_exist (bool, optional): Defaults to False.
            ignore_untreated (bool, optional): Defaults to False.
        """
        if_exist_value = "if exists" if if_exist else ""
        if_not_exist_value = "if not exists" if if_not_exist else ""
        ignore_untreated_value = "ignore untreated" if ignore_untreated else ""
        tdSql.execute(f'resume stream {if_exist_value} {if_not_exist_value} {ignore_untreated_value} {stream_name}')
    
    def drop_all_streams(self):
        """drop all streams from all user databases
        """
        # First get all databases
        tdSql.query("show databases")
        db_list = list(map(lambda x: x[0], tdSql.queryResult))
        
        # Filter out system databases
        user_db_list = []
        for db_name in db_list:
            if db_name not in ['information_schema', 'performance_schema']:
                user_db_list.append(db_name)
        
        # Drop streams from each user database
        for db_name in user_db_list:
            try:
                # Show streams for this specific database
                tdSql.query(f"show {db_name}.streams")
                stream_name_list = list(map(lambda x: x[0], tdSql.queryResult))
                
                # Drop each stream in this database
                for stream_name in stream_name_list:
                    # Check if stream name already includes database prefix
                    if '.' in stream_name:
                        # Stream name already has database prefix
                        tdSql.execute(f'drop stream if exists {stream_name};')
                    else:
                        # Add database prefix to stream name
                        tdSql.execute(f'drop stream if exists {db_name}.{stream_name};')
                        
                    tdLog.debug(f"Dropped stream: {stream_name} from database: {db_name}")
                    
            except Exception as e:
                # If database doesn't exist or has no streams, continue with next database
                tdLog.debug(f"No streams found in database {db_name} or database doesn't exist: {e}")
                continue
        
        tdLog.info("All user database streams have been dropped")

    def check_stream_wal_info(self, wal_info):
        # This method is defined for the 'info' column of the 'information_schema.ins_stream_tasks'.
        # Define the regular expression pattern to match the required format
        # This pattern looks for a number followed by an optional space and then a pair of square brackets
        # containing two numbers separated by a comma.
        pattern = r'(\d+)\s*\[(\d+),\s*(\d+)\]'
        
        # Use the search function from the re module to find a match in the string
        match = re.search(pattern, wal_info)
        
        # Check if a match was found
        if match:
            # Extract the numbers from the matching groups
            first_number = int(match.group(1))  # The number before the brackets
            second_number = int(match.group(3))  # The second number inside the brackets

            # Compare the extracted numbers and return the result
            if second_number >=5 :
                if first_number >= second_number-5 and first_number <= second_number:
                    return True
            elif second_number < 5:
                if first_number >= second_number-1 and first_number <= second_number:
                    return True

        # If no match was found, or the pattern does not match the expected format, return False
        return False
    
    def check_stream_task_status(self, stream_name, vgroups, stream_timeout=0, check_wal_info=True):
        """check stream status

        Args:
            stream_name (str): stream_name
            vgroups (int): vgroups
        Returns:
            str: status
        """
        timeout = self.stream_timeout if stream_timeout is None else stream_timeout

        #check stream task rows
        sql_task_all = f"select `task_id`,node_id,stream_name,status from information_schema.ins_stream_tasks where stream_name='{stream_name}';"
        sql_task_status = f"select distinct(status) from information_schema.ins_stream_tasks where stream_name='{stream_name}'"
        tdSql.query(sql_task_all)
        tdSql.checkRows(vgroups)
                
        #check stream task status
        checktimes = 1
        check_stream_success = 0
        vgroup_num = 0
        while checktimes <= timeout:
            tdLog.notice(f"checktimes:{checktimes}")
            try:
                result_task_all = tdSql.query(sql_task_all,row_tag=True)
                result_task_all_rows = tdSql.query(sql_task_all)
                result_task_status = tdSql.query(sql_task_status,row_tag=True)
                result_task_status_rows = tdSql.query(sql_task_status)
                
                tdLog.notice(f"Try to check stream status, check times: {checktimes} and stream task list[{check_stream_success}]")
                print(f"result_task_status:{result_task_status},result_task_all:{result_task_all}")
                if result_task_status_rows == 1 and result_task_status ==[('Running',)] :
                    if check_wal_info:
                        for vgroup_num in range(vgroups):
                            if self.check_stream_wal_info(result_task_all[vgroup_num][4]) :
                                check_stream_success += 1
                                tdLog.info(f"check stream task list[{check_stream_success}] sucessfully :")
                            else:
                                check_stream_success = 0
                                break
                    else:
                        check_stream_success = vgroups
                            
                if check_stream_success == vgroups:
                    break
                time.sleep(1) 
                checktimes += 1 
                vgroup_num = vgroup_num
            except Exception as e:
                tdLog.notice(f"Try to check stream status again, check times: {checktimes}")
                checktimes += 1 
                tdSql.print_error_frame_info(result_task_all[vgroup_num],"status is ready,info is finished and history_task_id is NULL",sql_task_all)
        else:
            checktimes_end = checktimes - 1
            tdLog.notice(f"it has spend {checktimes_end} for checking stream task status but it failed")
            if checktimes_end == timeout:
                tdSql.print_error_frame_info(result_task_all[vgroup_num],"status is ready,info is finished and history_task_id is NULL",sql_task_all)

    def drop_db(self, dbname="test"):
        """drop a db

        Args:
            dbname (str, optional): Defaults to "test".
        """
        if dbname[0].isdigit():
            tdSql.execute(f'drop database if exists `{dbname}`')
        else:
            tdSql.execute(f'drop database if exists {dbname}')

    def drop_all_db(self):
        """drop all databases
        """
        tdSql.query("show databases;")
        db_list = list(map(lambda x: x[0], tdSql.queryResult))
        for dbname in db_list:
            if dbname not in self.white_list and "telegraf" not in dbname:
                tdSql.execute(f'drop database if exists `{dbname}`')

    def time_cast(self, time_value, split_symbol="+"):
        """cast bigint to timestamp

        Args:
            time_value (bigint): ts
            split_symbol (str, optional): split sympol. Defaults to "+".

        Returns:
            _type_: timestamp
        """
        ts_value = str(time_value).split(split_symbol)[0]
        if split_symbol in str(time_value):
            ts_value_offset = str(time_value).split(split_symbol)[1]
        else:
            ts_value_offset = "0s"
        return f'cast({ts_value} as timestamp){split_symbol}{ts_value_offset}'

    def clean_env(self):
        """drop all streams and databases
        """
        self.drop_all_streams()
        self.drop_all_db()

    def set_precision_offset(self, precision):
        if precision == "ms":
            self.offset = 1000
        elif precision == "us":
            self.offset = 1000000
        elif precision == "ns":
            self.offset = 1000000000
        else:
            pass

    def genTs(self, precision="ms", ts="", protype="taosc", ns_tag=None):
        """generate ts

        Args:
            precision (str, optional): db precision. Defaults to "ms".
            ts (str, optional): input ts. Defaults to "".
            protype (str, optional): "taosc" or "restful". Defaults to "taosc".
            ns_tag (_type_, optional): use ns. Defaults to None.

        Returns:
            timestamp, datetime: timestamp and datetime
        """
        if precision == "ns":
            if ts == "" or ts is None:
                ts = time.time_ns()
            else:
                ts = ts
            if ns_tag is None:
                dt = ts
            else:
                dt = datetime.fromtimestamp(ts // 1000000000)
                dt = dt.strftime('%Y-%m-%d %H:%M:%S') + '.' + str(int(ts % 1000000000)).zfill(9)
            if protype == "restful":
                dt = datetime.fromtimestamp(ts // 1000000000)
                dt = dt.strftime('%Y-%m-%d %H:%M:%S') + '.' + str(int(ts % 1000000000)).zfill(9)
        else:
            if ts == "" or ts is None:
                ts = time.time()
            else:
                ts = ts
            if precision == "ms" or precision is None:
                ts = int(round(ts * 1000))
                dt = datetime.fromtimestamp(ts // 1000)
                if protype == "taosc":
                    dt = dt.strftime('%Y-%m-%d %H:%M:%S') + '.' + str(int(ts % 1000)).zfill(3) + '000'
                elif protype == "restful":
                    dt = dt.strftime('%Y-%m-%d %H:%M:%S') + '.' + str(int(ts % 1000)).zfill(3)
                else:
                    pass
            elif precision == "us":
                ts = int(round(ts * 1000000))
                dt = datetime.fromtimestamp(ts // 1000000)
                dt = dt.strftime('%Y-%m-%d %H:%M:%S') + '.' + str(int(ts % 1000000)).zfill(6)
        return ts, dt

    def sgen_column_type_str(self, column_elm_list):
        """generage column type str

        Args:
            column_elm_list (list): column_elm_list
        """
        self.column_type_str = ""
        if column_elm_list is None:
            self.column_type_str = self.gen_default_column_str()
        else:
            for column_elm in column_elm_list:
                if "count" in column_elm:
                    total_count = int(column_elm["count"])
                else:
                    total_count = 1
                if total_count > 0:
                    for _ in range(total_count):
                        self.column_type_str += f'{self.default_colname_prefix}{self.default_column_index_start_num} {column_elm["type"]}, '
                        if column_elm["type"] in ["varchar", "binary", "nchar"]:
                            self.column_type_str = self.column_type_str.rstrip()[:-1] + f'({column_elm["len"]}), '
                        self.default_column_index_start_num += 1
                else:
                    continue
            self.column_type_str = self.default_colts_name + " timestamp, " + self.column_type_str.rstrip()[:-1]

    def sgen_tag_type_str(self, tag_elm_list):
        """generage tag type str

        Args:
            tag_elm_list (list): tag_elm_list
        """
        self.tag_type_str = ""
        if tag_elm_list is None:
            self.tag_type_str = self.gen_default_tag_str()
        else:
            for tag_elm in tag_elm_list:
                if "count" in tag_elm:
                    total_count = int(tag_elm["count"])
                else:
                    total_count = 1
                if total_count > 0:
                    for _ in range(total_count):
                        self.tag_type_str += f'{self.default_tagname_prefix}{self.default_tag_index_start_num} {tag_elm["type"]}, '
                        if tag_elm["type"] in ["varchar", "binary", "nchar"]:
                            self.tag_type_str = self.tag_type_str.rstrip()[:-1] + f'({tag_elm["len"]}), '
                        self.default_tag_index_start_num += 1
                else:
                    continue
            self.tag_type_str = self.tag_type_str.rstrip()[:-1]
            if self.need_tagts:
                self.tag_type_str = self.default_tagts_name + " timestamp, " + self.tag_type_str

    def sgen_tag_value_list(self, tag_elm_list, ts_value=None):
        """generage tag value str

        Args:
            tag_elm_list (list): _description_
            ts_value (timestamp, optional): Defaults to None.
        """
        if self.need_tagts:
            self.ts_value = self.genTs()[0]
        if ts_value is not None:
            self.ts_value = ts_value

        if tag_elm_list is None:
            self.tag_value_list = list(map(lambda i: self.gen_random_type_value(i, self.default_varchar_length, self.default_varchar_datatype, self.default_nchar_length, self.default_nchar_datatype), self.full_type_list))
        else:
            for tag_elm in tag_elm_list:
                if "count" in tag_elm:
                    total_count = int(tag_elm["count"])
                else:
                    total_count = 1
                if total_count > 0:
                    for _ in range(total_count):
                        if tag_elm["type"] in ["varchar", "binary", "nchar"]:
                            self.tag_value_list.append(self.gen_random_type_value(tag_elm["type"], tag_elm["len"], self.default_varchar_datatype, tag_elm["len"], self.default_nchar_datatype))
                        else:
                            self.tag_value_list.append(self.gen_random_type_value(tag_elm["type"], "", "", "", ""))
                else:
                    continue
        # if self.need_tagts and self.ts_value is not None and len(str(self.ts_value)) > 0:
        if self.need_tagts:
            self.tag_value_list = [self.ts_value] + self.tag_value_list

    def screateDb(self, dbname="test", drop_db=True, **kwargs):
        """create database

        Args:
            dbname (str, optional): Defaults to "test".
            drop_db (bool, optional): Defaults to True.
        """
        tdLog.info("creating db ...")
        db_params = ""
        if len(kwargs) > 0:
            for param, value in kwargs.items():
                if param == "precision":
                    db_params += f'{param} "{value}" '
                else:
                    db_params += f'{param} {value} '
        if drop_db:
            self.drop_db(dbname)
        tdSql.execute(f'create database if not exists {dbname} {db_params}')
        tdSql.execute(f'use {dbname}')

    def screate_stable(self, dbname=None, stbname="stb", use_name="table", column_elm_list=None, tag_elm_list=None,
                     need_tagts=False, count=1, default_stbname_prefix="stb", default_stbname_index_start_num=1,
                     default_column_index_start_num=1, default_tag_index_start_num=1, **kwargs):
        """_summary_

        Args:
            dbname (str, optional): Defaults to None.
            stbname (str, optional): Defaults to "stb".
            use_name (str, optional): stable/table, Defaults to "table".
            column_elm_list (list, optional): use for sgen_column_type_str(), Defaults to None.
            tag_elm_list (list, optional): use for sgen_tag_type_str(), Defaults to None.
            need_tagts (bool, optional): tag use timestamp, Defaults to False.
            count (int, optional): stable count, Defaults to 1.
            default_stbname_prefix (str, optional): Defaults to "stb".
            default_stbname_index_start_num (int, optional): Defaults to 1.
            default_column_index_start_num (int, optional): Defaults to 1.
            default_tag_index_start_num (int, optional): Defaults to 1.
        """
        tdLog.info("creating stable ...")
        if dbname is not None:
            self.dbname = dbname
        self.need_tagts = need_tagts
        self.default_stbname_prefix = default_stbname_prefix
        self.default_stbname_index_start_num = default_stbname_index_start_num
        self.default_column_index_start_num = default_column_index_start_num
        self.default_tag_index_start_num = default_tag_index_start_num
        stb_params = ""
        if len(kwargs) > 0:
            for param, value in kwargs.items():
                stb_params += f'{param} "{value}" '
        self.sgen_column_type_str(column_elm_list)
        self.sgen_tag_type_str(tag_elm_list)
        if self.dbname is not None:
            stb_name = f'{self.dbname}.{stbname}'
        else:
            stb_name = stbname
        if int(count) <= 1:
            create_stable_sql = f'create {use_name} {stb_name} ({self.column_type_str}) tags ({self.tag_type_str}) {stb_params};'
            tdSql.execute(create_stable_sql)
        else:
            for _ in range(count):
                create_stable_sql = f'create {use_name} {self.dbname}.{default_stbname_prefix}{default_stbname_index_start_num} ({self.column_type_str}) tags ({self.tag_type_str}) {stb_params};'
                default_stbname_index_start_num += 1
                tdSql.execute(create_stable_sql)

    def screate_ctable(self, dbname=None, stbname=None, ctbname="ctb", use_name="table", tag_elm_list=None, ts_value=None, count=1, default_varchar_datatype="letters", default_nchar_datatype="letters", default_ctbname_prefix="ctb", default_ctbname_index_start_num=1, **kwargs):
        """_summary_

        Args:
            dbname (str, optional): Defaults to None.
            stbname (str, optional): Defaults to None.
            ctbname (str, optional): Defaults to "ctb".
            use_name (str, optional): Defaults to "table".
            tag_elm_list (list, optional): use for sgen_tag_type_str(), Defaults to None.
            ts_value (timestamp, optional): Defaults to None.
            count (int, optional): ctb count, Defaults to 1.
            default_varchar_datatype (str, optional): Defaults to "letters".
            default_nchar_datatype (str, optional): Defaults to "letters".
            default_ctbname_prefix (str, optional): Defaults to "ctb".
            default_ctbname_index_start_num (int, optional): Defaults to 1.
        """
        tdLog.info("creating childtable ...")
        self.default_varchar_datatype = default_varchar_datatype
        self.default_nchar_datatype = default_nchar_datatype
        self.default_ctbname_prefix = default_ctbname_prefix
        self.default_ctbname_index_start_num = default_ctbname_index_start_num
        ctb_params = ""
        if len(kwargs) > 0:
            for param, value in kwargs.items():
                ctb_params += f'{param} "{value}" '
        self.sgen_tag_value_list(tag_elm_list, ts_value)
        tag_value_str = ""
        # tag_value_str = ", ".join(str(v) for v in self.tag_value_list)
        for tag_value in self.tag_value_list:
            if isinstance(tag_value, str):
                tag_value_str += f'"{tag_value}", '
            else:
                tag_value_str += f'{tag_value}, '
        tag_value_str = tag_value_str.rstrip()[:-1]
        if dbname is not None:
            self.dbname = dbname
            ctb_name = f'{self.dbname}.{ctbname}'
        else:
            ctb_name = ctbname
        if stbname is not None:
            stb_name = stbname
        if int(count) <= 1:
            create_ctable_sql = f'create {use_name} {ctb_name} using {stb_name} tags ({tag_value_str}) {ctb_params};'
            tdSql.execute(create_ctable_sql)
        else:
            for _ in range(count):
                create_stable_sql = f'create {use_name} {self.dbname}.{default_ctbname_prefix}{default_ctbname_index_start_num} using {self.stb_name} tags ({tag_value_str}) {ctb_params};'
                default_ctbname_index_start_num += 1
                tdSql.execute(create_stable_sql)

    def sgen_column_value_list(self, column_elm_list, need_null, ts_value=None, additional_ts=None, custom_col_index=None, col_value_type=None, force_pk_val=None):
        """_summary_

        Args:
            column_elm_list (list): gen_random_type_value()
            need_null (bool): if insert null
            ts_value (timestamp, optional): Defaults to None.
        """
        self.column_value_list = list()
        self.ts_value = self.genTs()[0]
        if additional_ts is not None:
            self.additional_ts = self.genTs(additional_ts=additional_ts)[2]
        if ts_value is not None:
            self.ts_value = ts_value

        if column_elm_list is None:
            self.column_value_list = list(map(lambda i: self.gen_random_type_value(i, self.default_varchar_length, self.default_varchar_datatype, self.default_nchar_length, self.default_nchar_datatype), self.full_type_list))
        else:
            for column_elm in column_elm_list:
                if "count" in column_elm:
                    total_count = int(column_elm["count"])
                else:
                    total_count = 1
                if total_count > 0:
                    for _ in range(total_count):
                        if column_elm["type"] in ["varchar", "binary", "nchar"]:
                            self.column_value_list.append(self.gen_random_type_value(column_elm["type"], column_elm["len"], self.default_varchar_datatype, column_elm["len"], self.default_nchar_datatype))
                        else:
                            self.column_value_list.append(self.gen_random_type_value(column_elm["type"], "", "", "", ""))
                else:
                    continue
        if need_null:
            for i in range(int(len(self.column_value_list)/2)):
                index_num = random.randint(0, len(self.column_value_list)-1)
                self.column_value_list[index_num] = None
        if custom_col_index is not None:
            if col_value_type == "Random":
                pass
            elif col_value_type == "Incremental":
                self.column_value_list[custom_col_index] = self.custom_col_val
                self.custom_col_val += 1
            elif col_value_type == "Part_equal":
                self.column_value_list[custom_col_index] = random.choice(self.part_val_list)

        self.column_value_list = [self.ts_value] + [self.additional_ts] + self.column_value_list if additional_ts is not None else [self.ts_value] + self.column_value_list
        if col_value_type == "Incremental" and custom_col_index==1:
            self.column_value_list[custom_col_index] = self.custom_col_val if force_pk_val is None else force_pk_val
        if col_value_type == "Part_equal" and custom_col_index==1:
            self.column_value_list[custom_col_index] = random.randint(0, self.custom_col_val) if force_pk_val is None else force_pk_val

    def screate_table(self, dbname=None, tbname="tb", use_name="table", column_elm_list=None,
                    count=1, default_tbname_prefix="tb", default_tbname_index_start_num=1,
                    default_column_index_start_num=1, **kwargs):
        """create ctable

        Args:
            dbname (str, optional): Defaults to None.
            tbname (str, optional): Defaults to "tb".
            use_name (str, optional): Defaults to "table".
            column_elm_list (list, optional): Defaults to None.
            count (int, optional): Defaults to 1.
            default_tbname_prefix (str, optional): Defaults to "tb".
            default_tbname_index_start_num (int, optional): Defaults to 1.
            default_column_index_start_num (int, optional): Defaults to 1.
        """
        tdLog.info("creating table ...")
        if dbname is not None:
            self.dbname = dbname
        self.default_tbname_prefix = default_tbname_prefix
        self.default_tbname_index_start_num = default_tbname_index_start_num
        self.default_column_index_start_num = default_column_index_start_num
        tb_params = ""
        if len(kwargs) > 0:
            for param, value in kwargs.items():
                tb_params += f'{param} "{value}" '
        self.sgen_column_type_str(column_elm_list)
        if self.dbname is not None:
            tb_name = f'{self.dbname}.{tbname}'
        else:
            tb_name = tbname
        if int(count) <= 1:
            create_table_sql = f'create {use_name} {tb_name} ({self.column_type_str}) {tb_params};'
            tdSql.execute(create_table_sql)
        else:
            for _ in range(count):
                create_table_sql = f'create {use_name} {self.dbname}.{default_tbname_prefix}{default_tbname_index_start_num} ({self.column_type_str}) {tb_params};'
                default_tbname_index_start_num += 1
                tdSql.execute(create_table_sql)

    def sinsert_rows(self, dbname=None, tbname=None, column_ele_list=None, ts_value=None, count=1, need_null=False, custom_col_index=None, col_value_type="random"):
        """insert rows

        Args:
            dbname (str, optional): Defaults to None.
            tbname (str, optional): Defaults to None.
            column_ele_list (list, optional): Defaults to None.
            ts_value (timestamp, optional): Defaults to None.
            count (int, optional): Defaults to 1.
            need_null (bool, optional): Defaults to False.
        """
        tdLog.info("stream inserting ...")
        if dbname is not None:
            self.dbname = dbname
            if tbname is not None:
                self.tbname = f'{self.dbname}.{tbname}'
        else:
            if tbname is not None:
                self.tbname = tbname

        self.sgen_column_value_list(column_ele_list, need_null, ts_value, custom_col_index=custom_col_index, col_value_type=col_value_type)
        # column_value_str = ", ".join(str(v) for v in self.column_value_list)
        column_value_str = ""
        for column_value in self.column_value_list:
            if column_value is None:
                column_value_str += 'Null, '
            elif isinstance(column_value, str) and "+" not in column_value and "-" not in column_value:
                column_value_str += f'"{column_value}", '
            else:
                column_value_str += f'{column_value}, '
        column_value_str = column_value_str.rstrip()[:-1]
        if int(count) <= 1:
            insert_sql = f'insert into {self.tbname} values ({column_value_str});'
            tdSql.execute(insert_sql)
        else:
            for num in range(count):
                ts_value = self.genTs()[0]
                self.sgen_column_value_list(column_ele_list, need_null, f'{ts_value}+{num}s', custom_col_index=custom_col_index, col_value_type=col_value_type)
                column_value_str = ""
                for column_value in self.column_value_list:
                    if column_value is None:
                        column_value_str += 'Null, '
                    elif isinstance(column_value, str) and "+" not in column_value:
                        column_value_str += f'"{column_value}", '
                    else:
                        column_value_str += f'{column_value}, '
                column_value_str = column_value_str.rstrip()[:-1]
                insert_sql = f'insert into {self.tbname} values ({column_value_str});'
                tdSql.execute(insert_sql)

    def sdelete_rows(self, dbname=None, tbname=None, start_ts=None, end_ts=None, ts_key=None):
        """delete rows

        Args:
            dbname (str, optional): Defaults to None.
            tbname (str, optional): Defaults to None.
            start_ts (timestamp, optional): range start. Defaults to None.
            end_ts (timestamp, optional): range end. Defaults to None.
            ts_key (str, optional): timestamp column name. Defaults to None.
        """
        if dbname is not None:
            self.dbname = dbname
            if tbname is not None:
                self.tbname = f'{self.dbname}.{tbname}'
        else:
            if tbname is not None:
                self.tbname = tbname
        if ts_key is None:
            ts_col_name = self.default_colts_name
        else:
            ts_col_name = ts_key

        base_del_sql = f'delete from {self.tbname} '
        if end_ts is not None:
            if ":" in start_ts and "-" in start_ts:
                start_ts = f"{start_ts}"
            if ":" in end_ts and "-" in end_ts:
                end_ts = f"{end_ts}"
            base_del_sql += f'where {ts_col_name} between {start_ts} and {end_ts};'
        else:
            if start_ts is not None:
                if ":" in start_ts and "-" in start_ts:
                    start_ts = f"{start_ts}"
                base_del_sql += f'where {ts_col_name} = {start_ts};'
        tdSql.execute(base_del_sql)

    def check_stream_field_type(self, sql, input_function):
        """confirm stream field

        Args:
            sql (str): input sql
            input_function (str): scalar
        """
        tdSql.query(sql)
        res = tdSql.queryResult
        if input_function in ["acos", "asin", "atan", "cos", "log", "pow", "sin", "sqrt", "tan"]:
            tdSql.checkEqual(res[1][1], "DOUBLE")
            tdSql.checkEqual(res[2][1], "DOUBLE")
        elif input_function in ["lower", "ltrim", "rtrim", "upper"]:
            tdSql.checkEqual(res[1][1], "VARCHAR")
            tdSql.checkEqual(res[2][1], "VARCHAR")
            tdSql.checkEqual(res[3][1], "NCHAR")
        elif input_function in ["char_length", "length"]:
            tdSql.checkEqual(res[1][1], "BIGINT")
            tdSql.checkEqual(res[2][1], "BIGINT")
            tdSql.checkEqual(res[3][1], "BIGINT")
        elif input_function in ["concat", "concat_ws"]:
            tdSql.checkEqual(res[1][1], "VARCHAR")
            tdSql.checkEqual(res[2][1], "NCHAR")
            tdSql.checkEqual(res[3][1], "NCHAR")
            tdSql.checkEqual(res[4][1], "NCHAR")
        elif input_function in ["substr"]:
            tdSql.checkEqual(res[1][1], "VARCHAR")
            tdSql.checkEqual(res[2][1], "VARCHAR")
            tdSql.checkEqual(res[3][1], "VARCHAR")
            tdSql.checkEqual(res[4][1], "NCHAR")
        else:
            tdSql.checkEqual(res[1][1], "INT")
            tdSql.checkEqual(res[2][1], "DOUBLE")

    def round_handle(self, input_list):
        """round list elem

        Args:
            input_list (list): input value list

        Returns:
            _type_: round list
        """
        tdLog.info("round rows ...")
        final_list = list()
        for i in input_list:
            tmpl = list()
            for j in i:
                if type(j) != datetime and type(j) != str:
                    tmpl.append(round(j, 1))
                else:
                    tmpl.append(j)
            final_list.append(tmpl)
        return final_list

    def float_handle(self, input_list):
        """float list elem

        Args:
            input_list (list): input value list

        Returns:
            _type_: float list
        """
        tdLog.info("float rows ...")
        final_list = list()
        for i in input_list:
            tmpl = list()
            for j_i,j_v in enumerate(i):
                if type(j_v) != datetime and j_v is not None and str(j_v).isdigit() and j_i <= 12:
                    tmpl.append(float(j_v))
                else:
                    tmpl.append(j_v)
            final_list.append(tuple(tmpl))
        return final_list

    def str_ts_trans_bigint(self, str_ts):
        """trans str ts to bigint

        Args:
            str_ts (str): human-date

        Returns:
            bigint: bigint-ts
        """
        tdSql.query(f'select cast({str_ts} as bigint)')
        return tdSql.queryResult[0][0]

    def cast_query_data(self, query_data):
        """cast query-result for existed-stb

        Args:
            query_data (list): query data list

        Returns:
            list: new list after cast
        """
        tdLog.info("cast query data ...")
        col_type_list = self.column_type_str.split(',')
        tag_type_list = self.tag_type_str.split(',')
        col_tag_type_list = col_type_list + tag_type_list
        nl = list()
        for query_data_t in query_data:
            query_data_l = list(query_data_t)
            for i,v in enumerate(query_data_l):
                if v is not None:
                    if " ".join(col_tag_type_list[i].strip().split(" ")[1:]) == "nchar(6)":
                        tdSql.query(f'select cast("{v}" as binary(6))')
                    else:
                        tdSql.query(f'select cast("{v}" as {" ".join(col_tag_type_list[i].strip().split(" ")[1:])})')
                    query_data_l[i] = tdSql.queryResult[0][0]
                else:
                    query_data_l[i] = v
            nl.append(tuple(query_data_l))
        return nl

    def trans_time_to_s(self, runtime):
        """trans time to s

        Args:
            runtime (str): 1d/1h/1m...

        Returns:
            int: second
        """
        if "d" in str(runtime).lower():
            d_num = re.findall(r"\d+\.?\d*", runtime.replace(" ", ""))[0]
            s_num = float(d_num) * 24 * 60 * 60
        elif "h" in str(runtime).lower():
            h_num = re.findall(r"\d+\.?\d*", runtime.replace(" ", ""))[0]
            s_num = float(h_num) * 60 * 60
        elif "m" in str(runtime).lower():
            m_num = re.findall(r"\d+\.?\d*", runtime.replace(" ", ""))[0]
            s_num = float(m_num) * 60
        elif "s" in str(runtime).lower():
            s_num = re.findall(r"\d+\.?\d*", runtime.replace(" ", ""))[0]
        else:
            s_num = 60
        return int(s_num)

    def check_query_data(self, sql1, sql2, sorted=False, fill_value=None, tag_value_list=None, defined_tag_count=None, partition=True, use_exist_stb=False, subtable=None, reverse_check=False):
        """confirm query result

        Args:
            sql1 (str): select ....
            sql2 (str): select ....
            sorted (bool, optional): if sort result list. Defaults to False.
            fill_value (str, optional): fill. Defaults to None.
            tag_value_list (list, optional): Defaults to None.
            defined_tag_count (int, optional): Defaults to None.
            partition (bool, optional): Defaults to True.
            use_exist_stb (bool, optional): Defaults to False.
            subtable (str, optional): Defaults to None.
            reverse_check (bool, optional): not equal. Defaults to False.

        Returns:
            bool: False if failed
        """
        tdLog.info("checking query data ...")
        if tag_value_list:
            dvalue = len(self.tag_type_str.split(',')) - defined_tag_count
        tdSql.query(sql1)
        res1 = tdSql.queryResult
        tdSql.query(sql2)
        res2 = self.cast_query_data(tdSql.queryResult) if tag_value_list or use_exist_stb else tdSql.queryResult
        tdSql.sql = sql1
        new_list = list()
        if tag_value_list:
            res1 = self.float_handle(res1)
            res2 = self.float_handle(res2)
            for i,v in enumerate(res2):
                if i < len(tag_value_list):
                    if partition:
                        new_list.append(tuple(list(v)[:-(dvalue+defined_tag_count)] + list(tag_value_list[i]) + [None]*dvalue))
                    else:
                        new_list.append(tuple(list(v)[:-(dvalue+defined_tag_count)] + [None]*len(self.tag_type_str.split(','))))
                    res2 = new_list
        else:
            if use_exist_stb:
                res1 = self.float_handle(res1)
                res2 = self.float_handle(res2)
                for i,v in enumerate(res2):
                    new_list.append(tuple(list(v)[:-(13)] + [None]*len(self.tag_type_str.split(','))))
                res2 = new_list

        latency = 0
        if sorted:
            res1.sort()
            res2.sort()
        if fill_value == "LINEAR":
            res1 = self.round_handle(res1)
            res2 = self.round_handle(res2)
        if not reverse_check:
            while res1 != res2:
                tdLog.info("query retrying ...")
                new_list = list()
                tdSql.query(sql1)
                res1 = tdSql.queryResult
                tdSql.query(sql2)
                # res2 = tdSql.queryResult
                res2 = self.cast_query_data(tdSql.queryResult) if tag_value_list or use_exist_stb else tdSql.queryResult
                tdSql.sql = sql1

                if tag_value_list:
                    res1 = self.float_handle(res1)
                    res2 = self.float_handle(res2)
                    for i,v in enumerate(res2):
                        if i < len(tag_value_list):
                            if partition:
                                new_list.append(tuple(list(v)[:-(dvalue+defined_tag_count)] + list(tag_value_list[i]) + [None]*dvalue))
                            else:
                                new_list.append(tuple(list(v)[:-(dvalue+defined_tag_count)] + [None]*len(self.tag_type_str.split(','))))
                            res2 = new_list
                else:
                    if use_exist_stb:
                        res1 = self.float_handle(res1)
                        res2 = self.float_handle(res2)
                        for i,v in enumerate(res2):
                            new_list.append(tuple(list(v)[:-(13)] + [None]*len(self.tag_type_str.split(','))))
                        res2 = new_list
                if sorted or tag_value_list:
                    res1.sort()
                    res2.sort()
                if fill_value == "LINEAR":
                    res1 = self.round_handle(res1)
                    res2 = self.round_handle(res2)
                if latency < self.stream_timeout:
                    latency += 0.2
                    time.sleep(0.2)
                else:
                    if latency == 0:
                        return False
                    tdSql.checkEqual(res1, res2)
                    # tdSql.checkEqual(res1, res2) if not reverse_check else tdSql.checkNotEqual(res1, res2)
        else:
            while res1 == res2:
                tdLog.info("query retrying ...")
                new_list = list()
                tdSql.query(sql1)
                res1 = tdSql.queryResult
                tdSql.query(sql2)
                # res2 = tdSql.queryResult
                res2 = self.cast_query_data(tdSql.queryResult) if tag_value_list or use_exist_stb else tdSql.queryResult
                tdSql.sql = sql1

                if tag_value_list:
                    res1 = self.float_handle(res1)
                    res2 = self.float_handle(res2)
                    for i,v in enumerate(res2):
                        if i < len(tag_value_list):
                            if partition:
                                new_list.append(tuple(list(v)[:-(dvalue+defined_tag_count)] + list(tag_value_list[i]) + [None]*dvalue))
                            else:
                                new_list.append(tuple(list(v)[:-(dvalue+defined_tag_count)] + [None]*len(self.tag_type_str.split(','))))
                            res2 = new_list
                else:
                    if use_exist_stb:
                        res1 = self.float_handle(res1)
                        res2 = self.float_handle(res2)
                        for i,v in enumerate(res2):
                            new_list.append(tuple(list(v)[:-(13)] + [None]*len(self.tag_type_str.split(','))))
                        res2 = new_list
                if sorted or tag_value_list:
                    res1.sort()
                    res2.sort()
                if fill_value == "LINEAR":
                    res1 = self.round_handle(res1)
                    res2 = self.round_handle(res2)
                if latency < self.stream_timeout:
                    latency += 0.2
                    time.sleep(0.2)
                else:
                    if latency == 0:
                        return False
                    tdSql.checkNotEqual(res1, res2)
                    # tdSql.checkEqual(res1, res2) if not reverse_check else tdSql.checkNotEqual(res1, res2)

    def check_stream_res(self, sql, expected_res, max_delay):
        """confirm stream result

        Args:
            sql (str): select ...
            expected_res (str): expected result
            max_delay (int): max_delay value

        Returns:
            bool: False if failed
        """
        tdSql.query(sql)
        latency = 0

        while tdSql.queryRows != expected_res:
            tdSql.query(sql)
            if latency < self.stream_timeout:
                latency += 0.2
                time.sleep(0.2)
            else:
                if max_delay is not None:
                    if latency == 0:
                        return False
                tdSql.checkEqual(tdSql.queryRows, expected_res)

    def check_stream(self, sql1, sql2, expected_count, max_delay=None):
        """confirm stream

        Args:
            sql1 (str): select ...
            sql2 (str): select ...
            expected_count (int): expected_count
            max_delay (int, optional): max_delay value. Defaults to None.
        """
        self.check_stream_res(sql1, expected_count, max_delay)
        self.check_query_data(sql1, sql2)

    def cal_watermark_window_close_session_endts(self, start_ts, watermark=None, session=None):
        """cal endts for close window

        Args:
            start_ts (epoch time): self.date_time
            watermark (int, optional): > session. Defaults to None.
            session (int, optional): Defaults to None.

        Returns:
            int: as followed
        """
        if watermark is not None:
            return start_ts + watermark*self.offset + 1
        else:
            return start_ts + session*self.offset + 1

    def cal_watermark_window_close_interval_endts(self, start_ts, interval, watermark=None):
        """cal endts for close window

        Args:
            start_ts (epoch time): self.date_time
            interval (int): [s]
            watermark (int, optional): [s]. Defaults to None.

        Returns:
            _type_: _description_
        """
        if watermark is not None:
            return int(start_ts/self.offset)*self.offset + (interval - (int(start_ts/self.offset))%interval)*self.offset + watermark*self.offset
        else:
            return int(start_ts/self.offset)*self.offset + (interval - (int(start_ts/self.offset))%interval)*self.offset

    def update_delete_history_data(self, delete):
        """update and delete history data

        Args:
            delete (bool): True/False
        """
        self.sinsert_rows(tbname=self.ctb_name, ts_value=self.record_history_ts)
        self.sinsert_rows(tbname=self.tb_name, ts_value=self.record_history_ts)
        if delete:
            self.sdelete_rows(tbname=self.ctb_name, start_ts=self.time_cast(self.record_history_ts, "-"))
            self.sdelete_rows(tbname=self.tb_name, start_ts=self.time_cast(self.record_history_ts, "-"))

    def get_timestamp_n_days_later(self, n=30):
        """
        Get the timestamp of a date n days later from the current date.

        Args:
            n (int): Number of days to add to the current date. Default is 30.

        Returns:
            int: Timestamp of the date n days later, in milliseconds.
        """
        now = datetime.now()
        thirty_days_later = now + timedelta(days=n)
        timestamp_thirty_days_later = thirty_days_later.timestamp()
        return int(timestamp_thirty_days_later*1000)
    
    def create_snode_if_not_exists(self, dnode_id=1):
        """Create snode if not exists
        
        Args:
            dnode_id (int, optional): The dnode ID to create snode on. Defaults to 1.
        
        Returns:
            bool: True if snode exists or created successfully, False if creation failed
        """
        try:
            # Check if snode already exists
            tdSql.query("show snodes")
            snode_count = tdSql.queryRows
            
            if snode_count > 0:
                tdLog.info(f"Snode already exists, found {snode_count} snode(s)")
                return True
            
            # No snode exists, create one
            tdLog.info(f"No snode found, creating snode on dnode {dnode_id}")
            tdSql.execute(f"create snode on dnode {dnode_id}")
            
            # Verify snode creation
            tdSql.query("show snodes")
            if tdSql.queryRows > 0:
                tdLog.info(f"Snode created successfully on dnode {dnode_id}")
                return True
            else:
                tdLog.error(f"Failed to create snode on dnode {dnode_id}")
                return False
                
        except Exception as e:
            tdLog.error(f"Error creating snode: {e}")
            return False

    def ensure_snode_ready(self, dnode_id=1, timeout=30):
        """Ensure snode is created and ready
        
        Args:
            dnode_id (int, optional): The dnode ID to create snode on. Defaults to 1.
            timeout (int, optional): Maximum wait time in seconds. Defaults to 30.
        
        Returns:
            bool: True if snode is ready, False if timeout or creation failed
        """
        try:
            # First try to create snode if not exists
            if not self.create_snode_if_not_exists(dnode_id):
                return False
            
            # Wait for snode to be ready
            wait_time = 0
            while wait_time < timeout:
                tdSql.query("show snodes")
                if tdSql.queryRows > 0:
                    # Check if snode status is ready (if status column exists)
                    snode_info = tdSql.queryResult
                    # tdLog.info(f"Snode info: {snode_info}")
                    
                    # Assuming snode is ready if it appears in show snodes
                    # You might need to adjust this based on actual snode status checking
                    tdLog.info(f"Snode is ready after {wait_time} seconds")
                    return True
                
                time.sleep(1)
                wait_time += 1
            
            tdLog.error(f"Snode not ready after {timeout} seconds")
            return False
            
        except Exception as e:
            tdLog.error(f"Error ensuring snode ready: {e}")
            return False

    def drop_snode(self, snode_id=None):
        """Drop snode
        
        Args:
            snode_id (int, optional): Specific snode ID to drop. If None, drops all snodes.
        
        Returns:
            bool: True if successful, False otherwise
        """
        try:
            tdSql.query("show snodes")
            if tdSql.queryRows == 0:
                tdLog.info("No snode exists to drop")
                return True
            
            if snode_id is not None:
                # Drop specific snode
                tdSql.execute(f"drop snode {snode_id}")
                tdLog.info(f"Dropped snode {snode_id}")
            else:
                # Drop all snodes
                snode_list = list(map(lambda x: x[0], tdSql.queryResult))
                for snode in snode_list:
                    tdSql.execute(f"drop snode {snode}")
                    tdLog.info(f"Dropped snode {snode}")
            
            return True
            
        except Exception as e:
            tdLog.error(f"Error dropping snode: {e}")
            return False

    def prepare_data(self, interval=None, watermark=None, session=None, state_window=None, state_window_max=127, interation=3, range_count=None, precision="ms", fill_history_value=0, ext_stb=None, custom_col_index=None, col_value_type="random"):
        """prepare stream data

        Args:
            interval (int, optional): Defaults to None.
            watermark (int, optional): Defaults to None.
            session (int, optional): Defaults to None.
            state_window (str, optional): Defaults to None.
            state_window_max (int, optional): Defaults to 127.
            interation (int, optional): Defaults to 3.
            range_count (int, optional): Defaults to None.
            precision (str, optional): Defaults to "ms".
            fill_history_value (int, optional): Defaults to 0.
            ext_stb (bool, optional): Defaults to None.
        """
        self.clean_env()
        self.dataDict = {
            "stb_name" : f"{self.case_name}_stb",
            "ctb_name" : f"{self.case_name}_ct1",
            "tb_name" : f"{self.case_name}_tb1",
            "ext_stb_name" : f"ext_{self.case_name}_stb",
            "ext_ctb_name" : f"ext_{self.case_name}_ct1",
            "ext_tb_name" : f"ext_{self.case_name}_tb1",
            "interval" : interval,
            "watermark": watermark,
            "session": session,
            "state_window": state_window,
            "state_window_max": state_window_max,
            "iteration": interation,
            "range_count": range_count,
            "start_ts": 1655903478508,
        }
        if range_count is not None:
            self.range_count = range_count
        if precision is not None:
            self.precision = precision
        self.set_precision_offset(self.precision)

        self.stb_name = self.dataDict["stb_name"]
        self.ctb_name = self.dataDict["ctb_name"]
        self.tb_name = self.dataDict["tb_name"]
        self.ext_stb_name = self.dataDict["ext_stb_name"]
        self.ext_ctb_name = self.dataDict["ext_ctb_name"]
        self.ext_tb_name = self.dataDict["ext_tb_name"]
        self.stb_stream_des_table = f'{self.stb_name}{self.des_table_suffix}'
        self.ctb_stream_des_table = f'{self.ctb_name}{self.des_table_suffix}'
        self.tb_stream_des_table = f'{self.tb_name}{self.des_table_suffix}'
        self.ext_stb_stream_des_table = f'{self.ext_stb_name}{self.des_table_suffix}'
        self.ext_ctb_stream_des_table = f'{self.ext_ctb_name}{self.des_table_suffix}'
        self.ext_tb_stream_des_table = f'{self.ext_tb_name}{self.des_table_suffix}'
        self.date_time = self.genTs(precision=self.precision)[0]

        self.screateDb(dbname=self.dbname, precision=self.precision)
        if ext_stb:
            self.screate_stable(dbname=self.dbname, stbname=self.ext_stb_stream_des_table)
            self.screate_ctable(dbname=self.dbname, stbname=self.ext_stb_stream_des_table, ctbname=self.ext_ctb_stream_des_table)
            self.screate_table(dbname=self.dbname, tbname=self.ext_tb_stream_des_table)
        self.screate_stable(dbname=self.dbname, stbname=self.stb_name)
        self.screate_ctable(dbname=self.dbname, stbname=self.stb_name, ctbname=self.ctb_name)
        self.screate_table(dbname=self.dbname, tbname=self.tb_name)
        if fill_history_value == 1:
            for i in range(self.range_count):
                ts_value = str(self.date_time)+f'-{self.default_interval*(i+1)}s'
                self.sinsert_rows(tbname=self.ctb_name, ts_value=ts_value, custom_col_index=custom_col_index, col_value_type=col_value_type)
                self.sinsert_rows(tbname=self.tb_name, ts_value=ts_value, custom_col_index=custom_col_index, col_value_type=col_value_type)
                if i == 1:
                    self.record_history_ts = ts_value

    def generate_query_result_file(self, test_case, idx, sql):
        self.query_result_file = f"./{test_case}.{idx}.csv"
        cfgPath = self.getClientCfgPath()
        taosCmd = f"taos -c {cfgPath} -s '{sql}' | grep -v 'Query OK'|grep -v 'Copyright'| grep -v 'Welcome to the TDengine TSDB Command' > {self.query_result_file}  "
        #print(f"taosCmd:{taosCmd}, currentPath:{os.getcwd()}")
        os.system(taosCmd)
        return self.query_result_file
    
    def generate_query_result(self, inputfile, test_case):
        if not os.path.exists(inputfile):
            tdLog.exit(f"Input file '{inputfile}' does not exist.")
        else:
            self.query_result_file = f"./temp_{test_case}.result"
            cfgPath = self.getClientCfgPath()
<<<<<<< HEAD
            tdLog.info(f"Generating query result file: {self.query_result_file} using input file: {inputfile}")
            if platform.system().lower() == 'windows':
                # 过滤 taos> 行
                os.system(f"taos -c {cfgPath} -f {inputfile} | grep -v 'Query OK'|grep -v 'Copyright'| grep -v 'Welcome to the TDengine Command' > {self.query_result_file}.raw ")
                with open(f"{self.query_result_file}.raw", "r", encoding="utf-8") as fin, open(self.query_result_file, "w", encoding="utf-8") as fout:
                    for line in fin:
                        stripped = line.rstrip()
                        # 跳过整行是 taos> 或 taos> 后全是空白的行
                        if re.match(r'^taos>\s*$', stripped):
                            continue
                        # taos> 开头的行去除行尾空白
                        if stripped.startswith("taos>"):
                            fout.write(stripped + "\n")
                        else:
                            fout.write(line)
                os.system(f"rm -f {self.query_result_file}.raw")
            else:
                os.system(f"taos -c {cfgPath} -f {inputfile} | grep -v 'Query OK'|grep -v 'Copyright'| grep -v 'Welcome to the TDengine Command' > {self.query_result_file}  ")
=======
            os.system(f"taos -c {cfgPath} -f {inputfile} | grep -v 'Query OK'|grep -v 'Copyright'| grep -v 'Welcome to the TDengine TSDB Command' > {self.query_result_file}  ")
>>>>>>> 6e6f584d
            return self.query_result_file

    def compare_result_files(self, file1, file2):

        try:
            # use subprocess.run to execute  diff/fc commands
            #print(file1, file2)
            if platform.system().lower() != 'windows':
                cmd='diff'
                tdLog.info(f"cmd: {cmd} -u --color {file1} {file2}")
                result = subprocess.run([cmd, "-u", "--color", file1, file2], text=True, capture_output=True)
                tdLog.info(f"result: {result}")
            else:
                cmd='fc'
                file1 = os.path.abspath(os.path.normpath(file1))
                file2 = os.path.abspath(os.path.normpath(file2))
                # /W 参数忽略结尾空格和空白字符
                result = subprocess.run([cmd, "/W", file1, file2], text=True, capture_output=True, encoding="utf-8", errors="ignore")
                # Windows: 只要 returncode==0 就认为一致
                if result.returncode == 0:
                    return True
            # if result is not empty, print the differences and files name. Otherwise, the files are identical.
            if result.returncode != 0:
                tdLog.info(f"{cmd} result.returncode: {result.returncode}")
                tdLog.info(f"{cmd} result.stdout: {result.stdout}")
                tdLog.info(f"{cmd} result.stderr: {result.stderr}")
                return False
            if result.stdout:
                tdLog.debug(f"Differences between {file1} and {file2}")
                tdLog.notice(f"\r\n{result.stdout}")
                return False
            elif result.stderr:
                tdLog.info(f"{cmd} result.stderr: {result.stderr}")
                return False
            else:
                return True
        except FileNotFoundError:
            tdLog.debug("The 'diff' command is not found. Please make sure it's installed and available in your PATH.")
        except Exception as e:
            tdLog.debug(f"An error occurred: {e}")

    def compare_query_with_result_file(self, idx, sql, resultFile, test_case):
        self.generate_query_result_file(test_case, idx, sql)
        if self.compare_result_files(resultFile, self.query_result_file):
            tdLog.info("Test passed: Result files are identical.")
            #os.system(f"rm -f {self.query_result_file}")
        else:
            caller = inspect.getframeinfo(inspect.stack()[1][0])
            tdLog.exit(f"{caller.lineno}(line:{caller.lineno}) failed: expect_file:{resultFile}  != reult_file:{self.query_result_file} ")


    def compare_testcase_result(self, inputfile,expected_file,test_case):
        test_reulst_file = self.generate_query_result(inputfile,test_case)

        if self.compare_result_files(expected_file, test_reulst_file ):
            tdLog.info("Test passed: Result files are identical.")
            os.system(f"rm -f {test_reulst_file}")
        else:
            caller = inspect.getframeinfo(inspect.stack()[1][0])
            tdLog.exit(f"{caller.lineno}(line:{caller.lineno}) failed: sqlfile is {inputfile}, expect_file:{expected_file}  != reult_file:{test_reulst_file} ")

            tdLog.exit("Test failed: Result files are different.")

    def get_subtable(self, tbname_pre):
        tdSql.query(f'show tables')
        tbname_list = list(map(lambda x:x[0], tdSql.queryResult))
        for tbname in tbname_list:
            if tbname_pre in tbname:
                return tbname

    def get_subtable_wait(self, tbname_pre):
        tbname = self.get_subtable(tbname_pre)
        latency = 0
        while tbname is None:
            tbname = self.get_subtable(tbname_pre)
            if latency < self.stream_timeout:
                latency += 1
                time.sleep(1)
            else:
                return False
        return tbname

    def get_group_id_from_stb(self, stbname):
        tdSql.query(f'select distinct group_id from {stbname}')
        cnt = 0
        while len(tdSql.queryResult) == 0:
            tdSql.query(f'select distinct group_id from {stbname}')
            if cnt < self.default_interval:
                cnt += 1
                time.sleep(1)
            else:
                return False
        return tdSql.queryResult[0][0]

    def update_json_file_replica(self, json_file_path, new_replica_value, output_file_path=None):
        """
        Read a JSON file, update the 'replica' value, and write the result back to a file.

        Parameters:
        json_file_path (str): The path to the original JSON file.
        new_replica_value (int): The new 'replica' value to be set.
        output_file_path (str, optional): The path to the output file where the updated JSON will be saved.
        If not provided, the original file will be overwritten.

        Returns:
        None
        """
        try:
            # Read the JSON file and load its content into a Python dictionary
            with open(json_file_path, 'r', encoding='utf-8') as file:
                data = json.load(file)

            # Iterate over each item in the 'databases' list to find 'dbinfo' and update 'replica'
            for db in data['databases']:
                if 'dbinfo' in db:
                    db['dbinfo']['replica'] = new_replica_value

            # Convert the updated dictionary back into a JSON string with indentation for readability
            updated_json_str = json.dumps(data, indent=4, ensure_ascii=False)

            # Write the updated JSON string to a file
            if output_file_path:
                # If an output file path is provided, write to the new file
                with open(output_file_path, 'w', encoding='utf-8') as output_file:
                    output_file.write(updated_json_str)
            else:
                # Otherwise, overwrite the original file with the updated content
                with open(json_file_path, 'w', encoding='utf-8') as file:
                    file.write(updated_json_str)

        except json.JSONDecodeError as e:
            # Handle JSON decoding error (e.g., if the file is not valid JSON)
            print(f"JSON decode error: {e}")
        except FileNotFoundError:
            # Handle the case where the JSON file is not found at the given path
            print(f"File not found: {json_file_path}")
        except KeyError as e:
            # Handle missing key error (e.g., if 'databases' or 'dbinfo' is not present)
            print(f"Key error: {e}")
        except Exception as e:
            # Handle any other exceptions that may occur
            print(f"An error occurred: {e}")
def is_json(msg):
    if isinstance(msg, str):
        try:
            json.loads(msg)
            return True
        except:
            return False
    else:
        return False

def get_path(tool="taosd"):
    return binFile(tool)
    #selfPath = os.path.dirname(os.path.realpath(__file__))
    #if ("community" in selfPath):
    #    projPath = selfPath[:selfPath.find("community")]
    #else:
    #    projPath = selfPath[:selfPath.find("tests")]

    #paths = []
    #for root, dirs, files in os.walk(projPath):
    #    if ((tool) in files or ("%s.exe"%tool) in files):
    #        rootRealPath = os.path.dirname(os.path.realpath(root))
    #        if ("packaging" not in rootRealPath):
    #            paths.append(os.path.join(root, tool))
    #            break
    #if (len(paths) == 0):
    #        return ""
    #return paths[0]

def dict2toml(in_dict: dict, file:str):
    if not isinstance(in_dict, dict):
        return ""
    with open(file, 'w') as f:
        toml.dump(in_dict, f)

def is_json(msg):
    if isinstance(msg, str):
        try:
            json.loads(msg)
            return True
        except:
            return False
    else:
        return False

tdCom = TDCom()<|MERGE_RESOLUTION|>--- conflicted
+++ resolved
@@ -2244,7 +2244,6 @@
         else:
             self.query_result_file = f"./temp_{test_case}.result"
             cfgPath = self.getClientCfgPath()
-<<<<<<< HEAD
             tdLog.info(f"Generating query result file: {self.query_result_file} using input file: {inputfile}")
             if platform.system().lower() == 'windows':
                 # 过滤 taos> 行
@@ -2263,9 +2262,6 @@
                 os.system(f"rm -f {self.query_result_file}.raw")
             else:
                 os.system(f"taos -c {cfgPath} -f {inputfile} | grep -v 'Query OK'|grep -v 'Copyright'| grep -v 'Welcome to the TDengine Command' > {self.query_result_file}  ")
-=======
-            os.system(f"taos -c {cfgPath} -f {inputfile} | grep -v 'Query OK'|grep -v 'Copyright'| grep -v 'Welcome to the TDengine TSDB Command' > {self.query_result_file}  ")
->>>>>>> 6e6f584d
             return self.query_result_file
 
     def compare_result_files(self, file1, file2):
