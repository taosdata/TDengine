import importlib
import os
import queue
import random
import sys
import threading
import time
import traceback
import platform
from datetime import datetime
from typing import Dict, Any, List, Tuple

from colorama import Fore
from .components.taosd import TaosD
from ..utils.log import tdLog


try:
    import taos
except:
    print(f"{Fore.YELLOW}Warning: TDengine Client may not properly installed. You will can't use python connector on this device.{Fore.RESET}")

from .clustermanager import EnvManager, ResourceManager
from .dataclass import CmdOption, ResultLog
from .casetag import CaseTag
from .logger import Logger
from .logger import ThreadLogger
from .tdcase import TDCase
from .util.file import dict2yaml, dict2file
from .util.file import read_yaml
from .util.common import TDCom
from .util.localcmd import LocalCmd

try:
    from .util.sql import TDSql
except NameError:
    pass


class TaosTestFrame:
    max_timeout_second_default = 100
    max_timeout_second_variable = "MAX_TIMEOUT_SECOND"

    def __init__(self, opts: CmdOption):
        self._opts: CmdOption = opts
        self._str_cmds = opts.cmds
        self._test_root: str = os.environ["TEST_ROOT"]
        self._case_root = None
        self._group_root = None
        self._env_dir: str = os.path.join(self._test_root, "env")
        self._tmp_dir = os.environ["TEST_ROOT"] + '/tmp'
        self._compose_files = None
        self._taopy_version: str = "3.0.7.1"
        self._run_test = self._opts.cases or self._opts.group_dirs or self._opts.group_files
        self._set_up_only: bool = self._opts.setup and not self._run_test
        self._run_log_dir, self._log_dir_name = self._get_run_log_dir()
        self._logger: Logger = None
        self._init_logger()
        self._env_setting: Dict[str, Any] = None
        self._env_spec_dnode_system: str = "linux"
        self._containers_setting: Dict[str, Any] = None
        self._frame_containers_name: str = TDCom.taostest_container_name
        self._frame_containers_real_name: str = self._frame_containers_name
        self._frame_containers_swarm_name: str = ""
        self._services_hosts = []
        # default network name
        self._network_name = TDCom.docker_network_name_default
        if self._opts.docker_network is not None:
            self._network_name = self._opts.docker_network
        if self._opts.swarm:
            # swarm mode
            self._frame_containers_real_name = self._frame_containers_name
        else:
            # container mode
            self._frame_containers_real_name = self._network_name + "_" + self._frame_containers_name
        if self._opts.taosd_valgrind or self._opts.taosc_valgrind or self._opts.fast_write_param_list is not None or self._opts.disable_data_collection:
            self._env_mgr = EnvManager(self._logger, self._run_log_dir, self._opts)
        else:
            self._env_mgr = EnvManager(self._logger, self._run_log_dir)
        self._res_mgr = ResourceManager(self._logger, self._env_dir)
        self._worker_threads: List[threading.Thread] = []  # 工作线程
        self._task_queue = queue.Queue()
        self._result_queue = queue.Queue()
        self._done_workers = queue.Queue()
        self._ret = 0  # 返回值
        self._local_host = platform.node() # get local host name

    def _generate_random_str(self, randomlength):
        random_str = ''
        base_str = 'ABCDEFGHIGKLMNOPQRSTUVWXYZabcdefghigklmnopqrstuvwxyz0123456789'
        length = len(base_str) - 1
        for i in range(randomlength):
            random_str += base_str[random.randint(0, length)]
        return random_str

    def _get_run_log_dir(self) -> Tuple[str, str]:
        """
        compute run log dir name
        """
        log_root = os.path.join(self._test_root, "run")
        if TDCom.taostest_log_dir_variable in os.environ:
            log_root = os.environ[TDCom.taostest_log_dir_variable]
        log_dir_name = ""
        if self._opts.tag:
            log_dir_name += self._opts.tag
        elif self._opts.destroy:
            log_dir_name += "destroy"
        elif self._set_up_only:
            log_dir_name += "setup"
        elif self._opts.cases:
            case_name = self._opts.cases[0]
            # if '/' in case_name:
            #     case_name = case_name.split('/')[-1]
            # elif '\\' in case_name:
            #     case_name = case_name.split('\\')[-1]
            log_dir_name += case_name
        elif self._opts.group_files:
            log_dir_name += self._opts.group_files[0].split(".")[0]
        elif self._opts.group_dirs:
            log_dir_name += self._opts.group_dirs[0]
        else:
            log_dir_name = log_dir_name[:-1]
        log_dir_name = log_dir_name + time.strftime("_%Y%m%d_%H%M%S") + "_" + self._generate_random_str(8)
        return os.path.join(log_root, log_dir_name), log_dir_name

    def _init_logger(self):
        """
        create logger
        """
        os.makedirs(self._run_log_dir)
        log_queue = queue.Queue()
        thread_logger = ThreadLogger(os.path.join(self._run_log_dir, TDCom.taostest_log_file_name), log_queue, self._opts.log_level)
        self._logger = Logger(log_queue)
        thread_logger.start()
        # self._logger = Logger(os.path.join(self._run_log_dir, "test.log"))
        self._logger.debug("run log dir is " + self._run_log_dir)

    def _check_swarm_env(self):
        # check swarm environment
        cmd = "docker swarm join-token manager"
        ret = os.system(cmd)
        if ret != 0:
            self._logger.error("This node is not a swarm manager.")
            return False
        return True

    def _setup_taosc_config(self, taosc_config_file="/etc/taos/taos.cfg"):
        # setup taosc config
        # get queryPolicy from env variable
        if TDCom.taostest_query_policy_variable in os.environ:
            query_policy = os.getenv(TDCom.taostest_query_policy_variable)
            ret = os.system(f"grep \"^queryPolicy\" {taosc_config_file}")
            if ret == 0:
                ret = os.system(f"sed -i \"s:^queryPolicy.*:queryPolicy {query_policy}:\" {taosc_config_file}")
            else:
                ret = os.system(f"sed -i \"\$a queryPolicy {query_policy}\" {taosc_config_file}")
            if ret != 0:
                self._logger.error("set query policy failed")
                return False
        return True

    def start_work(self):
        """
        The main work flow of test framework
        """
        if self._opts.containers or self._opts.swarm:
            if self._opts.swarm:
                if not self._check_swarm_env():
                    self._ret = 1
                    self._logger.error("docker swarm environment error")
                    return
            # run in containers
            if self._opts.setup:
                self._generate_containers_setting(self._opts.setup)
            elif self._opts.use:
                self._generate_containers_setting(self._opts.use)
            elif self._opts.destroy:
                self._generate_containers_setting(self._opts.destroy)
            else:
                pass

            if self._opts.rm_containers:
                self._ret = self._containers_down()
                if self._ret != 0:
                    return

            # time.sleep(1)

            if self._opts.setup:
                self._containers_down()
                self._ret = self._containers_up()
                if self._ret != 0:
                    return
                self._ret = self._deploy_test_frame_in_containers()
                if self._ret != 0:
                    return
                self._ret = self._deploy_taospy_in_containers()
                if self._ret != 0:
                    return
                cmds = self._get_cmds_from_opts()
                print(cmds)
                self._ret = self._exec_cmds_in_containers(cmds)
                if self._ret != 0:
                    return

            elif self._opts.use or self._opts.destroy or self._opts.keep or self._opts.reset:
                cmds = self._get_cmds_from_opts()
                print(cmds)
                self._ret = self._exec_cmds_in_containers(cmds)
                if self._ret != 0:
                    return
            else:
                pass
        else:
            need_setup = 0
            if self._opts.destroy:
                self._read_env_setting(self._opts.destroy)
                self._destroy()
                tdLog.info("----------Destroy done----------")
                return
            elif self._opts.prepare:
                self._res_mgr.prepare(self._opts.prepare)
                return
            elif self._opts.tdcfg:
                self._update_taosd_cfg()
                self._destroy()
                need_setup = 1
            elif self._opts.setup:
                self._read_env_setting(self._opts.setup)
                if self._opts.clean:
                   self._destroy()
                need_setup = 1
            elif self._opts.use:
                self._read_env_setting(self._opts.use)
                self._use()
            # initialize coredump environment, then start nodes
            if need_setup == 1:
                self._nodeInit()
                self._setup()
                tdLog.info("----------Deploy done----------")
            if not self._run_test:
                return
            self._write_env_to_log_dir()
            if self._opts.reset:
                self._reset()
            if not self._setup_taosc_config(os.path.join(self._run_log_dir, "taos.cfg")):
                self._ret = 1
                return
            if self._opts.cases:
                self._execute_cases()
            elif self._opts.group_dirs or self._opts.group_files:
                self._execute_groups()
            if self._ret != 0 and not self._opts.disable_collection:
                # collect coredump file, etc.
                self._collect()
                print("collected is completed")
            if not self._opts.keep:
                # print(self._opts.keep)
                print("start to destroy:test chr")
                self._destroy()

    def start(self):
        try:
            self.start_work()
        except Exception as e:
            self._logger.error("exception %s", str(e))
            traceback.print_exc()
            self._ret = 2
        if self._opts.containers and self._opts.setup and not self._opts.keep:
            self._containers_down()
        self._logger.debug("start.ret = %d", self._ret)
        self._logger.terminate("done")
        return self._ret

    def _update_taosd_cfg(self):
        self._logger.debug("update test environment")
        if not self._opts.setup:
            init_env_file = os.path.join(self._test_root, "env", "env_init.yaml")
            if os.path.exists(init_env_file):
                self._env_setting = read_yaml(init_env_file)
                self._env_mgr.updateCfg(self._opts.tdcfg, component="taosd", node="all", restart=0)
            else:
                self._logger.error("there is no init-env yaml file exists! please exec taostest --env-init first ! or specify a env yaml with --setup")
                sys.exit(1)
        else:
            setting_file = os.path.join(self._test_root, 'env', self._opts.setup)
            self._env_setting = read_yaml(setting_file)
            self._env_mgr.env_setting = self._env_setting
            self._env_mgr.updateCfg(self._opts.tdcfg, component="taosd", node="all", restart=0)
        self._env_mgr.set_initial_env(self._env_setting)

    def _read_env_setting(self, opt_value):
        if opt_value.startswith("/") or opt_value.startswith("."):
            setting_file = opt_value
        else:
            setting_file = os.path.join(self._test_root, 'env', opt_value)
        self._logger.debug(f"read env setting {setting_file}")
        self._env_setting = read_yaml(setting_file)
        self._env_mgr.set_initial_env(self._env_setting)

    def _get_node_id(self):
        cmds_stdout = os.popen("docker info|grep NodeID|awk '{print $NF}'")
        node_id = cmds_stdout.read().strip()
        self._logger.debug(f"swarm NodeID: {node_id}")
        return node_id

    def _generate_containers_setting(self, opt_value):
        # self.generate_entry_point()
        if opt_value.startswith("/") or opt_value.startswith("."):
            setting_file = opt_value
        else:
            setting_file = os.path.join(self._test_root, 'env', opt_value)
        _env_setting = read_yaml(setting_file)

        components_types = ["taosd", "taospy",
                            "taosAdapter", "taosBenchmark", "prometheus", "agent", "create_table_tool"]
        dist_services = []
        for component in _env_setting['settings']:
            if component["name"] in components_types:
                if (not self._opts.uniform_dist is None) and component["name"] == self._opts.uniform_dist:
                    dist_services.extend(component["fqdn"])
                if component["name"] == "taospy":
                    self._taopy_version = component["spec"]["client_version"]
                if component["name"] == "prometheus":
                    for host in component["fqdn"]:
                        if host not in self._services_hosts:
                            self._services_hosts.append(host)
                        else:
                            continue
                    try:
                        # if prometheus has client hostname
                        if component["spec"]["node_exporter"]:
                            for host in component["spec"]["node_exporter"]["fqdn"]:
                                if host not in self._services_hosts:
                                    self._services_hosts.append(host)
                        if component["spec"]["process_exporter"]:
                            # if prometheus has process_exporter hostname
                            for host in component["spec"]["process_exporter"]["fqdn"]:
                                if host not in self._services_hosts:
                                    self._services_hosts.append(host)
                        else:
                            pass
                    except KeyError as e:
                        pass
                else:
                    for host in component["fqdn"]:
                        if host not in self._services_hosts:
                            self._services_hosts.append(host)

        # swarm mode and uniform distribution
        swarm_nodes = []
        swarm_nodes_count = 1
        swarm_node_index = 0
        if self._opts.swarm and not self._opts.uniform_dist is None:
            # get docker nodes
            swarm_nodes = self._get_swarm_nodes()
            swarm_nodes_count = len(swarm_nodes)

        self._services_hosts.append(self._frame_containers_name)
        compose_setting = {"version": "3", "services": {}, 'networks': {}}
        for host in self._services_hosts:
            if self._opts.swarm:
                # swarm mode
                service_name = host
            else:
                # container mode
                service_name = self._network_name + "_" + host
            compose_setting["services"][service_name] = {}
            compose_setting["services"][service_name]["environment"] = {}
            compose_setting["services"][service_name]["volumes"] = []
            if self._opts.swarm:
                # swarm mode
                if service_name == self._frame_containers_real_name:
                    compose_setting["services"][service_name]["volumes"].append(
                        self._test_root + ":" + self._test_root
                    )
                    compose_setting["services"][service_name]["environment"]['TEST_ROOT'] = self._test_root
                # swarm mode does not map source code dir
                # swarm mode does not map TEST_ROOT dir to every service
            else:
                # container mode
                compose_setting["services"][service_name]["container_name"] = service_name
                compose_setting["services"][service_name]["privileged"] = True
                compose_setting["services"][service_name]["volumes"].append(
                    self._test_root + ":" + self._test_root
                )
                if self._opts.source_dir is not None:
                    compose_setting["services"][service_name]["volumes"].append(self._opts.source_dir + ":" + TDCom.container_tdinternal_source_directory)
                compose_setting["services"][service_name]["environment"]['TEST_ROOT'] = self._test_root
            # os.system("docker rm -f " + service_name)
            if TDCom.docker_image_name_variable in os.environ:
                compose_setting["services"][service_name]["image"] = os.getenv(TDCom.docker_image_name_variable)
            else:
                compose_setting["services"][service_name]["image"] = TDCom.docker_image_name_default
            compose_setting["services"][service_name]["hostname"] = host
            compose_setting["services"][service_name]["environment"]['TZ'] = 'Asia/Shanghai'
            if TDCom.package_server_host_variable in os.environ:
                compose_setting["services"][service_name]["environment"][TDCom.package_server_host_variable] = os.getenv(TDCom.package_server_host_variable)
            if TDCom.package_server_username_variable in os.environ:
                compose_setting["services"][service_name]["environment"][TDCom.package_server_username_variable] = os.getenv(TDCom.package_server_username_variable)
            if TDCom.package_server_password_variable in os.environ:
                compose_setting["services"][service_name]["environment"][TDCom.package_server_password_variable] = os.getenv(TDCom.package_server_password_variable)
            if TDCom.package_server_root_variable in os.environ:
                compose_setting["services"][service_name]["environment"][TDCom.package_server_root_variable] = os.getenv(TDCom.package_server_root_variable)
            compose_setting["services"][service_name]["networks"] = [self._network_name]
            compose_setting["services"][service_name]["entrypoint"] = "sh -c \"nohup /usr/sbin/sshd >/home/sshd.log 2>&1 & while [ 1 ]; do sleep 10000; done\""
            if self._opts.swarm and (not self._opts.uniform_dist is None) and host in dist_services:
                # swarm mode
                # bind frame container to host
                if swarm_node_index >= swarm_nodes_count:
                    swarm_node_index = 0
                compose_setting["services"][service_name]["deploy"] = {}
                compose_setting["services"][service_name]["deploy"]["placement"] = {}
                self._logger.debug(f"current node index: {swarm_node_index}")
                compose_setting["services"][service_name]["deploy"]["placement"]["constraints"] = ["node.id == " + swarm_nodes[swarm_node_index]]
                swarm_node_index = swarm_node_index + 1

        if self._opts.swarm:
            # swarm mode
            # bind frame container to host
            compose_setting["services"][self._frame_containers_real_name]["deploy"] = {}
            compose_setting["services"][self._frame_containers_real_name]["deploy"]["placement"] = {}
            compose_setting["services"][self._frame_containers_real_name]["deploy"]["placement"]["constraints"] = ["node.id == " + self._get_node_id()]
        if self._opts.server_pkg is not None:
            compose_setting["services"][self._frame_containers_real_name]["volumes"].append(self._opts.server_pkg + ":" + self._opts.server_pkg)
        if self._opts.client_pkg is not None:
            compose_setting["services"][self._frame_containers_real_name]["volumes"].append(self._opts.client_pkg + ":" + self._opts.client_pkg)
        if self._opts.taostest_pkg is not None:
            compose_setting["services"][self._frame_containers_real_name]["volumes"].append(self._opts.taostest_pkg + ":" + self._opts.taostest_pkg)
        if self._opts.cfg_file is not None:
            compose_setting["services"][self._frame_containers_real_name]["volumes"].append(self._opts.cfg_file + ":" + self._opts.cfg_file)
        if TDCom.taostest_install_url_variable in os.environ:
            compose_setting["services"][self._frame_containers_real_name]["environment"][TDCom.taostest_install_url_variable] = os.getenv(TDCom.taostest_install_url_variable)
        if TDCom.taostest_log_dir_variable in os.environ:
            compose_setting["services"][self._frame_containers_real_name]["volumes"].append(os.getenv(TDCom.taostest_log_dir_variable) + ":" + os.getenv(TDCom.taostest_log_dir_variable))
            compose_setting["services"][self._frame_containers_real_name]["environment"][TDCom.taostest_log_dir_variable] = os.getenv(TDCom.taostest_log_dir_variable)
        if TDSql.taostest_enable_sql_recording_variable in os.environ:
            compose_setting["services"][self._frame_containers_real_name]["environment"][TDSql.taostest_enable_sql_recording_variable] = os.getenv(TDSql.taostest_enable_sql_recording_variable)
        if TDCom.taostest_database_replicas_variable in os.environ:
            compose_setting["services"][self._frame_containers_real_name]["environment"][TDCom.taostest_database_replicas_variable] = os.getenv(TDCom.taostest_database_replicas_variable)
        if TDCom.taostest_database_cachemodel_variable in os.environ:
            compose_setting["services"][self._frame_containers_real_name]["environment"][TDCom.taostest_database_cachemodel_variable] = os.getenv(TDCom.taostest_database_cachemodel_variable)
        if TDCom.taostest_query_policy_variable in os.environ:
            compose_setting["services"][self._frame_containers_real_name]["environment"][TDCom.taostest_query_policy_variable] = os.getenv(TDCom.taostest_query_policy_variable)
        compose_setting['networks'] = {}
        compose_setting['networks'][self._network_name] = {}
        self._containers_setting = compose_setting
        self._compose_files = self._run_log_dir + "/" + TDCom.docker_compose_file_name
        if os.path.exists(self._compose_files):
            os.remove(self._compose_files)
        dict2yaml(self._containers_setting, self._run_log_dir, TDCom.docker_compose_file_name)

    def _write_env_to_log_dir(self):
        """
        Write initial environment setting to run log dir.
        """
        dict2yaml(self._env_setting, self._run_log_dir, "setting.yaml")

    def _destroy(self):
        self._logger.debug("destroy test environment")
        for node in self._env_setting["settings"]:
            self._env_mgr.destroyNode(node)

    def _setupMNodes(self):
        needSetup = False
        taosd_nodes = []
        for node in self._env_setting["settings"]:
            if node["name"] == "taosd":
                if (not node["spec"] is None) and (not node["spec"]["dnodes"] is None):
                    taosd_nodes = node["spec"]["dnodes"]
                    if (not node["spec"]["config"] is None) and (not node["spec"]["config"]["firstEP"] is None):
                        host = node["spec"]["config"]["firstEP"].split(":")[0]
                        port = node["spec"]["config"]["firstEP"].split(":")[1]
                        self._logger.debug("{} : {}".format(host, port))
                        if len(taosd_nodes) > 2:
                            needSetup = True
        # if len(taosd_nodes) > 0:
        #     # create qnode on dnode
        #     # for i in range(1, len(taosd_nodes) + 1):
        #     # for i in range(1, 1):
        #     #     self._logger.debug(f"taos -h {host} -P {port} -s \"create qnode on dnode {i}\"")
        #     #     ret = os.system(f"taos -h {host} -P {port} -s \"create qnode on dnode {i}\"")
        #     #     if ret != 0:
        #     #         self._logger.error(f"create qnode on dnode {i} failed")
        #     #         return False
        #     # show qnode
        #     self._logger.debug(f"taos -h {host} -P {port} -s \"show qnodes\"")
        #     cmd_stdout = os.popen(f"taos -h {host} -P {port} -s \"show qnodes\"")
        #     stdout = cmd_stdout.read().strip()
        #     self._logger.debug(stdout)
        #     lines = stdout.split("\n")
        # if len(taosd_nodes) > 0:
        #     # create snode on dnode
        #     for i in range(1, len(taosd_nodes) + 1):
        #         self._logger.debug(f"taos -h {host} -P {port} -s \"create snode on dnode {i}\"")
        #         ret = os.system(f"taos -h {host} -P {port} -s \"create snode on dnode {i}\"")
        #         if ret != 0:
        #             self._logger.error(f"create snode on dnode {i} failed")
        #             return False
        #     # show snode
        #     self._logger.debug(f"taos -h {host} -P {port} -s \"show snodes\"")
        #     cmd_stdout = os.popen(f"taos -h {host} -P {port} -s \"show snodes\"")
        #     stdout = cmd_stdout.read().strip()
        #     self._logger.debug(stdout)
        #     lines = stdout.split("\n")
<<<<<<< HEAD
        # if needSetup:
        #     # create mnode on dnode
        #     for i in range(2, self._opts.mnode_count + 1):
        #         self._logger.debug(f"taos -h {host} -P {port} -s \"create mnode on dnode {i}\"")
        #         ret = os.system(f"taos -h {host} -P {port} -s \"create mnode on dnode {i}\"")
        #         if ret != 0:
        #             self._logger.error(f"create mnode on dnode {i} failed")
        #             return False
        #     # show mnode
        #     self._logger.debug(f"taos -h {host} -P {port} -s \"show mnodes\"")
        #     cmd_stdout = os.popen(f"taos -h {host} -P {port} -s \"show mnodes\"")
        #     stdout = cmd_stdout.read().strip()
        #     self._logger.debug(stdout)
        #     lines = stdout.split("\n")
        #     ## taos -s "show mnodes"
        #     # Welcome to the TDengine shell from Linux, Client Version:3.0.0.100
        #     # Copyright (c) 2022 by TAOS Data, Inc. All rights reserved.
        #     #
        #     # taos> show mnodes
        #     #     id      |            endpoint            |     role     |  status   |       create_time       |
        #     # ====================================================================================================
        #     #           1 | dnode_1:6030                   | leader       | ready     | 2022-07-19 14:15:10.377 |
        #     #           2 | dnode_2:6030                   | follower     | ready     | 2022-07-19 14:15:21.898 |
        #     #           3 | dnode_3:6030                   | follower     | ready     | 2022-07-19 14:15:27.931 |
        #     # Query OK, 3 rows affected (0.008276s)
        #     ret = 1
        #     for line in lines:
        #         if line.find("Query OK") >= 0:
        #             ret = 0
        #     if ret != 0:
        #         self._logger.error("show mnodes failed")
        #         return False
=======
        #if needSetup:
            # create mnode on dnode
            # for i in range(2, self._opts.mnode_count + 1):
            #     self._logger.debug(f"taos -h {host} -P {port} -s \"create mnode on dnode {i}\"")
            #     ret = os.system(f"taos -h {host} -P {port} -s \"create mnode on dnode {i}\"")
            #     if ret != 0:
            #         self._logger.error(f"create mnode on dnode {i} failed")
            #         return False
            # # show mnode
            # self._logger.debug(f"taos -h {host} -P {port} -s \"show mnodes\"")
            # cmd_stdout = os.popen(f"taos -h {host} -P {port} -s \"show mnodes\"")
            # stdout = cmd_stdout.read().strip()
            # self._logger.debug(stdout)
            # lines = stdout.split("\n")
            ## taos -s "show mnodes"
            # Welcome to the TDengine shell from Linux, Client Version:3.0.0.100
            # Copyright (c) 2022 by TAOS Data, Inc. All rights reserved.
            #
            # taos> show mnodes
            #     id      |            endpoint            |     role     |  status   |       create_time       |
            # ====================================================================================================
            #           1 | dnode_1:6030                   | leader       | ready     | 2022-07-19 14:15:10.377 |
            #           2 | dnode_2:6030                   | follower     | ready     | 2022-07-19 14:15:21.898 |
            #           3 | dnode_3:6030                   | follower     | ready     | 2022-07-19 14:15:27.931 |
            # Query OK, 3 rows affected (0.008276s)
            # ret = 1
            # for line in lines:
            #     if line.find("Query OK") >= 0:
            #         ret = 0
            # if ret != 0:
            #     self._logger.error("show mnodes failed")
            #     return False
>>>>>>> eed0aaca
        return True

    def _setup(self):
        self._logger.debug("setup new test environment")
        # print("_setup_ ", self._env_setting)
        #for node in self._env_setting["settings"]:
        #    # print ("_setup_for_node", node)
        #    node["server_pkg"] = self._opts.server_pkg
        #    node["client_pkg"] = self._opts.client_pkg
        #    self._env_mgr.setupNode(node)
        for node in self._env_setting["settings"]:
            self._env_mgr.launchNode(node)
        self._setupMNodes()

    def _init_taostest(self):
        '''
        1. read /proc/sys/kernel/core_pattern and create dir
        2. mkdir -p $(( cat /proc/sys/kernel/core_pattern ))
        3. rm -rf coredump files
        4. don't support windows
        '''


        # host = platform.node()
        # for nodeDict in  self._env_setting["settings"]:
        #     if( "dnodes" in  nodeDict["spec"].keys() ):
        #         nodeDictList = [nodeDict["spec"]["dnodes"], nodeDict["spec"]["reserve_dnodes"]] if "reserve_dnodes" in nodeDict["spec"] else [nodeDict["spec"]["dnodes"]]
        #         for dnodeList in nodeDictList:
        #             for dnode in dnodeList:
        #                 self._env_spec_dnode_system = dnode["system"] if "system" in dnode.keys() else "linux"
        #                 if self._env_spec_dnode_system != "windows":
        #                     corePattern = self._env_mgr._remote.cmd(host, ["cat " + TDCom.system_core_pattern_file])
        #                     if not corePattern is None:
        #                         self._logger.info("core pattern: {}".format(corePattern))
        #                         dirName = os.path.dirname(corePattern)
        #                         if dirName.startswith("/"):
        #                             self._env_mgr._remote.cmd(host, ["mkdir -p {} ".format(dirName)])
        #                 else:
        #                     pass
        if platform.system() != "Linux":
            self._logger.info("Skip core_pattern setup: not Linux")
            return
        
        host = platform.node()
        if host == self._local_host or host == "localhost":
            corePattern = self._env_mgr._remote.cmd(host, ["cat " + TDCom.system_core_pattern_file])
            if corePattern is not None:
                self._logger.debug("core pattern: {}".format(corePattern))
                dirName = os.path.dirname(corePattern)
                if dirName.startswith("/"):
                    self._env_mgr._remote.cmd(host, ["mkdir -p {} ".format(dirName)])
        else:
            for nodeDict in self._env_setting["settings"]:
                if "dnodes" in nodeDict["spec"].keys():
                    nodeDictList = [nodeDict["spec"]["dnodes"], nodeDict["spec"]["reserve_dnodes"]] if "reserve_dnodes" in nodeDict["spec"] else [nodeDict["spec"]["dnodes"]]
                    for dnodeList in nodeDictList:
                        for dnode in dnodeList:
                            self._env_spec_dnode_system = dnode["system"] if "system" in dnode.keys() else "linux"
                            if self._env_spec_dnode_system != "windows":
                                corePattern = self._env_mgr._remote.cmd(host, ["cat " + TDCom.system_core_pattern_file])
                                if corePattern is not None:
                                    self._logger.debug("core pattern: {}".format(corePattern))
                                    dirName = os.path.dirname(corePattern)
                                    if dirName.startswith("/"):
                                        self._env_mgr._remote.cmd(host, ["mkdir -p {} ".format(dirName)])
                            else:
                                pass

    def _nodeInit(self):
        self._logger.debug("setup init test environment")
        for node in self._env_setting["settings"]:
            self._env_mgr.initNode(node)
        self._init_taostest()

    def _collect_taostest(self):
        if platform.system() != "Linux":
            self._logger.info("Skip core_pattern setup: not Linux")
            return
        
        host = platform.node()
        self._logger.debug("collect coredump files {}, etc.".format(host))
        logDir = self._run_log_dir
        coreDir = "{}/data/{}/coredump".format(logDir, host)
        os.system("mkdir -p {}".format(coreDir))
        corePattern = self._env_mgr._remote.cmd(host, ["cat " + TDCom.system_core_pattern_file])
        cmd = ""
        if not corePattern is None:
            dirName = os.path.dirname(corePattern)
            if dirName.startswith("/"):
                cmd = "cp -rf {} {}".format(dirName, coreDir)
                self._logger.debug("CMD: {}".format(cmd))
                os.system(cmd)
        # default data dir & log dir
        remoteDataDir = "/var/lib/taos"
        remoteLogDir = "/var/log/taos"
        # TODO: change log dir to configured log dir
        localLogDir = "{}/data/{}/log".format(logDir, host)
        os.system("mkdir -p {}".format(localLogDir))
        localDataDir = "{}/data/{}/data".format(logDir, host)
        os.system("mkdir -p {}".format(localDataDir))
        cmd = "cp -rf {} {}".format(remoteLogDir, localLogDir)
        self._logger.info("CMD: {}".format(cmd))
        os.system(cmd)
        if not self._opts.disable_data_collection:
            cmd = "cp -rf {} {}".format(remoteDataDir, localDataDir)
            self._logger.debug("CMD: {}".format(cmd))
            os.system(cmd)
        # TODO: backup server pkg and client pkg

    def _collect(self):
        self._logger.debug("collect coredump files, etc.")
        for node in self._env_setting["settings"]:
            self._env_mgr.collectNodeData(node, self._run_log_dir)
        self._collect_taostest()

    def _use(self):
        """
        When use an existing environment, only need to generate taos.cfg in run log dir.
        """
        self._logger.debug("use existing test environment")
        for node in self._env_setting["settings"]:
            if node["name"] == "taospy":
                config_dir = self._run_log_dir
                if "config_dir" in node["spec"]:
                    config_dir = os.path.join(self._run_log_dir, node["spec"]["config_dir"])
                dict2file(config_dir, "taos.cfg", node["spec"]["config"])

    def _reset(self):
        self._logger.debug("reset test environment")
        for node in self._env_setting["settings"]:
            self._env_mgr.resetNode(node)

    def generate_entry_point(self):
        entry_point_files = self._run_log_dir + "/" + TDCom.entry_point_file_name
        shell_cmds = [
            "nohup /usr/sbin/sshd >/home/sshd.log 2>&1 &",
            " while [ 1 ]; do sleep 1000; done "
        ]
        if os.path.exists(entry_point_files):
            os.remove(entry_point_files)
        with open(entry_point_files, "a+") as f:
            for shell_cmd in shell_cmds:
                f.write(shell_cmd + "\n")
            f.close()

    def run_cmd(self, cmd):

        code = os.system(cmd)
        if code != 0:
            print("{} exec failed ,code is {}".format(cmd, code))
            return 1
        return 0

    def _get_max_timeout_second(self):
        max_timeout_second = TaosTestFrame.max_timeout_second_default
        if TaosTestFrame.max_timeout_second_variable in os.environ:
            max_timeout_second_string = os.getenv(TaosTestFrame.max_timeout_second_variable)
            max_timeout_second = int(max_timeout_second_string)
        return max_timeout_second

    def _check_stack_status(self):
        # check stack status
        cmd = f"docker stack ps {self._network_name} --format \"{{{{.CurrentState}}}} {{{{.Name}}}}\"|grep \"^Running\""
        cmd_stdout = os.popen(cmd)
        stdout = cmd_stdout.read().strip()
        self._logger.debug(stdout)
        lines = stdout.split("\n")
        if len(lines) == len(self._services_hosts):
            return True
        return False

    def _get_swarm_nodes(self):
        cmd = f"docker node ls --format \"{{{{.ID}}}}\""
        cmd_stdout = os.popen(cmd)
        stdout = cmd_stdout.read().strip()
        self._logger.debug(stdout)
        nodes = stdout.split("\n")
        self._logger.debug(str(nodes))
        return nodes

    def _wait_until_stack_ready(self):
        count = 0
        check_ret = False
        sleep_interval = 3
        while count < self._get_max_timeout_second():
            time.sleep(sleep_interval)
            count = count + sleep_interval
            check_ret = self._check_stack_status()
            if check_ret:
                break
        return check_ret

    def _containers_up(self):

        compose_file = self._compose_files
        cmds = ""
        ret = 0
        # start containers
        if self._opts.swarm:
            # swarm mode
            cmds = f"docker stack deploy -c {compose_file} {self._network_name}"
            ret = self.run_cmd(cmds)
            if ret != 0:
                return ret
            # check stack status
            if not self._wait_until_stack_ready():
                self._logger.error("wait stack ready timeout, MAX_TIMEOUT_SECOND: {}".format(self._get_max_timeout_second()))
                return 1
        else:
            # container mode
            cmds = f"docker-compose -f {compose_file} --project-name {self._network_name} up -d --force-recreate"
            ret = self.run_cmd(cmds)
        return ret

    def _containers_down(self):
        compose_file = self._compose_files
        cmds = ""
        ret = 0
        # down containers
        if self._opts.swarm:
            # swarm mode
            cmds = f"docker stack rm {self._network_name}"
            ret = self.run_cmd(cmds)
            if ret == 0:
                # check service status
                count = 0
                check_ret = 0
                sleep_interval = 3
                while count < self._get_max_timeout_second():
                    time.sleep(sleep_interval)
                    count = count + sleep_interval
                    # make sure network has been removed
                    check_ret = os.system(f"docker network inspect {self._network_name}_{self._network_name} >/dev/null")
                    if check_ret != 0:
                        break
                if check_ret == 0:
                    self._logger.error(f"failed to remove docker network {self._network_name}_{self._network_name}")
                    self._logger.error("remove docker network timeout, MAX_TIMEOUT_SECOND: {}".format(self._get_max_timeout_second()))
                    ret = 1
        else:
            # container mode
            cmds = f"docker-compose -f {compose_file} --project-name {self._network_name} down --remove-orphans"
            ret = self.run_cmd(cmds)
        return ret

    def _get_frame_container_name(self):
        # down containers
        if self._opts.swarm:
            # swarm mode
            if self._frame_containers_swarm_name == "":
                cmds = "docker ps --format \"{{{{.Names}}}}\" --filter \"label=com.docker.swarm.service.name={}_{}\"".format(self._network_name, self._frame_containers_real_name)
                # execute command and get output
                cmds_stdout = os.popen(cmds)
                self._frame_containers_swarm_name = cmds_stdout.read().strip()
                self._logger.debug(f"swarm frame container name: {self._frame_containers_swarm_name}")
            return self._frame_containers_swarm_name
        else:
            # container mode
            return self._frame_containers_real_name

    def _deploy_test_frame_in_containers(self):
        containers_name = self._get_frame_container_name()
        print('===== deploy test-frame-work at {}'.format(containers_name))
        cmds = f'docker exec {containers_name} sh -c "pip3 uninstall taostest" '
        ret = self.run_cmd(cmds)
        if ret != 0:
            return ret
        if self._opts.taostest_pkg is None:
            # set online install url to default value
            taostest_install_url = TDCom.taostest_install_url_default
            if TDCom.taostest_install_url_variable in os.environ:
                # get online install url from environment variable
                taostest_install_url = os.getenv(TDCom.taostest_install_url_variable)
            deploy_shells = "pip3 install " + taostest_install_url
        else:
            deploy_shells = "pip3 install " + self._opts.taostest_pkg
        cmds = f'docker exec {containers_name} sh -c "{deploy_shells}" '
        ret = self.run_cmd(cmds)
        if ret != 0:
            return ret
        return 0

    def _deploy_taospy_in_containers(self):
        # set  package server host to default value
        server = TDCom.package_server_host_default
        if TDCom.package_server_host_variable in os.environ:
            # get package server host
            server = os.getenv(TDCom.package_server_host_variable)

        # set package server username to default value
        user = TDCom.package_server_username_default
        if TDCom.package_server_host_variable in os.environ:
            # get package server username
            user = os.getenv(TDCom.package_server_username_variable)

        # set package server password to default value
        password = TDCom.package_server_password_default
        if TDCom.package_server_password_variable in os.environ:
            # get package server password
            password = os.getenv(TDCom.package_server_password_variable)

        # set package server root to default value
        rootPath = TDCom.package_server_root_default
        if TDCom.package_server_root_variable in os.environ:
            # get package server root
            rootPath = os.getenv(TDCom.package_server_root_variable)

        client_version = self._taopy_version
        filePath = f"{rootPath}/v{client_version}/enterprise"
        fileName = f"TDengine-enterprise-client-{client_version}-Linux-x64.tar.gz"
        pkgDir = f"TDengine-enterprise-client-{client_version}"
        docker_tmp = f"/tmp/"
        install_cmds = [f"mkdir -p /tmp/"]
        if self._opts.client_pkg is None:
            install_cmds.append(f"sshpass -p {password} scp {user}@{server}:{filePath}/{fileName} {docker_tmp}")
        else:
            install_cmds.append(f"cp {self._opts.client_pkg} {docker_tmp}")
            fileName = os.path.basename(self._opts.client_pkg)
            pkgDir = fileName[: -len("-Linux-x64.tar.gz")]
        install_cmds.append(f"cd {docker_tmp} && tar xzf {fileName} && cd {pkgDir} && ./install_client.sh && pip3 install connector/python")
        for shell_cmd in install_cmds:
            print(shell_cmd)
            cmd = "docker exec {} sh -c ' {}' ".format(self._get_frame_container_name(), shell_cmd)
            ret = self.run_cmd(cmd)
            if ret != 0:
                return ret
        return 0

    def _get_cmds_from_opts(self):
        cmds = self._str_cmds
        get_cmds = cmds.replace(
            "--containers", "").replace("--rm_containers", "").replace("--swarm", "")
        return get_cmds

    def _exec_cmds_in_containers(self, cmds):
        containers_name = self._get_frame_container_name()
        cmds = f"docker exec  {containers_name} sh -c ' {cmds} '"
        print("it will execute in containers , taos-test-framework is at {} and test_root path {}".format(containers_name, self._test_root))
        return self.run_cmd(cmds)
            
    def _execute_cases(self):
        self._logger.debug("execute cases")
        self._add_case_root_to_sys_path()
        early_stop_flag = threading.Event()
        parent_env = dict(os.environ)
        self._worker_threads = []
        self._done_workers = queue.Queue()
        self._result_queue = queue.Queue()
        self._task_queue = queue.Queue()
        self._worker_threads.append(threading.Thread(target=self._do_work, name="worker-0", args=(early_stop_flag, parent_env)))
        for case_py in self._opts.cases:
            if case_py.endswith(".py"):
                module_path = self._case_path_to_module_path(case_py)
                self._task_queue.put((module_path, ""))
            else:
                self._logger.error(f"error case name {case_py}")
        self._start_workers()
        self._wait_results()

    def _execute_groups(self):
        self._logger.debug(f"execute groups with concurrency {self._opts.concurrency}")
        self._add_case_root_to_sys_path()
        early_stop_flag = threading.Event()
        parent_env = dict(os.environ)
        self._worker_threads = []
        self._done_workers = queue.Queue()
        self._result_queue = queue.Queue()
        self._task_queue = queue.Queue()
        for worker_id in range(self._opts.concurrency):
            self._worker_threads.append(threading.Thread(target=self._do_work, name="worker-" + str(worker_id), args=(early_stop_flag, parent_env)))
        self._group_root = os.path.join(self._test_root, "groups")
        if self._opts.group_files:
            self._add_task_from_group_files()
        if self._opts.group_dirs:
            self._add_task_from_group_dirs()
        self._start_workers()
        self._wait_results()
        self._generate_test_report()

    def _start_workers(self):
        for t in self._worker_threads:
            t.start()

    def _wait_results(self):
        """
        Wait for all workers done and log results.
        """
        result_log_file = os.path.join(self._run_log_dir, "result.log")
        success_count = 0
        fail_count = 0
        with open(result_log_file, "wt", encoding="utf8") as f:
            while True:
                try:
                    result: ResultLog = self._result_queue.get(block=True, timeout=1)
                    if not result.success:
                        self._ret = 1
                        fail_count += 1
                    else:
                        success_count += 1
                    line = result.to_json()
                    f.write(line)
                    f.write("\n")
                except queue.Empty:
                    if self._done_workers.qsize() == len(self._worker_threads):
                        break
        self._logger.debug(f"SUCCESS {success_count} FAILED {fail_count}")

    def _do_work(self, early_stop_flag, env: dict):
        worker_name = threading.current_thread().name
        if env is not None:
            os.environ.update(env)
        while True:
            if self._opts.early_stop and early_stop_flag.is_set():
                self._logger.debug("early stop")
                self._done_workers.put(worker_name)
                break
            try:
                case_module, group_name = self._task_queue.get(block=True, timeout=1)
                ret = self._run_case(case_module, group_name)
                if not ret:
                    early_stop_flag.set()
            except queue.Empty:
                self._done_workers.put(worker_name)
                self._logger.debug(worker_name + " exited")
                break
            except Exception as e:
                traceback.print_exc()
                self._logger.error(str(e))
                early_stop_flag.set()

    def _init_case(self, case_module_path: str):
        self._logger.debug("loading case " + case_module_path)
        try:
            case_module = importlib.import_module(case_module_path)
        except BaseException as e:
            self._logger.error(f"{case_module_path} {Fore.RED} FAILED {Fore.RESET}: {e}")
            self._result_queue.put(ResultLog(case_path=case_module_path))
            return None
        CaseClass = self._get_case_from_module(case_module)
        if CaseClass is None:
            self._logger.error("No Case found in %s", case_module_path)
            self._result_queue.put(ResultLog(case_path=case_module_path))
            return None
        case: TDCase = CaseClass()
        case.logger = self._logger
        case.run_log_dir = self._run_log_dir
        case.log_dir_name = self._log_dir_name
        case.name = case_module_path
        case.env_setting = self._env_setting
        case.envMgr = self._env_mgr
        case._frame_inst = self
        case.config_file = self._opts.cfg_file
        case.case_param = self._opts.case_param
        case.lcmd = LocalCmd(log=self._logger)
        return case

    def _run_case(self, case_module_path: str, group: str = ""):
        """
        直接在当前线程执行 case
        """
        case: TDCase = self._init_case(case_module_path)
        if case is None:
            return False
        start_time = datetime.now()
        try:
            case.tdSql = TDSql(logger=self._logger, run_log_dir=self._run_log_dir, set_error_msg=case.set_error_msg)
            case.init()
            suc = case.run()
            if suc or suc is None:
                suc = True
                self._logger.info(f"{case.name}{Fore.GREEN} SUCCESS {Fore.RESET}")
            else:
                if not case.error_msg:
                    self._logger.error(f"{case.name} {Fore.RED} FAILED {Fore.RESET} : no error message")
                else:
                    self._logger.error(f"{case.name} {Fore.RED} FAILED: {Fore.RESET} {case.error_msg}")
        except BaseException as e:
            self._logger.error(f"{case.name} {Fore.RED} FAILED {Fore.RESET}: {e}")
            traceback.print_exc()
            suc = False
            case.error_msg = str(e)
        self._run_case_final(case, group, start_time, suc)
        return suc

    def _run_case_process(self, case_module_path: str, group: str, start_time: datetime, ret, env):
        if env is not None:
            os.environ.update(env)
        try:
            case: TDCase = self._init_case(case_module_path)
            case.tdSql = TDSql(logger=self._logger, run_log_dir=self._run_log_dir, set_error_msg=case.set_error_msg)
            case.init()
            suc = case.run()
            if suc or suc is None:
                suc = True
                self._logger.info(f"{case.name}{Fore.GREEN} SUCCESS {Fore.RESET}")
            else:
                if not case.error_msg:
                    self._logger.error(f"{case.name} {Fore.RED} FAILED {Fore.RESET} : no error message")
                else:
                    self._logger.error(f"{case.name} {Fore.RED} FAILED: {Fore.RESET} {case.error_msg}")
        except BaseException as e:
            self._logger.error(f"{case.name} {Fore.RED} FAILED {Fore.RESET}: {e}")
            traceback.print_exc()
            suc = False
            case.error_msg = str(e)
        ret.value = suc
        self._run_case_final(case, group, start_time, suc)

    def _run_case_final(self, case: TDCase, group: str, start_time: datetime, suc: bool):
        end_time = datetime.now()
        tags = self._format_case_tags(case.tags())
        report = case.get_report(start_time, end_time)
        self._result_queue.put(ResultLog(
            case_group=group,
            case_path=case.name,
            author=case.author(),
            tags=tags,
            desc=case.desc(),
            start_time=start_time,
            stop_time=end_time,
            success=suc,
            error_msg=case.error_msg,
            report=report
        ))
        try:
            case.cleanup()
        except:
            pass

    def _add_case_root_to_sys_path(self):
        import sys
        self._case_root = os.path.join(self._test_root, "cases")
        sys.path.append(self._case_root)

    @staticmethod
    def _case_path_to_module_path(case_py: str) -> str:
        """
        @param case_py: "path/test.py" or "path\test.py"
        @return: "path.test"
        """
        case_py = case_py[:-3]
        case_module = case_py.replace("/", ".")
        if '\\' in case_module:
            return case_module.replace("\\", ".")
        else:
            return case_module

    def _get_case_from_module(self, case_module):
        for name in dir(case_module):
            if name == "TDCase":
                continue
            attr = getattr(case_module, name)
            if type(attr).__name__ == 'ABCMeta' and issubclass(attr, TDCase):
                self._logger.debug("discovered case class " + name)
                return attr

    def _generate_test_report(self):
        self._logger.debug("generate test report")

    def _add_task_from_group_files(self):
        for group_file in self._opts.group_files:
            file = os.path.join(self._group_root, group_file)
            if not os.path.exists(file):
                self._logger.error(f"can't find group file {group_file} in $TEST_ROOT/groups")
                sys.exit(1)
            group_name = group_file.split(".")[0] if "." in group_file else group_file
            with open(file) as f:
                lines = f.readlines()
                for line in lines:
                    case_py = line.strip()
                    if case_py and case_py.endswith(".py"):
                        case_module = self._case_path_to_module_path(case_py)
                        self._task_queue.put((case_module, group_name))

    def _add_task_from_group_dirs(self):
        for group_name in self._opts.group_dirs:
            # group_name is group directory name.
            group_dir_list = list(os.scandir(os.path.join(self._case_root, group_name)))
            random.shuffle(group_dir_list)
            for file_entry in group_dir_list:
                file_name: str = file_entry.name
                if file_name.endswith(".py"):
                    case_path = group_name + '/' + file_name
                    case_module = self._case_path_to_module_path(case_path)
                    self._task_queue.put((case_module, group_name))

    def _format_case_tags(self, origin_tags):
        if origin_tags is None:
            return ["NoTag"]
        result = []
        if not isinstance(origin_tags, list) and not isinstance(origin_tags, tuple):
            origin_tags = [origin_tags]
        for tag in origin_tags:
            if type(tag).__name__ == "type" and issubclass(tag, CaseTag):
                result.append(tag.__tag_name__())
            else:
                result.append(str(tag))
        return result<|MERGE_RESOLUTION|>--- conflicted
+++ resolved
@@ -503,40 +503,6 @@
         #     stdout = cmd_stdout.read().strip()
         #     self._logger.debug(stdout)
         #     lines = stdout.split("\n")
-<<<<<<< HEAD
-        # if needSetup:
-        #     # create mnode on dnode
-        #     for i in range(2, self._opts.mnode_count + 1):
-        #         self._logger.debug(f"taos -h {host} -P {port} -s \"create mnode on dnode {i}\"")
-        #         ret = os.system(f"taos -h {host} -P {port} -s \"create mnode on dnode {i}\"")
-        #         if ret != 0:
-        #             self._logger.error(f"create mnode on dnode {i} failed")
-        #             return False
-        #     # show mnode
-        #     self._logger.debug(f"taos -h {host} -P {port} -s \"show mnodes\"")
-        #     cmd_stdout = os.popen(f"taos -h {host} -P {port} -s \"show mnodes\"")
-        #     stdout = cmd_stdout.read().strip()
-        #     self._logger.debug(stdout)
-        #     lines = stdout.split("\n")
-        #     ## taos -s "show mnodes"
-        #     # Welcome to the TDengine shell from Linux, Client Version:3.0.0.100
-        #     # Copyright (c) 2022 by TAOS Data, Inc. All rights reserved.
-        #     #
-        #     # taos> show mnodes
-        #     #     id      |            endpoint            |     role     |  status   |       create_time       |
-        #     # ====================================================================================================
-        #     #           1 | dnode_1:6030                   | leader       | ready     | 2022-07-19 14:15:10.377 |
-        #     #           2 | dnode_2:6030                   | follower     | ready     | 2022-07-19 14:15:21.898 |
-        #     #           3 | dnode_3:6030                   | follower     | ready     | 2022-07-19 14:15:27.931 |
-        #     # Query OK, 3 rows affected (0.008276s)
-        #     ret = 1
-        #     for line in lines:
-        #         if line.find("Query OK") >= 0:
-        #             ret = 0
-        #     if ret != 0:
-        #         self._logger.error("show mnodes failed")
-        #         return False
-=======
         #if needSetup:
             # create mnode on dnode
             # for i in range(2, self._opts.mnode_count + 1):
@@ -569,7 +535,6 @@
             # if ret != 0:
             #     self._logger.error("show mnodes failed")
             #     return False
->>>>>>> eed0aaca
         return True
 
     def _setup(self):
