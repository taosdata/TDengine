from ..util.file import dict2file
from ..util.remote import Remote
from ..util.common import TDCom
from ..frame import *
from threading import Thread
import winrm
import ctypes
import psutil
import os
import time
import re
import platform
import subprocess
try:
    import taos
except:
    pass


class TaosD:
    
    def __init__(self, remote: Remote, run_log_dir=None, opts=None):
        self._remote = remote
        self._run_log_dir = run_log_dir
        self._opts = opts
        self.taosd_valgrind = False
        self.taosc_valgrind = False
        self.reserve_dnode_list = None
        self.record_dnode = None
        self.logger = remote._logger
        if self._opts is not None:
            if self._opts.taosd_valgrind:
                self.taosd_valgrind = True
            if self._opts.taosc_valgrind:
                self.taosc_valgrind = True
        self.run_time = time.strftime("%Y%m%d%H%M%S", time.localtime(time.time()))
        self._local_host = platform.node()
    def check_status(self):
        pass

    def install(self, host, version):
        """
        1. check whether installed correct version.
        2. if not, install new one.
        3. else uninstall old one and install new one.
        """
        installFlag = False
        result = self._remote.cmd(host, ["which taosd"])
        if result == "":
            installFlag = True
        else:
            result = self._remote.cmd(host, ["taos --version"])
            if not result is None:
                result = result.strip()
                if re.match(f'.* {version}$', result) == None:
                    installFlag = True
            else:
                installFlag = True
        if installFlag == True:
            TDCom.download_pkg(version, self._remote, host)
        return

    def install_pkg(self, host, pkg):
        TDCom.install_with_pkg(self._remote, host, pkg)

    def _configure_and_start_windows(self, tmp_dir, dnode, common_cfg):
        cfg = common_cfg.copy()
        cfg["fqdn"], cfg["serverPort"] = dnode["endpoint"].split(":")
        cfg.update(dnode["config"])
        win=winrm.Session(f'http://{cfg["fqdn"]}:5985/wsman',auth=('administrator','tbase125!'))
        tmp_dir=os.path.join(tmp_dir, cfg["fqdn"] + "_" + cfg["serverPort"])
        dict2file(tmp_dir, "taos.cfg", cfg)
        config_dir_win = dnode['config_dir'].replace('/','\\')
        win.run_cmd(f"md {config_dir_win}")
        if "dataDir" in cfg:
            data_dir_win = cfg['dataDir'].replace('/','\\')
            win.run_cmd(f"md {data_dir_win}")
        if "logDir" in cfg:
            log_dir_win = cfg['logDir'].replace('/','\\')
            win.run_cmd(f"md {log_dir_win}")
        self._remote.cmd(self._local_host,f'scp {os.path.join(tmp_dir, "taos.cfg")} administrator@{cfg["fqdn"]}:/{dnode["config_dir"]}/')
        win.run_cmd('sc create taosd binpath= C:/TDengine/taosd.exe type= own start= auto displayname= taosd')
        win.run_cmd('net start taosd')
        
    def _configure_and_start(self, tmp_dir, dnode, common_cfg, index):
        cfg = common_cfg.copy()
        cfg["fqdn"], cfg["serverPort"] = dnode["endpoint"].split(":")
        cfg.update(dnode["config"])
        tmp_dir=os.path.join(tmp_dir, cfg["fqdn"] + "_" + cfg["serverPort"])
        dict2file(tmp_dir, "taos.cfg", cfg)
        self._remote.mkdir(cfg["fqdn"], dnode["config_dir"])
        if self.taosd_valgrind:
            self._remote.mkdir(cfg["fqdn"], "/var/log/valgrind")
        taosd_path = dnode["taosdPath"] if "taosdPath" in dnode else "/usr/bin/taosd"
        error_output = dnode["asanDir"] if "asanDir" in dnode else None
        if "dataDir" in cfg:
            if type(cfg["dataDir"]) == list:
                for dataDir_i in cfg["dataDir"]:
                    self._remote.mkdir(cfg["fqdn"], dataDir_i.split(" ")[0])
            else:
                self._remote.mkdir(cfg["fqdn"], cfg["dataDir"])
        if "logDir" in cfg:
            self._remote.mkdir(cfg["fqdn"], cfg["logDir"])
            self._run_log_dir = cfg["logDir"]
        cfgPath = os.path.join(tmp_dir, "taos.cfg")
        self._remote.put(cfg["fqdn"], cfgPath, dnode["config_dir"])
        createDnode = "show dnodes"
    
        
        # valgrind_cmdline = f"valgrind --log-file=/var/log/valgrind/valgrind_{self.run_time}/valgrind.log --tool=memcheck --leak-check=full --show-reachable=no --track-origins=yes --show-leak-kinds=all -v --workaround-gcc296-bugs=yes"
        valgrind_cmdline = f"valgrind --log-file={self._run_log_dir}/valgrind_taosd.log --tool=memcheck --leak-check=full --show-reachable=no --track-origins=yes --show-leak-kinds=all -v --workaround-gcc296-bugs=yes"
        if dnode["endpoint"] != cfg["firstEP"]:
            createDnode = "create dnode '{0}'".format(dnode["endpoint"])
        if self.taosd_valgrind:
            start_cmd = f"screen -L -d -m {valgrind_cmdline} {taosd_path} -c {dnode['config_dir']}  "
        else:
            if error_output:
                # use ASAN options abort_on_error=1 to generate core dump when error occurs
                asan_options = [
                    "detect_odr_violation=0",
                    "abort_on_error=1",
                ]
                cmds = [
                    'export LD_PRELOAD="$(realpath $(gcc -print-file-name=libasan.so)) '
                    '$(realpath $(gcc -print-file-name=libstdc++.so))"',
<<<<<<< HEAD
                    f'export ASAN_OPTIONS="{":".join(asan_options)}"',
=======
                    f'export ASAN_OPTIONS={":".join(asan_options)}',
>>>>>>> 167abdd3
                    f'{taosd_path} -c {dnode["config_dir"]} 2>{error_output}',
                ]
                run_cmd = " && ".join(cmds)
                start_cmd = f"screen -d -m bash -c '{run_cmd}'"
                self._remote.cmd(cfg["fqdn"], ["ulimit -n 1048576", start_cmd])
            else:
                if platform.system().lower() == "windows":
                    start_cmd = f"mintty -h never {taosd_path} -c {dnode['config_dir']}"
                    self._remote.cmd_windows(cfg["fqdn"], [start_cmd])
                else:
                    start_cmd = f"screen -L -d -m {taosd_path} -c {dnode['config_dir']}  "
                    self._remote.cmd(cfg["fqdn"], ["ulimit -n 1048576", start_cmd])
        
        if self.taosd_valgrind == 0:
            time.sleep(0.1)
            if index == 0:
                key = 'from offline to online'
                bkey = bytes(key, encoding="utf8")
                logFile = os.path.join(self._run_log_dir, "taosdlog.0")
                i = 0
                while not os.path.exists(logFile):
                    time.sleep(0.1)
                    i += 1
                    if i > 50:
                        break
                with open(logFile) as f:
                    timeout = time.time() + 10 * 2
                    while True:
                        line = f.readline().encode('utf-8')
                        if bkey in line:
                            break
                        if time.time() > timeout:
                            self.logger.error('wait too long for taosd start')
                            break
                    self.logger.debug("the dnode:%d has been started." % (index))
        else:
            self.logger.debug(
                "wait 10 seconds for the dnode:%d to start." %(index))
            time.sleep(10)

    def configure_and_start(self, tmp_dir, nodeDict):
        threads = []

        # 调试信息，检查 nodeDict["spec"]["dnodes"] 的内容
        self.logger.debug(f"nodeDict['spec']['dnodes']: {nodeDict['spec']['dnodes']}")

        for index, dnode in enumerate(nodeDict["spec"]["dnodes"]):
            common_cfg: dict = nodeDict["spec"]["config"] if 'config' in nodeDict['spec'] else {
            }
            if "system" in dnode.keys() and dnode["system"].lower() == "windows":
                t = Thread(target = self._configure_and_start_windows, args = (tmp_dir, dnode, common_cfg))
                pass
            else:
                #t = Thread(target = self._configure_and_start, args = (tmp_dir, dnode, common_cfg))
                self._configure_and_start(tmp_dir, dnode, common_cfg, index)
            #t.start()
            #threads.append(t)
        #for thread in threads:
            #thread.join()

    def update_taosd(self, nodeDict):
        for dnode in nodeDict["spec"]["dnodes"]:
            if "update_branch" in dnode and "code_dir" in dnode:
                self._remote.cmd(dnode["endpoint"].split(":")[0],
                                [f'cd {dnode["code_dir"]}',
                                "git reset --hard FETCH_HEAD",
                                f'git checkout {dnode["update_branch"]}',
                                f'git pull origin {dnode["update_branch"]}',
                                "mkdir -p debug",
                                "cd debug",
                                "rm -rf *", "cmake .. && make -j 16 && make install"])

    def configure_and_start_reserve_dnode(self, tmp_dir, nodeDict):
        common_cfg: dict = nodeDict["spec"]["config"] if 'config' in nodeDict['spec'] else {}
        self.reserve_dnode_list = nodeDict["spec"]["reserve_dnodes"]
        self.record_dnode = self.reserve_dnode_list[0]
        self.reserve_dnode_list.pop(0)

        self._configure_and_start(tmp_dir, self.record_dnode, common_cfg)

    def configure_and_start_specified_dnode(self, tmp_dir, nodeDict, specified_dnode):
        common_cfg: dict = nodeDict["spec"]["config"] if 'config' in nodeDict['spec'] else {}
        self._configure_and_start(tmp_dir, specified_dnode, common_cfg)

    def init_node(self, nodeDict):
        # read /proc/sys/kernel/core_pattern and create dir
        # mkdir -p $(( cat /proc/sys/kernel/core_pattern ))
        # rm -rf coredump files
        nodeDictList = [nodeDict["spec"]["dnodes"], nodeDict["spec"]["reserve_dnodes"]] if "reserve_dnodes" in nodeDict["spec"] else [nodeDict["spec"]["dnodes"]]
        for dnodeList in nodeDictList:
            for dnode in dnodeList:
                system_platform = dnode["system"] if "system" in dnode.keys() else "linux"
                if system_platform.lower() == "linux":
                    host, port = dnode["endpoint"].split(":")
                    corePattern = self._remote.cmd(host, ["cat /proc/sys/kernel/core_pattern"])
                    if not corePattern is None:
                        dirName = os.path.dirname(corePattern)
                        if dirName.startswith("/"):
                            self._remote.cmd(host, ["mkdir -p {} ".format(dirName)])

    def collect(self, nodeDict, logDir):
        nodeDictList = [nodeDict["spec"]["dnodes"], nodeDict["spec"]["reserve_dnodes"]] if "reserve_dnodes" in nodeDict["spec"] else [nodeDict["spec"]["dnodes"]]
        for dnodeList in nodeDictList:
            for dnode in dnodeList:
                host, port = dnode["endpoint"].split(":")
                if "system" in dnode.keys() and dnode["system"].lower() == "windows":
                    host, port = dnode["endpoint"].split(":")
                    win=winrm.Session(f'http://{host}:5985/wsman',auth=('administrator','tbase125!'))
                    core_dir = f"{logDir}/data/{host}/coredump"
                    os.system(f"mkdir -p {core_dir}")
                    # because the Windows environment executes test cases concurrently, taosd is shared, so when an error occurs, taosd cannot be stopped;  The log files will be occupied by the taosd process when collecting(copy)  logs, so taos and taosd log can't be collected at the same time;
                    # self._remote.cmd_windows(host, ["taskkill -f /im taosd.exe"])         
                    corePattern = self._remote.cmd_windows(host,["ls /C:/TDengine/taosd.dmp"])
                    print(corePattern)
                    if corePattern == "cmd failed code:2":                           
                        self._remote.cmd_windows(host, f"scp -r /C:/TDengine/taosd.dmp root@{self._local_host}:{core_dir}/")
                    # log_dir = f"{logDir}/data/{host}/log"
                    # os.system(f"mkdir -p {log_dir}")
                    # data_dir = f"{logDir}/data/{host}/data"
                    # os.system(f"mkdir -p {data_dir}")
                    # self._remote.cmd_windows(host, f"scp -r /C:/TDengine/log/ root@{self._local_host}:{log_dir}/")
                    # # winrm session that are too fast will failed, so sleep 2s
                    # time.sleep(2)
                    # self._remote.cmd_windows(host, f"scp -r /C:/TDengine/data/ root@{self._local_host}:{data_dir}/")
                else:
                    cfg: dict = dnode["config"] if 'config' in dnode else {}
                    # cat /proc/sys/kernel/core_pattern
                    # scp coredump files to logDir/data/{fqdn}/coredump
                    system_platform = dnode["system"] if "system" in dnode.keys() else "linux"
                    if system_platform.lower() == "linux":
                        coreDir = "{}/data/{}/coredump".format(logDir, host)
                        os.system("mkdir -p {}".format(coreDir))
                        corePattern = self._remote.cmd(host, ["cat /proc/sys/kernel/core_pattern"])
                        if not corePattern is None:
                            dirName = os.path.dirname(corePattern)
                            if dirName.startswith("/"):
                                self._remote.get(host, dirName, coreDir)
                    # default data dir & log dir
                    remoteDataDir = "/var/lib/taos"
                    remoteLogDir = "/var/log/taos"
                    if "dataDir" in cfg:
                        remoteDataDir = cfg["dataDir"]
                    if "logDir" in cfg:
                        remoteLogDir = cfg["logDir"]
                    localLogDir = "{}/data/{}/log".format(logDir, host)
                    os.system("mkdir -p {}".format(localLogDir))
                    localDataDir = "{}/data/{}/data".format(logDir, host)
                    os.system("mkdir -p {}".format(localDataDir))
                    self._remote.cmd(host, ["tar -czf /tmp/log.tar.gz {}".format(remoteLogDir)])
                    self._remote.get(host, "/tmp/log.tar.gz", localLogDir)
                    if self._opts is None:
                        self._remote.cmd(host, ["tar -czf /tmp/data.tar.gz {}".format(remoteDataDir)])
                        self._remote.get(host, "/tmp/data.tar.gz", localDataDir)
                    else:
                        if not self._opts.disable_data_collection:
                            self._remote.cmd(host, ["tar -czf /tmp/data.tar.gz {}".format(remoteDataDir)])
                            self._remote.get(host, "/tmp/data.tar.gz", localDataDir)

    def configure_extra_dnodes(self, tmp_dir, dnodeDict, component):
        '''
        this function support add dnode for a spec component
        '''
        dnode = dnodeDict
        cfg = {}
        cfg["firstEP"] = component['spec']['config']["firstEP"]
        cfg["fqdn"], cfg["serverPort"] = dnode["endpoint"].split(":")
        cfg.update(dnode["config"])
        dict2file(tmp_dir, "taos.cfg", cfg)
        # clean new run_dir of this dnode
        self._remote.delete(cfg["fqdn"], dnode["config_dir"])
        self._remote.mkdir(cfg["fqdn"], dnode["config_dir"])
        if "dataDir" in cfg:
            self._remote.delete(cfg["fqdn"], cfg["dataDir"])
            self._remote.mkdir(cfg["fqdn"], cfg["dataDir"])
        if "logDir" in cfg:
            self._remote.delete(cfg["fqdn"], cfg["logDir"])
            self._remote.mkdir(cfg["fqdn"], cfg["logDir"])
        cfgPath = os.path.join(tmp_dir, "taos.cfg")
        self._remote.put(cfg["fqdn"], cfgPath, dnode["config_dir"])

    def uninstall(self):
        pass

    def reset(self, nodeDict):
        """
        reset log and data
        """
        first_ep = nodeDict["spec"]["config"]["firstEP"]
        host, port = first_ep.split(":")
        conn = taos.connect(host=host, port=int(port))
        self.clean_data(conn)
        for i in range(len(nodeDict["spec"]["dnodes"])):
            sql = f"alter dnode {i + 1} resetlog"
            conn.execute(sql)
        conn.close()

    def clean_data(self, conn):
        result = conn.query("show databases;")
        for row in result:
            dbname = row[0]
            if dbname == 'log':
                continue
            sql = f"drop database {dbname}"
            conn.execute(sql)

    def destroy(self, nodeDict):
        """
        stop taosd, clean data and log.
        TODO: 当前实现会把一个机器上的所有taosd都杀掉,这是不对的,应该只销毁配置文件中指定的那个。
        """

        nodeDictList = [nodeDict["spec"]["dnodes"]]
        if "reserve_dnodes" in nodeDict["spec"]:
            nodeDictList = [nodeDict["spec"]["dnodes"], nodeDict["spec"]["reserve_dnodes"]]
        nodeDictList = [nodeDict["spec"]["dnodes"], nodeDict["spec"]["reserve_dnodes"]] if "reserve_dnodes" in nodeDict["spec"] else [nodeDict["spec"]["dnodes"]]
        for dnodeList in nodeDictList:
            for i in dnodeList:
                fqdn, _ = i["endpoint"].split(":")
                if platform.system().lower() == "windows":
                    if "asanDir" in i:
                        self.logger.info("Windows not support asanDir yet")
                    else:
                        self.logger.debug("destroy taosd on windows")
                        pid = None
                        for proc in psutil.process_iter(['pid', 'name', 'cmdline']):
                            if ('mintty' in  proc.info['name']
                                and proc.info['cmdline']  # 确保 cmdline 非空
                                and any('taosd' in arg for arg in proc.info['cmdline'])
                            ):
                                self.logger.debug(proc.info)
                                self.logger.debug("Found taosd.exe process with PID: %s", proc.info['pid'])
                                pid = proc.info['pid']
                                #kernel32 = ctypes.windll.kernel32
                                #kernel32.GenerateConsoleCtrlEvent(0, pid)
                                killCmd = f"taskkill /PID {pid} /T /F"
                                #killCmd = "for /f %%a in ('wmic process where \"name='taosd.exe'\" get processId ^| xargs echo ^| awk ^'{print $2}^' ^&^& echo aa') do @(ps | grep %%a | awk '{print $1}' | xargs)"
                                self._remote.cmd_windows(fqdn, [killCmd])

                else:
                    if "asanDir" in i:
                        if fqdn == "localhost":
                            killCmd = ["ps -efww | grep -w %s | grep -v grep | awk '{print $2}' | xargs kill " % nodeDict["name"]]
                            env = os.environ.copy()
                            env.pop('LD_PRELOAD', None)
                            subprocess.run(killCmd, shell=True, text=True, env=env)
                        else:
                            killCmd = ["ps -efww | grep -w %s | grep -v grep | awk '{print $2}' | xargs kill " % nodeDict["name"]]
                            self._remote.cmd(fqdn, killCmd)
                    else:
                        check_cmd = f"ps -efww | grep -wi {nodeDict['name']} | grep {i['config_dir']} | grep -v grep | wc -l"
                        result = self._remote.cmd(fqdn, [check_cmd])
                        if int(result[0].strip()) > 0:
                            killCmd = [
                                f"ps -efww | grep -wi {nodeDict['name']} | grep {i['config_dir']} | grep -v grep | awk '{{print $2}}' | xargs kill -9 > /dev/null 2>&1"]
                            self._remote.cmd(fqdn, killCmd)

                    # if "system" in i.keys() and i["system"].lower() == "darwin":
                    #     stop_service_cmd = "launchctl unload /Library/LaunchDaemons/com.taosdata.taosd.plist"
                    # else:
                    #     stop_service_cmd = "systemctl is-active taosd && systemctl stop taosd || true"
                    # self.logger.debug(f"Executing stop command on {fqdn}: {stop_service_cmd}")
                    # self._remote.cmd(fqdn, [stop_service_cmd])

                    # get_and_kill_cmd = (
                    #     "ps -efww | grep '[t]aosd' | grep -v grep | awk '{print $2}' | "
                    #     "while read pid; do "
                    #     "if kill -0 $pid 2>/dev/null; then "
                    #     "echo Killing taosd process with PID: $pid; "
                    #     "kill -9 $pid; "
                    #     "fi; "
                    #     "done"
                    # )
                    # self.logger.debug(f"Executing get and kill command on {fqdn}: {get_and_kill_cmd}")
                    # output=self._remote.cmd(fqdn, [get_and_kill_cmd])
                    # self.logger.info(f"Kill log on {fqdn}:{output}")
                    
                    if self.taosd_valgrind and not self.taosc_valgrind:
                        killCmd = [
                            "ps -ef|grep -wi valgrind.bin | grep -v grep | awk '{print $2}' | xargs kill -9 > /dev/null 2>&1"]
                    if self.taosc_valgrind:
                        killCmd = [
                            "ps -ef|grep -wi valgrind.bin | grep -v grep | grep -v taostest | awk '{print $2}' | xargs kill -9 > /dev/null 2>&1"]
                        self._remote.cmd(fqdn, killCmd)
                    if self.taosd_valgrind:
                        self._remote.cmd(fqdn, [f'mkdir -p /var/log/valgrind/valgrind_{self.run_time} 2>/dev/null', f'cp -rf {i["config"]["logDir"]}/* /var/log/valgrind/valgrind_{self.run_time} 2>/dev/null'])
                    #cmdList = []
                    #for dir in (i["config_dir"], i["config"]["dataDir"], i["config"]["logDir"]):
                    #    cmdList.append("rm -rf {}".format(dir))
                    #self._remote.cmd(fqdn, cmdList)


    def kill_and_start(self, nodeDict, sleep_seconds=1):
        """
        kill 配置中的第一个 dnode, sleep, 重启
        """
        dnode = nodeDict["spec"]["dnodes"][0]
        taosd_path = dnode["taosdPath"] if "taosdPath" in dnode else "/usr/bin/taosd"
        fqdn, _ = dnode["endpoint"].split(":")
        config_dir = dnode["config_dir"]
        killCmd = "ps ef | grep %s | grep -v grep | awk '{print $1}' | xargs kill -9 " % config_dir
        sleepCmd = "sleep %s" % sleep_seconds
        ulimitCmd = "ulimit -n 1048576"
        startCmd = f"screen -L -d -m {taosd_path} -c {config_dir}"
        self._remote.cmd(fqdn, [killCmd, sleepCmd, ulimitCmd, startCmd])

    def restart(self, dnode, sleep_seconds=1):
        """
        kill taosd instance by dnode end_point ,run remote cmds
        """
        fqdn, _ = dnode["endpoint"].split(":")
        taosd_path = dnode["taosdPath"] if "taosdPath" in dnode else "/usr/bin/taosd"
        config_dir = dnode["config_dir"]
        killCmd = "ps ef | grep %s | grep -v grep | awk '{print $1}' | xargs kill -9 " % config_dir
        sleepCmd = "sleep %s" % sleep_seconds
        ulimitCmd = "ulimit -n 1048576"
        startCmd = f"screen -L -d -m {taosd_path} -c {config_dir}"
        self._remote.cmd(fqdn, [killCmd, sleepCmd, ulimitCmd, startCmd])

    def kill_by_config_dir(self, dnode):
        """
        kill taosd instance by dnode config_dir
        """
        fqdn, _ = dnode["endpoint"].split(":")
        config_dir = dnode["config_dir"]
        killCmd = "ps ef | grep %s | grep -v grep | awk '{print $1}' | xargs kill " % config_dir
        self._remote.cmd(fqdn, [killCmd])

    def kill_by_port(self, endpoint):
        """
        kill taosd instance by port
        """
        fqdn, port = endpoint.split(":")
        killCmd = "netstat -ntlp | grep %s | grep -v grep | awk '{print $7}' | cut -d '/' -f 1 | xargs kill " % port
        self._remote.cmd(fqdn, [killCmd])
    
    def start(self, dnode):
        """
        start taosd instance by dnode end_point ,run remote cmds
        """
        fqdn, _ = dnode["endpoint"].split(":")
        taosd_path = dnode["taosdPath"] if "taosdPath" in dnode else "/usr/bin/taosd"
        config_dir = dnode["config_dir"]
        ulimitCmd = "ulimit -n 1048576"
        startCmd = f"screen -L -d -m {taosd_path} -c {config_dir}"
        self._remote.cmd(fqdn, [ulimitCmd, startCmd])

    def _install(self, host, version, pkg):
        if pkg is None:
            #self.install(host, version)
            self.logger.info("_install ignore ")
        else:
            # if package specified, install the package without checking version
            self.install_pkg(host, pkg)

    def setup(self, tmp_dir, nodeDict):
        hosts = nodeDict["fqdn"]
        version = nodeDict["spec"]["version"]
        pkg = nodeDict["server_pkg"]
        nodeDictList = nodeDict["spec"]["dnodes"]
        if "reserve_dnodes" in nodeDict["spec"]:
            nodeDictList = [nodeDict["spec"]["dnodes"], nodeDict["spec"]["reserve_dnodes"]]
        nodeDictList = [nodeDict["spec"]["dnodes"], nodeDict["spec"]["reserve_dnodes"]] if "reserve_dnodes" in nodeDict["spec"] else [nodeDict["spec"]["dnodes"]]
        for dnodeList in nodeDictList:
            for i in dnodeList:
                fqdn, _ = i["endpoint"].split(":")
                if "system" in i.keys() and i["system"].lower() == "windows":
                    self._remote._logger.debug(f"windows system can't install taosd")
                else :
                    threads = []
                    for host in hosts:
                        t = Thread(target = self._install, args = (host, version, pkg))
                        t.start()
                        threads.append(t)
                    for thread in threads:
                        thread.join()

    def launch(self, tmp_dir, nodeDict):
        self.configure_and_start(tmp_dir, nodeDict)

    def update_cfg(self, tmp_dir, tmp_dict, cfg_dict, node, restart):
        dnode_index = 0
        dnode_list = tmp_dict["spec"]["dnodes"]
        dnode_list_loop = list(dnode_list)
        updateDnodeList = []
        common_cfg: dict = tmp_dict["spec"]["config"] if 'config' in tmp_dict['spec'] else {
        }
        for dnode in dnode_list_loop:
            cfg = common_cfg.copy()
            if dnode["endpoint"] == node or node == 'all':
                dnode["config"].update(cfg_dict)
                updateDnodeList.append(dnode)
                del dnode_list[dnode_index]
                dnode_index -= 1
                cfg["fqdn"], cfg["serverPort"] = dnode["endpoint"].split(":")
                cfg.update(dnode["config"])
                dict2file(tmp_dir, "taos.cfg", cfg)
                cfgPath = os.path.join(tmp_dir, "taos.cfg")
                self._remote.put(cfg["fqdn"],
                                 cfgPath, dnode["config_dir"])
                taosd_path = dnode["taosdPath"] if "taosdPath" in dnode else "/usr/bin/taosd"
                if restart:
                    killCmd = "ps -ef|grep -wi %s | grep -v grep | awk '{print $2}' | xargs kill -9 > /dev/null 2>&1" % (
                        dnode["config_dir"])
                    self._remote.cmd(cfg["fqdn"], [killCmd])
                    self._remote.cmd(
                        cfg["fqdn"], ["ulimit -n 1048576", f"screen -L -d -m {taosd_path} -c {dnode['config_dir']}"])
                    taosd_process_count = self._remote.cmd(cfg["fqdn"], [f"ps -ef | grep taosd | grep -v grep | grep -v sudo | grep -v defunct | wc -l"])
                    if int(taosd_process_count) > 0:
                        ready_count = self._remote.cmd(cfg["fqdn"], [f'taos -s "show dnodes" | grep {cfg["firstEP"]} | grep ready | wc -l'])
                        ready_flag = 0
                        if int(ready_count) == 1:
                            self._remote._logger.info(f'restart {cfg["firstEP"]} success')
                        while int(ready_count) != 1:
                            taosd_process_count = self._remote.cmd(cfg["fqdn"], [f"ps -ef | grep taosd | grep -v grep | grep -v sudo | grep -v defunct | wc -l"])
                            if ready_flag < 10 and int(taosd_process_count) > 0:
                                ready_flag += 0.5
                            else:
                                self._remote._logger.info(f'restart {cfg["firstEP"]} failed')
                                return
                            time.sleep(0.5)
                            ready_count = self._remote.cmd(cfg["fqdn"], [f'taos -s "show dnodes" | grep {cfg["firstEP"]} | grep ready | wc -l'])
                            if int(ready_count) == 1:
                                self._remote._logger.info(f'restart {cfg["firstEP"]} success')

            dnode_index += 1
        tmp_dict["spec"]["dnodes"] = dnode_list + updateDnodeList

    def get_cfg(self, tmp_dict, cfg_dict, node):
        if cfg_dict:
            for i in cfg_dict.keys():
                for j in tmp_dict["spec"].keys():
                    if i == j:
                        cfg_dict[i] = tmp_dict["spec"][i]
                        break
                for j in tmp_dict["spec"]["dnodes"]:
                    if j['endpoint'] == node:
                        for k in j.keys():
                            if i == k:
                                cfg_dict[i] = j[k]
                                break
                        for k in j['config'].keys():
                            if i == k:
                                cfg_dict[i] = j['config'][k]
                                break
            return cfg_dict
        else:
            return tmp_dict["spec"]<|MERGE_RESOLUTION|>--- conflicted
+++ resolved
@@ -123,11 +123,7 @@
                 cmds = [
                     'export LD_PRELOAD="$(realpath $(gcc -print-file-name=libasan.so)) '
                     '$(realpath $(gcc -print-file-name=libstdc++.so))"',
-<<<<<<< HEAD
                     f'export ASAN_OPTIONS="{":".join(asan_options)}"',
-=======
-                    f'export ASAN_OPTIONS={":".join(asan_options)}',
->>>>>>> 167abdd3
                     f'{taosd_path} -c {dnode["config_dir"]} 2>{error_output}',
                 ]
                 run_cmd = " && ".join(cmds)
