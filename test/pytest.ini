--- conflicted
+++ resolved
@@ -1,11 +1,9 @@
 [pytest]
 
 # command line options
-<<<<<<< HEAD
-addopts = -s -v --alluredir=allure-results --timeout=1000 --log-level=INFO
-=======
-addopts = -s -v --alluredir=allure-results --timeout=1000 -rA
->>>>>>> e57de0a4
+
+addopts = -s -v --alluredir=allure-results --timeout=1000 -rA --log-level=INFO
+
 
 # search test case path
 testpaths = cases
