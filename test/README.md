--- conflicted
+++ resolved
@@ -137,10 +137,7 @@
 - `--skip_deploy`: Only run test without start TDengine
 - `--testlist`: Path to file containing list of test files to run. Each line should contain one Python test file path, and lines starting with # will be ignored.
 - `--skip_stop`: Do not destroy/stop the TDengine cluster after test class execution (for debugging or keeping environment alive)
-<<<<<<< HEAD
-=======
 - `--only_deploy`: Only do deploy without starting TDengine cluster
->>>>>>> a3e0255a
 
 ## 4.4 Run tests by configuration file
 
