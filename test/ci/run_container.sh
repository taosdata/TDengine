#!/bin/bash

function usage() {
    echo "$0"
    echo -e "\t -w work dir"
    echo -e "\t -d execution dir"
    echo -e "\t -c command"
    echo -e "\t -t thread number"
    echo -e "\t -e enterprise edition"
    echo -e "\t -o default timeout value"
    echo -e "\t -s build with sanitizer"
    echo -e "\t -h help"
}

ent=0
while getopts "w:d:c:t:o:s:eh" opt; do
    case $opt in
        w)
            WORKDIR=$OPTARG
            ;;
        d)
            exec_dir=$OPTARG
            ;;
        c)
            cmd=$OPTARG
            ;;
        t)
            thread_no=$OPTARG
            ;;
        e)
            ent=1
            ;;
        o)
            extra_param="-o $OPTARG"
            ;;
        s)
            buildSan=$OPTARG
            ;;
        h)
            usage
            exit 0
            ;;
        \?)
            echo "Invalid option: -$OPTARG"
            usage
            exit 0
            ;;
    esac
done

if [ -z "$WORKDIR" ]; then
    usage
    exit 1
fi
if [ -z "$exec_dir" ]; then
    usage
    exit 1
fi
if [ -z "$cmd" ]; then
    usage
    exit 1
fi
if [ -z "$thread_no" ]; then
    usage
    exit 1
fi

#select whether the compilation environment  includes sanitizer
if [ "${buildSan}" == "y" ]; then
    DEBUGPATH="debugSan"
elif [[ "${buildSan}" == "n" ]] || [[ "${case_build_san}" == "" ]]; then
    DEBUGPATH="debugNoSan"
else
    usage
    exit 1
fi

if [ $ent -ne 0 ]; then
    # TSDB-Enterprise edition
    extra_param="$extra_param -e"
    INTERNAL_REPDIR=$WORKDIR/TDinternal
    REPDIR=$INTERNAL_REPDIR/community
    REPDIR_DEBUG=$WORKDIR/$DEBUGPATH/
    CONTAINER_TESTDIR=/home/TDinternal/community
    SIM_DIR=/home/TDinternal/sim
    REP_MOUNT_PARAM="$INTERNAL_REPDIR:/home/TDinternal"
    REP_MOUNT_DEBUG="${REPDIR_DEBUG}:/home/TDinternal/debug/"
    REP_MOUNT_LIB="${REPDIR_DEBUG}/build/lib:/home/TDinternal/debug/build/lib:ro"
else
    # TSDB-OSS edition
    REPDIR=$WORKDIR/TDengine
    REPDIR_DEBUG=$WORKDIR/$DEBUGPATH/
    CONTAINER_TESTDIR=/home/TDengine
    SIM_DIR=/home/TDengine/sim
    REP_MOUNT_PARAM="$REPDIR:/home/TDengine"
    REP_MOUNT_DEBUG="${REPDIR_DEBUG}:/home/TDengine/debug/"
    REP_MOUNT_LIB="${REPDIR_DEBUG}/build/lib:/home/TDinternal/debug/build/lib:ro"
fi

ulimit -c unlimited

TMP_DIR=$WORKDIR/tmp
SOURCEDIR=$WORKDIR/src
MOUNT_DIR=""
# packageName="TDengine-server-3.0.1.0-Linux-x64.tar.gz"
rm -rf ${TMP_DIR}/thread_volume/$thread_no/sim
mkdir -p $SOURCEDIR
mkdir -p ${TMP_DIR}/thread_volume/$thread_no/sim/var_taoslog
mkdir -p ${TMP_DIR}/thread_volume/$thread_no/sim/tsim
mkdir -p ${TMP_DIR}/thread_volume/$thread_no/coredump
rm -rf ${TMP_DIR}/thread_volume/$thread_no/coredump/*
if [ ! -d "${TMP_DIR}/thread_volume/$thread_no/test" ]; then
<<<<<<< HEAD
    echo "cp -rf ${REPDIR}/test/* ${TMP_DIR}/thread_volume/$thread_no/"
    cp -rf "${REPDIR}/test/"* "${TMP_DIR}/thread_volume/$thread_no/"
=======
    if [ "$exec_dir" != "." ]; then
        subdir=$(echo "$exec_dir"|cut -d/ -f1)
        echo "cp -rf ${REPDIR}/test/$subdir ${TMP_DIR}/thread_volume/$thread_no/"
        cp -rf ${REPDIR}/test/$subdir ${TMP_DIR}/thread_volume/$thread_no/
    else
        echo "cp -rf ${REPDIR}/test/* ${TMP_DIR}/thread_volume/$thread_no/"
        cp -rf "${REPDIR}/test/"* "${TMP_DIR}/thread_volume/$thread_no/"
    fi
>>>>>>> b6ba0b16
fi

# if [ ! -f "${SOURCEDIR}/${packageName}" ]; then
#      wget -P  ${SOURCEDIR} https://taosdata.com/assets-download/3.0/${packageName}
# fi

# MOUNT_DIR="$TMP_DIR/thread_volume/$thread_no/$exec_dir:$CONTAINER_TESTDIR/test/$exec_dir"
MOUNT_SOURCE="${TMP_DIR}/thread_volume/${thread_no}"
MOUNT_TARGET="${CONTAINER_TESTDIR}/test"
MOUNT_DIR="${MOUNT_SOURCE}:${MOUNT_TARGET}"
echo "$thread_no -> ${exec_dir}:$cmd"
<<<<<<< HEAD
coredump_dir=`cat /proc/sys/kernel/core_pattern | xargs dirname`
if [ -z "$coredump_dir" ] || [ "$coredump_dir" = "." ]; then
    coredump_dir="/home/coredump"
fi
=======
coredump_dir=$(cat /proc/sys/kernel/core_pattern | xargs dirname)
if [ -z "$coredump_dir" ] || [ "$coredump_dir" = "." ]; then
    coredump_dir="/home/coredump"
fi

>>>>>>> b6ba0b16
echo "docker run \
    -v $REP_MOUNT_PARAM \
    -v $REP_MOUNT_DEBUG \
    -v $REP_MOUNT_LIB \
    -v $MOUNT_DIR \
    -v ${SOURCEDIR}:/usr/local/src/ \
    -v "$TMP_DIR/thread_volume/$thread_no/sim:${SIM_DIR}" \
    -v ${TMP_DIR}/thread_volume/$thread_no/coredump:$coredump_dir \
    --rm --ulimit core=-1 tdengine-ci:0.1 $CONTAINER_TESTDIR/test/ci/run_case.sh -d "$exec_dir" -c "$cmd" $extra_param"
docker run \
    -v $REP_MOUNT_PARAM \
    -v $REP_MOUNT_DEBUG \
    -v $REP_MOUNT_LIB \
    -v $MOUNT_DIR \
    -v ${SOURCEDIR}:/usr/local/src/ \
    -v "$TMP_DIR/thread_volume/$thread_no/sim:${SIM_DIR}" \
    -v ${TMP_DIR}/thread_volume/$thread_no/coredump:$coredump_dir \
    --rm --ulimit core=-1 tdengine-ci:0.1 $CONTAINER_TESTDIR/test/ci/run_case.sh -d "$exec_dir" -c "$cmd" $extra_param
ret=$?
exit $ret<|MERGE_RESOLUTION|>--- conflicted
+++ resolved
@@ -110,19 +110,8 @@
 mkdir -p ${TMP_DIR}/thread_volume/$thread_no/coredump
 rm -rf ${TMP_DIR}/thread_volume/$thread_no/coredump/*
 if [ ! -d "${TMP_DIR}/thread_volume/$thread_no/test" ]; then
-<<<<<<< HEAD
     echo "cp -rf ${REPDIR}/test/* ${TMP_DIR}/thread_volume/$thread_no/"
     cp -rf "${REPDIR}/test/"* "${TMP_DIR}/thread_volume/$thread_no/"
-=======
-    if [ "$exec_dir" != "." ]; then
-        subdir=$(echo "$exec_dir"|cut -d/ -f1)
-        echo "cp -rf ${REPDIR}/test/$subdir ${TMP_DIR}/thread_volume/$thread_no/"
-        cp -rf ${REPDIR}/test/$subdir ${TMP_DIR}/thread_volume/$thread_no/
-    else
-        echo "cp -rf ${REPDIR}/test/* ${TMP_DIR}/thread_volume/$thread_no/"
-        cp -rf "${REPDIR}/test/"* "${TMP_DIR}/thread_volume/$thread_no/"
-    fi
->>>>>>> b6ba0b16
 fi
 
 # if [ ! -f "${SOURCEDIR}/${packageName}" ]; then
@@ -134,18 +123,11 @@
 MOUNT_TARGET="${CONTAINER_TESTDIR}/test"
 MOUNT_DIR="${MOUNT_SOURCE}:${MOUNT_TARGET}"
 echo "$thread_no -> ${exec_dir}:$cmd"
-<<<<<<< HEAD
-coredump_dir=`cat /proc/sys/kernel/core_pattern | xargs dirname`
-if [ -z "$coredump_dir" ] || [ "$coredump_dir" = "." ]; then
-    coredump_dir="/home/coredump"
-fi
-=======
 coredump_dir=$(cat /proc/sys/kernel/core_pattern | xargs dirname)
 if [ -z "$coredump_dir" ] || [ "$coredump_dir" = "." ]; then
     coredump_dir="/home/coredump"
 fi
 
->>>>>>> b6ba0b16
 echo "docker run \
     -v $REP_MOUNT_PARAM \
     -v $REP_MOUNT_DEBUG \
