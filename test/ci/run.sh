--- conflicted
+++ resolved
@@ -219,10 +219,6 @@
 
     rm -rf debug.tar.gz
 }
-<<<<<<< HEAD
-
-=======
->>>>>>> f91cbefa
 function clean_tmp() {
     local index=$1
     local cmd=""
@@ -557,10 +553,6 @@
     j=$((j + threads[i]))
     i=$((i + 1))
 done
-<<<<<<< HEAD
-
-=======
->>>>>>> f91cbefa
 # prepare cases
 prepare_cases $j
 
