--- conflicted
+++ resolved
@@ -115,9 +115,6 @@
 done
 
 function prepare_cases() {
-<<<<<<< HEAD
-    cat "$t_file" >>"$task_file"
-=======
     {
         # 1. 有数字的行按数字逆序排序
         grep "^[0-9]" "$t_file" | sort -nr
@@ -125,7 +122,6 @@
         grep -v "^[0-9]" "$t_file" | grep -v "^#" | grep -v "^$"
     } > "$task_file"
     echo "" >>"$task_file"
->>>>>>> c041d75c
     local i=0
     while [ $i -lt "$1" ]; do
         echo "%%FINISHED%%" >>"$task_file"
@@ -163,93 +159,6 @@
     fi
 }
 
-<<<<<<< HEAD
-function collect_coverage_data() {
-    local index=$1
-    local thread_no=$2
-    local case_file=$3
-    local log_dir=$4
-    local status=$5
-    
-    # echo "收集覆盖率信息: ${case_file} (${status})"
-    
-    # 创建覆盖率数据目录
-    local base_coverage_dir="${log_dir}/${case_file}.coverage"
-    local coverage_dir="$base_coverage_dir"
-    local counter=0
-    
-    # 避免目录冲突
-    while [ -d "$coverage_dir" ]; do
-        coverage_dir="${log_dir}/${case_file}.${counter}.coverage"
-        ((counter++))
-    done
-    
-    mkdir -p "$coverage_dir"
-    
-    # 从容器中复制已生成的覆盖率信息文件
-    local remote_coverage_dir="${workdirs[index]}/tmp/thread_volume/${thread_no}/coverage_info"
-    local scpcmd=""
-    local ssh_script=""
-    
-    if ! is_local_host "${hosts[index]}"; then
-        scpcmd=$(get_remote_scp_command "$index")
-        ssh_script=$(get_remote_ssh_command "$index")
-        
-        # 检查远程覆盖率目录是否存在
-        local check_cmd="${ssh_script} \"[ -d ${remote_coverage_dir} ] && echo 'exists' || echo 'not_exists'\""
-        local dir_status=$(bash -c "$check_cmd" 2>/dev/null | tail -1)
-        
-        if [ "$dir_status" = "exists" ]; then
-            echo "从远程复制覆盖率信息文件..."
-            
-            # 复制所有 .info 文件
-            local copy_cmd="$scpcmd:${remote_coverage_dir}/*.info ${coverage_dir}/ 2>/dev/null || true"
-            bash -c "$copy_cmd"
-            
-            # 复制索引文件
-            local copy_index_cmd="$scpcmd:${remote_coverage_dir}/coverage_files.list ${coverage_dir}/ 2>/dev/null || true"
-            bash -c "$copy_index_cmd"
-            
-            # 清理远程文件
-            local cleanup_cmd="${ssh_script} \"rm -rf ${remote_coverage_dir}\""
-            bash -c "$cleanup_cmd" 2>/dev/null
-        else
-            echo "远程覆盖率目录不存在: $remote_coverage_dir"
-        fi
-    else
-        # 本地处理
-        if [ -d "$remote_coverage_dir" ]; then
-            # echo "复制本地覆盖率信息文件..."
-            cp -f "$remote_coverage_dir"/*.info "$coverage_dir"/ 2>/dev/null || true
-            cp -f "$remote_coverage_dir"/coverage_files.list "$coverage_dir"/ 2>/dev/null || true
-            
-            # 清理本地临时文件
-            rm -rf "$remote_coverage_dir"
-        else
-            echo "本地覆盖率目录不存在: $remote_coverage_dir"
-        fi
-    fi
-    
-    # 检查收集到的文件
-    local collected_info_files=$(find "$coverage_dir" -name "*.info" -type f 2>/dev/null | wc -l)
-    
-    if [ "$collected_info_files" -gt 0 ]; then
-        # echo "成功收集 $collected_info_files 个覆盖率信息文件:"
-        find "$coverage_dir" -name "*.info" -type f | while read -r info_file; do
-            local file_size=$(stat -c%s "$info_file" 2>/dev/null || echo "0")
-            local file_lines=$(wc -l < "$info_file" 2>/dev/null || echo "0")
-            echo "  $(basename "$info_file"): $file_size 字节, $file_lines 行"
-        done
-        
-        # 记录到日志
-        echo "Coverage info files collected: $collected_info_files" >> "${log_dir}/${case_file}.txt"
-        echo "覆盖率信息已保存到: $coverage_dir"
-    else
-        echo "警告: 未收集到任何覆盖率信息文件"
-        # 记录警告到日志
-        echo "Warning: No coverage info files collected" >> "${log_dir}/${case_file}.txt"
-    fi
-=======
 function transfer_debug_dirs() {
     # Skip when only local host
     if [ ${#hosts[@]} -le 1 ]; then
@@ -309,7 +218,6 @@
     done
 
     rm -rf debug.tar.gz
->>>>>>> c041d75c
 }
 
 function clean_tmp() {
@@ -337,17 +245,6 @@
     if [ $ent -ne 0 ]; then
         local script="${workdirs[index]}/TDinternal/community/test/ci/run_container.sh -e"
     fi
-
-    # 为每个线程创建独立的 GCOV 输出目录
-    local gcov_output_dir="${workdirs[index]}/tmp/thread_volume/$thread_no/gcov_data"
-    local cmd=""
-    if ! is_local_host "${hosts[index]}"; then
-        cmd="${runcase_script} \"mkdir -p ${gcov_output_dir}\""
-    else
-        cmd="mkdir -p ${gcov_output_dir}"
-    fi
-    bash -c "$cmd"
-
     local cmd="${runcase_script} ${script}"
 
     # script="echo"
@@ -435,10 +332,7 @@
         if [ -n "$case_path" ]; then
             mkdir -p "$log_dir"/"$case_path"
         fi
-        
-        # 修改执行命令，添加 GCOV 环境变量
-        local gcov_env_vars="GCOV_PREFIX=${gcov_output_dir} GCOV_PREFIX_STRIP=0"
-        cmd="${runcase_script}  env ${gcov_env_vars} ${script} -w ${workdirs[index]} -c \"${case_cmd}\" -t ${thread_no} -d ${exec_dir}  -s ${case_build_san} ${timeout_param}"
+        cmd="${runcase_script} ${script} -w ${workdirs[index]} -c \"${case_cmd}\" -t ${thread_no} -d ${exec_dir}  -s ${case_build_san} ${timeout_param}"
         # echo "$thread_no $count $cmd"
         local ret=0
         local redo_count=1
@@ -530,39 +424,34 @@
         if [ $ret -eq 0 ]; then
             echo -e "$case_index \e[34m DONE  <<<<< \e[0m ${case_info} \e[34m[${total_time}s]\e[0m \e[32m success\e[0m"
             flock -x "$lock_file" -c "echo \"${case_info}|success|${total_time}\" >>${success_case_file}"
-
-            collect_coverage_data "$index" "$thread_no" "$case_file" "$log_dir" "success"
         else
             if [ -n "${web_server}" ]; then
                 flock -x "$lock_file" -c "echo -e \"${hosts[index]} ret:${ret} ${line}\n  ${web_server}/$test_log_dir/${case_file}.txt\" >>${failed_case_file}"
             else
                 flock -x "$lock_file" -c "echo -e \"${hosts[index]} ret:${ret} ${line}\n  log file: ${case_log_file}\" >>${failed_case_file}"
             fi
-            mkdir -p "${log_dir}"/"${case_file}".coredump
             local remote_coredump_dir="${workdirs[index]}/tmp/thread_volume/$thread_no/coredump"
-            if ! is_local_host "${hosts[index]}"; then
-                cmd="$scpcmd:${remote_coredump_dir}/* $log_dir/${case_file}.coredump/"
-            else
-                cmd="cp -rf ${remote_coredump_dir}/* $log_dir/${case_file}.coredump/"
-            fi
-            bash -c "$cmd" >/dev/null
-
-            collect_coverage_data "$index" "$thread_no" "$case_file" "$log_dir" "failed"
-
-            local corefile
-            corefile=$(ls "$log_dir/${case_file}.coredump/")
+            if [ "$(ls -A ${remote_coredump_dir} 2>/dev/null)" ]; then
+                mkdir -p "${log_dir}"/"${case_file}".coredump
+                if ! is_local_host "${hosts[index]}"; then
+                    cmd="$scpcmd:${remote_coredump_dir}/* $log_dir/${case_file}.coredump/"
+                else
+                    cmd="cp -rf ${remote_coredump_dir}/* $log_dir/${case_file}.coredump/"
+                fi
+                bash -c "$cmd" >/dev/null
+            fi
+
             echo -e "$case_index \e[34m DONE  <<<<< \e[0m ${case_info} \e[34m[${total_time}s]\e[0m \e[31m failed\e[0m"
             echo "=========================log============================"
             cat "$case_log_file"
             echo "====================================================="
             echo -e "\e[34m log file: $case_log_file \e[0m"
-<<<<<<< HEAD
-=======
-
->>>>>>> c041d75c
+
             if [ -n "${web_server}" ]; then
                 echo "${web_server}/$test_log_dir/${case_file}.txt"
             fi
+            local corefile
+            corefile=$(ls "$log_dir/${case_file}.coredump/")
             if [ -n "$corefile" ]; then
                 echo -e "\e[34m corefiles: $corefile \e[0m"
             fi
@@ -575,16 +464,20 @@
                     cmd="$scpcmd:${remote_build_dir}/* ${build_dir}/"
                     echo "$cmd"
                     bash -c "$cmd" >/dev/null
-                    cmd="$scpcmd:${remote_unit_test_log_dir}/* ${build_dir}/"
-                    echo "$cmd"
-                    bash -c "$cmd" >/dev/null
+                    if [ -d "${remote_unit_test_log_dir}" ] && [ "$(ls -A "${remote_unit_test_log_dir}" 2>/dev/null)" ]; then
+                        cmd="$scpcmd:${remote_unit_test_log_dir}/* ${build_dir}/"
+                        echo "$cmd"
+                        bash -c "$cmd" >/dev/null
+                    fi
                 else
                     cmd="cp -rf ${remote_build_dir}/* ${build_dir}/"
                     echo "$cmd"
                     bash -c "$cmd" >/dev/null
-                    cmd="cp -rf ${remote_unit_test_log_dir}/* ${build_dir}/"
-                    echo "$cmd"
-                    bash -c "$cmd" >/dev/null
+                    if [ -d "${remote_unit_test_log_dir}" ] && [ "$(ls -A "${remote_unit_test_log_dir}" 2>/dev/null)" ]; then
+                        cmd="cp -rf ${remote_unit_test_log_dir}/* ${build_dir}/"
+                        echo "$cmd"
+                        bash -c "$cmd" >/dev/null
+                    fi
                 fi
             fi
             local remote_sim_dir="${workdirs[index]}/tmp/thread_volume/$thread_no"
@@ -601,14 +494,18 @@
                 cmd="$scpcmd:${remote_sim_tar} $log_dir/${case_file}.sim.tar.gz"
                 echo "scp sim.tar.gz cmd: $cmd"
                 bash -c "$cmd"
-                cmd="$scpcmd:${remote_case_sql_file} $log_dir/${case_file}.sql"
-                bash -c "$cmd"
+                if [ "$(ls -A "$remote_case_sql_file" 2>/dev/null)" ];then
+                    cmd="$scpcmd:${remote_case_sql_file} $log_dir/${case_file}.sql"
+                    bash -c "$cmd"
+                fi
             else
                 cmd="cp -f ${remote_sim_tar} $log_dir/${case_file}.sim.tar.gz"
                 echo "cp sim.tar.gz cmd: $cmd"
                 bash -c "$cmd"
-                cmd="cp -f ${remote_case_sql_file} $log_dir/${case_file}.sql"
-                bash -c "$cmd"
+                if [ "$(ls -A "$remote_case_sql_file" 2>/dev/null)" ];then
+                    cmd="cp -f ${remote_case_sql_file} $log_dir/${case_file}.sql"
+                    bash -c "$cmd"
+                fi
             fi
             # # backup source code (disabled)
             # source_tar_dir=$log_dir/TDengine_${hosts[index]}
