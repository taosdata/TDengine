--- conflicted
+++ resolved
@@ -106,10 +106,7 @@
 
   if [[ "$AsanFileSuccessLen" -gt 0 ]]; then
     echo "Execute script successfully and check asan"
-<<<<<<< HEAD
-=======
     # TODO: to be refactored, need to check if taos* process is closed successfully
->>>>>>> 0c450092
     sleep 3
     $CODE_DIR/ci/checkAsan.sh
   else
