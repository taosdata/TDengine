--- conflicted
+++ resolved
@@ -96,16 +96,10 @@
     fi
     sleep 1
   done
-<<<<<<< HEAD
-  # check case successful
-  AsanFileSuccessLen=$(grep -a -w "successfully executed" $AsanFile | wc -l)
-  echo "AsanFileSuccessLen:" $AsanFileSuccessLen
-=======
 
   # Check case successful
   AsanFileSuccessLen=$(grep -w -a -c "successfully executed" "$AsanFile")
   echo "AsanFileSuccessLen:" "$AsanFileSuccessLen"
->>>>>>> 47ab8986
 
   if [[ "$AsanFileSuccessLen" -gt 0 ]]; then
     echo "Execute script successfully and check asan"
