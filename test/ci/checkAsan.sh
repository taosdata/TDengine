--- conflicted
+++ resolved
@@ -71,11 +71,7 @@
 # shellcheck disable=SC2126
 python_taos_error=$(
   cat "${LOG_DIR}"/*.info |
-<<<<<<< HEAD
-  grep -E  "#[0-9]+ 0x[0-9a-f]+ .*?(TDinternal|TDengine|/taosws/)" |
-=======
   grep -E  "#[0-9]+ 0x[0-9a-f]+ .*(TDinternal|TDengine|/taosws/)" |
->>>>>>> c2966a0b
   grep -E -v "venv|taosws.abi3.so" |
   wc -l
 )
@@ -111,11 +107,7 @@
 runtime_error=$(
   cat "${LOG_DIR}"/*.asan | 
   grep "runtime error" | 
-<<<<<<< HEAD
-  grep -E -v "trees.c:873|sclfunc.c.*outside the range of representable values of type|signed integer overflow|strerror.c|asan_malloc_linux.cc|strerror.c|asan_malloc_linux.cpp|sclvector.c|sclfunc.c:808|sz_double.c:388|sz_float.c:407:59" | 
-=======
   grep -E -v "trees.c:873|sclfunc.c.*outside the range of representable values of type|signed integer overflow|strerror.c|asan_malloc_linux.cc|asan_malloc_linux.cpp|sclvector.c|sclfunc.c:808|sz_double.c:388|sz_float.c:407:59" |
->>>>>>> c2966a0b
   wc -l
 )
 
