--- conflicted
+++ resolved
@@ -138,11 +138,7 @@
 To access TDengine    : use taos -h shuduo-1804 in shell OR from http://127.0.0.1:6060
 
 TDengine is updated successfully!
-<<<<<<< HEAD
 Install taoskeeper as a standalone service
-=======
-Install taoskeeper as a stand-alone service
->>>>>>> 9331c1b2
 taoskeeper is installed, enable it by `systemctl enable taoskeeper`
 ```
 
