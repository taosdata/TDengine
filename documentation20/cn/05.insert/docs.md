# 高效写入数据

TDengine支持多种接口写入数据，包括SQL，Prometheus，Telegraf，collectd，StatsD，EMQ MQTT Broker，HiveMQ Broker，CSV文件等，后续还将提供Kafka，OPC等接口。数据可以单条插入，也可以批量插入，可以插入一个数据采集点的数据，也可以同时插入多个数据采集点的数据。支持多线程插入，支持时间乱序数据插入，也支持历史数据插入。

## <a class="anchor" id="sql"></a>SQL 写入

应用通过C/C++, Java, Go, C#, Python, Node.js 连接器执行SQL insert语句来插入数据，用户还可以通过TAOS Shell，手动输入SQL insert语句插入数据。比如下面这条insert 就将一条记录写入到表d1001中：
```mysql
INSERT INTO d1001 VALUES (1538548685000, 10.3, 219, 0.31);
```
TDengine支持一次写入多条记录，比如下面这条命令就将两条记录写入到表d1001中：
```mysql
INSERT INTO d1001 VALUES (1538548684000, 10.2, 220, 0.23) (1538548696650, 10.3, 218, 0.25);
```

TDengine也支持一次向多个表写入数据，比如下面这条命令就向d1001写入两条记录，向d1002写入一条记录：
```mysql
INSERT INTO d1001 VALUES (1538548685000, 10.3, 219, 0.31) (1538548695000, 12.6, 218, 0.33) d1002 VALUES (1538548696800, 12.3, 221, 0.31);
```

详细的SQL INSERT语法规则请见 [TAOS SQL 的数据写入](https://www.taosdata.com/cn/documentation/taos-sql#insert) 章节。

**Tips:** 

- 要提高写入效率，需要批量写入。一批写入的记录条数越多，插入效率就越高。但一条记录不能超过16K，一条SQL语句总长度不能超过1M 。
- TDengine支持多线程同时写入，要进一步提高写入速度，一个客户端需要打开20个以上的线程同时写。但线程数达到一定数量后，无法再提高，甚至还会下降，因为线程频繁切换，带来额外开销。
- 对同一张表，如果新插入记录的时间戳已经存在，默认情形下（UPDATE=0）新记录将被直接抛弃，也就是说，在一张表里，时间戳必须是唯一的。如果应用自动生成记录，很有可能生成的时间戳是一样的，这样，成功插入的记录条数会小于应用插入的记录条数。如果在创建数据库时使用了 UPDATE 1 选项，插入相同时间戳的新记录将覆盖原有记录。
- 写入的数据的时间戳必须大于当前时间减去配置参数keep的时间。如果keep配置为3650天，那么无法写入比3650天还早的数据。写入数据的时间戳也不能大于当前时间加配置参数days。如果days为2，那么无法写入比当前时间还晚2天的数据。

## <a class="anchor" id="schemaless"></a>无模式（Schemaless）写入
**前言**
<br/>在物联网应用中，常会采集比较多的数据项，用于实现智能控制、业务分析、设备监控等。由于应用逻辑的版本升级，或者设备自身的硬件调整等原因，数据采集项就有可能比较频繁地出现变动。为了在这种情况下方便地完成数据记录工作，TDengine 从 2.2.0.0 版本开始，提供调用 Schemaless 写入方式，可以免于预先创建超级表/子表的步骤，随着数据写入接口能够自动创建与数据对应的存储结构。并且在必要时，Schemaless 将自动增加必要的数据列，保证用户写入的数据可以被正确存储。
<br/>目前，TDengine 的 C/C++ Connector 提供支持 Schemaless 的操作接口，详情请参见 [Schemaless 方式写入接口](https://www.taosdata.com/cn/documentation/connector#schemaless)章节。这里对 Schemaless 的数据表达格式进行了描述。
<br/>无模式写入方式建立的超级表及其对应的子表与通过 SQL 直接建立的超级表和子表完全没有区别，您也可以通过 SQL 语句直接向其中写入数据。需要注意的是，通过无模式写入方式建立的表，其表名是基于标签值按照固定的映射规则生成，所以无法明确地进行表意，缺乏可读性。

**无模式写入行协议**
<br/>TDengine 的无模式写入的行协议兼容 InfluxDB 的 行协议（Line Protocol）、OpenTSDB 的 telnet 行协议、OpenTSDB 的 JSON 格式协议。但是使用这三种协议的时候，需要在 API 中指定输入内容使用解析协议的标准。

对于InfluxDB、OpenTSDB的标准写入协议请参考各自的文档。下面首先以 InfluxDB 的行协议为基础，介绍 TDengine 扩展的协议内容，允许用户采用更加精细的方式控制（超级表）模式。

Schemaless 采用一个字符串来表达一个数据行（可以向写入 API 中一次传入多行字符串来实现多个数据行的批量写入），其格式约定如下：
```json
measurement,tag_set field_set timestamp
```

其中，
* measurement 将作为数据表名。它与 tag_set 之间使用一个英文逗号来分隔。
* tag_set 将作为标签数据，其格式形如 `<tag_key>=<tag_value>,<tag_key>=<tag_value>`，也即可以使用英文逗号来分隔多个标签数据。它与 field_set 之间使用一个半角空格来分隔。
* field_set 将作为普通列数据，其格式形如 `<field_key>=<field_value>,<field_key>=<field_value>`，同样是使用英文逗号来分隔多个普通列的数据。它与 timestamp 之间使用一个半角空格来分隔。
* timestamp 即本行数据对应的主键时间戳。

tag_set 中的所有的数据自动转化为 nchar 数据类型，并不需要使用双引号（")。
<br/>在无模式写入数据行协议中，field_set 中的每个数据项都需要对自身的数据类型进行描述。具体来说：
* 如果两边有英文双引号，表示 BIANRY(32) 类型。例如 `"abc"`。
* 如果两边有英文双引号而且带有 L 前缀，表示 NCHAR(32) 类型。例如 `L"报错信息"`。
* 对空格、等号（=）、逗号（,）、双引号（"），前面需要使用反斜杠（\）进行转义。（都指的是英文半角符号）
* 数值类型将通过后缀来区分数据类型：

| **序号** | **后缀** | **映射类型** | **大小(字节)** | 
| -- | -------  | ---------| ------ |
| 1  | 无或f64  |  double  |  8     |
| 2  | f32     |  float    |  4    |
| 3  | i8      |  TinyInt  |  1    |
| 4  | i16     |  SmallInt |  2    |
| 5  | i32     |  Int      |  4    |
| 6  | i64或i  |  Bigint   |  8    |
* t, T, true, True, TRUE, f, F, false, False 将直接作为 BOOL 型来处理。
<br/>例如如下数据行表示：向名为 st 的超级表下的 t1 标签为 "3"（NCHAR）、t2 标签为 "4"（NCHAR）、t3 标签为 "t3"（NCHAR）的数据子表，写入 c1 列为 3（BIGINT）、c2 列为 false（BOOL）、c3 列为 "passit"（BINARY）、c4 列为 4（DOUBLE）、主键时间戳为 1626006833639000000 的一行数据。
```json
st,t1=3,t2=4,t3=t3 c1=3i64,c3="passit",c2=false,c4=4f64 1626006833639000000
```
需要注意的是，如果描述数据类型后缀时使用了错误的大小写，或者为数据指定的数据类型有误，均可能引发报错提示而导致数据写入失败。

### 无模式写入的主要处理逻辑

无模式写入按照如下原则来处理行数据：
<br/>1. 将使用如下规则来生成子表名：首先将measurement 的名称和标签的 key 和 value 组合成为如下的字符串
```json
"measurement,tag_key1=tag_value1,tag_key2=tag_value2"
```
需要注意的是，这里的tag_key1, tag_key2并不是用户输入的标签的原始顺序，而是使用了标签名称按照字符串升序排列后的结果。所以，tag_key1 并不是在行协议中输入的第一个标签。
排列完成以后计算该字符串的 MD5 散列值 "md5_val"。然后将计算的结果与字符串组合生成表名：“t_md5_val”。其中的 “t_” 是固定的前缀，每个通过该映射关系自动生成的表都具有该前缀。
<br/>2. 如果解析行协议获得的超级表不存在，则会创建这个超级表。
<br/>3. 如果解析行协议获得子表不存在，则 Schemaless 会按照步骤 1 或 2 确定的子表名来创建子表。
<br/>4. 如果数据行中指定的标签列或普通列不存在，则在超级表中增加对应的标签列或普通列（只增不减）。
<br/>5. 如果超级表中存在一些标签列或普通列未在一个数据行中被指定取值，那么这些列的值在这一行中会被置为 NULL。
<br/>6. 对 BINARY 或 NCHAR 列，如果数据行中所提供值的长度超出了列类型的限制，自动增加该列允许存储的字符长度上限（只增不减），以保证数据的完整保存。
<br/>7. 如果指定的数据子表已经存在，而且本次指定的标签列取值跟已保存的值不一样，那么最新的数据行中的值会覆盖旧的标签列取值。
<br/>8. 整个处理过程中遇到的错误会中断写入过程，并返回错误代码。

**备注：**
<br/>无模式所有的处理逻辑，仍会遵循 TDengine 对数据结构的底层限制，例如每行数据的总长度不能超过 16k 字节。这方面的具体限制约束请参见 [TAOS SQL 边界限制](https://www.taosdata.com/cn/documentation/taos-sql#limitation) 章节。

**时间分辨率识别**
<br/>无模式写入过程中支持三个指定的模式，具体如下

| **序号** | **值**        | **说明** |
| ---- | ------------------- | ------------ |
| 1    | SML_LINE_PROTOCOL           |    InfluxDB行协议（Line Protocol)   |
| 2    | SML_TELNET_PROTOCOL              |    OpenTSDB 文本行协议   |
| 3    | SML_JSON_PROTOCOL              |    JSON 协议格式   |

<br/>在 SML_LINE_PROTOCOL 解析模式下，需要用户指定输入的时间戳的时间分辨率。可用的时间分辨率如下表所示：<br/>

| **序号** | **时间分辨率定义**        | **含义** |
| ---- | ----------------------------- | --------- |
| 1    | TSDB_SML_TIMESTAMP_NOT_CONFIGURED     | 未定义（无效） |
| 2    | TSDB_SML_TIMESTAMP_HOURS              |   小时        |
| 3    | TSDB_SML_TIMESTAMP_MINUTES            |   分钟        |
| 4    | TSDB_SML_TIMESTAMP_SECONDS            |   秒          |
| 5    | TSDB_SML_TIMESTAMP_MILLI_SECONDS      |   毫秒        |
| 6    | TSDB_SML_TIMESTAMP_MICRO_SECONDS      |   微秒        |
| 7    | TSDB_SML_TIMESTAMP_NANO_SECONDS       |   纳秒        |

在 SML_TELNET_PROTOCOL 和 SML_JSON_PROTOCOL 模式下，根据时间戳的长度来确定时间精度（与 OpenTSDB 标准操作方式相同），此时会忽略用户指定的时间分辨率。

**数据模式映射规则**
<br/>本节将说明行协议的数据如何映射成为具有模式的数据。每个行协议中数据  measurement 映射为 超级表名称。tag_set 中的 标签名称为 数据模式中的标签名，field_set 中的名称为列名称。以如下数据为例，说明映射规则：

```json
st,t1=3,t2=4,t3=t3 c1=3i64,c3="passit",c2=false,c4=4f64 1626006833639000000
```
该行数据映射生成一个超级表： st， 其包含了 3 个类型为 nchar 的标签，分别是：t1, t2, t3。五个数据列，分别是ts（timestamp），c1 (bigint），c3(binary)，c2 (bool),  c4 (bigint）。映射成为如下 SQL 语句：
```json
create stable st (_ts timestamp, c1 bigint, c2 bool, c3 binary(6), c4 bigint) tags(t1 nchar(1), t2 nchar(1), t3 nchar(2))
```

**数据模式变更处理**
<br/>本节将说明不同行数据写入情况下，对于数据模式的影响。

在使用行协议写入一个明确的标识的字段类型的时候，后续更改该字段的类型定义，会出现明确的数据模式错误，即会触发写入 API 报告错误。如下所示，
```json
st,t1=3,t2=4,t3=t3 c1=3i64,c3="passit",c2=false,c4=4    1626006833639000000
st,t1=3,t2=4,t3=t3 c1=3i64,c3="passit",c2=false,c4=4i   1626006833640000000
```
第一行的数据类型映射将 c4 列定义为 Double， 但是第二行的数据又通过数值后缀方式声明该列为 BigInt， 由此会触发无模式写入的解析错误。

如果列前面的行协议将数据列声明为了 binary， 后续的要求长度更长的binary长度，此时会触发超级表模式的变更。
```json
st,t1=3,t2=4,t3=t3 c1=3i64,c5="pass"     1626006833639000000
st,t1=3,t2=4,t3=t3 c1=3i64,c5="passit"   1626006833640000000
```
第一行中行协议解析会声明 c5 列是一个 binary(4)的字段，第二次行数据写入会提取列 c5 仍然是 binary 列，但是其宽度为 6，此时需要将binary的宽度增加到能够容纳 新字符串的宽度。
```json
st,t1=3,t2=4,t3=t3 c1=3i64               1626006833639000000
st,t1=3,t2=4,t3=t3 c1=3i64,c6="passit"   1626006833640000000
```
第二行数据相对于第一行来说增加了一个列 c6，类型为binary(6)。那么此时会自动增加一个列 c6， 类型为  binary(6)。

**写入完整性**
<br/>TDengine 提供数据写入的幂等性保证，即您可以反复调用 API 进行出错数据的写入操作。但是不提供多行数据写入的原子性保证。即在多行数据一批次写入过程中，会出现部分数据写入成功，部分数据写入失败的情况。

**错误码**
<br/>如果是无模式写入过程中的数据本身错误，应用会得到 TSDB_CODE_TSC_LINE_SYNTAX_ERROR 错误信息，该错误信息表明错误发生在写入文本中。其他的错误码与原系统一致，可以通过 taos_errstr 获取具体的错误原因。

**后续升级计划**
<br/>当前版本只提供了 C 版本的 API，后续将提供 其他高级语言的 API，例如 Java/Go/Python/C# 等。此外，在TDengine v2.3及后续版本中，您还可以通过 taosAdapter 采用 REST 的方式直接写入无模式数据。


## <a class="anchor" id="prometheus"></a>Prometheus 直接写入

[Prometheus](https://www.prometheus.io/)作为Cloud Native Computing Fundation毕业的项目，在性能监控以及K8S性能监控领域有着非常广泛的应用。TDengine提供一个小工具[Bailongma](https://github.com/taosdata/Bailongma)，只需对Prometheus做简单配置，无需任何代码，就可将Prometheus采集的数据直接写入TDengine，并按规则在TDengine自动创建库和相关表项。博文[用Docker容器快速搭建一个Devops监控Demo](https://www.taosdata.com/blog/2020/02/03/1189.html)即是采用Bailongma将Prometheus和Telegraf的数据写入TDengine中的示例，可以参考。

### 从源代码编译 blm_prometheus

用户需要从github下载[Bailongma](https://github.com/taosdata/Bailongma)的源码，使用Golang语言编译器编译生成可执行文件。在开始编译前，需要准备好以下条件：
- Linux操作系统的服务器
- 安装好Golang，1.14版本以上
- 对应的TDengine版本。因为用到了TDengine的客户端动态链接库，因此需要安装好和服务端相同版本的TDengine程序；比如服务端版本是TDengine 2.0.0, 则在Bailongma所在的Linux服务器（可以与TDengine在同一台服务器，或者不同服务器）

Bailongma项目中有一个文件夹blm_prometheus，存放了prometheus的写入API程序。编译过程如下：
```bash
cd blm_prometheus
go build
```

一切正常的情况下，就会在对应的目录下生成一个blm_prometheus的可执行程序。

### 安装 Prometheus

通过Prometheus的官网下载安装。具体请见：[下载地址](https://prometheus.io/download/)。

### 配置 Prometheus

参考Prometheus的[配置文档](https://prometheus.io/docs/prometheus/latest/configuration/configuration/)，在Prometheus的配置文件中的<remote_write>部分，增加以下配置：

```
  - url: "bailongma API服务提供的URL"（参考下面的blm_prometheus启动示例章节）
```

启动Prometheus后，可以通过taos客户端查询确认数据是否成功写入。

### 启动 blm_prometheus 程序

blm_prometheus程序有以下选项，在启动blm_prometheus程序时可以通过设定这些选项来设定blm_prometheus的配置。
```bash
--tdengine-name
如果TDengine安装在一台具备域名的服务器上，也可以通过配置TDengine的域名来访问TDengine。在K8S环境下，可以配置成TDengine所运行的service name。

--batch-size
blm_prometheus会将收到的prometheus的数据拼装成TDengine的写入请求，这个参数控制一次发给TDengine的写入请求中携带的数据条数。

--dbname
设置在TDengine中创建的数据库名称，blm_prometheus会自动在TDengine中创建一个以dbname为名称的数据库，缺省值是prometheus。

--dbuser
设置访问TDengine的用户名，缺省值是'root'。

--dbpassword
设置访问TDengine的密码，缺省值是'taosdata'。

--port
blm_prometheus对prometheus提供服务的端口号。
```

### 启动示例

通过以下命令启动一个blm_prometheus的API服务
```bash
./blm_prometheus -port 8088
```
假设blm_prometheus所在服务器的IP地址为"10.1.2.3"，则在prometheus的配置文件中<remote_write>部分增加url为
```yaml
remote_write:
  - url: "http://10.1.2.3:8088/receive"
```

### 查询 prometheus 写入数据

prometheus产生的数据格式如下：
```json
{
  Timestamp: 1576466279341,
  Value: 37.000000, 
  apiserver_request_latencies_bucket {
    component="apiserver", 
    instance="192.168.99.116:8443", 
    job="kubernetes-apiservers", 
    le="125000", 
    resource="persistentvolumes", 
    scope="cluster",
    verb="LIST", 
    version="v1" 
  }
}
```
其中，apiserver_request_latencies_bucket为prometheus采集的时序数据的名称，后面{}中的为该时序数据的标签。blm_prometheus会以时序数据的名称在TDengine中自动创建一个超级表，并将{}中的标签转换成TDengine的tag值，Timestamp作为时间戳，value作为该时序数据的值。因此在TDengine的客户端中，可以通过以下指令查到这个数据是否成功写入。
```mysql
use prometheus;
select * from apiserver_request_latencies_bucket;
```

## <a class="anchor" id="telegraf"></a> Telegraf 直接写入(通过 taosAdapter)

安装 Telegraf 请参考[官方文档](https://portal.influxdata.com/downloads/)。

TDengine 新版本（2.3.0.0+）包含一个 taosAdapter 独立程序，负责接收包括 Telegraf 的多种应用的数据写入。

配置方法，在 /etc/telegraf/telegraf.conf 增加如下文字，其中 database name 请填写希望在 TDengine 保存 Telegraf 数据的数据库名，TDengine server/cluster host、username和 password 填写 TDengine 实际值：
```
[[outputs.http]]
  url = "http://<TDengine server/cluster host>:6041/influxdb/v1/write?db=<database name>"
  method = "POST"
  timeout = "5s"
  username = "<TDengine's username>"
  password = "<TDengine's password>"
  data_format = "influx"
  influx_max_line_bytes = 250
```

然后重启 telegraf：
```
sudo systemctl start telegraf
```
即可在 TDengine 中查询 metrics 数据库中 Telegraf 写入的数据。

taosAdapter 相关配置参数请参考 taosadapter --help 命令输出以及相关文档。

## <a class="anchor" id="collectd"></a> collectd 直接写入(通过 taosAdapter)

安装 collectd，请参考[官方文档](https://collectd.org/download.shtml)。

TDengine 新版本（2.3.0.0+）包含一个 taosAdapter 独立程序，负责接收包括 collectd 的多种应用的数据写入。

在 /etc/collectd/collectd.conf 文件中增加如下内容，其中 host 和 port 请填写 TDengine 和 taosAdapter 配置的实际值：
```
LoadPlugin network
<Plugin network>
  Server "<TDengine cluster/server host>" "<port for collectd>"
</Plugin>
```
重启 collectd
```
sudo systemctl start collectd
```
taosAdapter 相关配置参数请参考 taosadapter --help 命令输出以及相关文档。

## <a class="anchor" id="statsd"></a> StatsD 直接写入(通过 taosAdapter)

安装 StatsD
请参考[官方文档](https://github.com/statsd/statsd)。

TDengine 新版本（2.3.0.0+）包含一个 taosAdapter 独立程序，负责接收包括 StatsD 的多种应用的数据写入。

在 config.js 文件中增加如下内容后启动 StatsD，其中 host 和 port 请填写 TDengine 和 taosAdapter 配置的实际值：
```
backends 部分添加 "./backends/repeater"
repeater 部分添加 { host:'<TDengine server/cluster host>', port: <port for StatsD>}
```

示例配置文件：
```
{
port: 8125
, backends: ["./backends/repeater"]
, repeater: [{ host: '127.0.0.1', port: 6044}]
}
```

taosAdapter 相关配置参数请参考 taosadapter --help 命令输出以及相关文档。

icinga2 可以收集监控和性能数据并写入 OpenTSDB，taosAdapter 可以支持接收 icinga2 的数据并写入到 TDengine 中。

<<<<<<< HEAD
## <a class="anchor" id="icinga2"></a> icinga2 直接写入(通过 taosAdapter)

* 参考链接 https://icinga.com/docs/icinga-2/latest/doc/14-features/#opentsdb-writer 使能 opentsdb-writer 
* 使能 taosAdapter 配置项 opentsdb_telnet.enable
* 修改配置文件 /etc/icinga2/features-enabled/opentsdb.conf
```
object OpenTsdbWriter "opentsdb" {
  host = "host to taosAdapter"
  port = 6048
}
```

taosAdapter 相关配置参数请参考 taosadapter --help 命令输出以及相关文档。

## <a class="anchor" id="tcollector"></a> TCollector 直接写入(通过 taosAdapter)

TCollector 是一个在客户侧收集本地收集器并发送数据到 OpenTSDB 的进程，taosAdaapter 可以支持接收 TCollector 的数据并写入到 TDengine 中。

使能 taosAdapter 配置项 opentsdb_telnet.enable
修改 TCollector 配置文件，修改 OpenTSDB 宿主机地址为 taosAdapter 被部署的地址，并修改端口号为 taosAdapter 使用的端口（默认6049）。

taosAdapter 相关配置参数请参考 taosadapter --help 命令输出以及相关文档。

=======
>>>>>>> dea1f9d0
## <a class="anchor" id="taosadapter2-telegraf"></a> 使用 Bailongma 2.0 接入 Telegraf 数据写入

**注意：**
TDengine 新版本（2.3.0.0+）提供新版本 Bailongma ，命名为 taosAdapter ，提供更简便的 Telegraf 数据写入以及其他更强大的功能，Bailongma v2 及之前版本将逐步不再维护。


## <a class="anchor" id="emq"></a>EMQ Broker 直接写入

MQTT是流行的物联网数据传输协议，[EMQ](https://github.com/emqx/emqx)是一开源的MQTT Broker软件，无需任何代码，只需要在EMQ Dashboard里使用“规则”做简单配置，即可将MQTT的数据直接写入TDengine。EMQ X 支持通过 发送到 Web 服务的方式保存数据到 TDEngine，也在企业版上提供原生的 TDEngine 驱动实现直接保存。详细使用方法请参考 [EMQ 官方文档](https://docs.emqx.io/broker/latest/cn/rule/rule-example.html#%E4%BF%9D%E5%AD%98%E6%95%B0%E6%8D%AE%E5%88%B0-tdengine)。

## <a class="anchor" id="hivemq"></a>HiveMQ Broker 直接写入

[HiveMQ](https://www.hivemq.com/) 是一个提供免费个人版和企业版的 MQTT 代理，主要用于企业和新兴的机器到机器M2M通讯和内部传输，满足可伸缩性、易管理和安全特性。HiveMQ 提供了开源的插件开发包。可以通过 HiveMQ extension - TDengine 保存数据到 TDengine。详细使用方法请参考 [HiveMQ extension - TDengine 说明文档](https://github.com/huskar-t/hivemq-tdengine-extension/blob/b62a26ecc164a310104df57691691b237e091c89/README.md)。<|MERGE_RESOLUTION|>--- conflicted
+++ resolved
@@ -20,7 +20,7 @@
 
 详细的SQL INSERT语法规则请见 [TAOS SQL 的数据写入](https://www.taosdata.com/cn/documentation/taos-sql#insert) 章节。
 
-**Tips:** 
+**Tips:**
 
 - 要提高写入效率，需要批量写入。一批写入的记录条数越多，插入效率就越高。但一条记录不能超过16K，一条SQL语句总长度不能超过1M 。
 - TDengine支持多线程同时写入，要进一步提高写入速度，一个客户端需要打开20个以上的线程同时写。但线程数达到一定数量后，无法再提高，甚至还会下降，因为线程频繁切换，带来额外开销。
@@ -56,7 +56,7 @@
 * 对空格、等号（=）、逗号（,）、双引号（"），前面需要使用反斜杠（\）进行转义。（都指的是英文半角符号）
 * 数值类型将通过后缀来区分数据类型：
 
-| **序号** | **后缀** | **映射类型** | **大小(字节)** | 
+| **序号** | **后缀** | **映射类型** | **大小(字节)** |
 | -- | -------  | ---------| ------ |
 | 1  | 无或f64  |  double  |  8     |
 | 2  | f32     |  float    |  4    |
@@ -231,16 +231,16 @@
 ```json
 {
   Timestamp: 1576466279341,
-  Value: 37.000000, 
+  Value: 37.000000,
   apiserver_request_latencies_bucket {
-    component="apiserver", 
-    instance="192.168.99.116:8443", 
-    job="kubernetes-apiservers", 
-    le="125000", 
-    resource="persistentvolumes", 
+    component="apiserver",
+    instance="192.168.99.116:8443",
+    job="kubernetes-apiservers",
+    le="125000",
+    resource="persistentvolumes",
     scope="cluster",
-    verb="LIST", 
-    version="v1" 
+    verb="LIST",
+    version="v1"
   }
 }
 ```
@@ -321,10 +321,9 @@
 
 icinga2 可以收集监控和性能数据并写入 OpenTSDB，taosAdapter 可以支持接收 icinga2 的数据并写入到 TDengine 中。
 
-<<<<<<< HEAD
 ## <a class="anchor" id="icinga2"></a> icinga2 直接写入(通过 taosAdapter)
 
-* 参考链接 https://icinga.com/docs/icinga-2/latest/doc/14-features/#opentsdb-writer 使能 opentsdb-writer 
+* 参考链接 https://icinga.com/docs/icinga-2/latest/doc/14-features/#opentsdb-writer 使能 opentsdb-writer
 * 使能 taosAdapter 配置项 opentsdb_telnet.enable
 * 修改配置文件 /etc/icinga2/features-enabled/opentsdb.conf
 ```
@@ -345,8 +344,6 @@
 
 taosAdapter 相关配置参数请参考 taosadapter --help 命令输出以及相关文档。
 
-=======
->>>>>>> dea1f9d0
 ## <a class="anchor" id="taosadapter2-telegraf"></a> 使用 Bailongma 2.0 接入 Telegraf 数据写入
 
 **注意：**
