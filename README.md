<p align="center">
  <a href="https://tdengine.com" target="_blank">
  <img
    src="docs/assets/tdengine.svg"
    alt="TDengine"
    width="500"
  />
  </a>
</p>

[![TDengine Release Build](https://github.com/taosdata/TDengine/actions/workflows/tdengine-release-build.yml/badge.svg)](https://github.com/taosdata/TDengine/actions/workflows/tdengine-release-build.yml)
[![Coverage Status](https://coveralls.io/repos/github/taosdata/TDengine/badge.svg?branch=3.0)](https://coveralls.io/github/taosdata/TDengine?branch=3.0)
[![GitHub commit activity](https://img.shields.io/github/commit-activity/m/taosdata/tdengine)](https://github.com/feici02/TDengine/commits/main/)
<br />
[![GitHub Release](https://img.shields.io/github/v/release/taosdata/tdengine)](https://github.com/taosdata/TDengine/releases)
[![GitHub License](https://img.shields.io/github/license/taosdata/tdengine)](https://github.com/taosdata/TDengine/blob/main/LICENSE)
[![CII Best Practices](https://bestpractices.coreinfrastructure.org/projects/4201/badge)](https://bestpractices.coreinfrastructure.org/projects/4201)
<br />
[![Twitter Follow](https://img.shields.io/twitter/follow/tdenginedb?label=TDengine&style=social)](https://twitter.com/tdenginedb)
[![YouTube Channel](https://img.shields.io/badge/Subscribe_@tdengine--white?logo=youtube&style=social)](https://www.youtube.com/@tdengine)
[![Discord Community](https://img.shields.io/badge/Join_Discord--white?logo=discord&style=social)](https://discord.com/invite/VZdSuUg4pS)
[![LinkedIn](https://img.shields.io/badge/Follow_LinkedIn--white?logo=linkedin&style=social)](https://www.linkedin.com/company/tdengine)
[![StackOverflow](https://img.shields.io/badge/Ask_StackOverflow--white?logo=stackoverflow&style=social&logoColor=orange)](https://stackoverflow.com/questions/tagged/tdengine)

English | [简体中文](README-CN.md) | [TDengine Cloud](https://cloud.tdengine.com) | [Learn more about TSDB](https://tdengine.com/time-series-database/)

# Table of Contents

1. [Introduction](#1-introduction)
1. [Documentation](#2-documentation)
1. [Prerequisites](#3-prerequisites)
    - [3.1 Prerequisites On Linux](#31-prerequisites-on-linux)
    - [3.2 Prerequisites On macOS](#32-prerequisites-on-macos)
    - [3.3 Prerequisites On Windows](#33-prerequisites-on-windows)
    - [3.4 Clone the repo](#34-clone-the-repo) 
1. [Building](#4-building)
    - [4.1 Build on Linux](#41-build-on-linux)
    - [4.2 Build on macOS](#42-build-on-macos)
    - [4.3 Build On Windows](#43-build-on-windows) 
1. [Packaging](#5-packaging)
1. [Installation](#6-installation)
    - [6.1 Install on Linux](#61-install-on-linux)
    - [6.2 Install on macOS](#62-install-on-macos)
    - [6.3 Install on Windows](#63-install-on-windows)
1. [Running](#7-running)
    - [7.1 Run TDengine on Linux](#71-run-tdengine-on-linux)
    - [7.2 Run TDengine on macOS](#72-run-tdengine-on-macos)
    - [7.3 Run TDengine on Windows](#73-run-tdengine-on-windows)
1. [Testing](#8-testing)
1. [Releasing](#9-releasing)
1. [Workflow](#10-workflow)
1. [Coverage](#11-coverage)
1. [Contributing](#12-contributing)

# 1. Introduction

TDengine is an open source, high-performance, cloud native and AI powered [time-series database](https://tdengine.com/tsdb/) designed for Internet of Things (IoT), Connected Cars, and Industrial IoT. It enables efficient, real-time data ingestion, processing, and analysis of TB and even PB scale data per day, generated by billions of sensors and data collectors. TDengine differentiates itself from other time-series databases with the following advantages:

- **[High Performance](https://tdengine.com/tdengine/high-performance-time-series-database/)**: TDengine is the only time-series database to solve the high cardinality issue to support billions of data collection points while out performing other time-series databases for data ingestion, querying and data compression.

- **[Simplified Solution](https://tdengine.com/tdengine/simplified-time-series-data-solution/)**: Through built-in caching, stream processing, data subscription and AI agent features, TDengine provides a simplified solution for time-series data processing. It reduces system design complexity and operation costs significantly.

- **[Cloud Native](https://tdengine.com/tdengine/cloud-native-time-series-database/)**: Through native distributed design, sharding and partitioning, separation of compute and storage, RAFT, support for kubernetes deployment and full observability, TDengine is a cloud native Time-Series Database and can be deployed on public, private or hybrid clouds.

- **[AI Powered](https://tdengine.com/tdengine/tdgpt/)**: Through the built in AI agent TDgpt, TDengine can connect to a variety of time series foundation model, large language model, machine learning and traditional algorithms to provide time series data forecasting, anomly detection, imputation and classification. 

- **[Ease of Use](https://tdengine.com/tdengine/easy-time-series-data-platform/)**: For administrators, TDengine significantly reduces the effort to deploy and maintain. For developers, it provides a simple interface, simplified solution and seamless integrations for third party tools. For data users, it gives easy data access.

- **[Easy Data Analytics](https://tdengine.com/tdengine/time-series-data-analytics-made-easy/)**: Through super tables, storage and compute separation, data partitioning by time interval, pre-computation and AI agent, TDengine makes it easy to explore, format, and get access to data in a highly efficient way.

- **[Open Source](https://tdengine.com/tdengine/open-source-time-series-database/)**: TDengine’s core modules, including cluster feature and AI agent, are all available under open source licenses. It has gathered 23.7k stars on GitHub. There is an active developer community, and over 730k running instances worldwide.

For a full list of TDengine competitive advantages, please [check here](https://tdengine.com/tdengine/). The easiest way to experience TDengine is through [TDengine Cloud](https://cloud.tdengine.com). For the latest TDengine component TDgpt, please refer to [TDgpt README](./tools/tdgpt/README.md) for details.

# 2. Documentation

For user manual, system design and architecture, please refer to [TDengine Documentation](https://docs.tdengine.com) ([TDengine 文档](https://docs.taosdata.com))

You can choose to install TDengine via [container](https://docs.tdengine.com/get-started/deploy-in-docker/), [installation package](https://docs.tdengine.com/get-started/deploy-from-package/), [Kubernetes](https://docs.tdengine.com/operations-and-maintenance/deploy-your-cluster/#kubernetes-deployment) or try [fully managed service](https://cloud.tdengine.com/) without installation. This quick guide is for developers who want to contribute, build, release and test TDengine by themselves. 

For contributing/building/testing TDengine Connectors, please check the following repositories: [JDBC Connector](https://github.com/taosdata/taos-connector-jdbc), [Go Connector](https://github.com/taosdata/driver-go), [Python Connector](https://github.com/taosdata/taos-connector-python), [Node.js Connector](https://github.com/taosdata/taos-connector-node), [C# Connector](https://github.com/taosdata/taos-connector-dotnet), [Rust Connector](https://github.com/taosdata/taos-connector-rust).

# 3. Prerequisites

<<<<<<< HEAD
At the moment, TDengine server supports running on Linux/MacOS systems(Windows is supported for Enterprise edition). Any application can also choose the RESTful interface provided by taosAdapter to connect the taosd service. TDengine supports X64/ARM64 CPU, and it will support MIPS64, Alpha64, ARM32, RISC-V and other CPU architectures in the future. Right now we don't support build with cross-compiling environment.
=======
At the moment, TDengine server supports running on Linux/MacOS systems. Any application can also choose the RESTful interface provided by taosAdapter to connect the taosd service. TDengine supports X64/ARM64 CPU, and it will support MIPS64, Alpha64, ARM32, RISC-V and other CPU architectures in the future. Right now we don't support build with cross-compiling environment.

Starting from version 3.1.0.0, TDengine supports the Windows system exclusively in its Enterprise edition.
>>>>>>> 8ad8bc74

If you want to compile taosAdapter or taosKeeper, you need to install Go 1.18 or above.

## 3.1 Prerequisites on Linux

<details>

<summary>Install required tools on Linux</summary>

### For Ubuntu 18.04、20.04、22.04

```bash
sudo apt-get update
sudo apt-get install -y gcc cmake build-essential git libjansson-dev \
  libsnappy-dev liblzma-dev zlib1g-dev pkg-config
```

### For CentOS 8

```bash
sudo yum update
yum install -y epel-release gcc gcc-c++ make cmake git perl dnf-plugins-core 
yum config-manager --set-enabled powertools
yum install -y zlib-static xz-devel snappy-devel jansson-devel pkgconfig libatomic-static libstdc++-static 
```

</details>

## 3.2 Prerequisites on macOS

<details>

<summary>Install required tools on macOS</summary>

Please intall the dependencies with [brew](https://brew.sh/).

```bash
brew install argp-standalone gflags pkgconfig
```

</details>

## 3.3 Prerequisites on Windows

Not available for community edition.

## 3.4 Clone the repo

Clone the repository to the target machine:

```bash
git clone https://github.com/taosdata/TDengine.git
cd TDengine
```

</details>

# 4. Building

TDengine provide a few useful tools such as taosBenchmark (was named taosdemo) and taosdump. They were part of TDengine. By default, TDengine compiling does not include taosTools. You can use `cmake .. -DBUILD_TOOLS=true` to make them be compiled with TDengine.

TDengine requires [GCC](https://gcc.gnu.org/) 9.3.1 or higher and [CMake](https://cmake.org/) 3.13.0 or higher for building.

## 4.1 Build on Linux

<details>

<summary>Detailed steps to build on Linux</summary>

You can run the bash script `build.sh` to build both TDengine and taosTools including taosBenchmark and taosdump as below:

```bash
./build.sh
```

It equals to execute following commands:

```bash
mkdir debug && cd debug
cmake .. -DBUILD_TOOLS=true -DBUILD_CONTRIB=true
make
```

If you want to compile taosAdapter, you need to add the `-DBUILD_HTTP=false` option.

If you want to compile taosKeeper, you need to add the `-DBUILD_KEEPER=true` option.

You can use Jemalloc as memory allocator instead of glibc:

```bash
cmake .. -DJEMALLOC_ENABLED=ON
```

TDengine build script can auto-detect the host machine's architecture on x86, x86-64, arm64 platform.
You can also specify architecture manually by CPUTYPE option:

```bash
cmake .. -DCPUTYPE=aarch64 && cmake --build .
```

</details>

## 4.2 Build on macOS

<details>

<summary>Detailed steps to build on macOS</summary>

Please install XCode command line tools and cmake. Verified with XCode 11.4+ on Catalina and Big Sur.

```shell
mkdir debug && cd debug
cmake .. && cmake --build .
```

If you want to compile taosAdapter, you need to add the `-DBUILD_HTTP=false` option.

If you want to compile taosKeeper, you need to add the `-DBUILD_KEEPER=true` option.

</details>

## 4.3 Build on Windows

Not available for community edition.

# 5. Packaging

The TDengine community installer can NOT be created by this repository only, due to some component dependencies. We are still working on this improvement.

# 6. Installation

## 6.1 Install on Linux

<details>

<summary>Detailed steps to install on Linux</summary>

After building successfully, TDengine can be installed by:

```bash
sudo make install
```

Installing from source code will also configure service management for TDengine. Users can also choose to [install from packages](https://docs.tdengine.com/get-started/deploy-from-package/) for it.

</details>

## 6.2 Install on macOS

<details>

<summary>Detailed steps to install on macOS</summary>

After building successfully, TDengine can be installed by:

```bash
sudo make install
```

</details>

## 6.3 Install on Windows

Not available for community edition.

# 7. Running

## 7.1 Run TDengine on Linux

<details>

<summary>Detailed steps to run on Linux</summary>

To start the service after installation on linux, in a terminal, use:

```bash
sudo systemctl start taosd
```

Then users can use the TDengine CLI to connect the TDengine server. In a terminal, use:

```bash
taos
```

If TDengine CLI connects the server successfully, welcome messages and version info are printed. Otherwise, an error message is shown.

If you don't want to run TDengine as a service, you can run it in current shell. For example, to quickly start a TDengine server after building, run the command below in terminal: (We take Linux as an example, command on Windows will be `taosd.exe`)

```bash
./build/bin/taosd -c test/cfg
```

In another terminal, use the TDengine CLI to connect the server:

```bash
./build/bin/taos -c test/cfg
```

Option `-c test/cfg` specifies the system configuration file directory.

</details>

## 7.2 Run TDengine on macOS

<details>

<summary>Detailed steps to run on macOS</summary>

To start the service after installation on macOS, double-click the /applications/TDengine to start the program, or in a terminal, use:

```bash
sudo launchctl start com.tdengine.taosd
```

Then users can use the TDengine CLI to connect the TDengine server. In a terminal, use:

```bash
taos
```

If TDengine CLI connects the server successfully, welcome messages and version info are printed. Otherwise, an error message is shown.

</details>


## 7.3 Run TDengine on Windows

Not available for community edition.

# 8. Testing

For how to run different types of tests on TDengine, please see [Testing TDengine](./tests/README.md).

# 9. Releasing

For the complete list of TDengine Releases, please see [Releases](https://github.com/taosdata/TDengine/releases).

# 10. Workflow

TDengine build check workflow can be found in this [Github Action](https://github.com/taosdata/TDengine/actions/workflows/taosd-ci-build.yml). More workflows will be available soon.

# 11. Coverage

Latest TDengine test coverage report can be found on [coveralls.io](https://coveralls.io/github/taosdata/TDengine)

<details>

<summary>How to run the coverage report locally?</summary>
To create the test coverage report (in HTML format) locally, please run following commands:

```bash
cd tests
bash setup-lcov.sh -v 1.16 && ./run_local_coverage.sh -b main -c task 
# on main branch and run cases in longtimeruning_cases.task 
# for more infomation about options please refer to ./run_local_coverage.sh -h
```
> **NOTE:**
> Please note that the -b and -i options will recompile TDengine with the -DCOVER=true option, which may take a amount of time.

</details>

# 12. Contributing

Please follow the [contribution guidelines](CONTRIBUTING.md) to contribute to TDengine.<|MERGE_RESOLUTION|>--- conflicted
+++ resolved
@@ -82,13 +82,7 @@
 
 # 3. Prerequisites
 
-<<<<<<< HEAD
 At the moment, TDengine server supports running on Linux/MacOS systems(Windows is supported for Enterprise edition). Any application can also choose the RESTful interface provided by taosAdapter to connect the taosd service. TDengine supports X64/ARM64 CPU, and it will support MIPS64, Alpha64, ARM32, RISC-V and other CPU architectures in the future. Right now we don't support build with cross-compiling environment.
-=======
-At the moment, TDengine server supports running on Linux/MacOS systems. Any application can also choose the RESTful interface provided by taosAdapter to connect the taosd service. TDengine supports X64/ARM64 CPU, and it will support MIPS64, Alpha64, ARM32, RISC-V and other CPU architectures in the future. Right now we don't support build with cross-compiling environment.
-
-Starting from version 3.1.0.0, TDengine supports the Windows system exclusively in its Enterprise edition.
->>>>>>> 8ad8bc74
 
 If you want to compile taosAdapter or taosKeeper, you need to install Go 1.18 or above.
 
