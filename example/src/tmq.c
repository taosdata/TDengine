--- conflicted
+++ resolved
@@ -28,7 +28,7 @@
     return -1;
   }
 
-  TAOS_RES* pRes = taos_query(pConn, "create database if not exists abc1 vgroups 2");
+  TAOS_RES* pRes = taos_query(pConn, "create database if not exists abc1 vgroups 1");
   if (taos_errno(pRes) != 0) {
     printf("error in create db, reason:%s\n", taos_errstr(pRes));
     return -1;
@@ -56,14 +56,6 @@
   }
   taos_free_result(pRes);
 
-<<<<<<< HEAD
-//  pRes = taos_query(pConn, "create table if not exists tu6 using st1 tags(2)");
-//  if (taos_errno(pRes) != 0) {
-//    printf("failed to create child table tu2, reason:%s\n", taos_errstr(pRes));
-//    return -1;
-//  }
-//  taos_free_result(pRes);
-=======
   pRes = taos_query(pConn, "create table if not exists tu2 using st1 tags(2)");
   if (taos_errno(pRes) != 0) {
     printf("failed to create child table tu2, reason:%s\n", taos_errstr(pRes));
@@ -87,9 +79,8 @@
     return -1;
   }
   taos_free_result(pRes);
->>>>>>> 5ee328d1
-
-  const char* sql = "select * from st1";
+
+  const char* sql = "select * from tu1";
   pRes = tmq_create_topic(pConn, "test_stb_topic_1", sql, strlen(sql));
   if (taos_errno(pRes) != 0) {
     printf("failed to create topic test_stb_topic_1, reason:%s\n", taos_errstr(pRes));
@@ -227,13 +218,7 @@
   create_topic();
   tmq_t*      tmq = build_consumer();
   tmq_list_t* topic_list = build_topic_list();
-<<<<<<< HEAD
-//  perf_loop(tmq, topic_list);
-  basic_consume_loop(tmq, topic_list);
-  /*sync_consume_loop(tmq, topic_list);*/
-=======
   /*perf_loop(tmq, topic_list);*/
   /*basic_consume_loop(tmq, topic_list);*/
   sync_consume_loop(tmq, topic_list);
->>>>>>> 5ee328d1
 }