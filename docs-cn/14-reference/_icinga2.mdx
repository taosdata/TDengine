
配置 taosAdapter 接收 icinga2 数据的方法：

- 参考链接 `https://icinga.com/docs/icinga-2/latest/doc/14-features/#opentsdb-writer` 使能 opentsdb-writer
- 使能 taosAdapter 配置文件 /etc/taos/taosadapter.toml 中配置项 opentsdb_telnet.enable
- 修改配置文件 /etc/icinga2/features-enabled/opentsdb.conf

```
object OpenTsdbWriter "opentsdb" {
  host = "host to taosAdapter"
  port = 6048
}
```
<<<<<<< HEAD

## 验证方法

重启 icinga2 后可通过查询 TDengine 中 taosAdapter 参数指定的数据库来验证 icinga2 写入的数据。
=======
>>>>>>> ed5d7176
<|MERGE_RESOLUTION|>--- conflicted
+++ resolved
@@ -11,10 +11,3 @@
   port = 6048
 }
 ```
-<<<<<<< HEAD
-
-## 验证方法
-
-重启 icinga2 后可通过查询 TDengine 中 taosAdapter 参数指定的数据库来验证 icinga2 写入的数据。
-=======
->>>>>>> ed5d7176
