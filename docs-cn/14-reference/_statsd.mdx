
在 `config.js` 文件中增加如下内容后启动 StatsD，其中 host 和 port 请填写 TDengine 和 taosAdapter 配置的实际值：

```
backends 部分添加 "./backends/repeater"
repeater 部分添加 { host:'<TDengine server/cluster host>', port: <port for StatsD>}
```

示例配置文件：

```
{
port: 8125
, backends: ["./backends/repeater"]
, repeater: [{ host: '127.0.0.1', port: 6044}]
}
```
<<<<<<< HEAD

## 验证方法

重启 StatsD 后可通过查询 TDengine 中 taosAdapter 参数指定的数据库来验证 StatsD 写入的数据。
=======
>>>>>>> ed5d7176
<|MERGE_RESOLUTION|>--- conflicted
+++ resolved
@@ -1,9 +1,9 @@
 
-在 `config.js` 文件中增加如下内容后启动 StatsD，其中 host 和 port 请填写 TDengine 和 taosAdapter 配置的实际值：
+在 `config.js` 文件中增加如下内容后启动 StatsD，其中 `taosAdapter host` 和 `port` 请填写 taosAdapter 配置的实际值：
 
 ```
 backends 部分添加 "./backends/repeater"
-repeater 部分添加 { host:'<TDengine server/cluster host>', port: <port for StatsD>}
+repeater 部分添加 { host:'<taosAdapter host>', port: <port for StatsD>}
 ```
 
 示例配置文件：
@@ -15,10 +15,3 @@
 , repeater: [{ host: '127.0.0.1', port: 6044}]
 }
 ```
-<<<<<<< HEAD
-
-## 验证方法
-
-重启 StatsD 后可通过查询 TDengine 中 taosAdapter 参数指定的数据库来验证 StatsD 写入的数据。
-=======
->>>>>>> ed5d7176
