--- conflicted
+++ resolved
@@ -1,9 +1,5 @@
 ---
-<<<<<<< HEAD
 toc_max_heading_level: 3
-=======
-toc_max_heading_level: 4
->>>>>>> bcf836ce
 sidebar_position: 5
 sidebar_label: Rust
 title: Rust Connector
@@ -140,13 +136,9 @@
 
 ## 使用示例
 
-<<<<<<< HEAD
 ### 写入数据
 
 #### SQL 写入
-=======
-### SQL 写入
->>>>>>> bcf836ce
 
 <RustInsert />
 
