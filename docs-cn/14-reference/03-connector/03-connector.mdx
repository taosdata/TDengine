<<<<<<< HEAD
---
title: 连接器
---

TDengine 提供了丰富的应用程序开发接口，其中包括支持使用 C/C++、Java、Python、Go、Node.js、C# 等多种语言的连接器，包括使用 taos 客户端驱动接口和 RESTful 接口，便于用户快速开发应用。

![image-connector](/img/connector.png)

## 支持的系统

目前 TDengine 的连接器可支持的平台广泛，包括：X64/X86/ARM64/ARM32/MIPS/Alpha 等硬件平台，以及 Linux/Win64/Win32 等开发环境。对照矩阵如下：

| **CPU**        | **OS**    | **JDBC** | **Python** | **Go** | **Node.js** | **C#** | **Rust** | **RESTful** |
| -------------- | --------- | -------- | ---------- | ------ | ----------- | ------ | -------- | ----------- |
| **X86 64bit**  | **Linux** | ●        | ●          | ●      | ●           | ●      | ●        | ●           |
| **X86 64bit**  | **Win64** | ●        | ●          | ●      | ●           | ●      | ●        | ●           |
| **X86 64bit**  | **Win32** | ●        | ●          | ●      | ●           | ○      | ○        | ●           |
| **X86 32bit**  | **Win32** | ○        | ○          | ○      | ○           | ○      | ○        | ●           |
| **ARM64**      | **Linux** | ●        | ●          | ●      | ●           | ○      | ○        | ●           |
| **ARM32**      | **Linux** | ●        | ●          | ●      | ●           | ○      | ○        | ●           |
| **MIPS 龙芯**  | **Linux** | ○        | ○          | ○      | ○           | ○      | ○        | ○           |
| **Alpha 申威** | **Linux** | ○        | ○          | --     | --          | --     | --       | ○           |
| **X86 海光**   | **Linux** | ○        | ○          | ○      | --          | --     | --       | ○           |

其中 ● 表示官方测试验证通过，○ 表示非官方测试验证通过，-- 表示未经验证。

## 特性矩阵

连接器对 TDengine 特性的支持对照矩阵如下[1]：

| **Feature**        | **Java**  | **Python** | **Go**   | **C#**   | **Node.js** | **Rust** |
| ------------------ | --------- | ---------- | -------- | -------- | ----------- | -------- |
| **连接管理**       | 支持      | 支持       | 支持     | 支持     | 支持        | 支持     |
| **同步查询**       | 支持      | 支持       | 支持     | 支持     | 支持        | 支持     |
| **异步查询**       | 不支持[2] | 支持       | 支持     | 支持     | 支持        | 支持     |
| **参数绑定**       | 支持      | 支持       | 支持     | 支持     | 支持        | 支持     |
| **获取系统信息**   | 暂不支持  | 支持       | 暂不支持 | 暂不支持 | 支持        | 暂不支持 |
| **错误信息**       | 支持      | 支持       | 支持     | 支持     | 支持        | 支持     |
| **订阅功能**       | 支持      | 支持       | 支持     | 支持     | 支持        | 暂不支持 |
| **Schemaless**     | 支持      | 支持       | 支持     | 支持     | 支持        | 支持     |
| **RESTful 连接**   | 支持      | 暂不支持   | 支持     | 暂不支持 | 支持        | 支持     |
| **批量拉取（WS）** | 支持      | 暂不支持   | 暂不支持 | 暂不支持 | 暂不支持    | 暂不支持 |

备注：

[1]: 由于不同语言数据库框架规范不同，并不意味着所有 C/C++ 接口都需要对应支持。

[2]: JDBC 标准为同步查询。

:::warning

- 在没有安装 TDengine 服务端软件的系统中使用连接器（除 RESTful 外）访问 TDengine 数据库，需要安装相应版本的客户端安装包来使应用驱动（Linux 系统中文件名为 libtaos.so，Windows 系统中为 taos.dll）被安装在系统中，否则会产生无法找到相应库文件的错误。
- 所有执行 SQL 语句的 API，例如 C/C++ Connector 中的 `tao_query`、`taos_query_a`、`taos_subscribe` 等，以及其它语言中与它们对应的 API，每次都只能执行一条 SQL 语句，如果实际参数中包含了多条语句，它们的行为是未定义的。
- 升级 TDengine 到 2.0.8.0 版本的用户，必须更新 JDBC。连接 TDengine 必须升级 taos-jdbcdriver 到 2.0.12 及以上。详细的版本依赖关系请参见 [taos-jdbcdriver 文档](https://www.taosdata.com/cn/documentation/connector/java#version)。
- 无论选用何种编程语言的连接器，2.0 及以上版本的 TDengine 推荐数据库应用的每个线程都建立一个独立的连接，或基于线程建立连接池，以避免连接内的“USE statement”状态量在线程之间相互干扰（但连接的查询和写入操作都是线程安全的）。

:::

import Tabs from "@theme/Tabs";
import TabItem from "@theme/TabItem";
import InstallOnWindows from "./_linux_install.mdx";
import InstallOnLinux from "./_windows_install.mdx";
import VarifyWindows from "./_varify_linux.mdx";
import VarifyLinux from "./_varify_windows.mdx";

## 安装客户端驱动

:::info
只有在没有安装 TDengine 服务端软件的系统上使用非 RESTful 连接器才需要安装客户端驱动。

:::

### 安装步骤

<Tabs defaultValue="linux" groupId="os">
  <TabItem value="linux" label="Linux">
    <InstallOnWindows />
  </TabItem>
  <TabItem value="windows" label="Windows">
    <InstallOnLinux />
  </TabItem>
</Tabs>

### 安装验证

以上安装和配置完成后，并确认 TDengine 服务已经正常启动运行，此时可以执行 taos 客户端进行登录。

<Tabs defaultValue="linux" groupId="os">
  <TabItem value="linux" label="Linux">
    <VarifyLinux />
  </TabItem>
  <TabItem value="windows" label="Windows">
    <VarifyWindows />
  </TabItem>
</Tabs>
=======
---
title: 连接器
---

TDengine 提供了丰富的应用程序开发接口，其中包括 C/C++、Java、Python、Go、Node.js、C# 、RESTful 等，便于用户快速开发应用。

![image-connecotr](/img/connector.png)

## 支持的系统

目前 TDengine 的连接器可支持的平台广泛，包括：X64/X86/ARM64/ARM32/MIPS/Alpha 等硬件平台，以及 Linux/Win64/Win32 等开发环境。对照矩阵如下：

| **CPU**        | **OS**    | **JDBC** | **Python** | **Go** | **Node.js** | **C#** | **Rust** | **RESTful** |
| -------------- | --------- | -------- | ---------- | ------ | ----------- | ------ | -------- | ----------- |
| **X86 64bit**  | **Linux** | ●        | ●          | ●      | ●           | ●      | ●        | ●           |
| **X86 64bit**  | **Win64** | ●        | ●          | ●      | ●           | ●      | ●        | ●           |
| **X86 64bit**  | **Win32** | ●        | ●          | ●      | ●           | ○      | ○        | ●           |
| **X86 32bit**  | **Win32** | ○        | ○          | ○      | ○           | ○      | ○        | ●           |
| **ARM64**      | **Linux** | ●        | ●          | ●      | ●           | ○      | ○        | ●           |
| **ARM32**      | **Linux** | ●        | ●          | ●      | ●           | ○      | ○        | ●           |
| **MIPS 龙芯**  | **Linux** | ○        | ○          | ○      | ○           | ○      | ○        | ○           |
| **Alpha 申威** | **Linux** | ○        | ○          | --     | --          | --     | --       | ○           |
| **X86 海光**   | **Linux** | ○        | ○          | ○      | --          | --     | --       | ○           |

其中 ● 表示官方测试验证通过，○ 表示非官方测试验证通过，-- 表示未经验证。

## 特性矩阵

连接器对 TDengine 特性的支持对照矩阵如下[1]：

| **Feature**        | **Java**  | **Python** | **Go**   | **C#**   | **Node.js** | **Rust** |
| ------------------ | --------- | ---------- | -------- | -------- | ----------- | -------- |
| **连接管理**       | 支持      | 支持       | 支持     | 支持     | 支持        | 支持     |
| **同步查询**       | 支持      | 支持       | 支持     | 支持     | 支持        | 支持     |
| **异步查询**       | 不支持[2] | 支持       | 支持     | 支持     | 支持        | 暂不支持 |
| **参数绑定**       | 支持      | 支持       | 支持     | 支持     | 支持        | 支持     |
| **获取系统信息**   | 暂不支持  | 支持       | 暂不支持 | 暂不支持 | 支持        | 暂不支持 |
| **错误信息**       | 支持      | 支持       | 支持     | 支持     | 支持        | 支持     |
| **订阅功能**       | 支持      | 支持       | 支持     | 支持     | 支持        | 暂不支持 |
| **Schemaless**     | 支持      | 支持       | 支持     | 支持     | 支持        | 支持     |
| **RESTful 连接**   | 支持      | 支持       | 支持     | 暂不支持 | 支持        | 支持     |
| **批量拉取（WS）** | 支持      | 暂不支持   | 暂不支持 | 暂不支持 | 暂不支持    | 暂不支持 |

备注：

[1]: 由于不同语言数据库框架规范不同，并不意味着所有 C/C++ 接口都需要对应支持。

[2]: JDBC 标准为同步查询。

:::warning

- 在没有安装 TDengine 服务端软件的系统中使用连接器（除 RESTful 外）访问 TDengine 数据库，需要安装相应版本的客户端安装包来使应用驱动（Linux 系统中文件名为 libtaos.so，Windows 系统中为 taos.dll）被安装在系统中，否则会产生无法找到相应库文件的错误。
- 所有执行 SQL 语句的 API，例如 C/C++ Connector 中的 `tao_query`、`taos_query_a`、`taos_subscribe` 等，以及其它语言中与它们对应的 API，每次都只能执行一条 SQL 语句，如果实际参数中包含了多条语句，它们的行为是未定义的。
- 升级 TDengine 到 2.0.8.0 版本的用户，必须更新 JDBC。连接 TDengine 必须升级 taos-jdbcdriver 到 2.0.12 及以上。详细的版本依赖关系请参见 [taos-jdbcdriver 文档](https://www.taosdata.com/cn/documentation/connector/java#version)。
- 无论选用何种编程语言的连接器，2.0 及以上版本的 TDengine 推荐数据库应用的每个线程都建立一个独立的连接，或基于线程建立连接池，以避免连接内的“USE statement”状态量在线程之间相互干扰（但连接的查询和写入操作都是线程安全的）。

:::

import Tabs from "@theme/Tabs";
import TabItem from "@theme/TabItem";
import InstallOnWindows from "./_linux_install.mdx";
import InstallOnLinux from "./_windows_install.mdx";
import VerifyWindows from "./_verify_linux.mdx";
import VerifyLinux from "./_verify_windows.mdx";

## 安装客户端驱动

:::info
只有在没有安装 TDengine 服务端软件的系统上使用非 RESTFful 连接器才需要安装客户端驱动。

:::

### 安装步骤

<Tabs defaultValue="linux" groupId="os">
  <TabItem value="linux" label="Linux">
    <InstallOnWindows />
  </TabItem>
  <TabItem value="windows" label="Windows">
    <InstallOnLinux />
  </TabItem>
</Tabs>

### 安装验证

以上安装和配置完成后，并确认 TDengine 服务已经正常启动运行，此时可以执行 taos 客户端进行登录。

<Tabs defaultValue="linux" groupId="os">
  <TabItem value="linux" label="Linux">
    <VerifyLinux />
  </TabItem>
  <TabItem value="windows" label="Windows">
    <VerifyWindows />
  </TabItem>
</Tabs>

>>>>>>> c01d88f2
<|MERGE_RESOLUTION|>--- conflicted
+++ resolved
@@ -1,107 +1,10 @@
-<<<<<<< HEAD
 ---
 title: 连接器
 ---
 
-TDengine 提供了丰富的应用程序开发接口，其中包括支持使用 C/C++、Java、Python、Go、Node.js、C# 等多种语言的连接器，包括使用 taos 客户端驱动接口和 RESTful 接口，便于用户快速开发应用。
+TDengine 提供了丰富的应用程序开发接口，其中包括支持使用 C/C++、Java、Python、Go、Node.js、C# 等多种语言的连接器，包括使用 taos 客户端驱动接口和 RESTful 接口，便于用户快速开发自己的应用。
 
 ![image-connector](/img/connector.png)
-
-## 支持的系统
-
-目前 TDengine 的连接器可支持的平台广泛，包括：X64/X86/ARM64/ARM32/MIPS/Alpha 等硬件平台，以及 Linux/Win64/Win32 等开发环境。对照矩阵如下：
-
-| **CPU**        | **OS**    | **JDBC** | **Python** | **Go** | **Node.js** | **C#** | **Rust** | **RESTful** |
-| -------------- | --------- | -------- | ---------- | ------ | ----------- | ------ | -------- | ----------- |
-| **X86 64bit**  | **Linux** | ●        | ●          | ●      | ●           | ●      | ●        | ●           |
-| **X86 64bit**  | **Win64** | ●        | ●          | ●      | ●           | ●      | ●        | ●           |
-| **X86 64bit**  | **Win32** | ●        | ●          | ●      | ●           | ○      | ○        | ●           |
-| **X86 32bit**  | **Win32** | ○        | ○          | ○      | ○           | ○      | ○        | ●           |
-| **ARM64**      | **Linux** | ●        | ●          | ●      | ●           | ○      | ○        | ●           |
-| **ARM32**      | **Linux** | ●        | ●          | ●      | ●           | ○      | ○        | ●           |
-| **MIPS 龙芯**  | **Linux** | ○        | ○          | ○      | ○           | ○      | ○        | ○           |
-| **Alpha 申威** | **Linux** | ○        | ○          | --     | --          | --     | --       | ○           |
-| **X86 海光**   | **Linux** | ○        | ○          | ○      | --          | --     | --       | ○           |
-
-其中 ● 表示官方测试验证通过，○ 表示非官方测试验证通过，-- 表示未经验证。
-
-## 特性矩阵
-
-连接器对 TDengine 特性的支持对照矩阵如下[1]：
-
-| **Feature**        | **Java**  | **Python** | **Go**   | **C#**   | **Node.js** | **Rust** |
-| ------------------ | --------- | ---------- | -------- | -------- | ----------- | -------- |
-| **连接管理**       | 支持      | 支持       | 支持     | 支持     | 支持        | 支持     |
-| **同步查询**       | 支持      | 支持       | 支持     | 支持     | 支持        | 支持     |
-| **异步查询**       | 不支持[2] | 支持       | 支持     | 支持     | 支持        | 支持     |
-| **参数绑定**       | 支持      | 支持       | 支持     | 支持     | 支持        | 支持     |
-| **获取系统信息**   | 暂不支持  | 支持       | 暂不支持 | 暂不支持 | 支持        | 暂不支持 |
-| **错误信息**       | 支持      | 支持       | 支持     | 支持     | 支持        | 支持     |
-| **订阅功能**       | 支持      | 支持       | 支持     | 支持     | 支持        | 暂不支持 |
-| **Schemaless**     | 支持      | 支持       | 支持     | 支持     | 支持        | 支持     |
-| **RESTful 连接**   | 支持      | 暂不支持   | 支持     | 暂不支持 | 支持        | 支持     |
-| **批量拉取（WS）** | 支持      | 暂不支持   | 暂不支持 | 暂不支持 | 暂不支持    | 暂不支持 |
-
-备注：
-
-[1]: 由于不同语言数据库框架规范不同，并不意味着所有 C/C++ 接口都需要对应支持。
-
-[2]: JDBC 标准为同步查询。
-
-:::warning
-
-- 在没有安装 TDengine 服务端软件的系统中使用连接器（除 RESTful 外）访问 TDengine 数据库，需要安装相应版本的客户端安装包来使应用驱动（Linux 系统中文件名为 libtaos.so，Windows 系统中为 taos.dll）被安装在系统中，否则会产生无法找到相应库文件的错误。
-- 所有执行 SQL 语句的 API，例如 C/C++ Connector 中的 `tao_query`、`taos_query_a`、`taos_subscribe` 等，以及其它语言中与它们对应的 API，每次都只能执行一条 SQL 语句，如果实际参数中包含了多条语句，它们的行为是未定义的。
-- 升级 TDengine 到 2.0.8.0 版本的用户，必须更新 JDBC。连接 TDengine 必须升级 taos-jdbcdriver 到 2.0.12 及以上。详细的版本依赖关系请参见 [taos-jdbcdriver 文档](https://www.taosdata.com/cn/documentation/connector/java#version)。
-- 无论选用何种编程语言的连接器，2.0 及以上版本的 TDengine 推荐数据库应用的每个线程都建立一个独立的连接，或基于线程建立连接池，以避免连接内的“USE statement”状态量在线程之间相互干扰（但连接的查询和写入操作都是线程安全的）。
-
-:::
-
-import Tabs from "@theme/Tabs";
-import TabItem from "@theme/TabItem";
-import InstallOnWindows from "./_linux_install.mdx";
-import InstallOnLinux from "./_windows_install.mdx";
-import VarifyWindows from "./_varify_linux.mdx";
-import VarifyLinux from "./_varify_windows.mdx";
-
-## 安装客户端驱动
-
-:::info
-只有在没有安装 TDengine 服务端软件的系统上使用非 RESTful 连接器才需要安装客户端驱动。
-
-:::
-
-### 安装步骤
-
-<Tabs defaultValue="linux" groupId="os">
-  <TabItem value="linux" label="Linux">
-    <InstallOnWindows />
-  </TabItem>
-  <TabItem value="windows" label="Windows">
-    <InstallOnLinux />
-  </TabItem>
-</Tabs>
-
-### 安装验证
-
-以上安装和配置完成后，并确认 TDengine 服务已经正常启动运行，此时可以执行 taos 客户端进行登录。
-
-<Tabs defaultValue="linux" groupId="os">
-  <TabItem value="linux" label="Linux">
-    <VarifyLinux />
-  </TabItem>
-  <TabItem value="windows" label="Windows">
-    <VarifyWindows />
-  </TabItem>
-</Tabs>
-=======
----
-title: 连接器
----
-
-TDengine 提供了丰富的应用程序开发接口，其中包括 C/C++、Java、Python、Go、Node.js、C# 、RESTful 等，便于用户快速开发应用。
-
-![image-connecotr](/img/connector.png)
 
 ## 支持的系统
 
@@ -163,7 +66,7 @@
 ## 安装客户端驱动
 
 :::info
-只有在没有安装 TDengine 服务端软件的系统上使用非 RESTFful 连接器才需要安装客户端驱动。
+只有在没有安装 TDengine 服务端软件的系统上使用非 RESTful 连接器才需要安装客户端驱动。
 
 :::
 
@@ -190,5 +93,3 @@
     <VerifyWindows />
   </TabItem>
 </Tabs>
-
->>>>>>> c01d88f2
