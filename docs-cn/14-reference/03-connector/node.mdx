---
sidebar_position: 6
sidebar_label: Node.js
title: Node.js Connector
---

## 总体介绍

通过该连接器可以连接到 TDengine 2.0 版本的 Node.js 库。它的构建使您可以通过提供广泛的 API 尽可能多地使用它或尽可能少地使用它。如果您想要从表中检索的行数据的数组形式的原始数据，可以用对象包装该数据，以便您轻松操作和显示数据。

## 支持的平台

Node.js 连接器支持的系统有：

| **CPU 类型** | x64（64bit） |          |          | aarch64  | aarch32  |
| ------------ | ------------ | -------- | -------- | -------- | -------- |
| **OS 类型**  | Linux        | Win64    | Win32    | Linux    | Linux    |
| **支持与否** | **支持**     | **支持** | **支持** | **支持** | **支持** |

## 版本支持

| td2.0-connector 版本 | Tdengine 版本                                                    |
|--------------------|------------------------------------------------------------------|
| 2.0.7              | ver-2.5.0.x、ver-2.4.x.x、ver-2.3.x.x、ver-2.2.x.x、>ver-2.1.1.0 |
| 2.0.8              | ver-2.5.0.x、ver-2.4.x.x、ver-2.3.x.x、ver-2.2.x.x、>ver-2.1.4.1 |
| 2.0.9              | ver-2.5.0.x、ver-2.4.x.x、ver-2.3.x.x、ver-2.2.x.x、>ver-2.1.4.1 |
| 2.0.10             | ver-2.5.0.x、ver-2.4.x.x、ver-2.3.x.x                            |
| 2.0.11             | ver-2.5.0.x、ver-2.4.x.x、ver-2.3.x.x                            |
| 2.0.12             | ver-2.5.0.x、ver-2.4.x.x、ver-2.3.x.x                            |

## 支持的特性

### 本地连接

"本地连接" 指连接器通过本地的客户端驱动程序 taosc 直接与服务端程序 taosd 建立连接。
本地连接支持的特新如下：

1. 连接管理
2. 同步查询
3. 异步查询
4. 参数绑定
5. 获取系统信息
6. 错误信息
7. 订阅功能
8. Schemaless

### RESTful 连接

1. 连接管理
2. 同步查询
3. 异步查询（暂不支持）
4. 参数绑定（暂不支持）
5. 获取系统信息
6. 错误信息
7. 订阅功能（暂不支持）
8. Schemaless
9. 批量拉取（暂不支持）

## 安装步骤

### 安装前的准备

- 应用驱动安装请参考[安装连接器驱动步骤](/reference/connector/#安装客户端驱动)。
我们使用[node-gyp](https://github.com/nodejs/node-gyp)和 TDengine 服务端进行交互。安装 Node.js 本地驱动连接器之前，还需要根据具体操作系统来安装下文提到的一些依赖工具。如果要安装的是 RESTful 连接器则可以跳过以下步骤，直接只用 npm 安装。

### Linux

- `python` (建议`v2.7` , `v3.x.x` 目前还不支持)
- `node` 2.0.6 支持 >=v12.8.0 <= v12.9.1 || >=v10.20.0 <= v10.9.0 ；2.0.5 及更早版本支持 v10.x 版本，其他版本可能存在包兼容性的问题。
- `make`
- c 语言编译器比如[GCC](https://gcc.gnu.org)

### Windows

#### 安装方法 1

使用微软的[windows-build-tools](https://github.com/felixrieseberg/windows-build-tools)在`cmd` 命令行界面执行`npm install --global --production windows-build-tools` 即可安装所有的必备工具。

#### 安装方法 2

手动安装以下工具：

- 安装 Visual Studio 相关：[Visual Studio Build 工具](https://visualstudio.microsoft.com/thank-you-downloading-visual-studio/?sku=BuildTools) 或者 [Visual Studio 2017 Community](https://visualstudio.microsoft.com/pl/thank-you-downloading-visual-studio/?sku=Community)
- 安装 [Python](https://www.python.org/downloads/) 2.7(`v3.x.x` 暂不支持) 并执行 `npm config set python python2.7`
- 进入`cmd`命令行界面，`npm config set msvs_version 2017`

如果以上步骤不能成功执行，可以参考微软的 node.js 用户手册[Microsoft's Node.js Guidelines for Windows](https://github.com/Microsoft/nodejs-guidelines/blob/master/windows-environment.md#compiling-native-addon-modules)。

如果在 Windows 10 ARM 上使用 ARM64 Node.js，还需添加 "Visual C++ compilers and libraries for ARM64" 和 "Visual C++ ATL for ARM64"。

### 使用 npm 安装

- 安装本地客户端驱动连接器
  
``` bash
npm install td2.0-connector
```

- 安装 RESTful 连接器

```bash
npm i td2.0-rest-connector
```

### 安装验证

在安装好 TDengine 客户端后，使用 nodejsChecker.js 程序能够验证当前环境是否支持 nodejs 方式访问 Tdengine。

验证方法：

- 新建安装验证目录，例如：`~/tdengine-test`，拷贝 github 上 [nodejsChecker.js 源程序](https://github.com/taosdata/TDengine/tree/develop/examples/nodejs/nodejsChecker.js)。

- 在命令行中执行以下命令。
  
```bash
npm init -y
npm install td2.0-connector
node nodejsChecker.js host=localhost
```

- 执行以上步骤后，在命令行会输出 nodejs 连接 TDengine 实例，并执行简答插入和查询的结果。

## 建立连接

### 建立本地连接

安装并引用 `td2.0-connector` 包。

```javascript
//A cursor also needs to be initialized in order to interact with TDengine from Node.js.
const taos = require('td2.0-connector');
var conn = taos.connect({host:"127.0.0.1", user:"root", password:"taosdata", config:"/etc/taos",port:0})
var cursor = conn.cursor(); // Initializing a new cursor

//Close a connection
conn.close();
```

### 建立RESTful连接

安装并引用 `td2.0-rest-connector` 包。

``` javascript
//A cursor also needs to be initialized in order to interact with TDengine from Node.js.
import { options, connect } from 'td2.0-rest-connector'
options.path='/rest/sqlt';
// set host
options.host='localhost';
// set other options like user/passwd

let conn = connect(options);
let cursor = conn.cursor();

```

## 使用示例
| 示例程序                                                                                                                                      | 示例程序描述                         |
|-----------------------------------------------------------------------------------------------------------------------------------------------|--------------------------------------|
| [connection](https://github.com/taosdata/TDengine/blob/develop/src/connector/nodejs/examples/cursorClose.js)                                  | 建立本地连接的示例。                 |
| [stmtBindBatch](https://github.com/taosdata/TDengine/blob/develop/src/connector/nodejs/examples/stmtBindParamBatchSample.js)                  | 绑定多行参数插入的示例。             |
| [stmtBind](https://github.com/taosdata/TDengine/blob/develop/src/connector/nodejs/examples/stmtBindParamSample.js)                            | 一行一行绑定参数插入的示例。         |
| [stmtBindSingleParamBatch](https://github.com/taosdata/TDengine/blob/develop/src/connector/nodejs/examples/stmtBindSingleParamBatchSample.js) | 按列绑定参数插入的示例。             |
| [stmtUseResult](https://github.com/taosdata/TDengine/blob/develop/src/connector/nodejs/examples/stmtUseResultSample.js)                       | 绑定参数查询的示例。                 |
| [json   tag](https://github.com/taosdata/TDengine/blob/develop/src/connector/nodejs/examples/testJsonTag.js)                                  | Json tag 的使用示例。                |
| [Nanosecond](https://github.com/taosdata/TDengine/blob/develop/src/connector/nodejs/examples/testNanoseconds.js)                              | 时间戳为纳秒精度的使用的示例。       |
| [Microsecond](https://github.com/taosdata/TDengine/blob/develop/src/connector/nodejs/examples/testMicroseconds.js)                            | 时间戳为微秒精度的使用的示例。       |
| [schemless   insert](https://github.com/taosdata/TDengine/blob/develop/src/connector/nodejs/examples/testSchemalessInsert.js)                 | schemless 插入的示例。               |
| [subscribe](https://github.com/taosdata/TDengine/blob/develop/src/connector/nodejs/examples/testSubscribe.js)                                 | 订阅的使用示例。                     |
| [asyncQuery](https://github.com/taosdata/TDengine/blob/develop/src/connector/nodejs/examples/tset.js)                                         | 异步查询的使用示例。                 |
| [RESTful](https://github.com/taosdata/TDengine/tree/develop/src/connector/TypeScript-REST/example)                                            | RESTful 连接的 TypeScript 使用示例。 |

## 使用限制

Node.js 的本地连接器 >= v2.0.6 目前支持 node 的版本为： 支持 >=v12.8.0 <= v12.9.1 || >=v10.20.0 <= v10.9.0 ；2.0.5 及更早版本支持 v10.x 版本，其他版本可能存在包兼容性的问题。

## 重要更新记录

| td2.0-connector 版本 | 说明                                                                 |
|--------------------|----------------------------------------------------------------------|
| 2.0.10             | 支持连接管理，同步查询、异步查询、获取系统信息、错误信息、订阅功能。 |
| 2.0.11             | 支持绑定参数、json tag、schemaless insert。                          |
| 2.0.12             | 修复 cursor.close() 报错的问题。                                     |

<<<<<<< HEAD
| td2.0-rest-connector 版本 | 说明                                                         |
|--------------------|--------------------------------------------------------------|
| 1.0.3              | 支持连接管理、同步查询、获取系统信息、错误信息、schemeless。 |


=======
## 使用 REST 连接器

TDengine 还提供 TypeScript 的 REST 连接器。
注意：`td2.0-rest-connector` 依赖 [node-fetch v2](https://github.com/node-fetch/node-fetch/tree/2.x) 。

### REST 连接器的使用
>>>>>>> 4f1817d5

## 其他说明（optional）

Node.js 连接器的使用参见[视频教程](https://www.taosdata.com/blog/2020/11/11/1957.html)。

## 常见问题（optional)

1. 使用 RESTful 连接需要启动 taosadapter。

   ``` bash
   sudo systemctl start taosadapter
   ```

2. 本地客户端驱动连接器 >v2.0.6 目前兼容的 node 为：>=v12.8.0 <= v12.9.1 || >=v10.20.0 <= v10.9.0。

3. "Unable to establish connection"，"Unable to resolve FQDN"， 一般都是应为为配置 FQDN 可以参考[如何彻底搞懂 TDengine 的 FQDN](https://www.taosdata.com/blog/2021/07/29/2741.html) 。

## API 参考

[API 参考](https://docs.taosdata.com/api/td2.0-connector/)<|MERGE_RESOLUTION|>--- conflicted
+++ resolved
@@ -91,7 +91,7 @@
 ### 使用 npm 安装
 
 - 安装本地客户端驱动连接器
-  
+
 ``` bash
 npm install td2.0-connector
 ```
@@ -111,7 +111,7 @@
 - 新建安装验证目录，例如：`~/tdengine-test`，拷贝 github 上 [nodejsChecker.js 源程序](https://github.com/taosdata/TDengine/tree/develop/examples/nodejs/nodejsChecker.js)。
 
 - 在命令行中执行以下命令。
-  
+
 ```bash
 npm init -y
 npm install td2.0-connector
@@ -181,21 +181,10 @@
 | 2.0.11             | 支持绑定参数、json tag、schemaless insert。                          |
 | 2.0.12             | 修复 cursor.close() 报错的问题。                                     |
 
-<<<<<<< HEAD
 | td2.0-rest-connector 版本 | 说明                                                         |
 |--------------------|--------------------------------------------------------------|
 | 1.0.3              | 支持连接管理、同步查询、获取系统信息、错误信息、schemeless。 |
 
-
-=======
-## 使用 REST 连接器
-
-TDengine 还提供 TypeScript 的 REST 连接器。
-注意：`td2.0-rest-connector` 依赖 [node-fetch v2](https://github.com/node-fetch/node-fetch/tree/2.x) 。
-
-### REST 连接器的使用
->>>>>>> 4f1817d5
-
 ## 其他说明（optional）
 
 Node.js 连接器的使用参见[视频教程](https://www.taosdata.com/blog/2020/11/11/1957.html)。
